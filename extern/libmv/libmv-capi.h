--- conflicted
+++ resolved
@@ -92,13 +92,9 @@
 } libmv_cameraIntrinsicsOptions;
 
 typedef struct libmv_reconstructionOptions {
-<<<<<<< HEAD
 	int select_keyframes;
 	int keyframe1, keyframe2;
 
-=======
-	int keyframe1, keyframe2;
->>>>>>> 0479f785
 	int refine_intrinsics;
 
 	double success_threshold;
