@echo off
REM This batch file does an out-of-source CMake build in ../build_windows
REM This is for users who like to configure & build Blender with a single command.

setlocal ENABLEEXTENSIONS
set BLENDER_DIR=%~dp0
set BUILD_DIR=%BLENDER_DIR%..\build_windows
set BUILD_TYPE=Release
rem reset all variables so they do not get accidentally get carried over from previous builds
set BUILD_CMAKE_ARGS=
set BUILD_ARCH=
set BUILD_VS_VER=
set BUILD_VS_YEAR=
set KEY_NAME=
set MSBUILD_PLATFORM=
set MUST_CLEAN=
set NOBUILD=
set TARGET=
set WINDOWS_ARCH=

:argv_loop
if NOT "%1" == "" (

	REM Help Message
	if "%1" == "help" (
		goto HELP
	)

	REM Build Types
	if "%1" == "debug" (
		set BUILD_TYPE=Debug
	REM Build Configurations
	) else if "%1" == "full" (
		set TARGET=Full
		set BUILD_CMAKE_ARGS=%BUILD_CMAKE_ARGS% ^
		    -C"%BLENDER_DIR%\build_files\cmake\config\blender_full.cmake"
	) else if "%1" == "lite" (
		set TARGET=Lite
		set BUILD_CMAKE_ARGS=%BUILD_CMAKE_ARGS% ^
		    -C"%BLENDER_DIR%\build_files\cmake\config\blender_lite.cmake"
	) else if "%1" == "cycles" (
		set TARGET=Cycles
		set BUILD_CMAKE_ARGS=%BUILD_CMAKE_ARGS% ^
		    -C"%BLENDER_DIR%\build_files\cmake\config\cycles_standalone.cmake"
	) else if "%1" == "headless" (
		set TARGET=Headless
		set BUILD_CMAKE_ARGS=%BUILD_CMAKE_ARGS% ^
		    -C"%BLENDER_DIR%\build_files\cmake\config\blender_headless.cmake"
	) else if "%1" == "bpy" (
		set TARGET=Bpy
		set BUILD_CMAKE_ARGS=%BUILD_CMAKE_ARGS% ^
		    -C"%BLENDER_DIR%\build_files\cmake\config\bpy_module.cmake"
	) else if "%1" == "release" (
		set TARGET=Release
	)	else if "%1" == "x86" (
		set BUILD_ARCH=x86
	)	else if "%1" == "x64" (
		set BUILD_ARCH=x64
	)	else if "%1" == "2015" (
	set BUILD_VS_VER=14
	set BUILD_VS_YEAR=2015
	)	else if "%1" == "2013" (
	set BUILD_VS_VER=12
	set BUILD_VS_YEAR=2013
	)	else if "%1" == "packagename" (
	set BUILD_CMAKE_ARGS=%BUILD_CMAKE_ARGS% -DCPACK_OVERRIDE_PACKAGENAME="%2"
	shift /1
	)	else if "%1" == "nobuild" (
	set NOBUILD=1
	)	else if "%1" == "showhash" (
		for /f "delims=" %%i in ('git rev-parse HEAD') do echo Branch_hash=%%i
		cd release/datafiles/locale 
		for /f "delims=" %%i in ('git rev-parse HEAD') do echo Locale_hash=%%i
		cd %~dp0
		cd release/scripts/addons
		for /f "delims=" %%i in ('git rev-parse HEAD') do echo Addons_Hash=%%i
		cd %~dp0
		goto EOF
	REM Non-Build Commands
	) else if "%1" == "update" (
		svn up ../lib/*
		git pull --rebase
		git submodule foreach git pull --rebase origin master
		goto EOF
	) else if "%1" == "clean" (
		set MUST_CLEAN=1
	) else (
		echo Command "%1" unknown, aborting!
		goto EOF
	)

	shift /1
	goto argv_loop
)
if "%BUILD_ARCH%"=="" (
	if "%PROCESSOR_ARCHITECTURE%" == "AMD64" (
		set WINDOWS_ARCH= Win64
		set BUILD_ARCH=x64
	) else if "%PROCESSOR_ARCHITEW6432%" == "AMD64" (
		set WINDOWS_ARCH= Win64
		set BUILD_ARCH=x64
	) else (
		set WINDOWS_ARCH=
		set BUILD_ARCH=x86
	)
) else if "%BUILD_ARCH%"=="x64" (
		set WINDOWS_ARCH= Win64
	) else if "%BUILD_ARCH%"=="x86" (
		set WINDOWS_ARCH=
	)

if "%BUILD_VS_VER%"=="" (
	set BUILD_VS_VER=12
	set BUILD_VS_YEAR=2013
)

<<<<<<< HEAD
set BUILD_DIR=%BUILD_DIR%_%TARGET%_%BUILD_ARCH%_vc%BUILD_VS_VER%_%BUILD_TYPE%


if "%target%"=="Release" (
		rem for vc12 check for both cuda 7.5 and 8 
		if "%BUILD_VS_VER%"=="12" (
			if "%CUDA_PATH_V7_5%"=="" (
				echo Cuda 7.5 Not found, aborting!
				goto EOF
			)
		)
		if "%CUDA_PATH_V8_0%"=="" (
			echo Cuda 8.0 Not found, aborting!
			goto EOF
		)
		if "%BUILD_VS_VER%"=="12" (
					set BUILD_CMAKE_ARGS=%BUILD_CMAKE_ARGS% ^
					-C"%BLENDER_DIR%\build_files\cmake\config\blender_release.cmake" -DCUDA_NVCC_EXECUTABLE:FILEPATH=%CUDA_PATH_V7_5%/bin/nvcc.exe -DCUDA_NVCC8_EXECUTABLE:FILEPATH=%CUDA_PATH_V8_0%/bin/nvcc.exe  
		)		
		if "%BUILD_VS_VER%"=="14" (
					set BUILD_CMAKE_ARGS=%BUILD_CMAKE_ARGS% ^
					-C"%BLENDER_DIR%\build_files\cmake\config\blender_release.cmake" -DCUDA_NVCC_EXECUTABLE:FILEPATH=%CUDA_PATH_V8_0%/bin/nvcc.exe -DCUDA_NVCC8_EXECUTABLE:FILEPATH=%CUDA_PATH_V8_0%/bin/nvcc.exe  
		)
)
=======
if "%BUILD_ARCH%"=="x64" (
	set MSBUILD_PLATFORM=x64
	) else if "%BUILD_ARCH%"=="x86" (
		set MSBUILD_PLATFORM=win32
)

>>>>>>> 53d1dbbe

set BUILD_DIR=%BUILD_DIR%_%TARGET%_%BUILD_ARCH%_vc%BUILD_VS_VER%_%BUILD_TYPE%


if "%target%"=="Release" (
		rem for vc12 check for both cuda 7.5 and 8 
		if "%CUDA_PATH%"=="" (
			echo Cuda Not found, aborting!
			goto EOF
		)
		set BUILD_CMAKE_ARGS=%BUILD_CMAKE_ARGS% ^
		-C"%BLENDER_DIR%\build_files\cmake\config\blender_release.cmake" 
)

:DetectMSVC
REM Detect MSVC Installation
if DEFINED VisualStudioVersion goto msvc_detect_finally
set VALUE_NAME=ProductDir
REM Check 64 bits
set KEY_NAME="HKEY_LOCAL_MACHINE\SOFTWARE\Wow6432Node\Microsoft\VisualStudio\%BUILD_VS_VER%.0\Setup\VC"
for /F "usebackq skip=2 tokens=1-2*" %%A IN (`REG QUERY %KEY_NAME% /v %VALUE_NAME% 2^>nul`) DO set MSVC_VC_DIR=%%C
if DEFINED MSVC_VC_DIR goto msvc_detect_finally
REM Check 32 bits
set KEY_NAME="HKEY_LOCAL_MACHINE\SOFTWARE\Microsoft\VisualStudio\%BUILD_VS_VER%.0\Setup\VC"
for /F "usebackq skip=2 tokens=1-2*" %%A IN (`REG QUERY %KEY_NAME% /v %VALUE_NAME% 2^>nul`) DO set MSVC_VC_DIR=%%C
if DEFINED MSVC_VC_DIR goto msvc_detect_finally
:msvc_detect_finally
if DEFINED MSVC_VC_DIR call "%MSVC_VC_DIR%\vcvarsall.bat"

REM Sanity Checks
where /Q msbuild
if %ERRORLEVEL% NEQ 0 (
	if "%BUILD_VS_VER%"=="12" (
		rem vs12 not found, try vs14
		echo Visual Studio 2012 not found, trying Visual Studio 2015.
		set BUILD_VS_VER=14
		set BUILD_VS_YEAR=2015
		goto DetectMSVC
	)	else	(
		echo Error: "MSBuild" command not in the PATH.
		echo You must have MSVC installed and run this from the "Developer Command Prompt"
		echo ^(available from Visual Studio's Start menu entry^), aborting!
		goto EOF
	)
)
where /Q cmake
if %ERRORLEVEL% NEQ 0 (
	echo Error: "CMake" command not in the PATH.
	echo You must have CMake installed and added to your PATH, aborting!
	goto EOF
)
if NOT EXIST %BLENDER_DIR%..\lib\nul (
	echo Error: Path to libraries not found "%BLENDER_DIR%..\lib\"
	echo This is needed for building, aborting!
	goto EOF
)
if "%TARGET%"=="" (
	echo Error: Convenience target not set
	echo This is required for building, aborting!
	echo . 
	goto HELP
)

set BUILD_CMAKE_ARGS=%BUILD_CMAKE_ARGS% -G "Visual Studio %BUILD_VS_VER% %BUILD_VS_YEAR%%WINDOWS_ARCH%"
if NOT EXIST %BUILD_DIR%\nul (
	mkdir %BUILD_DIR%
)
if "%MUST_CLEAN%"=="1" (
		echo Cleaning %BUILD_DIR%
		msbuild ^
			%BUILD_DIR%\Blender.sln ^
			/target:clean ^
			/property:Configuration=%BUILD_TYPE% ^
			/verbosity:minimal ^
			/p:platform=%MSBUILD_PLATFORM%

		if %ERRORLEVEL% NEQ 0 (
			echo Cleaned "%BUILD_DIR%"
		)
		goto EOF
)
REM Only configure on first run or when called with nobuild
if NOT EXIST %BUILD_DIR%\Blender.sln set MUST_CONFIGURE=1
if "%NOBUILD%"=="1" set MUST_CONFIGURE=1

if "%MUST_CONFIGURE%"=="1" (
	cmake ^
		%BUILD_CMAKE_ARGS% ^
		-H%BLENDER_DIR% ^
		-B%BUILD_DIR% ^
		%BUILD_CMAKE_ARGS%

	if %ERRORLEVEL% NEQ 0 (
		echo "Configuration Failed"
		goto EOF
	)
)
if "%NOBUILD%"=="1" goto EOF

msbuild ^
	%BUILD_DIR%\Blender.sln ^
	/target:build ^
	/property:Configuration=%BUILD_TYPE% ^
	/maxcpucount ^
	/verbosity:minimal ^
	/p:platform=%MSBUILD_PLATFORM%

if %ERRORLEVEL% NEQ 0 (
	echo "Build Failed"
	goto EOF
)

msbuild ^
	%BUILD_DIR%\INSTALL.vcxproj ^
	/property:Configuration=%BUILD_TYPE% ^
	/verbosity:minimal ^
	/p:platform=%MSBUILD_PLATFORM%

echo.
echo At any point you can optionally modify your build configuration by editing:
echo "%BUILD_DIR%\CMakeCache.txt", then run "make" again to build with the changes applied.
echo.
echo Blender successfully built, run from: "%BUILD_DIR%\bin\%BUILD_TYPE%"
echo.
goto EOF
:HELP
		echo.
		echo Convenience targets
		echo - release ^(identical to the offical blender.org builds^)
		echo - full ^(same as release minus the cuda kernels^)
		echo - lite 
		echo - headless
		echo - cycles
		echo - bpy
		echo.
		echo Utilities ^(not associated with building^)
		echo - clean ^(Target must be set^)
		echo - update
		echo - nobuild ^(only generate project files^)
		echo - showhash ^(Show git hashes of source tree^)
		echo.
		echo Configuration options
		echo - debug ^(Build an unoptimized debuggable build^)
		echo - packagename [newname] ^(override default cpack package name^)
		echo - x86 ^(override host autodetect and build 32 bit code^)
		echo - x64 ^(override host autodetect and build 64 bit code^)
		echo - 2013 ^(build with visual studio 2013^)
		echo - 2015 ^(build with visual studio 2015^) [EXPERIMENTAL]
		echo.

:EOF
<|MERGE_RESOLUTION|>--- conflicted
+++ resolved
@@ -114,39 +114,12 @@
 	set BUILD_VS_YEAR=2013
 )
 
-<<<<<<< HEAD
-set BUILD_DIR=%BUILD_DIR%_%TARGET%_%BUILD_ARCH%_vc%BUILD_VS_VER%_%BUILD_TYPE%
-
-
-if "%target%"=="Release" (
-		rem for vc12 check for both cuda 7.5 and 8 
-		if "%BUILD_VS_VER%"=="12" (
-			if "%CUDA_PATH_V7_5%"=="" (
-				echo Cuda 7.5 Not found, aborting!
-				goto EOF
-			)
-		)
-		if "%CUDA_PATH_V8_0%"=="" (
-			echo Cuda 8.0 Not found, aborting!
-			goto EOF
-		)
-		if "%BUILD_VS_VER%"=="12" (
-					set BUILD_CMAKE_ARGS=%BUILD_CMAKE_ARGS% ^
-					-C"%BLENDER_DIR%\build_files\cmake\config\blender_release.cmake" -DCUDA_NVCC_EXECUTABLE:FILEPATH=%CUDA_PATH_V7_5%/bin/nvcc.exe -DCUDA_NVCC8_EXECUTABLE:FILEPATH=%CUDA_PATH_V8_0%/bin/nvcc.exe  
-		)		
-		if "%BUILD_VS_VER%"=="14" (
-					set BUILD_CMAKE_ARGS=%BUILD_CMAKE_ARGS% ^
-					-C"%BLENDER_DIR%\build_files\cmake\config\blender_release.cmake" -DCUDA_NVCC_EXECUTABLE:FILEPATH=%CUDA_PATH_V8_0%/bin/nvcc.exe -DCUDA_NVCC8_EXECUTABLE:FILEPATH=%CUDA_PATH_V8_0%/bin/nvcc.exe  
-		)
-)
-=======
 if "%BUILD_ARCH%"=="x64" (
 	set MSBUILD_PLATFORM=x64
 	) else if "%BUILD_ARCH%"=="x86" (
 		set MSBUILD_PLATFORM=win32
 )
 
->>>>>>> 53d1dbbe
 
 set BUILD_DIR=%BUILD_DIR%_%TARGET%_%BUILD_ARCH%_vc%BUILD_VS_VER%_%BUILD_TYPE%
 
