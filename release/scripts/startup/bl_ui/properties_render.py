# ##### BEGIN GPL LICENSE BLOCK #####

#
#  This program is free software; you can redistribute it and/or
#  modify it under the terms of the GNU General Public License
#  as published by the Free Software Foundation; either version 2
#  of the License, or (at your option) any later version.
#
#  This program is distributed in the hope that it will be useful,
#  but WITHOUT ANY WARRANTY; without even the implied warranty of
#  MERCHANTABILITY or FITNESS FOR A PARTICULAR PURPOSE.  See the
#  GNU General Public License for more details.
#
#  You should have received a copy of the GNU General Public License
#  along with this program; if not, write to the Free Software Foundation,
#  Inc., 51 Franklin Street, Fifth Floor, Boston, MA 02110-1301, USA.
#
# ##### END GPL LICENSE BLOCK #####

# <pep8 compliant>
from bpy.types import Panel
from bl_ui.space_view3d import (
    VIEW3D_PT_shading_lighting,
    VIEW3D_PT_shading_color,
    VIEW3D_PT_shading_options,
)

from bl_ui.properties_grease_pencil_common import GreasePencilSimplifyPanel


class RenderButtonsPanel:
    bl_space_type = 'PROPERTIES'
    bl_region_type = 'WINDOW'
    bl_context = "render"
    # COMPAT_ENGINES must be defined in each subclass, external engines can add themselves here

    @classmethod
    def poll(cls, context):
        return (context.engine in cls.COMPAT_ENGINES)


class RENDER_PT_context(Panel):
    bl_space_type = 'PROPERTIES'
    bl_region_type = 'WINDOW'
    bl_context = "render"
    bl_options = {'HIDE_HEADER'}
    bl_label = ""

    @classmethod
    def poll(cls, context):
        return context.scene

    def draw(self, context):
        layout = self.layout
        layout.use_property_split = True
        layout.use_property_decorate = False

        scene = context.scene
        rd = scene.render

        if rd.has_multiple_engines:
            layout.prop(rd, "engine", text="Render Engine")


class RENDER_PT_color_management(RenderButtonsPanel, Panel):
    bl_label = "Color Management"
    bl_options = {'DEFAULT_CLOSED'}
    bl_order = 100
    COMPAT_ENGINES = {'BLENDER_RENDER', 'BLENDER_EEVEE', 'BLENDER_WORKBENCH'}

    def draw(self, context):
        layout = self.layout
        layout.use_property_split = True
        layout.use_property_decorate = False  # No animation.

        scene = context.scene
        view = scene.view_settings

        flow = layout.grid_flow(row_major=True, columns=0, even_columns=False, even_rows=False, align=True)

        col = flow.column()
        col.prop(scene.display_settings, "display_device")

        col.separator()

        col.prop(view, "view_transform")
        col.prop(view, "look")

        col = flow.column()
        col.prop(view, "exposure")
        col.prop(view, "gamma")

        col.separator()

        col.prop(scene.sequencer_colorspace_settings, "name", text="Sequencer")


class RENDER_PT_color_management_curves(RenderButtonsPanel, Panel):
    bl_label = "Use Curves"
    bl_parent_id = "RENDER_PT_color_management"
    bl_options = {'DEFAULT_CLOSED'}
    COMPAT_ENGINES = {'BLENDER_RENDER', 'BLENDER_EEVEE', 'BLENDER_WORKBENCH'}

    def draw_header(self, context):

        scene = context.scene
        view = scene.view_settings

        self.layout.prop(view, "use_curve_mapping", text="")

    def draw(self, context):
        layout = self.layout

        scene = context.scene
        view = scene.view_settings

        layout.use_property_split = False
        layout.use_property_decorate = False  # No animation.

        layout.enabled = view.use_curve_mapping

        layout.template_curve_mapping(view, "curve_mapping", type='COLOR', levels=True)


class RENDER_PT_eevee_ambient_occlusion(RenderButtonsPanel, Panel):
    bl_label = "Ambient Occlusion"
    bl_options = {'DEFAULT_CLOSED'}
    COMPAT_ENGINES = {'BLENDER_EEVEE'}

    @classmethod
    def poll(cls, context):
        return (context.engine in cls.COMPAT_ENGINES)

    def draw_header(self, context):
        scene = context.scene
        props = scene.eevee
        self.layout.prop(props, "use_gtao", text="")

    def draw(self, context):
        layout = self.layout
        layout.use_property_split = True
        scene = context.scene
        props = scene.eevee

        layout.active = props.use_gtao
        col = layout.column()
        col.prop(props, "gtao_distance")
        col.prop(props, "gtao_factor")
        col.prop(props, "gtao_quality")
        col.prop(props, "use_gtao_bent_normals")
        col.prop(props, "use_gtao_bounce")


class RENDER_PT_eevee_motion_blur(RenderButtonsPanel, Panel):
    bl_label = "Motion Blur"
    bl_options = {'DEFAULT_CLOSED'}
    COMPAT_ENGINES = {'BLENDER_EEVEE'}

    @classmethod
    def poll(cls, context):
        return (context.engine in cls.COMPAT_ENGINES)

    def draw_header(self, context):
        scene = context.scene
        props = scene.eevee
        self.layout.prop(props, "use_motion_blur", text="")

    def draw(self, context):
        layout = self.layout
        layout.use_property_split = True
        scene = context.scene
        props = scene.eevee

        layout.active = props.use_motion_blur
        col = layout.column()
        col.prop(props, "motion_blur_samples")
        col.prop(props, "motion_blur_shutter")


class RENDER_PT_eevee_depth_of_field(RenderButtonsPanel, Panel):
    bl_label = "Depth of Field"
    bl_options = {'DEFAULT_CLOSED'}
    COMPAT_ENGINES = {'BLENDER_EEVEE'}

    @classmethod
    def poll(cls, context):
        return (context.engine in cls.COMPAT_ENGINES)

    def draw(self, context):
        layout = self.layout
        layout.use_property_split = True
        scene = context.scene
        props = scene.eevee

        col = layout.column()
        col.prop(props, "bokeh_max_size")
        # Not supported yet
        # col.prop(props, "bokeh_threshold")


class RENDER_PT_eevee_bloom(RenderButtonsPanel, Panel):
    bl_label = "Bloom"
    bl_options = {'DEFAULT_CLOSED'}
    COMPAT_ENGINES = {'BLENDER_EEVEE'}

    @classmethod
    def poll(cls, context):
        return (context.engine in cls.COMPAT_ENGINES)

    def draw_header(self, context):
        scene = context.scene
        props = scene.eevee
        self.layout.prop(props, "use_bloom", text="")

    def draw(self, context):
        layout = self.layout
        layout.use_property_split = True

        scene = context.scene
        props = scene.eevee

        layout.active = props.use_bloom
        col = layout.column()
        col.prop(props, "bloom_threshold")
        col.prop(props, "bloom_knee")
        col.prop(props, "bloom_radius")
        col.prop(props, "bloom_color")
        col.prop(props, "bloom_intensity")
        col.prop(props, "bloom_clamp")


class RENDER_PT_eevee_volumetric(RenderButtonsPanel, Panel):
    bl_label = "Volumetrics"
    bl_options = {'DEFAULT_CLOSED'}
    COMPAT_ENGINES = {'BLENDER_EEVEE'}

    @classmethod
    def poll(cls, context):
        return (context.engine in cls.COMPAT_ENGINES)

    def draw(self, context):
        layout = self.layout
        layout.use_property_split = True

        scene = context.scene
        props = scene.eevee

        col = layout.column(align=True)
        col.prop(props, "volumetric_start")
        col.prop(props, "volumetric_end")

        col = layout.column()
        col.prop(props, "volumetric_tile_size")
        col.prop(props, "volumetric_samples")
        col.prop(props, "volumetric_sample_distribution", text="Distribution")


class RENDER_PT_eevee_volumetric_lighting(RenderButtonsPanel, Panel):
    bl_label = "Volumetric Lighting"
    bl_parent_id = "RENDER_PT_eevee_volumetric"
    COMPAT_ENGINES = {'BLENDER_EEVEE'}

    def draw_header(self, context):
        scene = context.scene
        props = scene.eevee
        self.layout.prop(props, "use_volumetric_lights", text="")

    def draw(self, context):
        layout = self.layout
        layout.use_property_split = True

        scene = context.scene
        props = scene.eevee

        layout.active = props.use_volumetric_lights
        layout.prop(props, "volumetric_light_clamp", text="Light Clamping")


class RENDER_PT_eevee_volumetric_shadows(RenderButtonsPanel, Panel):
    bl_label = "Volumetric Shadows"
    bl_parent_id = "RENDER_PT_eevee_volumetric"
    COMPAT_ENGINES = {'BLENDER_EEVEE'}

    def draw_header(self, context):
        scene = context.scene
        props = scene.eevee
        self.layout.prop(props, "use_volumetric_shadows", text="")

    def draw(self, context):
        layout = self.layout
        layout.use_property_split = True

        scene = context.scene
        props = scene.eevee

        layout.active = props.use_volumetric_shadows
        layout.prop(props, "volumetric_shadow_samples", text="Samples")


class RENDER_PT_eevee_subsurface_scattering(RenderButtonsPanel, Panel):
    bl_label = "Subsurface Scattering"
    bl_options = {'DEFAULT_CLOSED'}
    COMPAT_ENGINES = {'BLENDER_EEVEE'}

    @classmethod
    def poll(cls, context):
        return (context.engine in cls.COMPAT_ENGINES)

    def draw(self, context):
        layout = self.layout
        layout.use_property_split = True

        scene = context.scene
        props = scene.eevee

        col = layout.column()
        col.prop(props, "sss_samples")
        col.prop(props, "sss_jitter_threshold")


class RENDER_PT_eevee_screen_space_reflections(RenderButtonsPanel, Panel):
    bl_label = "Screen Space Reflections"
    bl_options = {'DEFAULT_CLOSED'}
    COMPAT_ENGINES = {'BLENDER_EEVEE'}

    @classmethod
    def poll(cls, context):
        return (context.engine in cls.COMPAT_ENGINES)

    def draw_header(self, context):
        scene = context.scene
        props = scene.eevee
        self.layout.prop(props, "use_ssr", text="")

    def draw(self, context):
        layout = self.layout
        layout.use_property_split = True

        scene = context.scene
        props = scene.eevee

        col = layout.column()
        col.active = props.use_ssr
        col.prop(props, "use_ssr_refraction", text="Refraction")
        col.prop(props, "use_ssr_halfres")
        col.prop(props, "ssr_quality")
        col.prop(props, "ssr_max_roughness")
        col.prop(props, "ssr_thickness")
        col.prop(props, "ssr_border_fade")
        col.prop(props, "ssr_firefly_fac")


class RENDER_PT_eevee_shadows(RenderButtonsPanel, Panel):
    bl_label = "Shadows"
    bl_options = {'DEFAULT_CLOSED'}
    COMPAT_ENGINES = {'BLENDER_EEVEE'}

    @classmethod
    def poll(cls, context):
        return (context.engine in cls.COMPAT_ENGINES)

    def draw(self, context):
        layout = self.layout
        layout.use_property_split = True

        scene = context.scene
        props = scene.eevee

        col = layout.column()
        col.prop(props, "shadow_cube_size", text="Cube Size")
        col.prop(props, "shadow_cascade_size", text="Cascade Size")
        col.prop(props, "use_shadow_high_bitdepth")
        col.prop(props, "use_soft_shadows")
        col.prop(props, "light_threshold")


class RENDER_PT_eevee_sampling(RenderButtonsPanel, Panel):
    bl_label = "Sampling"
    COMPAT_ENGINES = {'BLENDER_EEVEE'}

    @classmethod
    def poll(cls, context):
        return (context.engine in cls.COMPAT_ENGINES)

    def draw(self, context):
        layout = self.layout
        layout.use_property_split = True
        layout.use_property_decorate = False  # No animation.

        scene = context.scene
        props = scene.eevee

        col = layout.column(align=True)
        col.prop(props, "taa_render_samples", text="Render")
        col.prop(props, "taa_samples", text="Viewport")

        col = layout.column()
        col.prop(props, "use_taa_reprojection")


class RENDER_PT_eevee_indirect_lighting(RenderButtonsPanel, Panel):
    bl_label = "Indirect Lighting"
    bl_options = {'DEFAULT_CLOSED'}
    COMPAT_ENGINES = {'BLENDER_EEVEE'}

    @classmethod
    def poll(cls, context):
        return (context.engine in cls.COMPAT_ENGINES)

    def draw(self, context):
        layout = self.layout
        layout.use_property_split = True
        layout.use_property_decorate = False  # No animation.

        scene = context.scene
        props = scene.eevee

        col = layout.column()
        col.operator("scene.light_cache_bake", text="Bake Indirect Lighting", icon='RENDER_STILL')
        col.operator("scene.light_cache_bake", text="Bake Cubemap Only", icon='LIGHTPROBE_CUBEMAP').subset = 'CUBEMAPS'
        col.operator("scene.light_cache_free", text="Delete Lighting Cache")

        cache_info = scene.eevee.gi_cache_info
        if cache_info:
            col.label(text=cache_info)

        col.prop(props, "gi_auto_bake")

        col.prop(props, "gi_diffuse_bounces")
        col.prop(props, "gi_cubemap_resolution")
        col.prop(props, "gi_visibility_resolution", text="Diffuse Occlusion")
        col.prop(props, "gi_irradiance_smoothing")
        col.prop(props, "gi_glossy_clamp")
        col.prop(props, "gi_filter_quality")


class RENDER_PT_eevee_indirect_lighting_display(RenderButtonsPanel, Panel):
    bl_label = "Display"
    bl_parent_id = "RENDER_PT_eevee_indirect_lighting"
    COMPAT_ENGINES = {'BLENDER_EEVEE'}

    @classmethod
    def poll(cls, context):
        return (context.engine in cls.COMPAT_ENGINES)

    def draw(self, context):
        layout = self.layout
        layout.use_property_split = True
        layout.use_property_decorate = False  # No animation.

        scene = context.scene
        props = scene.eevee

        row = layout.row(align=True)
        row.prop(props, "gi_cubemap_display_size", text="Cubemap Size")
        row.prop(props, "gi_show_cubemaps", text="", toggle=True)

        row = layout.row(align=True)
        row.prop(props, "gi_irradiance_display_size", text="Irradiance Size")
        row.prop(props, "gi_show_irradiance", text="", toggle=True)


class RENDER_PT_eevee_film(RenderButtonsPanel, Panel):
    bl_label = "Film"
    bl_options = {'DEFAULT_CLOSED'}
    COMPAT_ENGINES = {'BLENDER_EEVEE'}

    @classmethod
    def poll(cls, context):
        return (context.engine in cls.COMPAT_ENGINES)

    def draw(self, context):
        layout = self.layout
        layout.use_property_split = True

        scene = context.scene
        rd = scene.render
        props = scene.eevee

        col = layout.column()
        col.prop(rd, "filter_size")
        col.prop(rd, "film_transparent", text="Transparent")

        col = layout.column(align=False, heading="Overscan")
        col.use_property_decorate = False
        row = col.row(align=True)
        sub = row.row(align=True)
        sub.prop(props, "use_overscan", text="")
        sub = sub.row(align=True)
        sub.active = props.use_overscan
        sub.prop(props, "overscan_size", text="")
        row.prop_decorator(props, "overscan_size")


class RENDER_PT_eevee_hair(RenderButtonsPanel, Panel):
    bl_label = "Hair"
    bl_options = {'DEFAULT_CLOSED'}
    COMPAT_ENGINES = {'BLENDER_EEVEE'}

    @classmethod
    def poll(cls, context):
        return (context.engine in cls.COMPAT_ENGINES)

    def draw(self, context):
        layout = self.layout
        scene = context.scene
        rd = scene.render

        layout.use_property_split = True

        layout.prop(rd, "hair_type", expand=True)
        layout.prop(rd, "hair_subdiv")


class RENDER_PT_eevee_performance(RenderButtonsPanel, Panel):
    bl_label = "Performance"
    bl_options = {'DEFAULT_CLOSED'}
    COMPAT_ENGINES = {'BLENDER_EEVEE', 'BLENDER_WORKBENCH'}

    @classmethod
    def poll(cls, context):
        return (context.engine in cls.COMPAT_ENGINES)

    def draw(self, context):
        layout = self.layout
        scene = context.scene
        rd = scene.render

        layout.use_property_split = True

        layout.prop(rd, "use_high_quality_normals")


class RENDER_PT_gpencil(RenderButtonsPanel, Panel):
    bl_label = "Grease Pencil"
    bl_options = {'DEFAULT_CLOSED'}

    @classmethod
    def poll(cls, context):
        return True

    def draw(self, context):
        layout = self.layout
        layout.use_property_split = True
        layout.use_property_decorate = False  # No animation.

        scene = context.scene
        props = scene.grease_pencil_settings

        col = layout.column()
        col.prop(props, "antialias_threshold")



class RENDER_PT_opengl_sampling(RenderButtonsPanel, Panel):
    bl_label = "Sampling"
    COMPAT_ENGINES = {'BLENDER_WORKBENCH'}

    @classmethod
    def poll(cls, context):
        return (context.engine in cls.COMPAT_ENGINES)

    def draw(self, context):
        layout = self.layout
        layout.use_property_split = True
        layout.use_property_decorate = False  # No animation.

        scene = context.scene
        props = scene.display

        col = layout.column()
        col.prop(props, "render_aa", text="Render")
        col.prop(props, "viewport_aa", text="Viewport")


class RENDER_PT_opengl_film(RenderButtonsPanel, Panel):
    bl_label = "Film"
    bl_options = {'DEFAULT_CLOSED'}
    COMPAT_ENGINES = {'BLENDER_WORKBENCH'}

    def draw(self, context):
        layout = self.layout
        layout.use_property_split = True
        layout.use_property_decorate = False  # No animation.

        rd = context.scene.render
        layout.prop(rd, "film_transparent", text="Transparent")


class RENDER_PT_opengl_lighting(RenderButtonsPanel, Panel):
    bl_label = "Lighting"
    COMPAT_ENGINES = {'BLENDER_WORKBENCH'}

    @classmethod
    def poll(cls, context):
        return (context.engine in cls.COMPAT_ENGINES)

    def draw(self, context):
        VIEW3D_PT_shading_lighting.draw(self, context)


class RENDER_PT_opengl_color(RenderButtonsPanel, Panel):
    bl_label = "Color"
    COMPAT_ENGINES = {'BLENDER_WORKBENCH'}

    @classmethod
    def poll(cls, context):
        return (context.engine in cls.COMPAT_ENGINES)

    def draw(self, context):
        VIEW3D_PT_shading_color._draw_color_type(self, context)


class RENDER_PT_opengl_options(RenderButtonsPanel, Panel):
    bl_label = "Options"
    COMPAT_ENGINES = {'BLENDER_WORKBENCH'}

    @classmethod
    def poll(cls, context):
        return (context.engine in cls.COMPAT_ENGINES)

    def draw(self, context):
        VIEW3D_PT_shading_options.draw(self, context)


class RENDER_PT_simplify(RenderButtonsPanel, Panel):
    bl_label = "Simplify"
    bl_options = {'DEFAULT_CLOSED'}
    COMPAT_ENGINES = {'BLENDER_RENDER', 'BLENDER_EEVEE', 'BLENDER_WORKBENCH'}

    def draw_header(self, context):
        rd = context.scene.render
        self.layout.prop(rd, "use_simplify", text="")

    def draw(self, context):
        pass


class RENDER_PT_simplify_viewport(RenderButtonsPanel, Panel):
    bl_label = "Viewport"
    bl_parent_id = "RENDER_PT_simplify"
    COMPAT_ENGINES = {'BLENDER_RENDER', 'BLENDER_EEVEE', 'BLENDER_WORKBENCH'}

    def draw(self, context):
        layout = self.layout
        layout.use_property_split = True

        rd = context.scene.render

        layout.active = rd.use_simplify

        flow = layout.grid_flow(row_major=True, columns=0, even_columns=False, even_rows=False, align=True)

        col = flow.column()
        col.prop(rd, "simplify_subdivision", text="Max Subdivision")

        col = flow.column()
        col.prop(rd, "simplify_child_particles", text="Max Child Particles")


class RENDER_PT_simplify_render(RenderButtonsPanel, Panel):
    bl_label = "Render"
    bl_parent_id = "RENDER_PT_simplify"
    COMPAT_ENGINES = {'BLENDER_RENDER', 'BLENDER_EEVEE', 'BLENDER_WORKBENCH'}

    def draw(self, context):
        layout = self.layout
        layout.use_property_split = True

        rd = context.scene.render

        layout.active = rd.use_simplify

        flow = layout.grid_flow(row_major=True, columns=0, even_columns=False, even_rows=False, align=True)

        col = flow.column()
        col.prop(rd, "simplify_subdivision_render", text="Max Subdivision")

        col = flow.column()
        col.prop(rd, "simplify_child_particles_render", text="Max Child Particles")


class RENDER_PT_simplify_greasepencil(RenderButtonsPanel, Panel, GreasePencilSimplifyPanel):
    bl_label = "Grease Pencil"
    bl_parent_id = "RENDER_PT_simplify"
    COMPAT_ENGINES = {'BLENDER_RENDER', 'BLENDER_GAME', 'BLENDER_CLAY', 'BLENDER_EEVEE', 'BLENDER_WORKBENCH'}
    bl_options = {'DEFAULT_CLOSED'}


classes = (
    RENDER_PT_context,
    RENDER_PT_eevee_sampling,
    RENDER_PT_eevee_ambient_occlusion,
    RENDER_PT_eevee_bloom,
    RENDER_PT_eevee_depth_of_field,
    RENDER_PT_eevee_subsurface_scattering,
    RENDER_PT_eevee_screen_space_reflections,
    RENDER_PT_eevee_motion_blur,
    RENDER_PT_eevee_volumetric,
    RENDER_PT_eevee_volumetric_lighting,
    RENDER_PT_eevee_volumetric_shadows,
    RENDER_PT_eevee_performance,
    RENDER_PT_eevee_hair,
    RENDER_PT_eevee_shadows,
    RENDER_PT_eevee_indirect_lighting,
    RENDER_PT_eevee_indirect_lighting_display,
    RENDER_PT_eevee_film,
<<<<<<< HEAD
=======
    RENDER_PT_eevee_film_overscan,
    RENDER_PT_gpencil,
>>>>>>> f24e9bb0
    RENDER_PT_opengl_sampling,
    RENDER_PT_opengl_lighting,
    RENDER_PT_opengl_color,
    RENDER_PT_opengl_options,
    RENDER_PT_opengl_film,
    RENDER_PT_color_management,
    RENDER_PT_color_management_curves,
    RENDER_PT_simplify,
    RENDER_PT_simplify_viewport,
    RENDER_PT_simplify_render,
    RENDER_PT_simplify_greasepencil,
)

if __name__ == "__main__":  # only for live edit.
    from bpy.utils import register_class
    for cls in classes:
        register_class(cls)<|MERGE_RESOLUTION|>--- conflicted
+++ resolved
@@ -705,11 +705,8 @@
     RENDER_PT_eevee_indirect_lighting,
     RENDER_PT_eevee_indirect_lighting_display,
     RENDER_PT_eevee_film,
-<<<<<<< HEAD
-=======
-    RENDER_PT_eevee_film_overscan,
+
     RENDER_PT_gpencil,
->>>>>>> f24e9bb0
     RENDER_PT_opengl_sampling,
     RENDER_PT_opengl_lighting,
     RENDER_PT_opengl_color,
