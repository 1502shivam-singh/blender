--- conflicted
+++ resolved
@@ -334,12 +334,8 @@
         bmesh = bpy.data.meshes.new(contextObName)
         if myContextMesh_vertls:
 
-<<<<<<< HEAD
-            bmesh.add_geometry(len(myContextMesh_vertls)//3, 0, len(myContextMesh_facels))
-=======
             bmesh.vertices.add(len(myContextMesh_vertls)//3)
             bmesh.faces.add(len(myContextMesh_facels))
->>>>>>> d59304e8
             bmesh.vertices.foreach_set("co", myContextMesh_vertls)
             
             eekadoodle_faces = []
