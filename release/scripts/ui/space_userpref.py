--- conflicted
+++ resolved
@@ -805,14 +805,9 @@
     bl_space_type = 'USER_PREFERENCES'
     bl_label = "Addons"
     bl_region_type = 'WINDOW'
-<<<<<<< HEAD
-    bl_show_header = False
-
-=======
     bl_options = {'HIDE_HEADER'}
 
     _addons_cats = None
->>>>>>> 36c273b1
     _addons_fake_modules = {}
 
     @classmethod
@@ -885,19 +880,10 @@
         for path in paths:
             for mod_name, mod_path in bpy.path.module_names(path):
                 modules_stale -= {mod_name}
-                mod = USERPREF_PT_addons._addons_fake_modules.get(mod_name)
-                if mod:
-                    if mod.__time__ != os.path.getmtime(mod_path):
+                    mod = USERPREF_PT_addons._addons_fake_modules.get(mod_name)
+                    if mod:
+                        if mod.__time__ != os.path.getmtime(mod_path):
                         print("reloading addon:", mod_name, mod.__time__, os.path.getmtime(mod_path), mod_path)
-                        del USERPREF_PT_addons._addons_fake_modules[mod_name]
-                        mod = None
-
-                if mod is None:
-                    mod = fake_module(mod_name, mod_path)
-                    if mod:
-<<<<<<< HEAD
-                        if mod.__time__ != os.path.getmtime(mod_path):
-                            print("Reloading", mod_name)
                             del USERPREF_PT_addons._addons_fake_modules[mod_name]
                             mod = None
 
@@ -906,11 +892,6 @@
                         if mod:
                             USERPREF_PT_addons._addons_fake_modules[mod_name] = mod
 
-        
-=======
-                        USERPREF_PT_addons._addons_fake_modules[mod_name] = mod
-
->>>>>>> 36c273b1
         # just incase we get stale modules, not likely
         for mod_stale in modules_stale:
             del USERPREF_PT_addons._addons_fake_modules[mod_stale]
@@ -1072,31 +1053,15 @@
         mod = bpy.utils.addon_enable(self.module)
 
         if mod:
-            # check if add-on is written for current blender version, or raise a warning
-            info = addon_info_get(mod)
-
-            if info.get("blender", (0, 0, 0)) > bpy.app.version:
-                self.report("WARNING','This script was written for a newer version of Blender and might not function (correctly).\nThe script is enabled though.")
-            return {'FINISHED'}
+        # check if add-on is written for current blender version, or raise a warning
+        info = addon_info_get(mod)
+
+        if info.get("blender", (0, 0, 0)) > bpy.app.version:
+            self.report("WARNING','This script was written for a newer version of Blender and might not function (correctly).\nThe script is enabled though.")
+        return {'FINISHED'}
         else:
             return {'CANCELLED'}
 
-<<<<<<< HEAD
-        ext = context.user_preferences.addons.new()
-        ext.module = module_name
-
-        # check if add-on is written for current blender version, or raise a warning
-        info = addon_info_get(mod)
-
-        if info.get("blender", (0, 0, 0)) > bpy.app.version:
-            self.report("WARNING','This script was written for a newer version of Blender and might not function (correctly).\nThe script is enabled though.")
-
-        _bpy_types._register_immediate = True
-        
-        return {'FINISHED'}
-
-=======
->>>>>>> 36c273b1
 
 class WM_OT_addon_disable(bpy.types.Operator):
     "Disable an addon"
