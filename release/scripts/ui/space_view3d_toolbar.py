# ##### BEGIN GPL LICENSE BLOCK #####
#
#  This program is free software; you can redistribute it and/or
#  modify it under the terms of the GNU General Public License
#  as published by the Free Software Foundation; either version 2
#  of the License, or (at your option) any later version.
#
#  This program is distributed in the hope that it will be useful,
#  but WITHOUT ANY WARRANTY; without even the implied warranty of
#  MERCHANTABILITY or FITNESS FOR A PARTICULAR PURPOSE.  See the
#  GNU General Public License for more details.
#
#  You should have received a copy of the GNU General Public License
#  along with this program; if not, write to the Free Software Foundation,
#  Inc., 51 Franklin Street, Fifth Floor, Boston, MA 02110-1301, USA.
#
# ##### END GPL LICENSE BLOCK #####

# <pep8 compliant>
import bpy

narrowui = bpy.context.user_preferences.view.properties_width_check

class View3DPanel():
    bl_space_type = 'VIEW_3D'
    bl_region_type = 'TOOLS'


# ********** default tools for objectmode ****************


class VIEW3D_PT_tools_objectmode(View3DPanel, bpy.types.Panel):
    bl_context = "objectmode"
    bl_label = "Object Tools"

    def draw(self, context):
        layout = self.layout

        col = layout.column(align=True)
        col.label(text="Transform:")
        col.operator("transform.translate")
        col.operator("transform.rotate")
        col.operator("transform.resize", text="Scale")

        col = layout.column(align=True)
        col.operator("object.origin_set", text="Origin")

        col = layout.column(align=True)
        col.label(text="Object:")
        col.operator("object.duplicate_move")
        col.operator("object.delete")
        col.operator("object.join")

        active_object = context.active_object
        if active_object and active_object.type == 'MESH':

            col = layout.column(align=True)
            col.label(text="Shading:")
            col.operator("object.shade_smooth", text="Smooth")
            col.operator("object.shade_flat", text="Flat")

        col = layout.column(align=True)
        col.label(text="Keyframes:")
        col.operator("anim.keyframe_insert_menu", text="Insert")
        col.operator("anim.keyframe_delete_v3d", text="Remove")

        col = layout.column(align=True)
        col.label(text="Repeat:")
        col.operator("screen.repeat_last")
        col.operator("screen.repeat_history", text="History...")

        col = layout.column(align=True)
        col.label(text="Grease Pencil:")
        row = col.row()
        row.operator("gpencil.draw", text="Draw").mode = 'DRAW'
        row.operator("gpencil.draw", text="Line").mode = 'DRAW_STRAIGHT'
        row.operator("gpencil.draw", text="Erase").mode = 'ERASER'

# ********** default tools for editmode_mesh ****************


class VIEW3D_PT_tools_meshedit(View3DPanel, bpy.types.Panel):
    bl_context = "mesh_edit"
    bl_label = "Mesh Tools"

    def draw(self, context):
        layout = self.layout

        col = layout.column(align=True)
        col.label(text="Transform:")
        col.operator("transform.translate")
        col.operator("transform.rotate")
        col.operator("transform.resize", text="Scale")
        col.operator("transform.shrink_fatten", text="Along Normal")


        col = layout.column(align=True)
        col.label(text="Deform:")
        col.operator("transform.edge_slide")
        col.operator("mesh.rip_move")
        col.operator("mesh.vertices_smooth")


        col = layout.column(align=True)
        col.label(text="Add:")
        col.operator("view3d.edit_mesh_extrude_move_normal", text="Extrude Region")
        col.operator("view3d.edit_mesh_extrude_individual_move", text="Extrude Individual")
        col.operator("mesh.subdivide")
        col.operator("mesh.loopcut_slide")
        col.operator("mesh.duplicate_move", text="Duplicate")
        col.operator("mesh.spin")
        col.operator("mesh.screw")

        col = layout.column(align=True)
        col.label(text="Remove:")
        col.operator("mesh.delete")
        col.operator("mesh.merge")
        col.operator("mesh.remove_doubles")

        col = layout.column(align=True)
        col.label(text="Normals:")
        col.operator("mesh.normals_make_consistent", text="Recalculate")
        col.operator("mesh.flip_normals", text="Flip Direction")

        col = layout.column(align=True)
        col.label(text="UV Mapping:")
        col.operator("wm.call_menu", text="Unwrap").name = "VIEW3D_MT_uv_map"
        col.operator("mesh.mark_seam")
        col.operator("mesh.mark_seam", text="Clear Seam").clear = True


        col = layout.column(align=True)
        col.label(text="Shading:")
        col.operator("mesh.faces_shade_smooth", text="Smooth")
        col.operator("mesh.faces_shade_flat", text="Flat")

        col = layout.column(align=True)
        col.label(text="Repeat:")
        col.operator("screen.repeat_last")
        col.operator("screen.repeat_history", text="History...")

        col = layout.column(align=True)
        col.label(text="Grease Pencil:")
        row = col.row()
        row.operator("gpencil.draw", text="Draw").mode = 'DRAW'
        row.operator("gpencil.draw", text="Line").mode = 'DRAW_STRAIGHT'
        row.operator("gpencil.draw", text="Erase").mode = 'ERASER'


class VIEW3D_PT_tools_meshedit_options(View3DPanel, bpy.types.Panel):
    bl_context = "mesh_edit"
    bl_label = "Mesh Options"

    def draw(self, context):
        layout = self.layout

        ob = context.active_object

        if ob:
            mesh = context.active_object.data
            col = layout.column(align=True)
            col.prop(mesh, "use_mirror_x")
            col.prop(mesh, "use_mirror_topology")
            col.prop(context.tool_settings, "edge_path_mode")

# ********** default tools for editmode_curve ****************


class VIEW3D_PT_tools_curveedit(View3DPanel, bpy.types.Panel):
    bl_context = "curve_edit"
    bl_label = "Curve Tools"

    def draw(self, context):
        layout = self.layout

        col = layout.column(align=True)
        col.label(text="Transform:")
        col.operator("transform.translate")
        col.operator("transform.rotate")
        col.operator("transform.resize", text="Scale")

        col = layout.column(align=True)
        col.operator("transform.transform", text="Tilt").mode = 'TILT'
        col.operator("transform.transform", text="Shrink/Fatten").mode = 'CURVE_SHRINKFATTEN'

        col = layout.column(align=True)
        col.label(text="Curve:")
        col.operator("curve.duplicate")
        col.operator("curve.delete")
        col.operator("curve.cyclic_toggle")
        col.operator("curve.switch_direction")
        col.operator("curve.spline_type_set")

        col = layout.column(align=True)
        col.label(text="Handles:")
        row = col.row()
        row.operator("curve.handle_type_set", text="Auto").type = 'AUTOMATIC'
        row.operator("curve.handle_type_set", text="Vector").type = 'VECTOR'
        row = col.row()
        row.operator("curve.handle_type_set", text="Align").type = 'ALIGN'
        row.operator("curve.handle_type_set", text="Free").type = 'FREE_ALIGN'

        col = layout.column(align=True)
        col.label(text="Modeling:")
        col.operator("curve.extrude")
        col.operator("curve.subdivide")

        col = layout.column(align=True)
        col.label(text="Repeat:")
        col.operator("screen.repeat_last")
        col.operator("screen.repeat_history", text="History...")

        col = layout.column(align=True)
        col.label(text="Grease Pencil:")
        row = col.row()
        row.operator("gpencil.draw", text="Draw").mode = 'DRAW'
        row.operator("gpencil.draw", text="Line").mode = 'DRAW_STRAIGHT'
        row.operator("gpencil.draw", text="Erase").mode = 'ERASER'

# ********** default tools for editmode_surface ****************


class VIEW3D_PT_tools_surfaceedit(View3DPanel, bpy.types.Panel):
    bl_context = "surface_edit"
    bl_label = "Surface Tools"

    def draw(self, context):
        layout = self.layout

        col = layout.column(align=True)
        col.label(text="Transform:")
        col.operator("transform.translate")
        col.operator("transform.rotate")
        col.operator("transform.resize", text="Scale")

        col = layout.column(align=True)
        col.label(text="Curve:")
        col.operator("curve.duplicate")
        col.operator("curve.delete")
        col.operator("curve.cyclic_toggle")
        col.operator("curve.switch_direction")

        col = layout.column(align=True)
        col.label(text="Modeling:")
        col.operator("curve.extrude")
        col.operator("curve.subdivide")

        col = layout.column(align=True)
        col.label(text="Repeat:")
        col.operator("screen.repeat_last")
        col.operator("screen.repeat_history", text="History...")

        col = layout.column(align=True)
        col.label(text="Grease Pencil:")
        row = col.row()
        row.operator("gpencil.draw", text="Draw").mode = 'DRAW'
        row.operator("gpencil.draw", text="Line").mode = 'DRAW_STRAIGHT'
        row.operator("gpencil.draw", text="Erase").mode = 'ERASER'

# ********** default tools for editmode_text ****************


class VIEW3D_PT_tools_textedit(View3DPanel, bpy.types.Panel):
    bl_context = "text_edit"
    bl_label = "Text Tools"

    def draw(self, context):
        layout = self.layout

        col = layout.column(align=True)
        col.label(text="Text Edit:")
        col.operator("font.text_copy", text="Copy")
        col.operator("font.text_cut", text="Cut")
        col.operator("font.text_paste", text="Paste")

        col = layout.column(align=True)
        col.label(text="Set Case:")
        col.operator("font.case_set", text="To Upper").case = 'UPPER'
        col.operator("font.case_set", text="To Lower").case = 'LOWER'

        col = layout.column(align=True)
        col.label(text="Style:")
        col.operator("font.style_toggle", text="Bold").style = 'BOLD'
        col.operator("font.style_toggle", text="Italic").style = 'ITALIC'
        col.operator("font.style_toggle", text="Underline").style = 'UNDERLINE'

        col = layout.column(align=True)
        col.label(text="Repeat:")
        col.operator("screen.repeat_last")
        col.operator("screen.repeat_history", text="History...")


# ********** default tools for editmode_armature ****************


class VIEW3D_PT_tools_armatureedit(View3DPanel, bpy.types.Panel):
    bl_context = "armature_edit"
    bl_label = "Armature Tools"

    def draw(self, context):
        layout = self.layout

        col = layout.column(align=True)
        col.label(text="Transform:")
        col.operator("transform.translate")
        col.operator("transform.rotate")
        col.operator("transform.resize", text="Scale")

        col = layout.column(align=True)
        col.label(text="Bones:")
        col.operator("armature.bone_primitive_add", text="Add")
        col.operator("armature.duplicate_move", text="Duplicate")
        col.operator("armature.delete", text="Delete")

        col = layout.column(align=True)
        col.label(text="Modeling:")
        col.operator("armature.extrude_move")
        col.operator("armature.subdivide_multi", text="Subdivide")

        col = layout.column(align=True)
        col.label(text="Repeat:")
        col.operator("screen.repeat_last")
        col.operator("screen.repeat_history", text="History...")

        col = layout.column(align=True)
        col.label(text="Grease Pencil:")
        row = col.row()
        row.operator("gpencil.draw", text="Draw").mode = 'DRAW'
        row.operator("gpencil.draw", text="Line").mode = 'DRAW_STRAIGHT'
        row.operator("gpencil.draw", text="Erase").mode = 'ERASER'


class VIEW3D_PT_tools_armatureedit_options(View3DPanel, bpy.types.Panel):
    bl_context = "armature_edit"
    bl_label = "Armature Options"

    def draw(self, context):
        layout = self.layout

        arm = context.active_object.data

        col = layout.column(align=True)
        col.prop(arm, "x_axis_mirror")

# ********** default tools for editmode_mball ****************


class VIEW3D_PT_tools_mballedit(View3DPanel, bpy.types.Panel):
    bl_context = "mball_edit"
    bl_label = "Meta Tools"

    def draw(self, context):
        layout = self.layout

        col = layout.column(align=True)
        col.label(text="Transform:")
        col.operator("transform.translate")
        col.operator("transform.rotate")
        col.operator("transform.resize", text="Scale")

        col = layout.column(align=True)
        col.label(text="Repeat:")
        col.operator("screen.repeat_last")
        col.operator("screen.repeat_history", text="History...")

        col = layout.column(align=True)
        col.label(text="Grease Pencil:")
        row = col.row()
        row.operator("gpencil.draw", text="Draw").mode = 'DRAW'
        row.operator("gpencil.draw", text="Line").mode = 'DRAW_STRAIGHT'
        row.operator("gpencil.draw", text="Erase").mode = 'ERASER'

# ********** default tools for editmode_lattice ****************


class VIEW3D_PT_tools_latticeedit(View3DPanel, bpy.types.Panel):
    bl_context = "lattice_edit"
    bl_label = "Lattice Tools"

    def draw(self, context):
        layout = self.layout

        col = layout.column(align=True)
        col.label(text="Transform:")
        col.operator("transform.translate")
        col.operator("transform.rotate")
        col.operator("transform.resize", text="Scale")

        col = layout.column(align=True)
        col.operator("lattice.make_regular")

        col = layout.column(align=True)
        col.label(text="Repeat:")
        col.operator("screen.repeat_last")
        col.operator("screen.repeat_history", text="History...")

        col = layout.column(align=True)
        col.label(text="Grease Pencil:")
        row = col.row()
        row.operator("gpencil.draw", text="Draw").mode = 'DRAW'
        row.operator("gpencil.draw", text="Line").mode = 'DRAW_STRAIGHT'
        row.operator("gpencil.draw", text="Erase").mode = 'ERASER'


# ********** default tools for posemode ****************


class VIEW3D_PT_tools_posemode(View3DPanel, bpy.types.Panel):
    bl_context = "posemode"
    bl_label = "Pose Tools"

    def draw(self, context):
        layout = self.layout

        col = layout.column(align=True)
        col.label(text="Transform:")
        col.operator("transform.translate")
        col.operator("transform.rotate")
        col.operator("transform.resize", text="Scale")

        col = layout.column(align=True)
        col.label(text="In-Between:")
        row = col.row()
        row.operator("pose.push", text="Push")
        row.operator("pose.relax", text="Relax")
        col.operator("pose.breakdown", text="Breakdowner")

        col = layout.column(align=True)
        col.label(text="Pose:")
        row = col.row()
        row.operator("pose.copy", text="Copy")
        row.operator("pose.paste", text="Paste")

        col = layout.column(align=True)
        col.operator("poselib.pose_add", text="Add To Library")

        col = layout.column(align=True)
        col.label(text="Keyframes:")

        col.operator("anim.keyframe_insert_menu", text="Insert")
        col.operator("anim.keyframe_delete_v3d", text="Remove")

        col = layout.column(align=True)
        col.label(text="Repeat:")
        col.operator("screen.repeat_last")
        col.operator("screen.repeat_history", text="History...")

        col = layout.column(align=True)
        col.label(text="Grease Pencil:")
        row = col.row()
        row.operator("gpencil.draw", text="Draw").mode = 'DRAW'
        row.operator("gpencil.draw", text="Line").mode = 'DRAW_STRAIGHT'
        row.operator("gpencil.draw", text="Erase").mode = 'ERASER'


class VIEW3D_PT_tools_posemode_options(View3DPanel, bpy.types.Panel):
    bl_context = "posemode"
    bl_label = "Pose Options"

    def draw(self, context):
        layout = self.layout

        arm = context.active_object.data

        col = layout.column(align=True)
        col.prop(arm, "x_axis_mirror")
        col.prop(arm, "auto_ik")

# ********** default tools for paint modes ****************


class PaintPanel():
    bl_space_type = 'VIEW_3D'
    bl_region_type = 'TOOLS'

    @staticmethod
    def paint_settings(context):
        ts = context.tool_settings

        if context.sculpt_object:
            return ts.sculpt
        elif context.vertex_paint_object:
            return ts.vertex_paint
        elif context.weight_paint_object:
            return ts.weight_paint
        elif context.texture_paint_object:
            return ts.image_paint
        elif context.particle_edit_object:
            return ts.particle_edit

        return False


<<<<<<< HEAD
class VIEW3D_PT_tools_masking(PaintPanel):
    bl_label = "Masking"
    bl_default_closed = False

    def poll(self, context):
        return context.sculpt_object or context.vertex_paint_object

    def draw(self, context):
        layout = self.layout

        settings = self.paint_settings(context)
        mesh = context.object.data

        row = layout.row()

        col = row.column()
        col.template_list(mesh, "paint_mask_layers", mesh, "active_paint_mask_index", rows=2)

        col = row.column(align=True)
        col.operator("paint.mask_layer_add", icon='ZOOMIN', text="")
        col.operator("paint.mask_layer_remove", icon='ZOOMOUT', text="")

        row = layout.row(align=True)
        row.active = mesh.active_paint_mask_index != -1
        row.operator("paint.mask_set", text="Clear").mode = 'CLEAR'
        row.operator("paint.mask_set", text="Fill").mode = 'FILL'
        row.operator("paint.mask_set", text="Invert").mode = 'INVERT'

        if row.active:
            layout.prop(mesh.paint_mask_layers[mesh.active_paint_mask_index], "strength", slider=True)


class VIEW3D_PT_tools_brush(PaintPanel):
=======
class VIEW3D_PT_tools_brush(PaintPanel, bpy.types.Panel):
>>>>>>> 99c64e05
    bl_label = "Brush"

    @staticmethod
    def poll(context):
        return __class__.paint_settings(context)

    def draw(self, context):
        layout = self.layout

        settings = __class__.paint_settings(context)
        brush = settings.brush

        if not context.particle_edit_object:
            col = layout.split().column()
            col.template_ID_preview(settings, "brush", new="brush.add", rows=3, cols=8)

        # Particle Mode #

        # XXX This needs a check if psys is editable.
        if context.particle_edit_object:
            # XXX Select Particle System
            layout.column().prop(settings, "tool", expand=True)

            if settings.tool != 'NONE':
                col = layout.column()
                col.prop(brush, "size", slider=True)
                if settings.tool != 'ADD':
                    col.prop(brush, "strength", slider=True)

            if settings.tool == 'ADD':
                col.prop(brush, "count")
                col = layout.column()
                col.prop(settings, "add_interpolate")
                sub = col.column(align=True)
                sub.active = settings.add_interpolate
                sub.prop(brush, "steps", slider=True)
                sub.prop(settings, "add_keys", slider=True)
            elif settings.tool == 'LENGTH':
                layout.prop(brush, "length_mode", expand=True)
            elif settings.tool == 'PUFF':
                layout.prop(brush, "puff_mode", expand=True)
                layout.prop(brush, "use_puff_volume")

        # Sculpt Mode #

        elif context.sculpt_object and brush:

            col = layout.column()


            col.separator()

            row = col.row(align=True)

            if brush.use_locked_size:
                row.prop(brush, "use_locked_size", toggle=True, text="", icon='LOCKED')
                row.prop(brush, "unprojected_radius", text="Radius", slider=True)
            else:
                row.prop(brush, "use_locked_size", toggle=True, text="", icon='UNLOCKED')
                row.prop(brush, "size", text="Radius", slider=True)

            row.prop(brush, "use_size_pressure", toggle=True, text="")


            if brush.sculpt_tool not in ('SNAKE_HOOK', 'GRAB', 'ROTATE'):
                col.separator()

                row = col.row(align=True)

                if brush.use_space and brush.sculpt_tool not in ('SMOOTH'):
                    if brush.use_space_atten:
                        row.prop(brush, "use_space_atten", toggle=True, text="", icon='LOCKED')
                    else:
                        row.prop(brush, "use_space_atten", toggle=True, text="", icon='UNLOCKED')

                row.prop(brush, "strength", text="Strength", slider=True)
                row.prop(brush, "use_strength_pressure", text="")



            if brush.sculpt_tool not in ('SMOOTH'):
                col.separator()

                row = col.row(align=True)
                row.prop(brush, "autosmooth_factor", slider=True)
                row.prop(brush, "use_inverse_smooth_pressure", toggle=True, text="")



            if brush.sculpt_tool in ('GRAB', 'SNAKE_HOOK'):
                col.separator()

                row = col.row(align=True)
                row.prop(brush, "normal_weight", slider=True)



            if brush.sculpt_tool in ('CREASE', 'BLOB'):
                col.separator()

                row = col.row(align=True)
                row.prop(brush, "crease_pinch_factor", slider=True, text="Pinch")

            if brush.sculpt_tool not in ('PINCH', 'INFLATE', 'SMOOTH'):
                row = col.row(align=True)

                col.separator()

                if brush.use_original_normal:
                    row.prop(brush, "use_original_normal", toggle=True, text="", icon='LOCKED')
                else:
                    row.prop(brush, "use_original_normal", toggle=True, text="", icon='UNLOCKED')

                row.prop(brush, "sculpt_plane", text="")

            #if brush.sculpt_tool in ('CLAY', 'CLAY_TUBES', 'FLATTEN', 'FILL', 'SCRAPE'):
            if brush.sculpt_tool in ('CLAY', 'FLATTEN', 'FILL', 'SCRAPE'):
                row = col.row(align=True)
                row.prop(brush, "plane_offset", slider=True)
                row.prop(brush, "use_offset_pressure", text="")

                col.separator()

                row= col.row()
                row.prop(brush, "use_plane_trim", text="Trim")
                row= col.row()
                row.active=brush.use_plane_trim
                row.prop(brush, "plane_trim", slider=True, text="Distance")

            col.separator()

            row= col.row()
            row.prop(brush, "use_frontface", text="Front Faces Only")

            col.separator()
            col.row().prop(brush, "direction", expand=True)

            if brush.sculpt_tool in ('DRAW', 'CREASE', 'BLOB', 'INFLATE', 'LAYER', 'CLAY'):
                col.separator()

                col.prop(brush, "use_accumulate")

            col.prop(brush, "mask")

            if brush.sculpt_tool == 'LAYER':
                col.separator()

                ob = context.sculpt_object
                do_persistent = True

                # not supported yet for this case
                for md in ob.modifiers:
                    if md.type == 'MULTIRES':
                        do_persistent = False

                if do_persistent:
                    col.prop(brush, "use_persistent")
                    col.operator("sculpt.set_persistent_base")

        # Texture Paint Mode #

        elif context.texture_paint_object and brush:
            col = layout.column()
            col.template_color_wheel(brush, "color", value_slider=True)
            col.prop(brush, "color", text="")

            row = col.row(align=True)
            row.prop(brush, "size", text="Radius", slider=True)
            row.prop(brush, "use_size_pressure", toggle=True, text="")

            row = col.row(align=True)
            row.prop(brush, "strength", text="Strength", slider=True)
            row.prop(brush, "use_strength_pressure", toggle=True, text="")

            row = col.row(align=True)
            row.prop(brush, "jitter", slider=True)
            row.prop(brush, "use_jitter_pressure", toggle=True, text="")

            col.prop(brush, "blend", text="Blend")

            col = layout.column()
            col.active = (brush.blend not in ('ERASE_ALPHA', 'ADD_ALPHA'))
            col.prop(brush, "use_alpha")


        # Weight Paint Mode #

        elif context.weight_paint_object and brush:
            layout.prop(context.tool_settings, "vertex_group_weight", text="Weight", slider=True)
            layout.prop(context.tool_settings, "auto_normalize", text="Auto Normalize")

            col = layout.column()

            row = col.row(align=True)
            row.prop(brush, "size", text="Radius", slider=True)
            row.prop(brush, "use_size_pressure", toggle=True, text="")

            row = col.row(align=True)
            row.prop(brush, "strength", text="Strength", slider=True)
            row.prop(brush, "use_strength_pressure", toggle=True, text="")

            row = col.row(align=True)
            row.prop(brush, "jitter", slider=True)
            row.prop(brush, "use_jitter_pressure", toggle=True, text="")

        # Vertex Paint Mode #

        elif context.vertex_paint_object and brush:
            col = layout.column()
            col.template_color_wheel(brush, "color", value_slider=True)
            col.prop(brush, "color", text="")

            row = col.row(align=True)
            row.prop(brush, "size", text="Radius", slider=True)
            row.prop(brush, "use_size_pressure", toggle=True, text="")

            row = col.row(align=True)
            row.prop(brush, "strength", text="Strength", slider=True)
            row.prop(brush, "use_strength_pressure", toggle=True, text="")

            if brush.vertexpaint_tool == 'ALPHA':
                row = col.row(align=True)
                row.prop(brush, "direction", expand=True)

            col.prop(brush, "mask")


class VIEW3D_PT_tools_brush_texture(PaintPanel, bpy.types.Panel):
    bl_label = "Texture"
    bl_default_closed = True

    @staticmethod
    def poll(context):
        settings = __class__.paint_settings(context)
        return (settings and settings.brush and (context.sculpt_object or
                             context.vertex_paint_object or
                             context.texture_paint_object))

    def draw(self, context):
        layout = self.layout

        settings = __class__.paint_settings(context)
        brush = settings.brush
        tex_slot = brush.texture_slot

        col = layout.column()

        col.template_ID_preview(brush, "texture", new="texture.new", rows=3, cols=8)

        if context.sculpt_object or context.vertex_paint_object:
            #XXX duplicated from properties_texture.py

            wide_ui = context.region.width > narrowui


            col.separator()


            col.label(text="Brush Mapping:")
            row = col.row(align=True)
            row.prop(tex_slot, "map_mode", expand=True)

            col.separator()

            col = layout.column()
            col.active = tex_slot.map_mode in ('FIXED')
            col.label(text="Angle:")
            
            col = layout.column()
            if not brush.use_anchor and brush.sculpt_tool not in ('GRAB', 'SNAKE_HOOK', 'THUMB', 'ROTATE') and tex_slot.map_mode in ('FIXED'):
                col.prop(brush, "texture_angle_source", text="")
            else:
                col.prop(brush, "texture_angle_source_no_random", text="")

            #row = col.row(align=True)
            #row.label(text="Angle:")
            #row.active = tex_slot.map_mode in ('FIXED', 'TILED')

            #row = col.row(align=True)

            #col = row.column()
            #col.active = tex_slot.map_mode in ('FIXED')
            #col.prop(brush, "use_rake", toggle=True, icon='PARTICLEMODE', text="")

            col = layout.column()
            col.prop(tex_slot, "angle", text="")
            col.active = tex_slot.map_mode in ('FIXED', 'TILED')

            #col = layout.column()
            #col.prop(brush, "use_random_rotation")
            #col.active = (not brush.use_rake) and (not brush.use_anchor) and brush.sculpt_tool not in ('GRAB', 'SNAKE_HOOK', 'THUMB', 'ROTATE') and tex_slot.map_mode in ('FIXED')

            split = layout.split()

            col = split.column()
            col.prop(tex_slot, "offset")

            if wide_ui:
                col = split.column()
            else:
                col.separator()

            col.prop(tex_slot, "size")

            col = layout.column()

            row = col.row(align=True)
            row.label(text="Sample Bias:")
            row = col.row(align=True)
            row.prop(brush, "texture_sample_bias", slider=True, text="")

            row = col.row(align=True)
            row.label(text="Overlay:")
            row.active = tex_slot.map_mode in ('FIXED', 'TILED')

            row = col.row(align=True)

            col = row.column()

            if brush.use_texture_overlay:
                col.prop(brush, "use_texture_overlay", toggle=True, text="", icon='MUTE_IPO_OFF')
            else:
                col.prop(brush, "use_texture_overlay", toggle=True, text="", icon='MUTE_IPO_ON')

            col.active = tex_slot.map_mode in ('FIXED', 'TILED')

            col = row.column()
            col.prop(brush, "texture_overlay_alpha", text="Alpha")
            col.active = tex_slot.map_mode in ('FIXED', 'TILED') and brush.use_texture_overlay


class VIEW3D_PT_tools_brush_tool(PaintPanel, bpy.types.Panel):
    bl_label = "Tool"
    bl_default_closed = True

    @staticmethod
    def poll(context):
        settings = __class__.paint_settings(context)
        return (settings and settings.brush and
            (context.sculpt_object or context.texture_paint_object or
            context.vertex_paint_object or context.weight_paint_object))

    def draw(self, context):
        layout = self.layout

        settings = __class__.paint_settings(context)
        brush = settings.brush
        texture_paint = context.texture_paint_object
        sculpt = context.sculpt_object

        col = layout.column(align=True)

        if context.sculpt_object:
            col.prop(brush, "sculpt_tool", expand=False, text="")
            col.operator("brush.reset")
        elif context.texture_paint_object:
            col.prop(brush, "imagepaint_tool", expand=False, text="")
        elif context.vertex_paint_object or context.weight_paint_object:
            col.prop(brush, "vertexpaint_tool", expand=False, text="")

        row = layout.row(align=True)
        row.prop(brush, "use_paint_sculpt", text="", icon='SCULPTMODE_HLT')
        row.prop(brush, "use_paint_vertex", text="", icon='VPAINT_HLT')
        row.prop(brush, "use_paint_weight", text="", icon='WPAINT_HLT')
        row.prop(brush, "use_paint_texture", text="", icon='TPAINT_HLT')


class VIEW3D_PT_tools_brush_stroke(PaintPanel, bpy.types.Panel):
    bl_label = "Stroke"
    bl_default_closed = True

    @staticmethod
    def poll(context):
        settings = __class__.paint_settings(context)
        return (settings and settings.brush and (context.sculpt_object or
                             context.vertex_paint_object or
                             context.weight_paint_object or
                             context.texture_paint_object))

    def draw(self, context):
        layout = self.layout

        settings = __class__.paint_settings(context)
        brush = settings.brush
        texture_paint = context.texture_paint_object

        col = layout.column()

        if context.sculpt_object or context.vertex_paint_object:
            col.label(text="Stroke Method:")
            col.prop(brush, "stroke_method", text="")

            if brush.use_anchor:
                col.separator()
                row = col.row()
                row.prop(brush, "edge_to_edge", "Edge To Edge")

            if brush.use_airbrush:
                col.separator()
                row = col.row()
                row.prop(brush, "rate", text="Rate", slider=True)

            if brush.use_space:
                col.separator()
                row = col.row()
                row.active = brush.use_space
                row.prop(brush, "spacing", text="Spacing")

            if (context.vertex_paint_object or brush.sculpt_tool not in ('GRAB', 'THUMB', 'SNAKE_HOOK', 'ROTATE')) and (not brush.use_anchor) and (not brush.restore_mesh):
                col = layout.column()
                col.separator()

                col.prop(brush, "use_smooth_stroke")

                sub = col.column()
                sub.active = brush.use_smooth_stroke
                sub.prop(brush, "smooth_stroke_radius", text="Radius", slider=True)
                sub.prop(brush, "smooth_stroke_factor", text="Factor", slider=True)

                col.separator()

                row = col.row(align=True)
                row.prop(brush, "jitter", slider=True)
                row.prop(brush, "use_jitter_pressure", toggle=True, text="")

        else:
            row = col.row()
            row.prop(brush, "use_airbrush")

            row = col.row()
            row.active = brush.use_airbrush and (not brush.use_space) and (not brush.use_anchor)
            row.prop(brush, "rate", slider=True)

            col.separator()

            if not texture_paint:
                row = col.row()
                row.prop(brush, "use_smooth_stroke")

                col = layout.column()
                col.active = brush.use_smooth_stroke
                col.prop(brush, "smooth_stroke_radius", text="Radius", slider=True)
                col.prop(brush, "smooth_stroke_factor", text="Factor", slider=True)

            col.separator()

            col = layout.column()
            col.active = (not brush.use_anchor) and (brush.sculpt_tool not in ('GRAB', 'THUMB', 'ROTATE', 'SNAKE_HOOK'))

            row = col.row()
            row.prop(brush, "use_space")

            row = col.row()
            row.active = brush.use_space
            row.prop(brush, "spacing", text="Spacing")

            #col.prop(brush, "use_space_atten", text="Adaptive Strength")
            #col.prop(brush, "use_adaptive_space", text="Adaptive Spacing")

            #col.separator()

            #if texture_paint:
            #    row.prop(brush, "use_spacing_pressure", toggle=True, text="")


class VIEW3D_PT_tools_brush_curve(PaintPanel, bpy.types.Panel):
    bl_label = "Curve"
    bl_default_closed = True

    @staticmethod
    def poll(context):
        settings = __class__.paint_settings(context)
        return (settings and settings.brush and settings.brush.curve)

    def draw(self, context):
        layout = self.layout

        settings = __class__.paint_settings(context)
        brush = settings.brush

        layout.template_curve_mapping(brush, "curve", brush=True)

        row = layout.row(align=True)
        row.operator("brush.curve_preset", icon="SMOOTHCURVE", text="").shape = 'SMOOTH'
        row.operator("brush.curve_preset", icon="SPHERECURVE", text="").shape = 'ROUND'
        row.operator("brush.curve_preset", icon="ROOTCURVE", text="").shape = 'ROOT'
        row.operator("brush.curve_preset", icon="SHARPCURVE", text="").shape = 'SHARP'
        row.operator("brush.curve_preset", icon="LINCURVE", text="").shape = 'LINE'
        row.operator("brush.curve_preset", icon="NOCURVE", text="").shape = 'MAX'

class VIEW3D_PT_sculpt_options(PaintPanel, bpy.types.Panel):
    bl_label = "Options"
    bl_default_closed = True

    @staticmethod
    def poll(context):
        return (context.sculpt_object and context.tool_settings.sculpt)

    def draw(self, context):
        layout = self.layout

        wide_ui = context.region.width > narrowui

        tool_settings = context.tool_settings
        sculpt = tool_settings.sculpt
        settings = __class__.paint_settings(context)
        brush = settings.brush

        split = layout.split()

        col = split.column()

        col.prop(sculpt, "use_openmp", text="Threaded Sculpt")
        col.prop(sculpt, "fast_navigate")
        col.prop(sculpt, "show_brush")

        col.label(text="Unified Settings:")
        col.prop(tool_settings, "sculpt_paint_use_unified_size", text="Size")
        col.prop(tool_settings, "sculpt_paint_use_unified_strength", text="Strength")

        if wide_ui:
            col = split.column()
        else:
            col.separator()

        col.label(text="Lock:")
        row = col.row(align=True)
        row.prop(sculpt, "lock_x", text="X", toggle=True)
        row.prop(sculpt, "lock_y", text="Y", toggle=True)
        row.prop(sculpt, "lock_z", text="Z", toggle=True)

<<<<<<< HEAD
class VIEW3D_PT_tools_paint_symmetry(PaintPanel):
    bl_label = "Symmetry"
    bl_default_closed = True

    def poll(self, context):
        return (context.sculpt_object or context.vertex_paint_object)
=======
		
		
class VIEW3D_PT_sculpt_symmetry(PaintPanel, bpy.types.Panel):
    bl_label = "Symmetry"
    bl_default_closed = True

    @staticmethod
    def poll(context):
        return (context.sculpt_object and context.tool_settings.sculpt)
>>>>>>> 99c64e05

    def draw(self, context):
        wide_ui = context.region.width > narrowui

        layout = self.layout

<<<<<<< HEAD
        if context.sculpt_object:
            paint = context.tool_settings.sculpt
        elif context.vertex_paint_object:
            paint = context.tool_settings.vertex_paint

        settings = self.paint_settings(context)
=======
        sculpt = context.tool_settings.sculpt
        settings = __class__.paint_settings(context)
>>>>>>> 99c64e05
        brush = settings.brush

        split = layout.split()

        col = split.column()

        col.label(text="Mirror:")
        col.prop(paint, "symmetry_x", text="X")
        col.prop(paint, "symmetry_y", text="Y")
        col.prop(paint, "symmetry_z", text="Z")

        if wide_ui:
            col = split.column()
        else:
            col.separator()

        col.prop(paint, "radial_symm", text="Radial")

        col = layout.column()

        col.separator()

        col.prop(paint, "use_symmetry_feather", text="Feather")

class VIEW3D_PT_tools_brush_appearance(PaintPanel, bpy.types.Panel):
    bl_label = "Appearance"
    bl_default_closed = True

    @staticmethod
    def poll(context):
        return (context.sculpt_object and context.tool_settings.sculpt) or (context.vertex_paint_object and context.tool_settings.vertex_paint) or (context.weight_paint_object and context.tool_settings.weight_paint) or (context.texture_paint_object and context.tool_settings.image_paint)

    def draw(self, context):
        layout = self.layout

        sculpt = context.tool_settings.sculpt
        settings = __class__.paint_settings(context)
        brush = settings.brush

        col = layout.column();

        if context.sculpt_object and context.tool_settings.sculpt:
            #if brush.sculpt_tool in ('DRAW', 'INFLATE', 'CLAY', 'PINCH', 'CREASE', 'BLOB', 'FLATTEN', 'FILL', 'SCRAPE', 'CLAY_TUBES'):
            if brush.sculpt_tool in ('DRAW', 'INFLATE', 'CLAY', 'PINCH', 'CREASE', 'BLOB', 'FLATTEN', 'FILL', 'SCRAPE'):
                col.prop(brush, "add_col", text="Add Color")
                col.prop(brush, "sub_col", text="Subtract Color")
            else:
                col.prop(brush, "add_col", text="Color")
        else:
            col.prop(brush, "add_col", text="Color")

        col = layout.column()
        col.label(text="Icon:")

        row = col.row(align=True)
        row.prop(brush, "use_custom_icon")
        if brush.use_custom_icon:
            row = col.row(align=True)
            row.prop(brush, "icon_filepath", text="")

# ********** default tools for weightpaint ****************


class VIEW3D_PT_tools_weightpaint(View3DPanel, bpy.types.Panel):
    bl_context = "weightpaint"
    bl_label = "Weight Tools"

    def draw(self, context):
        layout = self.layout

        col = layout.column()
        col.operator("object.vertex_group_normalize_all", text="Normalize All")
        col.operator("object.vertex_group_normalize", text="Normalize")
        col.operator("object.vertex_group_invert", text="Invert")
        col.operator("object.vertex_group_clean", text="Clean")
        col.operator("object.vertex_group_levels", text="Levels")


class VIEW3D_PT_tools_weightpaint_options(View3DPanel, bpy.types.Panel):
    bl_context = "weightpaint"
    bl_label = "Options"

    def draw(self, context):
        layout = self.layout

        tool_settings = context.tool_settings
        wpaint = tool_settings.weight_paint

        col = layout.column()
        col.prop(wpaint, "all_faces")
        col.prop(wpaint, "normals")
        col.prop(wpaint, "spray")

        obj = context.weight_paint_object
        if obj.type == 'MESH':
            mesh = obj.data
            col.prop(mesh, "use_mirror_x")
            col.prop(mesh, "use_mirror_topology")

        col.label(text="Unified Settings:")
        col.prop(tool_settings, "sculpt_paint_use_unified_size", text="Size")
        col.prop(tool_settings, "sculpt_paint_use_unified_strength", text="Strength")

# Commented out because the Apply button isn't an operator yet, making these settings useless
#		col.label(text="Gamma:")
#		col.prop(wpaint, "gamma", text="")
#		col.label(text="Multiply:")
#		col.prop(wpaint, "mul", text="")

# Also missing now:
# Soft, Vgroup, X-Mirror and "Clear" Operator.

# ********** default tools for vertexpaint ****************


class VIEW3D_PT_tools_vertexpaint(View3DPanel, bpy.types.Panel):
    bl_context = "vertexpaint"
    bl_label = "Options"

    def draw(self, context):
        layout = self.layout

        tool_settings = context.tool_settings
        vpaint = tool_settings.vertex_paint

        col = layout.column()
        #col.prop(vpaint, "mode", text="")
        col.prop(vpaint, "all_faces")
        col.prop(vpaint, "normals")
        col.prop(vpaint, "spray")

        col.prop(vpaint, "fast_navigate")

        col.label(text="Unified Settings:")
        col.prop(tool_settings, "sculpt_paint_use_unified_size", text="Size")
        col.prop(tool_settings, "sculpt_paint_use_unified_strength", text="Strength")

# Commented out because the Apply button isn't an operator yet, making these settings useless
#		col.label(text="Gamma:")
#		col.prop(vpaint, "gamma", text="")
#		col.label(text="Multiply:")
#		col.prop(vpaint, "mul", text="")

# ********** default tools for texturepaint ****************


class VIEW3D_PT_tools_projectpaint(View3DPanel, bpy.types.Panel):
    bl_context = "texturepaint"
    bl_label = "Project Paint"

    @staticmethod
    def poll(context):
        brush = context.tool_settings.image_paint.brush
        return (brush and brush.imagepaint_tool != 'SMEAR')

    def draw_header(self, context):
        ipaint = context.tool_settings.image_paint

        self.layout.prop(ipaint, "use_projection", text="")

    def draw(self, context):
        layout = self.layout

        ipaint = context.tool_settings.image_paint
        settings = context.tool_settings.image_paint
        use_projection = ipaint.use_projection

        col = layout.column()
        sub = col.column()
        sub.active = use_projection
        sub.prop(ipaint, "use_occlude")
        sub.prop(ipaint, "use_backface_cull")

        split = layout.split()

        col = split.column()
        col.active = (use_projection)
        col.prop(ipaint, "use_normal_falloff")

        col = split.column()
        col.active = (ipaint.use_normal_falloff and use_projection)
        col.prop(ipaint, "normal_angle", text="")

        col = layout.column(align=False)
        row = col.row()
        row.active = (use_projection)
        row.prop(ipaint, "use_stencil_layer", text="Stencil")

        row2 = row.row(align=False)
        row2.active = (use_projection and ipaint.use_stencil_layer)
        row2.menu("VIEW3D_MT_tools_projectpaint_stencil", text=context.active_object.data.uv_texture_stencil.name)
        row2.prop(ipaint, "invert_stencil", text="", icon='IMAGE_ALPHA')

        col = layout.column()
        sub = col.column()
        row = sub.row()
        row.active = (settings.brush.imagepaint_tool == 'CLONE')

        row.prop(ipaint, "use_clone_layer", text="Layer")
        row.menu("VIEW3D_MT_tools_projectpaint_clone", text=context.active_object.data.uv_texture_clone.name)

        sub = col.column()
        sub.prop(ipaint, "seam_bleed")

        col.label(text="External Editing")
        row = col.split(align=True, percentage=0.55)
        row.operator("image.project_edit", text="Quick Edit")
        row.operator("image.project_apply", text="Apply")
        row = col.row(align=True)
        row.prop(ipaint, "screen_grab_size", text="")

        sub = col.column()
        sub.operator("paint.project_image", text="Apply Camera Image")

        sub.operator("image.save_dirty", text="Save All Edited")


class VIEW3D_PT_imagepaint_options(PaintPanel):
    bl_label = "Options"
    bl_default_closed = True

    @staticmethod
    def poll(context):
        return (context.texture_paint_object and context.tool_settings.image_paint)

    def draw(self, context):
        layout = self.layout

        col = layout.column()

        tool_settings = context.tool_settings
        col.label(text="Unified Settings:")
        col.prop(tool_settings, "sculpt_paint_use_unified_size", text="Size")
        col.prop(tool_settings, "sculpt_paint_use_unified_strength", text="Strength")
        
class VIEW3D_MT_tools_projectpaint_clone(bpy.types.Menu):
    bl_label = "Clone Layer"

    def draw(self, context):
        layout = self.layout
        for i, tex in enumerate(context.active_object.data.uv_textures):
            prop = layout.operator("wm.context_set_int", text=tex.name)
            prop.data_path = "active_object.data.uv_texture_clone_index"
            prop.value = i


class VIEW3D_MT_tools_projectpaint_stencil(bpy.types.Menu):
    bl_label = "Mask Layer"

    def draw(self, context):
        layout = self.layout
        for i, tex in enumerate(context.active_object.data.uv_textures):
            prop = layout.operator("wm.context_set_int", text=tex.name)
            prop.data_path = "active_object.data.uv_texture_stencil_index"
            prop.value = i


class VIEW3D_PT_tools_particlemode(View3DPanel, bpy.types.Panel):
    '''default tools for particle mode'''
    bl_context = "particlemode"
    bl_label = "Options"

    def draw(self, context):
        layout = self.layout

        pe = context.tool_settings.particle_edit
        ob = pe.object

        layout.prop(pe, "type", text="")

        ptcache = None

        if pe.type == 'PARTICLES':
            if ob.particle_systems:
                if len(ob.particle_systems) > 1:
                    layout.template_list(ob, "particle_systems", ob, "active_particle_system_index", type='ICONS')

                ptcache = ob.particle_systems[ob.active_particle_system_index].point_cache
        else:
            for md in ob.modifiers:
                if md.type == pe.type:
                    ptcache = md.point_cache

        if ptcache and len(ptcache.point_cache_list) > 1:
            layout.template_list(ptcache, "point_cache_list", ptcache, "active_point_cache_index", type='ICONS')


        if not pe.editable:
            layout.label(text="Point cache must be baked")
            layout.label(text="to enable editing!")

        col = layout.column(align=True)
        if pe.hair:
            col.active = pe.editable
            col.prop(pe, "emitter_deflect", text="Deflect emitter")
            sub = col.row()
            sub.active = pe.emitter_deflect
            sub.prop(pe, "emitter_distance", text="Distance")

        col = layout.column(align=True)
        col.active = pe.editable
        col.label(text="Keep:")
        col.prop(pe, "keep_lengths", text="Lengths")
        col.prop(pe, "keep_root", text="Root")
        if not pe.hair:
            col.label(text="Correct:")
            col.prop(pe, "auto_velocity", text="Velocity")
        col.prop(ob.data, "use_mirror_x")

        col = layout.column(align=True)
        col.active = pe.editable
        col.label(text="Draw:")
        col.prop(pe, "draw_step", text="Path Steps")
        if pe.hair:
            col.prop(pe, "draw_particles", text="Children")
        else:
            if pe.type == 'PARTICLES':
                col.prop(pe, "draw_particles", text="Particles")
            col.prop(pe, "fade_time")
            sub = col.row()
            sub.active = pe.fade_time
            sub.prop(pe, "fade_frames", slider=True)


<<<<<<< HEAD
classes = [
    VIEW3D_PT_tools_weightpaint,
    VIEW3D_PT_tools_objectmode,
    VIEW3D_PT_tools_meshedit,
    VIEW3D_PT_tools_meshedit_options,
    VIEW3D_PT_tools_curveedit,
    VIEW3D_PT_tools_surfaceedit,
    VIEW3D_PT_tools_textedit,
    VIEW3D_PT_tools_armatureedit,
    VIEW3D_PT_tools_armatureedit_options,
    VIEW3D_PT_tools_mballedit,
    VIEW3D_PT_tools_latticeedit,
    VIEW3D_PT_tools_posemode,
    VIEW3D_PT_tools_posemode_options,
    VIEW3D_PT_tools_masking,
    VIEW3D_PT_tools_brush,
    VIEW3D_PT_tools_brush_texture,
    VIEW3D_PT_tools_brush_stroke,
    VIEW3D_PT_tools_brush_curve,
    VIEW3D_PT_tools_brush_appearance,
    VIEW3D_PT_tools_brush_tool,
    VIEW3D_PT_tools_paint_symmetry,
    VIEW3D_PT_sculpt_options,
    VIEW3D_PT_tools_vertexpaint,
    VIEW3D_PT_tools_weightpaint_options,
    VIEW3D_PT_imagepaint_options,

    VIEW3D_PT_tools_projectpaint,
    VIEW3D_MT_tools_projectpaint_clone,
    VIEW3D_MT_tools_projectpaint_stencil,

    VIEW3D_PT_tools_particlemode]


=======
>>>>>>> 99c64e05
def register():
    pass


def unregister():
    pass

if __name__ == "__main__":
    register()<|MERGE_RESOLUTION|>--- conflicted
+++ resolved
@@ -491,12 +491,11 @@
         return False
 
 
-<<<<<<< HEAD
-class VIEW3D_PT_tools_masking(PaintPanel):
+class VIEW3D_PT_tools_masking(PaintPanel, bpy.types.Panel):
     bl_label = "Masking"
     bl_default_closed = False
 
-    def poll(self, context):
+    def poll(context):
         return context.sculpt_object or context.vertex_paint_object
 
     def draw(self, context):
@@ -524,10 +523,7 @@
             layout.prop(mesh.paint_mask_layers[mesh.active_paint_mask_index], "strength", slider=True)
 
 
-class VIEW3D_PT_tools_brush(PaintPanel):
-=======
 class VIEW3D_PT_tools_brush(PaintPanel, bpy.types.Panel):
->>>>>>> 99c64e05
     bl_label = "Brush"
 
     @staticmethod
@@ -1059,41 +1055,26 @@
         row.prop(sculpt, "lock_y", text="Y", toggle=True)
         row.prop(sculpt, "lock_z", text="Z", toggle=True)
 
-<<<<<<< HEAD
-class VIEW3D_PT_tools_paint_symmetry(PaintPanel):
+
+class VIEW3D_PT_tools_paint_symmetry(PaintPanel, bpy.types.Panel):
     bl_label = "Symmetry"
     bl_default_closed = True
 
-    def poll(self, context):
-        return (context.sculpt_object or context.vertex_paint_object)
-=======
-		
-		
-class VIEW3D_PT_sculpt_symmetry(PaintPanel, bpy.types.Panel):
-    bl_label = "Symmetry"
-    bl_default_closed = True
-
     @staticmethod
     def poll(context):
-        return (context.sculpt_object and context.tool_settings.sculpt)
->>>>>>> 99c64e05
+        return (context.sculpt_object or context.vertex_paint_object)
 
     def draw(self, context):
         wide_ui = context.region.width > narrowui
 
         layout = self.layout
 
-<<<<<<< HEAD
         if context.sculpt_object:
             paint = context.tool_settings.sculpt
         elif context.vertex_paint_object:
             paint = context.tool_settings.vertex_paint
 
-        settings = self.paint_settings(context)
-=======
-        sculpt = context.tool_settings.sculpt
         settings = __class__.paint_settings(context)
->>>>>>> 99c64e05
         brush = settings.brush
 
         split = layout.split()
@@ -1417,44 +1398,6 @@
             sub.active = pe.fade_time
             sub.prop(pe, "fade_frames", slider=True)
 
-
-<<<<<<< HEAD
-classes = [
-    VIEW3D_PT_tools_weightpaint,
-    VIEW3D_PT_tools_objectmode,
-    VIEW3D_PT_tools_meshedit,
-    VIEW3D_PT_tools_meshedit_options,
-    VIEW3D_PT_tools_curveedit,
-    VIEW3D_PT_tools_surfaceedit,
-    VIEW3D_PT_tools_textedit,
-    VIEW3D_PT_tools_armatureedit,
-    VIEW3D_PT_tools_armatureedit_options,
-    VIEW3D_PT_tools_mballedit,
-    VIEW3D_PT_tools_latticeedit,
-    VIEW3D_PT_tools_posemode,
-    VIEW3D_PT_tools_posemode_options,
-    VIEW3D_PT_tools_masking,
-    VIEW3D_PT_tools_brush,
-    VIEW3D_PT_tools_brush_texture,
-    VIEW3D_PT_tools_brush_stroke,
-    VIEW3D_PT_tools_brush_curve,
-    VIEW3D_PT_tools_brush_appearance,
-    VIEW3D_PT_tools_brush_tool,
-    VIEW3D_PT_tools_paint_symmetry,
-    VIEW3D_PT_sculpt_options,
-    VIEW3D_PT_tools_vertexpaint,
-    VIEW3D_PT_tools_weightpaint_options,
-    VIEW3D_PT_imagepaint_options,
-
-    VIEW3D_PT_tools_projectpaint,
-    VIEW3D_MT_tools_projectpaint_clone,
-    VIEW3D_MT_tools_projectpaint_stencil,
-
-    VIEW3D_PT_tools_particlemode]
-
-
-=======
->>>>>>> 99c64e05
 def register():
     pass
 
