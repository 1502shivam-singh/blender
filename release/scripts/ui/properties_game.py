--- conflicted
+++ resolved
@@ -196,10 +196,10 @@
         if wide_ui:
             col = split.column()
         col.prop(game, "collision_compound", text="Compound")
-		
-class PHYSICS_PT_game_obstacles(PhysicsButtonsPanel):
+
+class PHYSICS_PT_game_obstacles(PhysicsButtonsPanel, bpy.types.Panel):
     bl_label = "Create obstacle"
-
+    COMPAT_ENGINES = {'BLENDER_GAME'}
     def poll(self, context):
         game = context.object.game
         rd = context.scene.render
@@ -546,7 +546,7 @@
             col.label(text="Logic Steps:")
             col.prop(gs, "logic_step_max", text="Max")
 
-class WORLD_PT_game_physics_obstacles(WorldButtonsPanel):
+class WORLD_PT_game_physics_obstacles(WorldButtonsPanel, bpy.types.Panel):
     bl_label = "Obstacle simulation"
     COMPAT_ENGINES = {'BLENDER_GAME'}
 
@@ -560,30 +560,7 @@
         if gs.obstacle_simulation != 'None':
             layout.prop(gs, "level_height")
             layout.prop(gs, "show_obstacle_simulation")
-			
-
-<<<<<<< HEAD
-classes = [
-    PHYSICS_PT_game_physics,
-    PHYSICS_PT_game_collision_bounds,
-    PHYSICS_PT_game_obstacles,
-
-    RENDER_PT_game,
-    RENDER_PT_game_player,
-    RENDER_PT_game_stereo,
-    RENDER_PT_game_shading,
-    RENDER_PT_game_performance,
-    RENDER_PT_game_sound,
-
-    WORLD_PT_game_context_world,
-    WORLD_PT_game_world,
-    WORLD_PT_game_mist,
-    WORLD_PT_game_physics,
-    WORLD_PT_game_physics_obstacles]
-
-
-=======
->>>>>>> 8c75853b
+
 def register():
     pass
 
