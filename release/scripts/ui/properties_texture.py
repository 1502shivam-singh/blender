--- conflicted
+++ resolved
@@ -332,11 +332,7 @@
                 col = split.column()
                 col.label(text="Diffuse:")
                 factor_but(col, tex.use_map_diffuse, "use_map_diffuse", "diffuse_factor", "Intensity")
-<<<<<<< HEAD
-                factor_but(col, tex.use_map_color_diff, "use_map_color_diffuse", "diffuse_color_factor", "Color")
-=======
                 factor_but(col, tex.use_map_color_diffuse, "use_map_color_diffuse", "diffuse_color_factor", "Color")
->>>>>>> d59304e8
                 factor_but(col, tex.use_map_alpha, "use_map_alpha", "alpha_factor", "Alpha")
                 factor_but(col, tex.use_map_translucency, "use_map_translucency", "translucency_factor", "Translucency")
 
@@ -389,21 +385,12 @@
             split = layout.split()
 
             col = split.column()
-<<<<<<< HEAD
-            factor_but(col, tex.use_map_blend, "map_blend", "blend_factor", "Blend")
-            factor_but(col, tex.use_map_horizon, "map_horizon", "horizon_factor", "Horizon")
-
-            col = split.column()
-            factor_but(col, tex.use_map_zenith_up, "map_zenith_up", "zenith_up_factor", "Zenith Up")
-            factor_but(col, tex.use_map_zenith_down, "map_zenith_down", "zenith_down_factor", "Zenith Down")
-=======
             factor_but(col, tex.use_map_blend, "use_map_blend", "blend_factor", "Blend")
             factor_but(col, tex.use_map_horizon, "use_map_horizon", "horizon_factor", "Horizon")
 
             col = split.column()
             factor_but(col, tex.use_map_zenith_up, "use_map_zenith_up", "zenith_up_factor", "Zenith Up")
             factor_but(col, tex.use_map_zenith_down, "use_map_zenith_down", "zenith_down_factor", "Zenith Down")
->>>>>>> d59304e8
 
         layout.separator()
 
@@ -417,11 +404,7 @@
         sub.prop(tex, "color", text="")
 
         col = split.column()
-<<<<<<< HEAD
-        col.prop(tex, "negate", text="Negative")
-=======
         col.prop(tex, "invert", text="Negative")
->>>>>>> d59304e8
         col.prop(tex, "use_stencil")
 
         if type(idblock) in (bpy.types.Material, bpy.types.World):
@@ -475,11 +458,7 @@
         tex = context.texture
 
         layout.prop(tex, "noisebasis_2", expand=True)
-<<<<<<< HEAD
-        layout.prop(tex, "stype", expand=True)
-=======
         layout.prop(tex, "wood_type", expand=True)
->>>>>>> d59304e8
 
         col = layout.column()
         col.active = tex.wood_type in ('RINGNOISE', 'BANDNOISE')
@@ -508,11 +487,7 @@
 
         tex = context.texture
 
-<<<<<<< HEAD
-        layout.prop(tex, "stype", expand=True)
-=======
         layout.prop(tex, "marble_type", expand=True)
->>>>>>> d59304e8
         layout.prop(tex, "noisebasis_2", expand=True)
         layout.label(text="Noise:")
         layout.prop(tex, "noise_type", text="Type", expand=True)
@@ -647,15 +622,9 @@
 
         col.prop(tex, "use_mipmap")
         row = col.row()
-<<<<<<< HEAD
-        row.active = tex.mipmap
-        row.prop(tex, "use_mipmap_gauss")
-        col.prop(tex, "interpolation")
-=======
         row.active = tex.use_mipmap
         row.prop(tex, "use_mipmap_gauss")
         col.prop(tex, "use_interpolation")
->>>>>>> d59304e8
 
         texture_filter_common(tex, col)
 
@@ -899,11 +868,7 @@
 
         layout.prop(vd, "use_still_frame")
         row = layout.row()
-<<<<<<< HEAD
-        row.active = vd.still
-=======
         row.active = vd.use_still_frame
->>>>>>> d59304e8
         row.prop(vd, "still_frame")
 
         layout.prop(vd, "interpolation")
