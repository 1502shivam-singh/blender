--- conflicted
+++ resolved
@@ -370,14 +370,11 @@
 void uiTemplateReportsBanner(struct uiLayout *layout, struct bContext *C, struct wmOperator *op){}
 void uiTemplateWaveform(struct uiLayout *layout, struct PointerRNA *ptr, char *propname, int expand){}
 void uiTemplateVectorscope(struct uiLayout *_self, struct PointerRNA *data, char* property, int expand){}
-<<<<<<< HEAD
 void uiTemplateNodeLink(struct uiLayout *layout, struct bNodeTree *ntree, struct bNode *node, struct bNodeSocket *input) {}
 void uiTemplateNodeView(struct uiLayout *layout, struct bContext *C, struct bNodeTree *ntree, struct bNode *node, struct bNodeSocket *input) {}
 void uiTemplateTextureUser(struct uiLayout *layout, struct bContext *C) {}
 void uiTemplateTextureShow(struct uiLayout *layout, struct bContext *C, struct PointerRNA *ptr, struct PropertyRNA *prop) {}
-=======
 void uiTemplateKeymapItemProperties(struct uiLayout *layout, struct PointerRNA *ptr){}
->>>>>>> 79f21f88
 
 /* rna render */
 struct RenderResult *RE_engine_begin_result(struct RenderEngine *engine, int x, int y, int w, int h){return (struct RenderResult *) NULL;}
