/*
 * ***** BEGIN GPL LICENSE BLOCK *****
 *
 * This program is free software; you can redistribute it and/or
 * modify it under the terms of the GNU General Public License
 * as published by the Free Software Foundation; either version 2
 * of the License, or (at your option) any later version.
 *
 * This program is distributed in the hope that it will be useful,
 * but WITHOUT ANY WARRANTY; without even the implied warranty of
 * MERCHANTABILITY or FITNESS FOR A PARTICULAR PURPOSE.  See the
 * GNU General Public License for more details.
 *
 * You should have received a copy of the GNU General Public License
 * along with this program; if not, write to the Free Software Foundation,
 * Inc., 51 Franklin Street, Fifth Floor, Boston, MA 02110-1301, USA.
 *
 * Contributor(s): Blender Foundation
 *
 * ***** END GPL LICENSE BLOCK *****
 *
 */

/** \file blender/blenloader/intern/versioning_270.c
 *  \ingroup blenloader
 */

#include "BLI_utildefines.h"
#include "BLI_compiler_attrs.h"

/* for MinGW32 definition of NULL, could use BLI_blenlib.h instead too */
#include <stddef.h>

/* allow readfile to use deprecated functionality */
#define DNA_DEPRECATED_ALLOW

#include "DNA_anim_types.h"
#include "DNA_armature_types.h"
#include "DNA_brush_types.h"
#include "DNA_camera_types.h"
#include "DNA_cloth_types.h"
#include "DNA_constraint_types.h"
#include "DNA_gpencil_types.h"
#include "DNA_sdna_types.h"
#include "DNA_sequence_types.h"
#include "DNA_space_types.h"
#include "DNA_screen_types.h"
#include "DNA_object_force_types.h"
#include "DNA_object_types.h"
#include "DNA_mask_types.h"
#include "DNA_mesh_types.h"
#include "DNA_modifier_types.h"
#include "DNA_particle_types.h"
#include "DNA_linestyle_types.h"
#include "DNA_view3d_types.h"
#include "DNA_smoke_types.h"
#include "DNA_rigidbody_types.h"

#include "DNA_genfile.h"

#include "BKE_animsys.h"
#include "BKE_brush.h"
#include "BKE_colortools.h"
#include "BKE_fcurve.h"
#include "BKE_gpencil.h"
#include "BKE_library.h"
#include "BKE_main.h"
#include "BKE_mask.h"
#include "BKE_modifier.h"
#include "BKE_node.h"
#include "BKE_scene.h"
#include "BKE_sequencer.h"
#include "BKE_screen.h"
#include "BKE_tracking.h"

#include "BLI_math.h"
#include "BLI_listbase.h"
#include "BLI_string.h"
#include "BLI_string_utils.h"

#include "BLT_translation.h"

#include "BLO_readfile.h"

#include "NOD_common.h"
#include "NOD_socket.h"
#include "NOD_composite.h"

#include "readfile.h"

#include "MEM_guardedalloc.h"

/* ************************************************** */
/* GP Palettes API (Deprecated) */

/* add a new gp-palette */
static bGPDpalette *BKE_gpencil_palette_addnew(bGPdata *gpd, const char *name)
{
	bGPDpalette *palette;

	/* check that list is ok */
	if (gpd == NULL) {
		return NULL;
	}

	/* allocate memory and add to end of list */
	palette = MEM_callocN(sizeof(bGPDpalette), "bGPDpalette");

	/* add to datablock */
	BLI_addtail(&gpd->palettes, palette);

	/* set basic settings */
	/* auto-name */
	BLI_strncpy(palette->info, name, sizeof(palette->info));
	BLI_uniquename(&gpd->palettes, palette, DATA_("GP_Palette"), '.', offsetof(bGPDpalette, info),
		sizeof(palette->info));

	/* return palette */
	return palette;
}

/* add a new gp-palettecolor */
static bGPDpalettecolor *BKE_gpencil_palettecolor_addnew(bGPDpalette *palette, const char *name)
{
	bGPDpalettecolor *palcolor;

	/* check that list is ok */
	if (palette == NULL) {
		return NULL;
	}

	/* allocate memory and add to end of list */
	palcolor = MEM_callocN(sizeof(bGPDpalettecolor), "bGPDpalettecolor");

	/* add to datablock */
	BLI_addtail(&palette->colors, palcolor);

	/* set basic settings */
	copy_v4_v4(palcolor->color, U.gpencil_new_layer_col);
	ARRAY_SET_ITEMS(palcolor->fill, 1.0f, 1.0f, 1.0f);

	/* auto-name */
	BLI_strncpy(palcolor->info, name, sizeof(palcolor->info));
	BLI_uniquename(&palette->colors, palcolor, DATA_("Color"), '.', offsetof(bGPDpalettecolor, info),
		sizeof(palcolor->info));

	/* return palette color */
	return palcolor;
}

/**
 * Setup rotation stabilization from ancient single track spec.
 * Former Version of 2D stabilization used a single tracking marker to determine the rotation
 * to be compensated. Now several tracks can contribute to rotation detection and this feature
 * is enabled by the MovieTrackingTrack#flag on a per track base.
 */
static void migrate_single_rot_stabilization_track_settings(MovieTrackingStabilization *stab)
{
	if (stab->rot_track) {
		if (!(stab->rot_track->flag & TRACK_USE_2D_STAB_ROT)) {
			stab->tot_rot_track++;
			stab->rot_track->flag |= TRACK_USE_2D_STAB_ROT;
		}
	}
	stab->rot_track = NULL; /* this field is now ignored */
}

static void do_version_constraints_radians_degrees_270_1(ListBase *lb)
{
	bConstraint *con;

	for (con = lb->first; con; con = con->next) {
		if (con->type == CONSTRAINT_TYPE_TRANSFORM) {
			bTransformConstraint *data = (bTransformConstraint *)con->data;
			const float deg_to_rad_f = DEG2RADF(1.0f);

			if (data->from == TRANS_ROTATION) {
				mul_v3_fl(data->from_min, deg_to_rad_f);
				mul_v3_fl(data->from_max, deg_to_rad_f);
			}

			if (data->to == TRANS_ROTATION) {
				mul_v3_fl(data->to_min, deg_to_rad_f);
				mul_v3_fl(data->to_max, deg_to_rad_f);
			}
		}
	}
}

static void do_version_constraints_radians_degrees_270_5(ListBase *lb)
{
	bConstraint *con;

	for (con = lb->first; con; con = con->next) {
		if (con->type == CONSTRAINT_TYPE_TRANSFORM) {
			bTransformConstraint *data = (bTransformConstraint *)con->data;

			if (data->from == TRANS_ROTATION) {
				copy_v3_v3(data->from_min_rot, data->from_min);
				copy_v3_v3(data->from_max_rot, data->from_max);
			}
			else if (data->from == TRANS_SCALE) {
				copy_v3_v3(data->from_min_scale, data->from_min);
				copy_v3_v3(data->from_max_scale, data->from_max);
			}

			if (data->to == TRANS_ROTATION) {
				copy_v3_v3(data->to_min_rot, data->to_min);
				copy_v3_v3(data->to_max_rot, data->to_max);
			}
			else if (data->to == TRANS_SCALE) {
				copy_v3_v3(data->to_min_scale, data->to_min);
				copy_v3_v3(data->to_max_scale, data->to_max);
			}
		}
	}
}

static void do_version_constraints_stretch_to_limits(ListBase *lb)
{
	bConstraint *con;

	for (con = lb->first; con; con = con->next) {
		if (con->type == CONSTRAINT_TYPE_STRETCHTO) {
			bStretchToConstraint *data = (bStretchToConstraint *)con->data;
			data->bulge_min = 1.0f;
			data->bulge_max = 1.0f;
		}
	}
}

static void do_version_action_editor_properties_region(ListBase *regionbase)
{
	ARegion *ar;
	
	for (ar = regionbase->first; ar; ar = ar->next) {
		if (ar->regiontype == RGN_TYPE_UI) {
			/* already exists */
			return;
		}
		else if (ar->regiontype == RGN_TYPE_WINDOW) {
			/* add new region here */
			ARegion *arnew = MEM_callocN(sizeof(ARegion), "buttons for action");
			
			BLI_insertlinkbefore(regionbase, ar, arnew);
			
			arnew->regiontype = RGN_TYPE_UI;
			arnew->alignment = RGN_ALIGN_RIGHT;
			arnew->flag = RGN_FLAG_HIDDEN;
			
			return;
		}
	}
}

static void do_version_bones_super_bbone(ListBase *lb)
{
	for (Bone *bone = lb->first; bone; bone = bone->next) {
		bone->scaleIn = 1.0f;
		bone->scaleOut = 1.0f;
		
		do_version_bones_super_bbone(&bone->childbase);
	}
}

/* TODO(sergey): Consider making it somewhat more generic function in BLI_anim.h. */
static void anim_change_prop_name(FCurve *fcu,
                                  const char *prefix,
                                  const char *old_prop_name,
                                  const char *new_prop_name)
{
	const char *old_path = BLI_sprintfN("%s.%s", prefix, old_prop_name);
	if (STREQ(fcu->rna_path, old_path)) {
		MEM_freeN(fcu->rna_path);
		fcu->rna_path = BLI_sprintfN("%s.%s", prefix, new_prop_name);
	}
	MEM_freeN((char *)old_path);
}

static void do_version_hue_sat_node(bNodeTree *ntree, bNode *node)
{
	if (node->storage == NULL) {
		return;
	}

	/* Make sure new sockets are properly created. */
	node_verify_socket_templates(ntree, node);
	/* Convert value from old storage to new sockets. */
	NodeHueSat *nhs = node->storage;
	bNodeSocket *hue = nodeFindSocket(node, SOCK_IN, "Hue"),
	            *saturation = nodeFindSocket(node, SOCK_IN, "Saturation"),
	            *value = nodeFindSocket(node, SOCK_IN, "Value");
	((bNodeSocketValueFloat *)hue->default_value)->value = nhs->hue;
	((bNodeSocketValueFloat *)saturation->default_value)->value = nhs->sat;
	((bNodeSocketValueFloat *)value->default_value)->value = nhs->val;
	/* Take care of possible animation. */
	AnimData *adt = BKE_animdata_from_id(&ntree->id);
	if (adt != NULL && adt->action != NULL) {
		const char *prefix = BLI_sprintfN("nodes[\"%s\"]", node->name);
		for (FCurve *fcu = adt->action->curves.first; fcu != NULL; fcu = fcu->next) {
			if (STRPREFIX(fcu->rna_path, prefix)) {
				anim_change_prop_name(fcu, prefix, "color_hue", "inputs[1].default_value");
				anim_change_prop_name(fcu, prefix, "color_saturation", "inputs[2].default_value");
				anim_change_prop_name(fcu, prefix, "color_value", "inputs[3].default_value");
			}
		}
		MEM_freeN((char *)prefix);
	}
	/* Free storage, it is no longer used. */
	MEM_freeN(node->storage);
	node->storage = NULL;
}

static void do_versions_compositor_render_passes_storage(bNode *node)
{
	int pass_index = 0;
	const char *sockname;
	for (bNodeSocket *sock = node->outputs.first; sock && pass_index < 31; sock = sock->next, pass_index++) {
		if (sock->storage == NULL) {
			NodeImageLayer *sockdata = MEM_callocN(sizeof(NodeImageLayer), "node image layer");
			sock->storage = sockdata;
			BLI_strncpy(sockdata->pass_name, node_cmp_rlayers_sock_to_pass(pass_index), sizeof(sockdata->pass_name));

			if (pass_index == 0) sockname = "Image";
			else if (pass_index == 1) sockname = "Alpha";
			else sockname = node_cmp_rlayers_sock_to_pass(pass_index);
			BLI_strncpy(sock->name, sockname, sizeof(sock->name));
		}
	}
}

static void do_versions_compositor_render_passes(bNodeTree *ntree)
{
	for (bNode *node = ntree->nodes.first; node; node = node->next) {
		if (node->type == CMP_NODE_R_LAYERS) {
			/* First we make sure existing sockets have proper names.
			 * This is important because otherwise verification will
			 * drop links from sockets which were renamed.
			 */
			do_versions_compositor_render_passes_storage(node);
			/* Make sure new sockets are properly created. */
			node_verify_socket_templates(ntree, node);
			/* Make sure all possibly created sockets have proper storage. */
			do_versions_compositor_render_passes_storage(node);
		}
	}
}


static char *replace_bbone_easing_rnapath(char *old_path)
{
	char *new_path = NULL;
	
	/* NOTE: This will break paths for any bones/custom-properties
	 * which happen be named after the bbone property id's
	 */
	if (strstr(old_path, "bbone_in"))
		new_path = BLI_str_replaceN(old_path, "bbone_in", "bbone_easein");
	else if (strstr(old_path, "bbone_out"))
		new_path = BLI_str_replaceN(old_path, "bbone_out", "bbone_easeout");
	
	if (new_path) {
		MEM_freeN(old_path);
		return new_path;
	}
	else {
		return old_path;
	}
}

static void do_version_bbone_easing_fcurve_fix(ID *UNUSED(id), FCurve *fcu, void *UNUSED(user_data))
{
	/* F-Curve's path (for bbone_in/out) */
	if (fcu->rna_path) {
		fcu->rna_path = replace_bbone_easing_rnapath(fcu->rna_path);
	}
	
	/* Driver -> Driver Vars (for bbone_in/out) */
	if (fcu->driver) {
		for (DriverVar *dvar = fcu->driver->variables.first; dvar; dvar = dvar->next) {
			DRIVER_TARGETS_LOOPER(dvar)
			{
				if (dtar->rna_path) {
					dtar->rna_path = replace_bbone_easing_rnapath(dtar->rna_path);
				}
			}
			DRIVER_TARGETS_LOOPER_END;
		}
	}
	
	/* FModifiers -> Stepped (for frame_start/end) */
	if (fcu->modifiers.first) {
		for (FModifier *fcm = fcu->modifiers.first; fcm; fcm = fcm->next) {
			if (fcm->type == FMODIFIER_TYPE_STEPPED) {
				FMod_Stepped *data = fcm->data;
				
				/* Modifier doesn't work if the modifier's copy of start/end frame are both 0
				 * as those were only getting written to the fcm->data copy (T52009)
				 */
				if ((fcm->sfra == fcm->efra) && (fcm->sfra == 0)) {
					fcm->sfra = data->start_frame;
					fcm->efra = data->end_frame;
				}
			}
		}
	}
}


void blo_do_versions_270(FileData *fd, Library *UNUSED(lib), Main *bmain)
{
	if (!MAIN_VERSION_ATLEAST(bmain, 270, 0)) {

		if (!DNA_struct_elem_find(fd->filesdna, "BevelModifierData", "float", "profile")) {
			Object *ob;

			for (ob = bmain->object.first; ob; ob = ob->id.next) {
				ModifierData *md;
				for (md = ob->modifiers.first; md; md = md->next) {
					if (md->type == eModifierType_Bevel) {
						BevelModifierData *bmd = (BevelModifierData *)md;
						bmd->profile = 0.5f;
						bmd->val_flags = MOD_BEVEL_AMT_OFFSET;
					}
				}
			}
		}

		/* nodes don't use fixed node->id any more, clean up */
		FOREACH_NODETREE(bmain, ntree, id) {
			if (ntree->type == NTREE_COMPOSIT) {
				bNode *node;
				for (node = ntree->nodes.first; node; node = node->next) {
					if (ELEM(node->type, CMP_NODE_COMPOSITE, CMP_NODE_OUTPUT_FILE)) {
						node->id = NULL;
					}
				}
			}
		} FOREACH_NODETREE_END

		{
			bScreen *screen;

			for (screen = bmain->screen.first; screen; screen = screen->id.next) {
				ScrArea *area;
				for (area = screen->areabase.first; area; area = area->next) {
					SpaceLink *space_link;
					for (space_link = area->spacedata.first; space_link; space_link = space_link->next) {
						if (space_link->spacetype == SPACE_CLIP) {
							SpaceClip *space_clip = (SpaceClip *) space_link;
							if (space_clip->mode != SC_MODE_MASKEDIT) {
								space_clip->mode = SC_MODE_TRACKING;
							}
						}
					}
				}
			}
		}

		if (!DNA_struct_elem_find(fd->filesdna, "MovieTrackingSettings", "float", "default_weight")) {
			MovieClip *clip;
			for (clip = bmain->movieclip.first; clip; clip = clip->id.next) {
				clip->tracking.settings.default_weight = 1.0f;
			}
		}
	}

	if (!MAIN_VERSION_ATLEAST(bmain, 270, 1)) {
		Object *ob;

		/* Update Transform constraint (another deg -> rad stuff). */
		for (ob = bmain->object.first; ob; ob = ob->id.next) {
			do_version_constraints_radians_degrees_270_1(&ob->constraints);

			if (ob->pose) {
				/* Bones constraints! */
				bPoseChannel *pchan;
				for (pchan = ob->pose->chanbase.first; pchan; pchan = pchan->next) {
					do_version_constraints_radians_degrees_270_1(&pchan->constraints);
				}
			}
		}
	}

	if (!MAIN_VERSION_ATLEAST(bmain, 270, 2)) {
		Mesh *me;

		/* Mesh smoothresh deg->rad. */
		for (me = bmain->mesh.first; me; me = me->id.next) {
			me->smoothresh = DEG2RADF(me->smoothresh);
		}
	}

	if (!MAIN_VERSION_ATLEAST(bmain, 270, 3)) {
		FreestyleLineStyle *linestyle;

		for (linestyle = bmain->linestyle.first; linestyle; linestyle = linestyle->id.next) {
			linestyle->flag |= LS_NO_SORTING;
			linestyle->sort_key = LS_SORT_KEY_DISTANCE_FROM_CAMERA;
			linestyle->integration_type = LS_INTEGRATION_MEAN;
		}
	}

	if (!MAIN_VERSION_ATLEAST(bmain, 270, 4)) {
		/* ui_previews were not handled correctly when copying areas, leading to corrupted files (see T39847).
		 * This will always reset situation to a valid state.
		 */
		bScreen *sc;

		for (sc = bmain->screen.first; sc; sc = sc->id.next) {
			ScrArea *sa;
			for (sa = sc->areabase.first; sa; sa = sa->next) {
				SpaceLink *sl;

				for (sl = sa->spacedata.first; sl; sl = sl->next) {
					ARegion *ar;
					ListBase *lb = (sl == sa->spacedata.first) ? &sa->regionbase : &sl->regionbase;

					for (ar = lb->first; ar; ar = ar->next) {
						BLI_listbase_clear(&ar->ui_previews);
					}
				}
			}
		}
	}

	if (!MAIN_VERSION_ATLEAST(bmain, 270, 5)) {
		Object *ob;

		/* Update Transform constraint (again :|). */
		for (ob = bmain->object.first; ob; ob = ob->id.next) {
			do_version_constraints_radians_degrees_270_5(&ob->constraints);

			if (ob->pose) {
				/* Bones constraints! */
				bPoseChannel *pchan;
				for (pchan = ob->pose->chanbase.first; pchan; pchan = pchan->next) {
					do_version_constraints_radians_degrees_270_5(&pchan->constraints);
				}
			}
		}
	}

	if (!MAIN_VERSION_ATLEAST(bmain, 271, 0)) {
		if (!DNA_struct_elem_find(fd->filesdna, "RenderData", "BakeData", "bake")) {
			Scene *sce;

			for (sce = bmain->scene.first; sce; sce = sce->id.next) {
				sce->r.bake.flag = R_BAKE_CLEAR;
				sce->r.bake.width = 512;
				sce->r.bake.height = 512;
				sce->r.bake.margin = 16;
				sce->r.bake.normal_space = R_BAKE_SPACE_TANGENT;
				sce->r.bake.normal_swizzle[0] = R_BAKE_POSX;
				sce->r.bake.normal_swizzle[1] = R_BAKE_POSY;
				sce->r.bake.normal_swizzle[2] = R_BAKE_POSZ;
				BLI_strncpy(sce->r.bake.filepath, U.renderdir, sizeof(sce->r.bake.filepath));

				sce->r.bake.im_format.planes = R_IMF_PLANES_RGBA;
				sce->r.bake.im_format.imtype = R_IMF_IMTYPE_PNG;
				sce->r.bake.im_format.depth = R_IMF_CHAN_DEPTH_8;
				sce->r.bake.im_format.quality = 90;
				sce->r.bake.im_format.compress = 15;
			}
		}

		if (!DNA_struct_elem_find(fd->filesdna, "FreestyleLineStyle", "float", "texstep")) {
			FreestyleLineStyle *linestyle;

			for (linestyle = bmain->linestyle.first; linestyle; linestyle = linestyle->id.next) {
				linestyle->flag |= LS_TEXTURE;
				linestyle->texstep = 1.0;
			}
		}

		{
			Scene *scene;
			for (scene = bmain->scene.first; scene; scene = scene->id.next) {
				int num_layers = BLI_listbase_count(&scene->r.layers);
				scene->r.actlay = min_ff(scene->r.actlay, num_layers - 1);
			}
		}
	}

	if (!MAIN_VERSION_ATLEAST(bmain, 271, 1)) {
		if (!DNA_struct_elem_find(fd->filesdna, "Material", "float", "line_col[4]")) {
			Material *mat;

			for (mat = bmain->mat.first; mat; mat = mat->id.next) {
				mat->line_col[0] = mat->line_col[1] = mat->line_col[2] = 0.0f;
				mat->line_col[3] = mat->alpha;
			}
		}

		if (!DNA_struct_elem_find(fd->filesdna, "RenderData", "int", "preview_start_resolution")) {
			Scene *scene;
			for (scene = bmain->scene.first; scene; scene = scene->id.next) {
				scene->r.preview_start_resolution = 64;
			}
		}
	}

	if (!MAIN_VERSION_ATLEAST(bmain, 271, 3)) {
		Brush *br;

		for (br = bmain->brush.first; br; br = br->id.next) {
			br->fill_threshold = 0.2f;
		}

		if (!DNA_struct_elem_find(fd->filesdna, "BevelModifierData", "int", "mat")) {
			Object *ob;
			for (ob = bmain->object.first; ob; ob = ob->id.next) {
				ModifierData *md;

				for (md = ob->modifiers.first; md; md = md->next) {
					if (md->type == eModifierType_Bevel) {
						BevelModifierData *bmd = (BevelModifierData *)md;
						bmd->mat = -1;
					}
				}
			}
		}
	}

	if (!MAIN_VERSION_ATLEAST(bmain, 271, 6)) {
		Object *ob;
		for (ob = bmain->object.first; ob; ob = ob->id.next) {
			ModifierData *md;

			for (md = ob->modifiers.first; md; md = md->next) {
				if (md->type == eModifierType_ParticleSystem) {
					ParticleSystemModifierData *pmd = (ParticleSystemModifierData *)md;
					if (pmd->psys && pmd->psys->clmd) {
						pmd->psys->clmd->sim_parms->vel_damping = 1.0f;
					}
				}
			}
		}
	}

	if (!MAIN_VERSION_ATLEAST(bmain, 272, 0)) {
		if (!DNA_struct_elem_find(fd->filesdna, "RenderData", "int", "preview_start_resolution")) {
			Scene *scene;
			for (scene = bmain->scene.first; scene; scene = scene->id.next) {
				scene->r.preview_start_resolution = 64;
			}
		}
	}

	if (!MAIN_VERSION_ATLEAST(bmain, 272, 1)) {
		Brush *br;
		for (br = bmain->brush.first; br; br = br->id.next) {
			if ((br->ob_mode & OB_MODE_SCULPT) && ELEM(br->sculpt_tool, SCULPT_TOOL_GRAB, SCULPT_TOOL_SNAKE_HOOK))
				br->alpha = 1.0f;
		}
	}

	if (!MAIN_VERSION_ATLEAST(bmain, 272, 2)) {
		if (!DNA_struct_elem_find(fd->filesdna, "Image", "float", "gen_color")) {
			Image *image;
			for (image = bmain->image.first; image != NULL; image = image->id.next) {
				image->gen_color[3] = 1.0f;
			}
		}

		if (!DNA_struct_elem_find(fd->filesdna, "bStretchToConstraint", "float", "bulge_min")) {
			Object *ob;

			/* Update Transform constraint (again :|). */
			for (ob = bmain->object.first; ob; ob = ob->id.next) {
				do_version_constraints_stretch_to_limits(&ob->constraints);

				if (ob->pose) {
					/* Bones constraints! */
					bPoseChannel *pchan;
					for (pchan = ob->pose->chanbase.first; pchan; pchan = pchan->next) {
						do_version_constraints_stretch_to_limits(&pchan->constraints);
					}
				}
			}
		}
	}

	if (!MAIN_VERSION_ATLEAST(bmain, 273, 1)) {
#define	BRUSH_RAKE (1 << 7)
#define BRUSH_RANDOM_ROTATION (1 << 25)

		Brush *br;

		for (br = bmain->brush.first; br; br = br->id.next) {
			if (br->flag & BRUSH_RAKE) {
				br->mtex.brush_angle_mode |= MTEX_ANGLE_RAKE;
				br->mask_mtex.brush_angle_mode |= MTEX_ANGLE_RAKE;
			}
			else if (br->flag & BRUSH_RANDOM_ROTATION) {
				br->mtex.brush_angle_mode |= MTEX_ANGLE_RANDOM;
				br->mask_mtex.brush_angle_mode |= MTEX_ANGLE_RANDOM;
			}
			br->mtex.random_angle = 2.0 * M_PI;
			br->mask_mtex.random_angle = 2.0 * M_PI;
		}
	}

#undef BRUSH_RAKE
#undef BRUSH_RANDOM_ROTATION

	/* Customizable Safe Areas */
	if (!MAIN_VERSION_ATLEAST(bmain, 273, 2)) {
		if (!DNA_struct_elem_find(fd->filesdna, "Scene", "DisplaySafeAreas", "safe_areas")) {
			Scene *scene;

			for (scene = bmain->scene.first; scene; scene = scene->id.next) {
				copy_v2_fl2(scene->safe_areas.title, 3.5f / 100.0f, 3.5f / 100.0f);
				copy_v2_fl2(scene->safe_areas.action, 10.0f / 100.0f, 5.0f / 100.0f);
				copy_v2_fl2(scene->safe_areas.title_center, 17.5f / 100.0f, 5.0f / 100.0f);
				copy_v2_fl2(scene->safe_areas.action_center, 15.0f / 100.0f, 5.0f / 100.0f);
			}
		}
	}
	
	if (!MAIN_VERSION_ATLEAST(bmain, 273, 3)) {
		ParticleSettings *part;
		for (part = bmain->particle.first; part; part = part->id.next) {
			if (part->clumpcurve)
				part->child_flag |= PART_CHILD_USE_CLUMP_CURVE;
			if (part->roughcurve)
				part->child_flag |= PART_CHILD_USE_ROUGH_CURVE;
		}
	}

	if (!MAIN_VERSION_ATLEAST(bmain, 273, 6)) {
		if (!DNA_struct_elem_find(fd->filesdna, "ClothSimSettings", "float", "bending_damping")) {
			Object *ob;
			ModifierData *md;
			for (ob = bmain->object.first; ob; ob = ob->id.next) {
				for (md = ob->modifiers.first; md; md = md->next) {
					if (md->type == eModifierType_Cloth) {
						ClothModifierData *clmd = (ClothModifierData *)md;
						clmd->sim_parms->bending_damping = 0.5f;
					}
					else if (md->type == eModifierType_ParticleSystem) {
						ParticleSystemModifierData *pmd = (ParticleSystemModifierData *)md;
						if (pmd->psys->clmd) {
							pmd->psys->clmd->sim_parms->bending_damping = 0.5f;
						}
					}
				}
			}
		}

		if (!DNA_struct_elem_find(fd->filesdna, "ParticleSettings", "float", "clump_noise_size")) {
			ParticleSettings *part;
			for (part = bmain->particle.first; part; part = part->id.next) {
				part->clump_noise_size = 1.0f;
			}
		}

		if (!DNA_struct_elem_find(fd->filesdna, "ParticleSettings", "int", "kink_extra_steps")) {
			ParticleSettings *part;
			for (part = bmain->particle.first; part; part = part->id.next) {
				part->kink_extra_steps = 4;
			}
		}

		if (!DNA_struct_elem_find(fd->filesdna, "MTex", "float", "kinkampfac")) {
			ParticleSettings *part;
			for (part = bmain->particle.first; part; part = part->id.next) {
				int a;
				for (a = 0; a < MAX_MTEX; a++) {
					MTex *mtex = part->mtex[a];
					if (mtex) {
						mtex->kinkampfac = 1.0f;
					}
				}
			}
		}

		if (!DNA_struct_elem_find(fd->filesdna, "HookModifierData", "char", "flag")) {
			Object *ob;

			for (ob = bmain->object.first; ob; ob = ob->id.next) {
				ModifierData *md;
				for (md = ob->modifiers.first; md; md = md->next) {
					if (md->type == eModifierType_Hook) {
						HookModifierData *hmd = (HookModifierData *)md;
						hmd->falloff_type = eHook_Falloff_InvSquare;
					}
				}
			}
		}

		if (!DNA_struct_elem_find(fd->filesdna, "NodePlaneTrackDeformData", "char", "flag")) {
			FOREACH_NODETREE(bmain, ntree, id) {
				if (ntree->type == NTREE_COMPOSIT) {
					bNode *node;
					for (node = ntree->nodes.first; node; node = node->next) {
						if (ELEM(node->type, CMP_NODE_PLANETRACKDEFORM)) {
							NodePlaneTrackDeformData *data = node->storage;
							data->flag = 0;
							data->motion_blur_samples = 16;
							data->motion_blur_shutter = 0.5f;
						}
					}
				}
			}
			FOREACH_NODETREE_END
		}

		if (!DNA_struct_elem_find(fd->filesdna, "Camera", "GPUDOFSettings", "gpu_dof")) {
			Camera *ca;
			for (ca = bmain->camera.first; ca; ca = ca->id.next) {
				ca->gpu_dof.fstop = 128.0f;
				ca->gpu_dof.focal_length = 1.0f;
				ca->gpu_dof.focus_distance = 1.0f;
				ca->gpu_dof.sensor = 1.0f;
			}
		}
	}

	if (!MAIN_VERSION_ATLEAST(bmain, 273, 8)) {
		Object *ob;
		for (ob = bmain->object.first; ob != NULL; ob = ob->id.next) {
			ModifierData *md;
			for (md = ob->modifiers.last; md != NULL; md = md->prev) {
				if (modifier_unique_name(&ob->modifiers, md)) {
					printf("Warning: Object '%s' had several modifiers with the "
					       "same name, renamed one of them to '%s'.\n",
					       ob->id.name + 2, md->name);
				}
			}
		}
	}

	if (!MAIN_VERSION_ATLEAST(bmain, 273, 9)) {
		bScreen *scr;
		ScrArea *sa;
		SpaceLink *sl;
		ARegion *ar;

		/* Make sure sequencer preview area limits zoom */
		for (scr = bmain->screen.first; scr; scr = scr->id.next) {
			for (sa = scr->areabase.first; sa; sa = sa->next) {
				for (sl = sa->spacedata.first; sl; sl = sl->next) {
					if (sl->spacetype == SPACE_SEQ) {
						for (ar = sl->regionbase.first; ar; ar = ar->next) {
							if (ar->regiontype == RGN_TYPE_PREVIEW) {
								ar->v2d.keepzoom |= V2D_LIMITZOOM;
								ar->v2d.minzoom = 0.001f;
								ar->v2d.maxzoom = 1000.0f;
								break;
							}
						}
					}
				}
			}
		}
	}

	if (!MAIN_VERSION_ATLEAST(bmain, 274, 1)) {
		/* particle systems need to be forced to redistribute for jitter mode fix */
		{
			Object *ob;
			ParticleSystem *psys;
			for (ob = bmain->object.first; ob; ob = ob->id.next) {
				for (psys = ob->particlesystem.first; psys; psys = psys->next) {
					if ((psys->pointcache->flag & PTCACHE_BAKED) == 0) {
						psys->recalc |= PSYS_RECALC_RESET;
					}
				}
			}
		}

		/* hysteresis setted to 10% but not actived */
		if (!DNA_struct_elem_find(fd->filesdna, "LodLevel", "int", "obhysteresis")) {
			Object *ob;
			for (ob = bmain->object.first; ob; ob = ob->id.next) {
				LodLevel *level;
				for (level = ob->lodlevels.first; level; level = level->next) {
					level->obhysteresis = 10;
				}
			}
		}
	}

	if (!MAIN_VERSION_ATLEAST(bmain, 274, 4)) {
		SceneRenderView *srv;
		wmWindowManager *wm;
		bScreen *screen;
		wmWindow *win;
		Scene *scene;
		Camera *cam;
		Image *ima;

		for (scene = bmain->scene.first; scene; scene = scene->id.next) {
			Sequence *seq;

			BKE_scene_add_render_view(scene, STEREO_LEFT_NAME);
			srv = scene->r.views.first;
			BLI_strncpy(srv->suffix, STEREO_LEFT_SUFFIX, sizeof(srv->suffix));

			BKE_scene_add_render_view(scene, STEREO_RIGHT_NAME);
			srv = scene->r.views.last;
			BLI_strncpy(srv->suffix, STEREO_RIGHT_SUFFIX, sizeof(srv->suffix));

			SEQ_BEGIN (scene->ed, seq)
			{
				seq->stereo3d_format = MEM_callocN(sizeof(Stereo3dFormat), "Stereo Display 3d Format");

#define SEQ_USE_PROXY_CUSTOM_DIR (1 << 19)
#define SEQ_USE_PROXY_CUSTOM_FILE (1 << 21)
				if (seq->strip && seq->strip->proxy && !seq->strip->proxy->storage) {
					if (seq->flag & SEQ_USE_PROXY_CUSTOM_DIR)
						seq->strip->proxy->storage = SEQ_STORAGE_PROXY_CUSTOM_DIR;
					if (seq->flag & SEQ_USE_PROXY_CUSTOM_FILE)
						seq->strip->proxy->storage = SEQ_STORAGE_PROXY_CUSTOM_FILE;
				}
#undef SEQ_USE_PROXY_CUSTOM_DIR
#undef SEQ_USE_PROXY_CUSTOM_FILE

			}
			SEQ_END
		}

		for (screen = bmain->screen.first; screen; screen = screen->id.next) {
			ScrArea *sa;
			for (sa = screen->areabase.first; sa; sa = sa->next) {
				SpaceLink *sl;

				for (sl = sa->spacedata.first; sl; sl = sl->next) {
					switch (sl->spacetype) {
						case SPACE_VIEW3D:
						{
							View3D *v3d = (View3D *)sl;
							v3d->stereo3d_camera = STEREO_3D_ID;
							v3d->stereo3d_flag |= V3D_S3D_DISPPLANE;
							v3d->stereo3d_convergence_alpha = 0.15f;
							v3d->stereo3d_volume_alpha = 0.05f;
							break;
						}
						case SPACE_IMAGE:
						{
							SpaceImage *sima = (SpaceImage *) sl;
							sima->iuser.flag |= IMA_SHOW_STEREO;
							break;
						}
					}
				}
			}
		}

		for (cam = bmain->camera.first; cam; cam = cam->id.next) {
			cam->stereo.interocular_distance = 0.065f;
			cam->stereo.convergence_distance = 30.0f * 0.065f;
		}

		for (ima = bmain->image.first; ima; ima = ima->id.next) {
			ima->stereo3d_format = MEM_callocN(sizeof(Stereo3dFormat), "Image Stereo 3d Format");

			if (ima->packedfile) {
				ImagePackedFile *imapf = MEM_mallocN(sizeof(ImagePackedFile), "Image Packed File");
				BLI_addtail(&ima->packedfiles, imapf);

				imapf->packedfile = ima->packedfile;
				BLI_strncpy(imapf->filepath, ima->name, FILE_MAX);
				ima->packedfile = NULL;
			}
		}

		for (wm = bmain->wm.first; wm; wm = wm->id.next) {
			for (win = wm->windows.first; win; win = win->next) {
				win->stereo3d_format = MEM_callocN(sizeof(Stereo3dFormat), "Stereo Display 3d Format");
			}
		}
	}

	if (!MAIN_VERSION_ATLEAST(bmain, 274, 6)) {
		bScreen *screen;

		if (!DNA_struct_elem_find(fd->filesdna, "FileSelectParams", "int", "thumbnail_size")) {
			for (screen = bmain->screen.first; screen; screen = screen->id.next) {
				ScrArea *sa;

				for (sa = screen->areabase.first; sa; sa = sa->next) {
					SpaceLink *sl;

					for (sl = sa->spacedata.first; sl; sl = sl->next) {
						if (sl->spacetype == SPACE_FILE) {
							SpaceFile *sfile = (SpaceFile *)sl;

							if (sfile->params) {
								sfile->params->thumbnail_size = 128;
							}
						}
					}
				}
			}
		}

		if (!DNA_struct_elem_find(fd->filesdna, "RenderData", "short", "simplify_subsurf_render")) {
			Scene *scene;
			for (scene = bmain->scene.first; scene != NULL; scene = scene->id.next) {
				scene->r.simplify_subsurf_render = scene->r.simplify_subsurf;
				scene->r.simplify_particles_render = scene->r.simplify_particles;
			}
		}

		if (!DNA_struct_elem_find(fd->filesdna, "DecimateModifierData", "float", "defgrp_factor")) {
			Object *ob;

			for (ob = bmain->object.first; ob; ob = ob->id.next) {
				ModifierData *md;
				for (md = ob->modifiers.first; md; md = md->next) {
					if (md->type == eModifierType_Decimate) {
						DecimateModifierData *dmd = (DecimateModifierData *)md;
						dmd->defgrp_factor = 1.0f;
					}
				}
			}
		}
	}

	if (!MAIN_VERSION_ATLEAST(bmain, 275, 3)) {
		Brush *br;
#define BRUSH_TORUS (1 << 1)
		for (br = bmain->brush.first; br; br = br->id.next) {
			br->flag &= ~BRUSH_TORUS;
		}
#undef BRUSH_TORUS
	}

	if (!MAIN_VERSION_ATLEAST(bmain, 276, 2)) {
		if (!DNA_struct_elem_find(fd->filesdna, "bPoseChannel", "float", "custom_scale")) {
			Object *ob;

			for (ob = bmain->object.first; ob; ob = ob->id.next) {
				if (ob->pose) {
					bPoseChannel *pchan;
					for (pchan = ob->pose->chanbase.first; pchan; pchan = pchan->next) {
						pchan->custom_scale = 1.0f;
					}
				}
			}
		}

		{
			bScreen *screen;
#define RV3D_VIEW_PERSPORTHO	 7
			for (screen = bmain->screen.first; screen; screen = screen->id.next) {
				ScrArea *sa;
				for (sa = screen->areabase.first; sa; sa = sa->next) {
					SpaceLink *sl;
					for (sl = sa->spacedata.first; sl; sl = sl->next) {
						if (sl->spacetype == SPACE_VIEW3D) {
							ARegion *ar;
							ListBase *lb = (sl == sa->spacedata.first) ? &sa->regionbase : &sl->regionbase;
							for (ar = lb->first; ar; ar = ar->next) {
								if (ar->regiontype == RGN_TYPE_WINDOW) {
									if (ar->regiondata) {
										RegionView3D *rv3d = ar->regiondata;
										if (rv3d->view == RV3D_VIEW_PERSPORTHO) {
											rv3d->view = RV3D_VIEW_USER;
										}
									}
								}
							}
							break;
						}
					}
				}
			}
#undef RV3D_VIEW_PERSPORTHO
		}

		{
			Lamp *lamp;
#define LA_YF_PHOTON	5
			for (lamp = bmain->lamp.first; lamp; lamp = lamp->id.next) {
				if (lamp->type == LA_YF_PHOTON) {
					lamp->type = LA_LOCAL;
				}
			}
#undef LA_YF_PHOTON
		}
	}

	if (!MAIN_VERSION_ATLEAST(bmain, 276, 3)) {
		if (!DNA_struct_elem_find(fd->filesdna, "RenderData", "CurveMapping", "mblur_shutter_curve")) {
			Scene *scene;
			for (scene = bmain->scene.first; scene != NULL; scene = scene->id.next) {
				CurveMapping *curve_mapping = &scene->r.mblur_shutter_curve;
				curvemapping_set_defaults(curve_mapping, 1, 0.0f, 0.0f, 1.0f, 1.0f);
				curvemapping_initialize(curve_mapping);
				curvemap_reset(curve_mapping->cm,
				               &curve_mapping->clipr,
				               CURVE_PRESET_MAX,
				               CURVEMAP_SLOPE_POS_NEG);
			}
		}
	}

	if (!MAIN_VERSION_ATLEAST(bmain, 276, 4)) {
		for (Scene *scene = bmain->scene.first; scene; scene = scene->id.next) {
			ToolSettings *ts = scene->toolsettings;
			
			if (ts->gp_sculpt.brush[0].size == 0) {
				GP_BrushEdit_Settings *gset = &ts->gp_sculpt;
				GP_EditBrush_Data *brush;
				
				brush = &gset->brush[GP_EDITBRUSH_TYPE_SMOOTH];
				brush->size = 25;
				brush->strength = 0.3f;
				brush->flag = GP_EDITBRUSH_FLAG_USE_FALLOFF | GP_EDITBRUSH_FLAG_SMOOTH_PRESSURE;
				
				brush = &gset->brush[GP_EDITBRUSH_TYPE_THICKNESS];
				brush->size = 25;
				brush->strength = 0.5f;
				brush->flag = GP_EDITBRUSH_FLAG_USE_FALLOFF;
				
				brush = &gset->brush[GP_EDITBRUSH_TYPE_GRAB];
				brush->size = 50;
				brush->strength = 0.3f;
				brush->flag = GP_EDITBRUSH_FLAG_USE_FALLOFF;
				
				brush = &gset->brush[GP_EDITBRUSH_TYPE_PUSH];
				brush->size = 25;
				brush->strength = 0.3f;
				brush->flag = GP_EDITBRUSH_FLAG_USE_FALLOFF;
				
				brush = &gset->brush[GP_EDITBRUSH_TYPE_TWIST];
				brush->size = 50;
				brush->strength = 0.3f; // XXX?
				brush->flag = GP_EDITBRUSH_FLAG_USE_FALLOFF;
				
				brush = &gset->brush[GP_EDITBRUSH_TYPE_PINCH];
				brush->size = 50;
				brush->strength = 0.5f; // XXX?
				brush->flag = GP_EDITBRUSH_FLAG_USE_FALLOFF;
				
				brush = &gset->brush[GP_EDITBRUSH_TYPE_RANDOMIZE];
				brush->size = 25;
				brush->strength = 0.5f;
				brush->flag = GP_EDITBRUSH_FLAG_USE_FALLOFF;
				
				brush = &gset->brush[GP_EDITBRUSH_TYPE_CLONE];
				brush->size = 50;
				brush->strength = 1.0f;
			}
			
			if (!DNA_struct_elem_find(fd->filesdna, "ToolSettings", "char", "gpencil_v3d_align")) {
#if 0 /* XXX: Cannot do this, as we get random crashes... */
				if (scene->gpd) {
					bGPdata *gpd = scene->gpd;
					
					/* Copy over the settings stored in the GP datablock linked to the scene, for minimal disruption */
					ts->gpencil_v3d_align = 0;
					
					if (gpd->flag & GP_DATA_VIEWALIGN)    ts->gpencil_v3d_align |= GP_PROJECT_VIEWSPACE;
					if (gpd->flag & GP_DATA_DEPTH_VIEW)   ts->gpencil_v3d_align |= GP_PROJECT_DEPTH_VIEW;
					if (gpd->flag & GP_DATA_DEPTH_STROKE) ts->gpencil_v3d_align |= GP_PROJECT_DEPTH_STROKE;
					
					if (gpd->flag & GP_DATA_DEPTH_STROKE_ENDPOINTS)
						ts->gpencil_v3d_align |= GP_PROJECT_DEPTH_STROKE_ENDPOINTS;
				}
				else {
					/* Default to cursor for all standard 3D views */
					ts->gpencil_v3d_align = GP_PROJECT_VIEWSPACE;
				}
#endif
				
				ts->gpencil_v3d_align = GP_PROJECT_VIEWSPACE;
				ts->gpencil_v2d_align = GP_PROJECT_VIEWSPACE;
				ts->gpencil_seq_align = GP_PROJECT_VIEWSPACE;
				ts->gpencil_ima_align = GP_PROJECT_VIEWSPACE;
			}
		}
		
		for (bGPdata *gpd = bmain->gpencil.first; gpd; gpd = gpd->id.next) {
			bool enabled = false;
			
			/* Ensure that the datablock's onionskinning toggle flag
			 * stays in sync with the status of the actual layers
			 */
			for (bGPDlayer *gpl = gpd->layers.first; gpl; gpl = gpl->next) {
				if (gpl->flag & GP_LAYER_ONIONSKIN) {
					enabled = true;
				}
			}
			
			if (enabled)
				gpd->flag |= GP_DATA_SHOW_ONIONSKINS;
			else
				gpd->flag &= ~GP_DATA_SHOW_ONIONSKINS;
		}
	}
	if (!MAIN_VERSION_ATLEAST(bmain, 276, 5)) {
		ListBase *lbarray[MAX_LIBARRAY];
		int a;

		/* Important to clear all non-persistent flags from older versions here, otherwise they could collide
		 * with any new persistent flag we may add in the future. */
		a = set_listbasepointers(bmain, lbarray);
		while (a--) {
			for (ID *id = lbarray[a]->first; id; id = id->next) {
				id->flag &= LIB_FAKEUSER;
			}
		}
	}

	if (!MAIN_VERSION_ATLEAST(bmain, 276, 7)) {
		Scene *scene;
		for (scene = bmain->scene.first; scene != NULL; scene = scene->id.next) {
			scene->r.bake.pass_filter = R_BAKE_PASS_FILTER_ALL;
		}
	}

	if (!MAIN_VERSION_ATLEAST(bmain, 277, 1)) {
		for (Scene *scene = bmain->scene.first; scene; scene = scene->id.next) {
			ParticleEditSettings *pset = &scene->toolsettings->particle;
			for (int a = 0; a < ARRAY_SIZE(pset->brush); a++) {
				if (pset->brush[a].strength > 1.0f) {
					pset->brush[a].strength *= 0.01f;
				}
			}
		}

		for (bScreen *screen = bmain->screen.first; screen; screen = screen->id.next) {
			for (ScrArea *sa = screen->areabase.first; sa; sa = sa->next) {
				for (SpaceLink *sl = sa->spacedata.first; sl; sl = sl->next) {
					ListBase *regionbase = (sl == sa->spacedata.first) ? &sa->regionbase : &sl->regionbase;
					/* Bug: Was possible to add preview region to sequencer view by using AZones. */
					if (sl->spacetype == SPACE_SEQ) {
						SpaceSeq *sseq = (SpaceSeq *)sl;
						if (sseq->view == SEQ_VIEW_SEQUENCE) {
							for (ARegion *ar = regionbase->first; ar; ar = ar->next) {
								/* remove preview region for sequencer-only view! */
								if (ar->regiontype == RGN_TYPE_PREVIEW) {
									ar->flag |= RGN_FLAG_HIDDEN;
									ar->alignment = RGN_ALIGN_NONE;
									break;
								}
							}
						}
					}
					/* Remove old deprecated region from filebrowsers */
					else if (sl->spacetype == SPACE_FILE) {
						for (ARegion *ar = regionbase->first; ar; ar = ar->next) {
							if (ar->regiontype == RGN_TYPE_CHANNELS) {
								/* Free old deprecated 'channel' region... */
								BKE_area_region_free(NULL, ar);
								BLI_freelinkN(regionbase, ar);
								break;
							}
						}
					}
				}
			}
		}

		for (Scene *scene = bmain->scene.first; scene; scene = scene->id.next) {
			CurvePaintSettings *cps = &scene->toolsettings->curve_paint_settings;
			if (cps->error_threshold == 0) {
				cps->curve_type = CU_BEZIER;
				cps->flag |= CURVE_PAINT_FLAG_CORNERS_DETECT;
				cps->error_threshold = 8;
				cps->radius_max = 1.0f;
				cps->corner_angle = DEG2RADF(70.0f);
			}
		}

		for (Scene *scene = bmain->scene.first; scene; scene = scene->id.next) {
			Sequence *seq;

			SEQ_BEGIN (scene->ed, seq)
			{
				if (seq->type != SEQ_TYPE_TEXT) {
					continue;
				}

				if (seq->effectdata == NULL) {
					struct SeqEffectHandle effect_handle = BKE_sequence_get_effect(seq);
					effect_handle.init(seq);
				}

				TextVars *data = seq->effectdata;
				if (data->color[3] == 0.0f) {
					copy_v4_fl(data->color, 1.0f);
					data->shadow_color[3] = 1.0f;
				}
			}
			SEQ_END
		}

		/* Adding "Properties" region to DopeSheet */
		for (bScreen *screen = bmain->screen.first; screen; screen = screen->id.next) {
			for (ScrArea *sa = screen->areabase.first; sa; sa = sa->next) {
				/* handle pushed-back space data first */
				for (SpaceLink *sl = sa->spacedata.first; sl; sl = sl->next) {
					if (sl->spacetype == SPACE_ACTION) {
						SpaceAction *saction = (SpaceAction *)sl;
						do_version_action_editor_properties_region(&saction->regionbase);
					}
				}
				
				/* active spacedata info must be handled too... */
				if (sa->spacetype == SPACE_ACTION) {
					do_version_action_editor_properties_region(&sa->regionbase);
				}
			}
		}
	}

	if (!MAIN_VERSION_ATLEAST(bmain, 277, 2)) {
		if (!DNA_struct_elem_find(fd->filesdna, "Bone", "float", "scaleIn")) {
			for (bArmature *arm = bmain->armature.first; arm; arm = arm->id.next) {
				do_version_bones_super_bbone(&arm->bonebase);
			}
		}
		if (!DNA_struct_elem_find(fd->filesdna, "bPoseChannel", "float", "scaleIn")) {
			for (Object *ob = bmain->object.first; ob; ob = ob->id.next) {
				if (ob->pose) {
					for (bPoseChannel *pchan = ob->pose->chanbase.first; pchan; pchan = pchan->next) {
						/* see do_version_bones_super_bbone()... */
						pchan->scaleIn = 1.0f;
						pchan->scaleOut = 1.0f;
						
						/* also make sure some legacy (unused for over a decade) flags are unset,
						 * so that we can reuse them for stuff that matters now...
						 * (i.e. POSE_IK_MAT, (unknown/unused x 4), POSE_HAS_IK)
						 *
						 * These seem to have been runtime flags used by the IK solver, but that stuff
						 * should be able to be recalculated automatically anyway, so it should be fine.
						 */
						pchan->flag &= ~((1 << 3) | (1 << 4) | (1 << 5) | (1 << 6) | (1 << 7) | (1 << 8));
					}
				}
			}
		}

		for (Camera *camera = bmain->camera.first; camera != NULL; camera = camera->id.next) {
			if (camera->stereo.pole_merge_angle_from == 0.0f &&
			    camera->stereo.pole_merge_angle_to == 0.0f)
			{
				camera->stereo.pole_merge_angle_from = DEG2RADF(60.0f);
				camera->stereo.pole_merge_angle_to = DEG2RADF(75.0f);
			}
		}

		if (!DNA_struct_elem_find(fd->filesdna, "NormalEditModifierData", "float", "mix_limit")) {
			Object *ob;

			for (ob = bmain->object.first; ob; ob = ob->id.next) {
				ModifierData *md;
				for (md = ob->modifiers.first; md; md = md->next) {
					if (md->type == eModifierType_NormalEdit) {
						NormalEditModifierData *nemd = (NormalEditModifierData *)md;
						nemd->mix_limit = DEG2RADF(180.0f);
					}
				}
			}
		}

		if (!DNA_struct_elem_find(fd->filesdna, "BooleanModifierData", "float", "double_threshold")) {
			Object *ob;
			for (ob = bmain->object.first; ob; ob = ob->id.next) {
				ModifierData *md;
				for (md = ob->modifiers.first; md; md = md->next) {
					if (md->type == eModifierType_Boolean) {
						BooleanModifierData *bmd = (BooleanModifierData *)md;
						bmd->double_threshold = 1e-6f;
					}
				}
			}
		}

		for (Brush *br = bmain->brush.first; br; br = br->id.next) {
			if (br->sculpt_tool == SCULPT_TOOL_FLATTEN) {
				br->flag |= BRUSH_ACCUMULATE;
			}
		}

		if (!DNA_struct_elem_find(fd->filesdna, "ClothSimSettings", "float", "time_scale")) {
			Object *ob;
			ModifierData *md;
			for (ob = bmain->object.first; ob; ob = ob->id.next) {
				for (md = ob->modifiers.first; md; md = md->next) {
					if (md->type == eModifierType_Cloth) {
						ClothModifierData *clmd = (ClothModifierData *)md;
						clmd->sim_parms->time_scale = 1.0f;
					}
					else if (md->type == eModifierType_ParticleSystem) {
						ParticleSystemModifierData *pmd = (ParticleSystemModifierData *)md;
						if (pmd->psys->clmd) {
							pmd->psys->clmd->sim_parms->time_scale = 1.0f;
						}
					}
				}
			}
		}
	}

	if (!MAIN_VERSION_ATLEAST(bmain, 277, 3)) {
		/* ------- init of grease pencil initialization --------------- */
		if (!DNA_struct_elem_find(fd->filesdna, "bGPDstroke", "bGPDpalettecolor", "*palcolor")) {
			for (Scene *scene = bmain->scene.first; scene; scene = scene->id.next) {
				ToolSettings *ts = scene->toolsettings;
				/* initialize use position for sculpt brushes */
				ts->gp_sculpt.flag |= GP_BRUSHEDIT_FLAG_APPLY_POSITION;
				/* initialize  selected vertices alpha factor */
				ts->gp_sculpt.alpha = 1.0f;

				/* new strength sculpt brush */
				if (ts->gp_sculpt.brush[0].size >= 11) {
					GP_BrushEdit_Settings *gset = &ts->gp_sculpt;
					GP_EditBrush_Data *brush;

					brush = &gset->brush[GP_EDITBRUSH_TYPE_STRENGTH];
					brush->size = 25;
					brush->strength = 0.5f;
					brush->flag = GP_EDITBRUSH_FLAG_USE_FALLOFF;
				}
			}
<<<<<<< HEAD
=======
			/* create a default grease pencil drawing brushes set */
			if (!BLI_listbase_is_empty(&bmain->gpencil)) {
				for (Scene *scene = bmain->scene.first; scene; scene = scene->id.next) {
					ToolSettings *ts = scene->toolsettings;
					if (BLI_listbase_is_empty(&ts->gp_brushes)) {
						BKE_gpencil_brush_init_presets(ts);
					}
				}
			}
>>>>>>> 783d31c3
			/* Convert Grease Pencil to new palettes/brushes
			 * Loop all strokes and create the palette and all colors
			 */
			for (bGPdata *gpd = bmain->gpencil.first; gpd; gpd = gpd->id.next) {
				if (BLI_listbase_is_empty(&gpd->palettes)) {
					/* create palette */
					bGPDpalette *palette = BKE_gpencil_palette_addnew(gpd, "GP_Palette");
					for (bGPDlayer *gpl = gpd->layers.first; gpl; gpl = gpl->next) {
						/* create color using layer name */
						bGPDpalettecolor *palcolor = BKE_gpencil_palettecolor_addnew(palette, gpl->info);
						if (palcolor != NULL) {
							/* set color attributes */
							copy_v4_v4(palcolor->color, gpl->color);
							copy_v4_v4(palcolor->fill, gpl->fill);
							
							if (gpl->flag & GP_LAYER_HIDE)       palcolor->flag |= PC_COLOR_HIDE;
							if (gpl->flag & GP_LAYER_LOCKED)     palcolor->flag |= PC_COLOR_LOCKED;
							if (gpl->flag & GP_LAYER_ONIONSKIN)  palcolor->flag |= PC_COLOR_ONIONSKIN;
							if (gpl->flag & GP_LAYER_VOLUMETRIC) palcolor->flag |= PC_COLOR_VOLUMETRIC;
							
							/* set layer opacity to 1 */
							gpl->opacity = 1.0f;
							
							/* set tint color */
							ARRAY_SET_ITEMS(gpl->tintcolor, 0.0f, 0.0f, 0.0f, 0.0f);
							
							/* flush relevant layer-settings to strokes */
							for (bGPDframe *gpf = gpl->frames.first; gpf; gpf = gpf->next) {
								for (bGPDstroke *gps = gpf->strokes.first; gps; gps = gps->next) {
									/* set stroke to palette and force recalculation */
									BLI_strncpy(gps->colorname, gpl->info, sizeof(gps->colorname));
									gps->thickness = gpl->thickness;
									
									/* set alpha strength to 1 */
									for (int i = 0; i < gps->totpoints; i++) {
										gps->points[i].strength = 1.0f;
									}
								}
							}
						}
						
						/* set thickness to 0 (now it is a factor to override stroke thickness) */
						gpl->thickness = 0.0f;
					}
				}
			}
		}
		/* ------- end of grease pencil initialization --------------- */
	}

	if (!MAIN_VERSION_ATLEAST(bmain, 278, 0)) {
		if (!DNA_struct_elem_find(fd->filesdna, "MovieTrackingTrack", "float", "weight_stab")) {
			MovieClip *clip;
			for (clip = bmain->movieclip.first; clip; clip = clip->id.next) {
				MovieTracking *tracking = &clip->tracking;
				MovieTrackingObject *tracking_object;
				for (tracking_object = tracking->objects.first;
				     tracking_object != NULL;
				     tracking_object = tracking_object->next)
				{
					ListBase *tracksbase = BKE_tracking_object_get_tracks(tracking, tracking_object);
					MovieTrackingTrack *track;
					for (track = tracksbase->first;
					     track != NULL;
					     track = track->next)
					{
						track->weight_stab = track->weight;
					}
				}
			}
		}

		if (!DNA_struct_elem_find(fd->filesdna, "MovieTrackingStabilization", "int", "tot_rot_track")) {
			MovieClip *clip;
			for (clip = bmain->movieclip.first; clip != NULL; clip = clip->id.next) {
				if (clip->tracking.stabilization.rot_track) {
					migrate_single_rot_stabilization_track_settings(&clip->tracking.stabilization);
				}
				if (clip->tracking.stabilization.scale == 0.0f) {
					/* ensure init.
					 * Was previously used for autoscale only,
					 * now used always (as "target scale") */
					clip->tracking.stabilization.scale = 1.0f;
				}
				/* blender prefers 1-based frame counting;
				 * thus using frame 1 as reference typically works best */
				clip->tracking.stabilization.anchor_frame = 1;
				/* by default show the track lists expanded, to improve "discoverability" */
				clip->tracking.stabilization.flag |= TRACKING_SHOW_STAB_TRACKS;
				/* deprecated, not used anymore */
				clip->tracking.stabilization.ok = false;
			}
		}
	}
	if (!MAIN_VERSION_ATLEAST(bmain, 278, 2)) {
		if (!DNA_struct_elem_find(fd->filesdna, "FFMpegCodecData", "int", "ffmpeg_preset")) {
			for (Scene *scene = bmain->scene.first; scene; scene = scene->id.next) {
				/* "medium" is the preset FFmpeg uses when no presets are given. */
				scene->r.ffcodecdata.ffmpeg_preset = FFM_PRESET_MEDIUM;
			}
		}
		if (!DNA_struct_elem_find(fd->filesdna, "FFMpegCodecData", "int", "constant_rate_factor")) {
			for (Scene *scene = bmain->scene.first; scene; scene = scene->id.next) {
				/* fall back to behaviour from before we introduced CRF for old files */
				scene->r.ffcodecdata.constant_rate_factor = FFM_CRF_NONE;
			}
		}

		if (!DNA_struct_elem_find(fd->filesdna, "SmokeModifierData", "float", "slice_per_voxel")) {
			Object *ob;
			ModifierData *md;

			for (ob = bmain->object.first; ob; ob = ob->id.next) {
				for (md = ob->modifiers.first; md; md = md->next) {
					if (md->type == eModifierType_Smoke) {
						SmokeModifierData *smd = (SmokeModifierData *)md;
						if (smd->domain) {
							smd->domain->slice_per_voxel = 5.0f;
							smd->domain->slice_depth = 0.5f;
							smd->domain->display_thickness = 1.0f;
						}
					}
				}
			}
		}
	}

	if (!MAIN_VERSION_ATLEAST(bmain, 278, 3)) {
		for (Scene *scene = bmain->scene.first; scene != NULL; scene = scene->id.next) {
			if (scene->toolsettings != NULL) {
				ToolSettings *ts = scene->toolsettings;
				ParticleEditSettings *pset = &ts->particle;
				for (int a = 0; a < ARRAY_SIZE(pset->brush); a++) {
					if (pset->brush[a].count == 0) {
						pset->brush[a].count = 10;
					}
				}
			}
		}

		if (!DNA_struct_elem_find(fd->filesdna, "RigidBodyCon", "float", "spring_stiffness_ang_x")) {
			Object *ob;
			for (ob = bmain->object.first; ob; ob = ob->id.next) {
				RigidBodyCon *rbc = ob->rigidbody_constraint;
				if (rbc) {
					rbc->spring_stiffness_ang_x = 10.0;
					rbc->spring_stiffness_ang_y = 10.0;
					rbc->spring_stiffness_ang_z = 10.0;
					rbc->spring_damping_ang_x = 0.5;
					rbc->spring_damping_ang_y = 0.5;
					rbc->spring_damping_ang_z = 0.5;
				}
			}
		}

		/* constant detail for sculpting is now a resolution value instead of
		 * a percentage, we reuse old DNA struct member but convert it */
		for (Scene *scene = bmain->scene.first; scene != NULL; scene = scene->id.next) {
			if (scene->toolsettings != NULL) {
				ToolSettings *ts = scene->toolsettings;
				if (ts->sculpt && ts->sculpt->constant_detail != 0.0f) {
					ts->sculpt->constant_detail = 100.0f / ts->sculpt->constant_detail;
				}
			}
		}
	}

	if (!MAIN_VERSION_ATLEAST(bmain, 278, 4)) {
		const float sqrt_3 = (float)M_SQRT3;
		for (Brush *br = bmain->brush.first; br; br = br->id.next) {
			br->fill_threshold /= sqrt_3;
		}

		/* Custom motion paths */
		if (!DNA_struct_elem_find(fd->filesdna, "bMotionPath", "int", "line_thickness")) {
			Object *ob;
			for (ob = bmain->object.first; ob; ob = ob->id.next) {
				bMotionPath *mpath;
				bPoseChannel *pchan;
				mpath = ob->mpath;
				if (mpath) {
					mpath->color[0] = 1.0f;
					mpath->color[1] = 0.0f;
					mpath->color[2] = 0.0f;
					mpath->line_thickness = 1;
					mpath->flag |= MOTIONPATH_FLAG_LINES;
				}
				/* bones motion path */
				if (ob->pose) {
					for (pchan = ob->pose->chanbase.first; pchan; pchan = pchan->next) {
						mpath = pchan->mpath;
						if (mpath) {
							mpath->color[0] = 1.0f;
							mpath->color[1] = 0.0f;
							mpath->color[2] = 0.0f;
							mpath->line_thickness = 1;
							mpath->flag |= MOTIONPATH_FLAG_LINES;
						}
					}
				}
			}
		}
	}

	if (!MAIN_VERSION_ATLEAST(bmain, 278, 5)) {
		/* Mask primitive adding code was not initializing correctly id_type of its points' parent. */
		for (Mask *mask = bmain->mask.first; mask; mask = mask->id.next) {
			for (MaskLayer *mlayer = mask->masklayers.first; mlayer; mlayer = mlayer->next) {
				for (MaskSpline *mspline = mlayer->splines.first; mspline; mspline = mspline->next) {
					int i = 0;
					for (MaskSplinePoint *mspoint = mspline->points; i < mspline->tot_point; mspoint++, i++) {
						if (mspoint->parent.id_type == 0) {
							BKE_mask_parent_init(&mspoint->parent);
						}
					}
				}
			}
		}

		/* Fix for T50736, Glare comp node using same var for two different things. */
		if (!DNA_struct_elem_find(fd->filesdna, "NodeGlare", "char", "star_45")) {
			FOREACH_NODETREE(bmain, ntree, id) {
				if (ntree->type == NTREE_COMPOSIT) {
					ntreeSetTypes(NULL, ntree);
					for (bNode *node = ntree->nodes.first; node; node = node->next) {
						if (node->type == CMP_NODE_GLARE) {
							NodeGlare *ndg = node->storage;
							switch (ndg->type) {
								case 2:  /* Grrrr! magic numbers :( */
									ndg->streaks = ndg->angle;
									break;
								case 0:
									ndg->star_45 = ndg->angle != 0;
									break;
								default:
									break;
							}
						}
					}
				}
			} FOREACH_NODETREE_END
		}

		if (!DNA_struct_elem_find(fd->filesdna, "SurfaceDeformModifierData", "float", "mat[4][4]")) {
			for (Object *ob = bmain->object.first; ob; ob = ob->id.next) {
				for (ModifierData *md = ob->modifiers.first; md; md = md->next) {
					if (md->type == eModifierType_SurfaceDeform) {
						SurfaceDeformModifierData *smd = (SurfaceDeformModifierData *)md;
						unit_m4(smd->mat);
					}
				}
			}
		}

		FOREACH_NODETREE(bmain, ntree, id) {
			if (ntree->type == NTREE_COMPOSIT) {
				do_versions_compositor_render_passes(ntree);
			}
		} FOREACH_NODETREE_END
	}

	if (!MAIN_VERSION_ATLEAST(bmain, 279, 0)) {
		for (Scene *scene = bmain->scene.first; scene; scene = scene->id.next) {
			if (scene->r.im_format.exr_codec == R_IMF_EXR_CODEC_DWAB) {
				scene->r.im_format.exr_codec = R_IMF_EXR_CODEC_DWAA;
			}
		}

		/* Fix related to VGroup modifiers creating named defgroup CD layers! See T51520. */
		for (Mesh *me = bmain->mesh.first; me; me = me->id.next) {
			CustomData_set_layer_name(&me->vdata, CD_MDEFORMVERT, 0, "");
		}
	}

	if (!MAIN_VERSION_ATLEAST(bmain, 279, 3)) {
		if (!DNA_struct_elem_find(fd->filesdna, "SmokeDomainSettings", "float", "clipping")) {
			Object *ob;
			ModifierData *md;

			for (ob = bmain->object.first; ob; ob = ob->id.next) {
				for (md = ob->modifiers.first; md; md = md->next) {
					if (md->type == eModifierType_Smoke) {
						SmokeModifierData *smd = (SmokeModifierData *)md;
						if (smd->domain) {
							smd->domain->clipping = 1e-3f;
						}
					}
				}
			}
		}
	}

	{
		/* Fix for invalid state of screen due to bug in older versions. */
		for (bScreen *sc = bmain->screen.first; sc; sc = sc->id.next) {
			for (ScrArea *sa = sc->areabase.first; sa; sa = sa->next) {
				if (sa->full && sc->state == SCREENNORMAL) {
					sa->full = NULL;
				}
			}
		}

		if (!DNA_struct_elem_find(fd->filesdna, "Brush", "float", "falloff_angle")) {
			for (Brush *br = bmain->brush.first; br; br = br->id.next) {
				br->falloff_angle = DEG2RADF(80);
				br->flag &= ~(
				        BRUSH_FLAG_DEPRECATED_1 | BRUSH_FLAG_DEPRECATED_2 |
				        BRUSH_FLAG_DEPRECATED_3 | BRUSH_FLAG_DEPRECATED_4 |
				        BRUSH_FRONTFACE_FALLOFF);
			}

			for (Scene *scene = bmain->scene.first; scene; scene = scene->id.next) {
				ToolSettings *ts = scene->toolsettings;
				for (int i = 0; i < 2; i++) {
					VPaint *vp = i ? ts->vpaint : ts->wpaint;
					if (vp != NULL) {
						/* remove all other flags */
						vp->flag &= (VP_FLAG_VGROUP_RESTRICT);
					}
				}
			}
		}

		/* Simple deform modifier no longer assumes Z axis (X for bend type).
		 * Must set previous defaults. */
		if (!DNA_struct_elem_find(fd->filesdna, "SimpleDeformModifierData", "char", "deform_axis")) {
			for (Object *ob = bmain->object.first; ob; ob = ob->id.next) {
				for (ModifierData *md = ob->modifiers.first; md; md = md->next) {
					if (md->type == eModifierType_SimpleDeform) {
						SimpleDeformModifierData *smd = (SimpleDeformModifierData *)md;
						smd->deform_axis = 2;
					}
				}
			}
		}

		for (Scene *scene = bmain->scene.first; scene; scene = scene->id.next) {
			int preset = scene->r.ffcodecdata.ffmpeg_preset;
			if (preset == FFM_PRESET_NONE || preset >= FFM_PRESET_GOOD) {
				continue;
			}
			if (preset <= FFM_PRESET_FAST) {
				preset = FFM_PRESET_REALTIME;
			}
			else if (preset >= FFM_PRESET_SLOW) {
				preset = FFM_PRESET_BEST;
			}
			else {
				preset = FFM_PRESET_GOOD;
			}
			scene->r.ffcodecdata.ffmpeg_preset = preset;
		}

		if (!DNA_struct_elem_find(fd->filesdna, "ParticleInstanceModifierData", "float", "particle_amount")) {
			for (Object *ob = bmain->object.first; ob; ob = ob->id.next) {
				for (ModifierData *md = ob->modifiers.first; md; md = md->next) {
					if (md->type == eModifierType_ParticleInstance) {
						ParticleInstanceModifierData *pimd = (ParticleInstanceModifierData *)md;
						pimd->space = eParticleInstanceSpace_World;
						pimd->particle_amount = 1.0f;
					}
				}
			}
		}
	}
}

void do_versions_after_linking_270(Main *bmain)
{
	/* To be added to next subversion bump! */
	if (!MAIN_VERSION_ATLEAST(bmain, 279, 0)) {
		FOREACH_NODETREE(bmain, ntree, id) {
			if (ntree->type == NTREE_COMPOSIT) {
				ntreeSetTypes(NULL, ntree);
				for (bNode *node = ntree->nodes.first; node; node = node->next) {
					if (node->type == CMP_NODE_HUE_SAT) {
						do_version_hue_sat_node(ntree, node);
					}
				}
			}
		} FOREACH_NODETREE_END
	}
	
	if (!MAIN_VERSION_ATLEAST(bmain, 279, 2)) {
		/* B-Bones (bbone_in/out -> bbone_easein/out) + Stepped FMod Frame Start/End fix */
		/* if (!DNA_struct_elem_find(fd->filesdna, "Bone", "float", "bbone_easein")) */
		BKE_fcurves_main_cb(bmain, do_version_bbone_easing_fcurve_fix, NULL);
	}
}<|MERGE_RESOLUTION|>--- conflicted
+++ resolved
@@ -1419,18 +1419,6 @@
 					brush->flag = GP_EDITBRUSH_FLAG_USE_FALLOFF;
 				}
 			}
-<<<<<<< HEAD
-=======
-			/* create a default grease pencil drawing brushes set */
-			if (!BLI_listbase_is_empty(&bmain->gpencil)) {
-				for (Scene *scene = bmain->scene.first; scene; scene = scene->id.next) {
-					ToolSettings *ts = scene->toolsettings;
-					if (BLI_listbase_is_empty(&ts->gp_brushes)) {
-						BKE_gpencil_brush_init_presets(ts);
-					}
-				}
-			}
->>>>>>> 783d31c3
 			/* Convert Grease Pencil to new palettes/brushes
 			 * Loop all strokes and create the palette and all colors
 			 */
