/*
 * ***** BEGIN GPL LICENSE BLOCK *****
 *
 * This program is free software; you can redistribute it and/or
 * modify it under the terms of the GNU General Public License
 * as published by the Free Software Foundation; either version 2
 * of the License, or (at your option) any later version.
 *
 * This program is distributed in the hope that it will be useful,
 * but WITHOUT ANY WARRANTY; without even the implied warranty of
 * MERCHANTABILITY or FITNESS FOR A PARTICULAR PURPOSE.  See the
 * GNU General Public License for more details.
 *
 * You should have received a copy of the GNU General Public License
 * along with this program; if not, write to the Free Software Foundation,
 * Inc., 51 Franklin Street, Fifth Floor, Boston, MA 02110-1301, USA.
 *
 * Contributor(s): Dalai Felinto
 *
 * ***** END GPL LICENSE BLOCK *****
 *
 */

/** \file blender/blenloader/intern/versioning_280.c
 *  \ingroup blenloader
 */

/* allow readfile to use deprecated functionality */
#define DNA_DEPRECATED_ALLOW

#include "DNA_object_types.h"
#include "DNA_camera_types.h"
#include "DNA_gpu_types.h"
#include "DNA_layer_types.h"
#include "DNA_material_types.h"
#include "DNA_scene_types.h"
#include "DNA_screen_types.h"
#include "DNA_genfile.h"
#include "DNA_gpencil_types.h"

#include "BKE_blender.h"
#include "BKE_collection.h"
#include "BKE_idprop.h"
#include "BKE_layer.h"
#include "BKE_main.h"
#include "BKE_scene.h"
#include "BKE_gpencil.h"
#include "BKE_paint.h"

#include "BLI_listbase.h"
#include "BLI_math.h"
#include "BLI_mempool.h"
#include "BLI_string.h"

#include "BLO_readfile.h"
#include "readfile.h"

#include "MEM_guardedalloc.h"

void do_versions_after_linking_280(Main *main)
{
	if (!MAIN_VERSION_ATLEAST(main, 280, 0)) {
		char version[48];
		BKE_blender_version_string(version, sizeof(version), main->versionfile, main->subversionfile, false, false);

		for (Scene *scene = main->scene.first; scene; scene = scene->id.next) {
			/* since we don't have access to FileData we check the (always valid) first render layer instead */
			if (scene->render_layers.first == NULL) {
				SceneCollection *sc_master = BKE_collection_master(scene);
				BLI_strncpy(sc_master->name, "Master Collection", sizeof(sc_master->name));

				SceneCollection *collections[20] = {NULL};
				bool is_visible[20];

				int lay_used = 0;
				for (int i = 0; i < 20; i++) {
					char name[MAX_NAME];

					BLI_snprintf(name, sizeof(collections[i]->name), "Collection %d [converted from %s]", i + 1, version);
					collections[i] = BKE_collection_add(scene, sc_master, name);

					is_visible[i] = (scene->lay & (1 << i));
				}

				for (Base *base = scene->base.first; base; base = base->next) {
					lay_used |= base->lay & ((1 << 20) - 1); /* ignore localview */

					for (int i = 0; i < 20; i++) {
						if ((base->lay & (1 << i)) != 0) {
							BKE_collection_object_add(scene, collections[i], base->object);
						}
					}
				}

				scene->active_layer = 0;

				if (!BKE_scene_uses_blender_game(scene)) {
					for (SceneRenderLayer *srl = scene->r.layers.first; srl; srl = srl->next) {

						SceneLayer *sl = BKE_scene_layer_add(scene, srl->name);
						BKE_scene_layer_engine_set(sl, scene->r.engine);

						if (srl->mat_override) {
							BKE_collection_override_datablock_add((LayerCollection *)sl->layer_collections.first, "material", (ID *)srl->mat_override);
						}

						if (srl->light_override && BKE_scene_uses_blender_internal(scene)) {
							/* not sure how we handle this, pending until we design the override system */
							TODO_LAYER_OVERRIDE;
						}

						if (srl->lay != scene->lay) {
							/* unlink master collection  */
							BKE_collection_unlink(sl, sl->layer_collections.first);

							/* add new collection bases */
							for (int i = 0; i < 20; i++) {
								if ((srl->lay & (1 << i)) != 0) {
									BKE_collection_link(sl, collections[i]);
								}
							}
						}

						/* for convenience set the same active object in all the layers */
						if (scene->basact) {
							sl->basact = BKE_scene_layer_base_find(sl, scene->basact->object);
						}

						/* TODO: passes, samples, mask_layesr, exclude, ... */
					}

					if (BLI_findlink(&scene->render_layers, scene->r.actlay)) {
						scene->active_layer = scene->r.actlay;
					}
				}

				SceneLayer *sl = BKE_scene_layer_add(scene, "Viewport");

				/* In this particular case we can safely assume the data struct */
				LayerCollection *lc = ((LayerCollection *)sl->layer_collections.first)->layer_collections.first;
				for (int i = 0; i < 20; i++) {
					if (!is_visible[i]) {
						lc->flag &= ~COLLECTION_VISIBLE;
					}
					lc = lc->next;
				}

				/* convert active base */
				if (scene->basact) {
					sl->basact = BKE_scene_layer_base_find(sl, scene->basact->object);
				}

				/* convert selected bases */
				for (Base *base = scene->base.first; base; base = base->next) {
					Base *ob_base = BKE_scene_layer_base_find(sl, base->object);
					if ((base->flag & SELECT) != 0) {
						if ((ob_base->flag & BASE_SELECTABLED) != 0) {
							ob_base->flag |= BASE_SELECTED;
						}
					}
					else {
						ob_base->flag &= ~BASE_SELECTED;
					}

					/* keep lay around for forward compatibility (open those files in 2.79) */
					ob_base->lay = base->lay;
				}

				/* TODO: copy scene render data to layer */

				/* Cleanup */
				for (int i = 0; i < 20; i++) {
					if ((lay_used & (1 << i)) == 0) {
						BKE_collection_remove(scene, collections[i]);
					}
				}

				/* Fallback name if only one layer was found in the original file */
				if (BLI_listbase_count_ex(&sc_master->scene_collections, 2) == 1) {
					BKE_collection_rename(scene, sc_master->scene_collections.first, "Default Collection");
				}

				/* remove bases once and for all */
				for (Base *base = scene->base.first; base; base = base->next) {
					id_us_min(&base->object->id);
				}
				BLI_freelistN(&scene->base);
				scene->basact = NULL;
			}
		}

		for (bScreen *screen = main->screen.first; screen; screen = screen->id.next) {
			for (ScrArea *sa = screen->areabase.first; sa; sa = sa->next) {
				for (SpaceLink *sl = sa->spacedata.first; sl; sl = sl->next) {
					if (sl->spacetype == SPACE_OUTLINER) {
						SpaceOops *soutliner = (SpaceOops *)sl;
						SceneLayer *layer = BKE_scene_layer_context_active(screen->scene);

						soutliner->outlinevis = SO_ACT_LAYER;

						if (BLI_listbase_count_ex(&layer->layer_collections, 2) == 1) {
							if (soutliner->treestore == NULL) {
								soutliner->treestore = BLI_mempool_create(
								        sizeof(TreeStoreElem), 1, 512, BLI_MEMPOOL_ALLOW_ITER);
							}

							/* Create a tree store element for the collection. This is normally
							 * done in check_persistent (outliner_tree.c), but we need to access
							 * it here :/ (expand element if it's the only one) */
							TreeStoreElem *tselem = BLI_mempool_calloc(soutliner->treestore);
							tselem->type = TSE_LAYER_COLLECTION;
							tselem->id = layer->layer_collections.first;
							tselem->nr = tselem->used = 0;
							tselem->flag &= ~TSE_CLOSED;
						}
					}
				}
			}
		}
	}
}

static void do_version_layer_collections_idproperties(ListBase *lb)
{
	IDPropertyTemplate val = {0};
	for (LayerCollection *lc = lb->first; lc; lc = lc->next) {
		lc->properties = IDP_New(IDP_GROUP, &val, ROOT_PROP);
		BKE_layer_collection_engine_settings_create(lc->properties);

		/* No overrides at first */
		for (IDProperty *prop = lc->properties->data.group.first; prop; prop = prop->next) {
			while (prop->data.group.first) {
				IDP_FreeFromGroup(prop, prop->data.group.first);
			}
		}

		/* Do it recursively */
		do_version_layer_collections_idproperties(&lc->layer_collections);
	}
}

void blo_do_versions_280(FileData *fd, Library *UNUSED(lib), Main *main)
{
	if (!MAIN_VERSION_ATLEAST(main, 280, 0)) {
		if (!DNA_struct_elem_find(fd->filesdna, "Scene", "ListBase", "render_layers")) {
			for (Scene *scene = main->scene.first; scene; scene = scene->id.next) {
				/* Master Collection */
				scene->collection = MEM_callocN(sizeof(SceneCollection), "Master Collection");
				BLI_strncpy(scene->collection->name, "Master Collection", sizeof(scene->collection->name));
			}
		}

		if (DNA_struct_elem_find(fd->filesdna, "LayerCollection", "ListBase", "engine_settings") &&
		    !DNA_struct_elem_find(fd->filesdna, "LayerCollection", "IDProperty", "properties"))
		{
			for (Scene *scene = main->scene.first; scene; scene = scene->id.next) {
				for (SceneLayer *sl = scene->render_layers.first; sl; sl = sl->next) {
					do_version_layer_collections_idproperties(&sl->layer_collections);
				}
			}
		}
<<<<<<< HEAD
		/* ------- convert grease pencil palettes to blender palettes --------------- */
		if (!DNA_struct_elem_find(fd->filesdna, "bGPDstroke", "Palette", "*palette")) {
			for (bGPdata *gpd = main->gpencil.first; gpd; gpd = gpd->id.next) {
				/* first create all palettes and colors */
				Palette *first = NULL;
				for (bGPDpalette *oldpalette = gpd->palettes.first; oldpalette; oldpalette = oldpalette->next) {
					/* create palette */
					Palette *newpalette = BKE_palette_add(main, oldpalette->info);
					/* save first to use later */
					if (first == NULL) {
						first = newpalette;
					}
					/* enable fake user by default */
					id_fake_user_set(&newpalette->id);

					for (bGPDpalettecolor *oldcolor = oldpalette->colors.first; oldcolor; oldcolor = oldcolor->next) {
						PaletteColor *newcolor = BKE_palette_color_add_name(newpalette, oldcolor->info);
						/* set color attributes */
						copy_v4_v4(newcolor->rgb, oldcolor->color);
						copy_v4_v4(newcolor->fill, oldcolor->fill);
						newcolor->flag = oldcolor->flag;
					}
					/* set first color active by default */
					if (!BLI_listbase_is_empty(&newpalette->colors)) {
						newpalette->active_color = 0;
					}
				}
				/* second, assign the palette and the color (always to first palette) */
				for (bGPDlayer *gpl = gpd->layers.first; gpl; gpl = gpl->next) {
					for (bGPDframe *gpf = gpl->frames.first; gpf; gpf = gpf->next) {
						for (bGPDstroke *gps = gpf->strokes.first; gps; gps = gps->next) {
							Palette *palette = first;
							PaletteColor *palcolor = BKE_palette_color_getbyname(first, gps->colorname);

							gps->palette = palette;
							gps->palcolor = palcolor;
						}
					}
				}
			}
		}
		/* ------- end grease pencil palettes conversion --------------- */
=======

	}

	if (!DNA_struct_elem_find(fd->filesdna, "GPUDOFSettings", "float", "ratio"))	{
		for (Camera *ca = main->camera.first; ca; ca = ca->id.next) {
			ca->gpu_dof.ratio = 1.0f;
		}
>>>>>>> b43f66bc
	}

	if (!DNA_struct_elem_find(fd->filesdna, "SceneLayer", "IDProperty", "*properties")) {
		for (Scene *scene = main->scene.first; scene; scene = scene->id.next) {
			for (SceneLayer *sl = scene->render_layers.first; sl; sl = sl->next) {
				IDPropertyTemplate val = {0};
				sl->properties = IDP_New(IDP_GROUP, &val, ROOT_PROP);
				BKE_scene_layer_engine_settings_create(sl->properties);
			}
		}
	}
}<|MERGE_RESOLUTION|>--- conflicted
+++ resolved
@@ -259,7 +259,6 @@
 				}
 			}
 		}
-<<<<<<< HEAD
 		/* ------- convert grease pencil palettes to blender palettes --------------- */
 		if (!DNA_struct_elem_find(fd->filesdna, "bGPDstroke", "Palette", "*palette")) {
 			for (bGPdata *gpd = main->gpencil.first; gpd; gpd = gpd->id.next) {
@@ -302,7 +301,8 @@
 			}
 		}
 		/* ------- end grease pencil palettes conversion --------------- */
-=======
+			}
+		}
 
 	}
 
@@ -310,7 +310,6 @@
 		for (Camera *ca = main->camera.first; ca; ca = ca->id.next) {
 			ca->gpu_dof.ratio = 1.0f;
 		}
->>>>>>> b43f66bc
 	}
 
 	if (!DNA_struct_elem_find(fd->filesdna, "SceneLayer", "IDProperty", "*properties")) {
