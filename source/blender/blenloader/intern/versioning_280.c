--- conflicted
+++ resolved
@@ -14,11 +14,11 @@
  * Inc., 51 Franklin Street, Fifth Floor, Boston, MA 02110-1301, USA.
  */
 
-/** \file
- * \ingroup blenloader
- */
-
-/* allow readfile to use deprecated functionality */
+ /** \file
+  * \ingroup blenloader
+  */
+
+  /* allow readfile to use deprecated functionality */
 #define DNA_DEPRECATED_ALLOW
 
 #include <string.h>
@@ -108,73 +108,73 @@
 /* Make preferences read-only, use versioning_userdef.c. */
 #define U (*((const UserDef *)&U))
 
-static bScreen *screen_parent_find(const bScreen *screen)
+static bScreen* screen_parent_find(const bScreen* screen)
 {
-  /* Can avoid lookup if screen state isn't maximized/full
-   * (parent and child store the same state). */
-  if (ELEM(screen->state, SCREENMAXIMIZED, SCREENFULL)) {
-    for (const ScrArea *sa = screen->areabase.first; sa; sa = sa->next) {
-      if (sa->full && sa->full != screen) {
-        BLI_assert(sa->full->state == screen->state);
-        return sa->full;
-      }
-    }
-  }
-
-  return NULL;
+	/* Can avoid lookup if screen state isn't maximized/full
+	 * (parent and child store the same state). */
+	if (ELEM(screen->state, SCREENMAXIMIZED, SCREENFULL)) {
+		for (const ScrArea* sa = screen->areabase.first; sa; sa = sa->next) {
+			if (sa->full && sa->full != screen) {
+				BLI_assert(sa->full->state == screen->state);
+				return sa->full;
+			}
+		}
+	}
+
+	return NULL;
 }
 
-static void do_version_workspaces_create_from_screens(Main *bmain)
+static void do_version_workspaces_create_from_screens(Main* bmain)
 {
-  for (bScreen *screen = bmain->screens.first; screen; screen = screen->id.next) {
-    const bScreen *screen_parent = screen_parent_find(screen);
-    WorkSpace *workspace;
-    if (screen->temp) {
-      continue;
-    }
-
-    if (screen_parent) {
-      /* Full-screen with "Back to Previous" option, don't create
-       * a new workspace, add layout workspace containing parent. */
-      workspace = BLI_findstring(
-          &bmain->workspaces, screen_parent->id.name + 2, offsetof(ID, name) + 2);
-    }
-    else {
-      workspace = BKE_workspace_add(bmain, screen->id.name + 2);
-    }
-    if (workspace == NULL) {
-      continue; /* Not much we can do.. */
-    }
-    BKE_workspace_layout_add(bmain, workspace, screen, screen->id.name + 2);
-  }
+	for (bScreen* screen = bmain->screens.first; screen; screen = screen->id.next) {
+		const bScreen* screen_parent = screen_parent_find(screen);
+		WorkSpace* workspace;
+		if (screen->temp) {
+			continue;
+		}
+
+		if (screen_parent) {
+			/* Full-screen with "Back to Previous" option, don't create
+			 * a new workspace, add layout workspace containing parent. */
+			workspace = BLI_findstring(
+				&bmain->workspaces, screen_parent->id.name + 2, offsetof(ID, name) + 2);
+		}
+		else {
+			workspace = BKE_workspace_add(bmain, screen->id.name + 2);
+		}
+		if (workspace == NULL) {
+			continue; /* Not much we can do.. */
+		}
+		BKE_workspace_layout_add(bmain, workspace, screen, screen->id.name + 2);
+	}
 }
 
-static void do_version_area_change_space_to_space_action(ScrArea *area, const Scene *scene)
+static void do_version_area_change_space_to_space_action(ScrArea* area, const Scene* scene)
 {
-  SpaceType *stype = BKE_spacetype_from_id(SPACE_ACTION);
-  SpaceAction *saction = (SpaceAction *)stype->new (area, scene);
-  ARegion *region_channels;
-
-  /* Properly free current regions */
-  for (ARegion *region = area->regionbase.first; region; region = region->next) {
-    BKE_area_region_free(area->type, region);
-  }
-  BLI_freelistN(&area->regionbase);
-
-  area->type = stype;
-  area->spacetype = stype->spaceid;
-
-  BLI_addhead(&area->spacedata, saction);
-  area->regionbase = saction->regionbase;
-  BLI_listbase_clear(&saction->regionbase);
-
-  /* Different defaults for timeline */
-  region_channels = BKE_area_find_region_type(area, RGN_TYPE_CHANNELS);
-  region_channels->flag |= RGN_FLAG_HIDDEN;
-
-  saction->mode = SACTCONT_TIMELINE;
-  saction->ads.flag |= ADS_FLAG_SUMMARY_COLLAPSED;
-  saction->ads.filterflag |= ADS_FILTER_SUMMARY;
+	SpaceType* stype = BKE_spacetype_from_id(SPACE_ACTION);
+	SpaceAction* saction = (SpaceAction*)stype->new (area, scene);
+	ARegion* region_channels;
+
+	/* Properly free current regions */
+	for (ARegion* region = area->regionbase.first; region; region = region->next) {
+		BKE_area_region_free(area->type, region);
+	}
+	BLI_freelistN(&area->regionbase);
+
+	area->type = stype;
+	area->spacetype = stype->spaceid;
+
+	BLI_addhead(&area->spacedata, saction);
+	area->regionbase = saction->regionbase;
+	BLI_listbase_clear(&saction->regionbase);
+
+	/* Different defaults for timeline */
+	region_channels = BKE_area_find_region_type(area, RGN_TYPE_CHANNELS);
+	region_channels->flag |= RGN_FLAG_HIDDEN;
+
+	saction->mode = SACTCONT_TIMELINE;
+	saction->ads.flag |= ADS_FLAG_SUMMARY_COLLAPSED;
+	saction->ads.filterflag |= ADS_FILTER_SUMMARY;
 }
 
 /**
@@ -189,1975 +189,1961 @@
  * \note Some of the created workspaces might be deleted again
  * in case of reading the default `startup.blend`.
  */
-static void do_version_workspaces_after_lib_link(Main *bmain)
+static void do_version_workspaces_after_lib_link(Main* bmain)
 {
-  BLI_assert(BLI_listbase_is_empty(&bmain->workspaces));
-
-  do_version_workspaces_create_from_screens(bmain);
-
-  for (wmWindowManager *wm = bmain->wm.first; wm; wm = wm->id.next) {
-    for (wmWindow *win = wm->windows.first; win; win = win->next) {
-      bScreen *screen_parent = screen_parent_find(win->screen);
-      bScreen *screen = screen_parent ? screen_parent : win->screen;
-
-      if (screen->temp) {
-        /* We do not generate a new workspace for those screens...
-         * still need to set some data in win. */
-        win->workspace_hook = BKE_workspace_instance_hook_create(bmain);
-        win->scene = screen->scene;
-        /* Deprecated from now on! */
-        win->screen = NULL;
-        continue;
-      }
-
-      WorkSpace *workspace = BLI_findstring(
-          &bmain->workspaces, screen->id.name + 2, offsetof(ID, name) + 2);
-      BLI_assert(workspace != NULL);
-      WorkSpaceLayout *layout = BKE_workspace_layout_find(workspace, win->screen);
-      BLI_assert(layout != NULL);
-
-      win->workspace_hook = BKE_workspace_instance_hook_create(bmain);
-
-      BKE_workspace_active_set(win->workspace_hook, workspace);
-      BKE_workspace_active_layout_set(win->workspace_hook, layout);
-
-      /* Move scene and view layer to window. */
-      Scene *scene = screen->scene;
-      ViewLayer *layer = BLI_findlink(&scene->view_layers, scene->r.actlay);
-      if (!layer) {
-        layer = BKE_view_layer_default_view(scene);
-      }
-
-      win->scene = scene;
-      STRNCPY(win->view_layer_name, layer->name);
-
-      /* Deprecated from now on! */
-      win->screen = NULL;
-    }
-  }
-
-  for (bScreen *screen = bmain->screens.first; screen; screen = screen->id.next) {
-    /* Deprecated from now on! */
-    BLI_freelistN(&screen->scene->transform_spaces);
-    screen->scene = NULL;
-  }
+	BLI_assert(BLI_listbase_is_empty(&bmain->workspaces));
+
+	do_version_workspaces_create_from_screens(bmain);
+
+	for (wmWindowManager* wm = bmain->wm.first; wm; wm = wm->id.next) {
+		for (wmWindow* win = wm->windows.first; win; win = win->next) {
+			bScreen* screen_parent = screen_parent_find(win->screen);
+			bScreen* screen = screen_parent ? screen_parent : win->screen;
+
+			if (screen->temp) {
+				/* We do not generate a new workspace for those screens...
+				 * still need to set some data in win. */
+				win->workspace_hook = BKE_workspace_instance_hook_create(bmain);
+				win->scene = screen->scene;
+				/* Deprecated from now on! */
+				win->screen = NULL;
+				continue;
+			}
+
+			WorkSpace* workspace = BLI_findstring(
+				&bmain->workspaces, screen->id.name + 2, offsetof(ID, name) + 2);
+			BLI_assert(workspace != NULL);
+			WorkSpaceLayout* layout = BKE_workspace_layout_find(workspace, win->screen);
+			BLI_assert(layout != NULL);
+
+			win->workspace_hook = BKE_workspace_instance_hook_create(bmain);
+
+			BKE_workspace_active_set(win->workspace_hook, workspace);
+			BKE_workspace_active_layout_set(win->workspace_hook, layout);
+
+			/* Move scene and view layer to window. */
+			Scene* scene = screen->scene;
+			ViewLayer* layer = BLI_findlink(&scene->view_layers, scene->r.actlay);
+			if (!layer) {
+				layer = BKE_view_layer_default_view(scene);
+			}
+
+			win->scene = scene;
+			STRNCPY(win->view_layer_name, layer->name);
+
+			/* Deprecated from now on! */
+			win->screen = NULL;
+		}
+	}
+
+	for (bScreen* screen = bmain->screens.first; screen; screen = screen->id.next) {
+		/* Deprecated from now on! */
+		BLI_freelistN(&screen->scene->transform_spaces);
+		screen->scene = NULL;
+	}
 }
 
 #ifdef USE_COLLECTION_COMPAT_28
 enum {
-  COLLECTION_DEPRECATED_VISIBLE = (1 << 0),
-  COLLECTION_DEPRECATED_VIEWPORT = (1 << 0),
-  COLLECTION_DEPRECATED_SELECTABLE = (1 << 1),
-  COLLECTION_DEPRECATED_DISABLED = (1 << 2),
-  COLLECTION_DEPRECATED_RENDER = (1 << 3),
+	COLLECTION_DEPRECATED_VISIBLE = (1 << 0),
+	COLLECTION_DEPRECATED_VIEWPORT = (1 << 0),
+	COLLECTION_DEPRECATED_SELECTABLE = (1 << 1),
+	COLLECTION_DEPRECATED_DISABLED = (1 << 2),
+	COLLECTION_DEPRECATED_RENDER = (1 << 3),
 };
 
-static void do_version_view_layer_visibility(ViewLayer *view_layer)
+static void do_version_view_layer_visibility(ViewLayer* view_layer)
 {
-  /* Convert from deprecated VISIBLE flag to DISABLED */
-  LayerCollection *lc;
-  for (lc = view_layer->layer_collections.first; lc; lc = lc->next) {
-    if (lc->flag & COLLECTION_DEPRECATED_DISABLED) {
-      lc->flag &= ~COLLECTION_DEPRECATED_DISABLED;
-    }
-
-    if ((lc->flag & COLLECTION_DEPRECATED_VISIBLE) == 0) {
-      lc->flag |= COLLECTION_DEPRECATED_DISABLED;
-    }
-
-    lc->flag |= COLLECTION_DEPRECATED_VIEWPORT | COLLECTION_DEPRECATED_RENDER;
-  }
+	/* Convert from deprecated VISIBLE flag to DISABLED */
+	LayerCollection* lc;
+	for (lc = view_layer->layer_collections.first; lc; lc = lc->next) {
+		if (lc->flag & COLLECTION_DEPRECATED_DISABLED) {
+			lc->flag &= ~COLLECTION_DEPRECATED_DISABLED;
+		}
+
+		if ((lc->flag & COLLECTION_DEPRECATED_VISIBLE) == 0) {
+			lc->flag |= COLLECTION_DEPRECATED_DISABLED;
+		}
+
+		lc->flag |= COLLECTION_DEPRECATED_VIEWPORT | COLLECTION_DEPRECATED_RENDER;
+	}
 }
 
-static void do_version_layer_collection_pre(ViewLayer *view_layer,
-                                            ListBase *lb,
-                                            GSet *enabled_set,
-                                            GSet *selectable_set)
+static void do_version_layer_collection_pre(ViewLayer* view_layer,
+	ListBase* lb,
+	GSet* enabled_set,
+	GSet* selectable_set)
 {
-  /* Convert from deprecated DISABLED to new layer collection and collection flags */
-  for (LayerCollection *lc = lb->first; lc; lc = lc->next) {
-    if (lc->scene_collection) {
-      if (!(lc->flag & COLLECTION_DEPRECATED_DISABLED)) {
-        BLI_gset_insert(enabled_set, lc->scene_collection);
-      }
-      if (lc->flag & COLLECTION_DEPRECATED_SELECTABLE) {
-        BLI_gset_insert(selectable_set, lc->scene_collection);
-      }
-    }
-
-    do_version_layer_collection_pre(
-        view_layer, &lc->layer_collections, enabled_set, selectable_set);
-  }
+	/* Convert from deprecated DISABLED to new layer collection and collection flags */
+	for (LayerCollection* lc = lb->first; lc; lc = lc->next) {
+		if (lc->scene_collection) {
+			if (!(lc->flag & COLLECTION_DEPRECATED_DISABLED)) {
+				BLI_gset_insert(enabled_set, lc->scene_collection);
+			}
+			if (lc->flag & COLLECTION_DEPRECATED_SELECTABLE) {
+				BLI_gset_insert(selectable_set, lc->scene_collection);
+			}
+		}
+
+		do_version_layer_collection_pre(
+			view_layer, &lc->layer_collections, enabled_set, selectable_set);
+	}
 }
 
-static void do_version_layer_collection_post(ViewLayer *view_layer,
-                                             ListBase *lb,
-                                             GSet *enabled_set,
-                                             GSet *selectable_set,
-                                             GHash *collection_map)
+static void do_version_layer_collection_post(ViewLayer* view_layer,
+	ListBase* lb,
+	GSet* enabled_set,
+	GSet* selectable_set,
+	GHash* collection_map)
 {
-  /* Apply layer collection exclude flags. */
-  for (LayerCollection *lc = lb->first; lc; lc = lc->next) {
-    if (!(lc->collection->flag & COLLECTION_IS_MASTER)) {
-      SceneCollection *sc = BLI_ghash_lookup(collection_map, lc->collection);
-      const bool enabled = (sc && BLI_gset_haskey(enabled_set, sc));
-      const bool selectable = (sc && BLI_gset_haskey(selectable_set, sc));
-
-      if (!enabled) {
-        lc->flag |= LAYER_COLLECTION_EXCLUDE;
-      }
-      if (enabled && !selectable) {
-        lc->collection->flag |= COLLECTION_RESTRICT_SELECT;
-      }
-    }
-
-    do_version_layer_collection_post(
-        view_layer, &lc->layer_collections, enabled_set, selectable_set, collection_map);
-  }
+	/* Apply layer collection exclude flags. */
+	for (LayerCollection* lc = lb->first; lc; lc = lc->next) {
+		if (!(lc->collection->flag & COLLECTION_IS_MASTER)) {
+			SceneCollection* sc = BLI_ghash_lookup(collection_map, lc->collection);
+			const bool enabled = (sc && BLI_gset_haskey(enabled_set, sc));
+			const bool selectable = (sc && BLI_gset_haskey(selectable_set, sc));
+
+			if (!enabled) {
+				lc->flag |= LAYER_COLLECTION_EXCLUDE;
+			}
+			if (enabled && !selectable) {
+				lc->collection->flag |= COLLECTION_RESTRICT_SELECT;
+			}
+		}
+
+		do_version_layer_collection_post(
+			view_layer, &lc->layer_collections, enabled_set, selectable_set, collection_map);
+	}
 }
 
 static void do_version_scene_collection_convert(
-    Main *bmain, ID *id, SceneCollection *sc, Collection *collection, GHash *collection_map)
+	Main* bmain, ID* id, SceneCollection* sc, Collection* collection, GHash* collection_map)
 {
-  if (collection_map) {
-    BLI_ghash_insert(collection_map, collection, sc);
-  }
-
-  for (SceneCollection *nsc = sc->scene_collections.first; nsc;) {
-    SceneCollection *nsc_next = nsc->next;
-    Collection *ncollection = BKE_collection_add(bmain, collection, nsc->name);
-    ncollection->id.lib = id->lib;
-    do_version_scene_collection_convert(bmain, id, nsc, ncollection, collection_map);
-    nsc = nsc_next;
-  }
-
-  for (LinkData *link = sc->objects.first; link; link = link->next) {
-    Object *ob = link->data;
-    if (ob) {
-      BKE_collection_object_add(bmain, collection, ob);
-      id_us_min(&ob->id);
-    }
-  }
-
-  BLI_freelistN(&sc->objects);
-  MEM_freeN(sc);
+	if (collection_map) {
+		BLI_ghash_insert(collection_map, collection, sc);
+	}
+
+	for (SceneCollection* nsc = sc->scene_collections.first; nsc;) {
+		SceneCollection* nsc_next = nsc->next;
+		Collection* ncollection = BKE_collection_add(bmain, collection, nsc->name);
+		ncollection->id.lib = id->lib;
+		do_version_scene_collection_convert(bmain, id, nsc, ncollection, collection_map);
+		nsc = nsc_next;
+	}
+
+	for (LinkData* link = sc->objects.first; link; link = link->next) {
+		Object* ob = link->data;
+		if (ob) {
+			BKE_collection_object_add(bmain, collection, ob);
+			id_us_min(&ob->id);
+		}
+	}
+
+	BLI_freelistN(&sc->objects);
+	MEM_freeN(sc);
 }
 
-static void do_version_group_collection_to_collection(Main *bmain, Collection *group)
+static void do_version_group_collection_to_collection(Main* bmain, Collection* group)
 {
-  /* Convert old 2.8 group collections to new unified collections. */
-  if (group->collection) {
-    do_version_scene_collection_convert(bmain, &group->id, group->collection, group, NULL);
-  }
-
-  group->collection = NULL;
-  group->view_layer = NULL;
-  id_fake_user_set(&group->id);
+	/* Convert old 2.8 group collections to new unified collections. */
+	if (group->collection) {
+		do_version_scene_collection_convert(bmain, &group->id, group->collection, group, NULL);
+	}
+
+	group->collection = NULL;
+	group->view_layer = NULL;
+	id_fake_user_set(&group->id);
 }
 
-static void do_version_scene_collection_to_collection(Main *bmain, Scene *scene)
+static void do_version_scene_collection_to_collection(Main* bmain, Scene* scene)
 {
-  /* Convert old 2.8 scene collections to new unified collections. */
-
-  /* Temporarily clear view layers so we don't do any layer collection syncing
-   * and destroy old flags that we want to restore. */
-  ListBase view_layers = scene->view_layers;
-  BLI_listbase_clear(&scene->view_layers);
-
-  if (!scene->master_collection) {
-    scene->master_collection = BKE_collection_master_add();
-  }
-
-  /* Convert scene collections. */
-  GHash *collection_map = BLI_ghash_new(BLI_ghashutil_ptrhash, BLI_ghashutil_ptrcmp, __func__);
-  if (scene->collection) {
-    do_version_scene_collection_convert(
-        bmain, &scene->id, scene->collection, scene->master_collection, collection_map);
-    scene->collection = NULL;
-  }
-
-  scene->view_layers = view_layers;
-
-  /* Convert layer collections. */
-  ViewLayer *view_layer;
-  for (view_layer = scene->view_layers.first; view_layer; view_layer = view_layer->next) {
-    GSet *enabled_set = BLI_gset_new(BLI_ghashutil_ptrhash, BLI_ghashutil_ptrcmp, __func__);
-    GSet *selectable_set = BLI_gset_new(BLI_ghashutil_ptrhash, BLI_ghashutil_ptrcmp, __func__);
-
-    do_version_layer_collection_pre(
-        view_layer, &view_layer->layer_collections, enabled_set, selectable_set);
-
-    BKE_layer_collection_sync(scene, view_layer);
-
-    do_version_layer_collection_post(
-        view_layer, &view_layer->layer_collections, enabled_set, selectable_set, collection_map);
-
-    BLI_gset_free(enabled_set, NULL);
-    BLI_gset_free(selectable_set, NULL);
-
-    BKE_layer_collection_sync(scene, view_layer);
-  }
-
-  BLI_ghash_free(collection_map, NULL, NULL);
+	/* Convert old 2.8 scene collections to new unified collections. */
+
+	/* Temporarily clear view layers so we don't do any layer collection syncing
+	 * and destroy old flags that we want to restore. */
+	ListBase view_layers = scene->view_layers;
+	BLI_listbase_clear(&scene->view_layers);
+
+	if (!scene->master_collection) {
+		scene->master_collection = BKE_collection_master_add();
+	}
+
+	/* Convert scene collections. */
+	GHash* collection_map = BLI_ghash_new(BLI_ghashutil_ptrhash, BLI_ghashutil_ptrcmp, __func__);
+	if (scene->collection) {
+		do_version_scene_collection_convert(
+			bmain, &scene->id, scene->collection, scene->master_collection, collection_map);
+		scene->collection = NULL;
+	}
+
+	scene->view_layers = view_layers;
+
+	/* Convert layer collections. */
+	ViewLayer* view_layer;
+	for (view_layer = scene->view_layers.first; view_layer; view_layer = view_layer->next) {
+		GSet* enabled_set = BLI_gset_new(BLI_ghashutil_ptrhash, BLI_ghashutil_ptrcmp, __func__);
+		GSet* selectable_set = BLI_gset_new(BLI_ghashutil_ptrhash, BLI_ghashutil_ptrcmp, __func__);
+
+		do_version_layer_collection_pre(
+			view_layer, &view_layer->layer_collections, enabled_set, selectable_set);
+
+		BKE_layer_collection_sync(scene, view_layer);
+
+		do_version_layer_collection_post(
+			view_layer, &view_layer->layer_collections, enabled_set, selectable_set, collection_map);
+
+		BLI_gset_free(enabled_set, NULL);
+		BLI_gset_free(selectable_set, NULL);
+
+		BKE_layer_collection_sync(scene, view_layer);
+	}
+
+	BLI_ghash_free(collection_map, NULL, NULL);
 }
 #endif
 
-static void do_version_layers_to_collections(Main *bmain, Scene *scene)
+static void do_version_layers_to_collections(Main* bmain, Scene* scene)
 {
-  /* Since we don't have access to FileData we check the (always valid) first
-   * render layer instead. */
-  if (!scene->master_collection) {
-    scene->master_collection = BKE_collection_master_add();
-  }
-
-  if (scene->view_layers.first) {
-    return;
-  }
-
-  /* Create collections from layers. */
-  Collection *collection_master = scene->master_collection;
-  Collection *collections[20] = {NULL};
-
-  for (int layer = 0; layer < 20; layer++) {
-    for (Base *base = scene->base.first; base; base = base->next) {
-      if (base->lay & (1 << layer)) {
-        /* Create collections when needed only. */
-        if (collections[layer] == NULL) {
-          char name[MAX_NAME];
-
-          BLI_snprintf(
-              name, sizeof(collection_master->id.name), DATA_("Collection %d"), layer + 1);
-
-          Collection *collection = BKE_collection_add(bmain, collection_master, name);
-          collection->id.lib = scene->id.lib;
-          if (collection->id.lib != NULL) {
-            collection->id.tag |= LIB_TAG_INDIRECT;
-          }
-          collections[layer] = collection;
-
-          if (!(scene->lay & (1 << layer))) {
-            collection->flag |= COLLECTION_RESTRICT_VIEWPORT | COLLECTION_RESTRICT_RENDER;
-          }
-        }
-
-        /* Note usually this would do slow collection syncing for view layers,
-         * but since no view layers exists yet at this point it's fast. */
-        BKE_collection_object_add(bmain, collections[layer], base->object);
-      }
-
-      if (base->flag & SELECT) {
-        base->object->flag |= SELECT;
-      }
-      else {
-        base->object->flag &= ~SELECT;
-      }
-    }
-  }
-
-  /* Handle legacy render layers. */
-  bool have_override = false;
-  const bool need_default_renderlayer = scene->r.layers.first == NULL;
-
-  for (SceneRenderLayer *srl = scene->r.layers.first; srl; srl = srl->next) {
-    ViewLayer *view_layer = BKE_view_layer_add(scene, srl->name);
-
-    if (srl->layflag & SCE_LAY_DISABLE) {
-      view_layer->flag &= ~VIEW_LAYER_RENDER;
-    }
-
-    if ((srl->layflag & SCE_LAY_FRS) == 0) {
-      view_layer->flag &= ~VIEW_LAYER_FREESTYLE;
-    }
-
-    view_layer->layflag = srl->layflag;
-    view_layer->passflag = srl->passflag;
-    view_layer->pass_alpha_threshold = srl->pass_alpha_threshold;
-    view_layer->samples = srl->samples;
-    view_layer->mat_override = srl->mat_override;
-
-    BKE_freestyle_config_free(&view_layer->freestyle_config, true);
-    view_layer->freestyle_config = srl->freestyleConfig;
-    view_layer->id_properties = srl->prop;
-
-    /* Set exclusion and overrides. */
-    for (int layer = 0; layer < 20; layer++) {
-      Collection *collection = collections[layer];
-      if (collection) {
-        LayerCollection *lc = BKE_layer_collection_first_from_scene_collection(view_layer,
-                                                                               collection);
-
-        if (srl->lay_exclude & (1 << layer)) {
-          /* Disable excluded layer. */
-          have_override = true;
-          lc->flag |= LAYER_COLLECTION_EXCLUDE;
-          for (LayerCollection *nlc = lc->layer_collections.first; nlc; nlc = nlc->next) {
-            nlc->flag |= LAYER_COLLECTION_EXCLUDE;
-          }
-        }
-        else {
-          if (srl->lay_zmask & (1 << layer)) {
-            have_override = true;
-            lc->flag |= LAYER_COLLECTION_HOLDOUT;
-          }
-
-          if ((srl->lay & (1 << layer)) == 0) {
-            have_override = true;
-            lc->flag |= LAYER_COLLECTION_INDIRECT_ONLY;
-          }
-        }
-      }
-    }
-
-    /* for convenience set the same active object in all the layers */
-    if (scene->basact) {
-      view_layer->basact = BKE_view_layer_base_find(view_layer, scene->basact->object);
-    }
-
-    for (Base *base = view_layer->object_bases.first; base; base = base->next) {
-      if ((base->flag & BASE_SELECTABLE) && (base->object->flag & SELECT)) {
-        base->flag |= BASE_SELECTED;
-      }
-    }
-  }
-
-  BLI_freelistN(&scene->r.layers);
-
-  /* If render layers included overrides, or there are no render layers,
-   * we also create a vanilla viewport layer. */
-  if (have_override || need_default_renderlayer) {
-    ViewLayer *view_layer = BKE_view_layer_add(scene, "Viewport");
-
-    /* If we ported all the original render layers,
-     * we don't need to make the viewport layer renderable. */
-    if (!BLI_listbase_is_single(&scene->view_layers)) {
-      view_layer->flag &= ~VIEW_LAYER_RENDER;
-    }
-
-    /* convert active base */
-    if (scene->basact) {
-      view_layer->basact = BKE_view_layer_base_find(view_layer, scene->basact->object);
-    }
-
-    /* convert selected bases */
-    for (Base *base = view_layer->object_bases.first; base; base = base->next) {
-      if ((base->flag & BASE_SELECTABLE) && (base->object->flag & SELECT)) {
-        base->flag |= BASE_SELECTED;
-      }
-
-      /* keep lay around for forward compatibility (open those files in 2.79) */
-      base->lay = base->object->lay;
-    }
-  }
-
-  /* remove bases once and for all */
-  for (Base *base = scene->base.first; base; base = base->next) {
-    id_us_min(&base->object->id);
-  }
-
-  BLI_freelistN(&scene->base);
-  scene->basact = NULL;
+	/* Since we don't have access to FileData we check the (always valid) first
+	 * render layer instead. */
+	if (!scene->master_collection) {
+		scene->master_collection = BKE_collection_master_add();
+	}
+
+	if (scene->view_layers.first) {
+		return;
+	}
+
+	/* Create collections from layers. */
+	Collection* collection_master = scene->master_collection;
+	Collection* collections[20] = { NULL };
+
+	for (int layer = 0; layer < 20; layer++) {
+		for (Base* base = scene->base.first; base; base = base->next) {
+			if (base->lay & (1 << layer)) {
+				/* Create collections when needed only. */
+				if (collections[layer] == NULL) {
+					char name[MAX_NAME];
+
+					BLI_snprintf(
+						name, sizeof(collection_master->id.name), DATA_("Collection %d"), layer + 1);
+
+					Collection* collection = BKE_collection_add(bmain, collection_master, name);
+					collection->id.lib = scene->id.lib;
+					if (collection->id.lib != NULL) {
+						collection->id.tag |= LIB_TAG_INDIRECT;
+					}
+					collections[layer] = collection;
+
+					if (!(scene->lay & (1 << layer))) {
+						collection->flag |= COLLECTION_RESTRICT_VIEWPORT | COLLECTION_RESTRICT_RENDER;
+					}
+				}
+
+				/* Note usually this would do slow collection syncing for view layers,
+				 * but since no view layers exists yet at this point it's fast. */
+				BKE_collection_object_add(bmain, collections[layer], base->object);
+			}
+
+			if (base->flag & SELECT) {
+				base->object->flag |= SELECT;
+			}
+			else {
+				base->object->flag &= ~SELECT;
+			}
+		}
+	}
+
+	/* Handle legacy render layers. */
+	bool have_override = false;
+	const bool need_default_renderlayer = scene->r.layers.first == NULL;
+
+	for (SceneRenderLayer* srl = scene->r.layers.first; srl; srl = srl->next) {
+		ViewLayer* view_layer = BKE_view_layer_add(scene, srl->name);
+
+		if (srl->layflag & SCE_LAY_DISABLE) {
+			view_layer->flag &= ~VIEW_LAYER_RENDER;
+		}
+
+		if ((srl->layflag & SCE_LAY_FRS) == 0) {
+			view_layer->flag &= ~VIEW_LAYER_FREESTYLE;
+		}
+
+		view_layer->layflag = srl->layflag;
+		view_layer->passflag = srl->passflag;
+		view_layer->pass_alpha_threshold = srl->pass_alpha_threshold;
+		view_layer->samples = srl->samples;
+		view_layer->mat_override = srl->mat_override;
+
+		BKE_freestyle_config_free(&view_layer->freestyle_config, true);
+		view_layer->freestyle_config = srl->freestyleConfig;
+		view_layer->id_properties = srl->prop;
+
+		/* Set exclusion and overrides. */
+		for (int layer = 0; layer < 20; layer++) {
+			Collection* collection = collections[layer];
+			if (collection) {
+				LayerCollection* lc = BKE_layer_collection_first_from_scene_collection(view_layer,
+					collection);
+
+				if (srl->lay_exclude & (1 << layer)) {
+					/* Disable excluded layer. */
+					have_override = true;
+					lc->flag |= LAYER_COLLECTION_EXCLUDE;
+					for (LayerCollection* nlc = lc->layer_collections.first; nlc; nlc = nlc->next) {
+						nlc->flag |= LAYER_COLLECTION_EXCLUDE;
+					}
+				}
+				else {
+					if (srl->lay_zmask & (1 << layer)) {
+						have_override = true;
+						lc->flag |= LAYER_COLLECTION_HOLDOUT;
+					}
+
+					if ((srl->lay & (1 << layer)) == 0) {
+						have_override = true;
+						lc->flag |= LAYER_COLLECTION_INDIRECT_ONLY;
+					}
+				}
+			}
+		}
+
+		/* for convenience set the same active object in all the layers */
+		if (scene->basact) {
+			view_layer->basact = BKE_view_layer_base_find(view_layer, scene->basact->object);
+		}
+
+		for (Base* base = view_layer->object_bases.first; base; base = base->next) {
+			if ((base->flag & BASE_SELECTABLE) && (base->object->flag & SELECT)) {
+				base->flag |= BASE_SELECTED;
+			}
+		}
+	}
+
+	BLI_freelistN(&scene->r.layers);
+
+	/* If render layers included overrides, or there are no render layers,
+	 * we also create a vanilla viewport layer. */
+	if (have_override || need_default_renderlayer) {
+		ViewLayer* view_layer = BKE_view_layer_add(scene, "Viewport");
+
+		/* If we ported all the original render layers,
+		 * we don't need to make the viewport layer renderable. */
+		if (!BLI_listbase_is_single(&scene->view_layers)) {
+			view_layer->flag &= ~VIEW_LAYER_RENDER;
+		}
+
+		/* convert active base */
+		if (scene->basact) {
+			view_layer->basact = BKE_view_layer_base_find(view_layer, scene->basact->object);
+		}
+
+		/* convert selected bases */
+		for (Base* base = view_layer->object_bases.first; base; base = base->next) {
+			if ((base->flag & BASE_SELECTABLE) && (base->object->flag & SELECT)) {
+				base->flag |= BASE_SELECTED;
+			}
+
+			/* keep lay around for forward compatibility (open those files in 2.79) */
+			base->lay = base->object->lay;
+		}
+	}
+
+	/* remove bases once and for all */
+	for (Base* base = scene->base.first; base; base = base->next) {
+		id_us_min(&base->object->id);
+	}
+
+	BLI_freelistN(&scene->base);
+	scene->basact = NULL;
 }
 
-static void do_version_collection_propagate_lib_to_children(Collection *collection)
+static void do_version_collection_propagate_lib_to_children(Collection* collection)
 {
-  if (collection->id.lib != NULL) {
-    for (CollectionChild *collection_child = collection->children.first; collection_child != NULL;
-         collection_child = collection_child->next) {
-      if (collection_child->collection->id.lib == NULL) {
-        collection_child->collection->id.lib = collection->id.lib;
-      }
-      do_version_collection_propagate_lib_to_children(collection_child->collection);
-    }
-  }
+	if (collection->id.lib != NULL) {
+		for (CollectionChild* collection_child = collection->children.first; collection_child != NULL;
+			collection_child = collection_child->next) {
+			if (collection_child->collection->id.lib == NULL) {
+				collection_child->collection->id.lib = collection->id.lib;
+			}
+			do_version_collection_propagate_lib_to_children(collection_child->collection);
+		}
+	}
 }
 
 /** convert old annotations colors */
-static void do_versions_fix_annotations(bGPdata *gpd)
+static void do_versions_fix_annotations(bGPdata* gpd)
 {
-  for (const bGPDpalette *palette = gpd->palettes.first; palette; palette = palette->next) {
-    for (bGPDpalettecolor *palcolor = palette->colors.first; palcolor; palcolor = palcolor->next) {
-      /* fix layers */
-      LISTBASE_FOREACH (bGPDlayer *, gpl, &gpd->layers) {
-        /* unlock/unhide layer */
-        gpl->flag &= ~GP_LAYER_LOCKED;
-        gpl->flag &= ~GP_LAYER_HIDE;
-        /* set opacity to 1 */
-        gpl->opacity = 1.0f;
-        /* disable tint */
-        gpl->tintcolor[3] = 0.0f;
-
-        LISTBASE_FOREACH (bGPDframe *, gpf, &gpl->frames) {
-          LISTBASE_FOREACH (bGPDstroke *, gps, &gpf->strokes) {
-            if ((gps->colorname[0] != '\0') && (STREQ(gps->colorname, palcolor->info))) {
-              /* copy color settings */
-              copy_v4_v4(gpl->color, palcolor->color);
-            }
-          }
-        }
-      }
-    }
-  }
+	for (const bGPDpalette* palette = gpd->palettes.first; palette; palette = palette->next) {
+		for (bGPDpalettecolor* palcolor = palette->colors.first; palcolor; palcolor = palcolor->next) {
+			/* fix layers */
+			LISTBASE_FOREACH(bGPDlayer*, gpl, &gpd->layers) {
+				/* unlock/unhide layer */
+				gpl->flag &= ~GP_LAYER_LOCKED;
+				gpl->flag &= ~GP_LAYER_HIDE;
+				/* set opacity to 1 */
+				gpl->opacity = 1.0f;
+				/* disable tint */
+				gpl->tintcolor[3] = 0.0f;
+
+				LISTBASE_FOREACH(bGPDframe*, gpf, &gpl->frames) {
+					LISTBASE_FOREACH(bGPDstroke*, gps, &gpf->strokes) {
+						if ((gps->colorname[0] != '\0') && (STREQ(gps->colorname, palcolor->info))) {
+							/* copy color settings */
+							copy_v4_v4(gpl->color, palcolor->color);
+						}
+					}
+				}
+			}
+		}
+	}
 }
 
-static void do_versions_remove_region(ListBase *regionbase, ARegion *ar)
+static void do_versions_remove_region(ListBase* regionbase, ARegion* ar)
 {
-  BLI_freelinkN(regionbase, ar);
+	BLI_freelinkN(regionbase, ar);
 }
 
-static void do_versions_remove_regions_by_type(ListBase *regionbase, int regiontype)
+static void do_versions_remove_regions_by_type(ListBase* regionbase, int regiontype)
 {
-  ARegion *ar, *ar_next;
-  for (ar = regionbase->first; ar; ar = ar_next) {
-    ar_next = ar->next;
-    if (ar->regiontype == regiontype) {
-      do_versions_remove_region(regionbase, ar);
-    }
-  }
+	ARegion* ar, * ar_next;
+	for (ar = regionbase->first; ar; ar = ar_next) {
+		ar_next = ar->next;
+		if (ar->regiontype == regiontype) {
+			do_versions_remove_region(regionbase, ar);
+		}
+	}
 }
 
-static ARegion *do_versions_find_region_or_null(ListBase *regionbase, int regiontype)
+static ARegion* do_versions_find_region_or_null(ListBase* regionbase, int regiontype)
 {
-  for (ARegion *ar = regionbase->first; ar; ar = ar->next) {
-    if (ar->regiontype == regiontype) {
-      return ar;
-    }
-  }
-  return NULL;
+	for (ARegion* ar = regionbase->first; ar; ar = ar->next) {
+		if (ar->regiontype == regiontype) {
+			return ar;
+		}
+	}
+	return NULL;
 }
 
-static ARegion *do_versions_find_region(ListBase *regionbase, int regiontype)
+static ARegion* do_versions_find_region(ListBase* regionbase, int regiontype)
 {
-  ARegion *ar = do_versions_find_region_or_null(regionbase, regiontype);
-  if (ar == NULL) {
-    BLI_assert(!"Did not find expected region in versioning");
-  }
-  return ar;
+	ARegion* ar = do_versions_find_region_or_null(regionbase, regiontype);
+	if (ar == NULL) {
+		BLI_assert(!"Did not find expected region in versioning");
+	}
+	return ar;
 }
 
-static ARegion *do_versions_add_region(int regiontype, const char *name)
+static ARegion* do_versions_add_region(int regiontype, const char* name)
 {
-  ARegion *ar = MEM_callocN(sizeof(ARegion), name);
-  ar->regiontype = regiontype;
-  return ar;
+	ARegion* ar = MEM_callocN(sizeof(ARegion), name);
+	ar->regiontype = regiontype;
+	return ar;
 }
 
-static void do_versions_area_ensure_tool_region(Main *bmain,
-                                                const short space_type,
-                                                const short region_flag)
+static void do_versions_area_ensure_tool_region(Main* bmain,
+	const short space_type,
+	const short region_flag)
 {
-  for (bScreen *screen = bmain->screens.first; screen; screen = screen->id.next) {
-    for (ScrArea *sa = screen->areabase.first; sa; sa = sa->next) {
-      for (SpaceLink *sl = sa->spacedata.first; sl; sl = sl->next) {
-        if (sl->spacetype == space_type) {
-          ListBase *regionbase = (sl == sa->spacedata.first) ? &sa->regionbase : &sl->regionbase;
-          ARegion *ar = BKE_area_find_region_type(sa, RGN_TYPE_TOOLS);
-          if (!ar) {
-            ARegion *header = BKE_area_find_region_type(sa, RGN_TYPE_HEADER);
-            ar = do_versions_add_region(RGN_TYPE_TOOLS, "tools region");
-            BLI_insertlinkafter(regionbase, header, ar);
-            ar->alignment = RGN_ALIGN_LEFT;
-            ar->flag = region_flag;
-          }
-        }
-      }
-    }
-  }
+	for (bScreen* screen = bmain->screens.first; screen; screen = screen->id.next) {
+		for (ScrArea* sa = screen->areabase.first; sa; sa = sa->next) {
+			for (SpaceLink* sl = sa->spacedata.first; sl; sl = sl->next) {
+				if (sl->spacetype == space_type) {
+					ListBase* regionbase = (sl == sa->spacedata.first) ? &sa->regionbase : &sl->regionbase;
+					ARegion* ar = BKE_area_find_region_type(sa, RGN_TYPE_TOOLS);
+					if (!ar) {
+						ARegion* header = BKE_area_find_region_type(sa, RGN_TYPE_HEADER);
+						ar = do_versions_add_region(RGN_TYPE_TOOLS, "tools region");
+						BLI_insertlinkafter(regionbase, header, ar);
+						ar->alignment = RGN_ALIGN_LEFT;
+						ar->flag = region_flag;
+					}
+				}
+			}
+		}
+	}
 }
 
-static void do_version_bones_split_bbone_scale(ListBase *lb)
+static void do_version_bones_split_bbone_scale(ListBase* lb)
 {
-  for (Bone *bone = lb->first; bone; bone = bone->next) {
-    bone->scale_in_y = bone->scale_in_x;
-    bone->scale_out_y = bone->scale_out_x;
-
-    do_version_bones_split_bbone_scale(&bone->childbase);
-  }
+	for (Bone* bone = lb->first; bone; bone = bone->next) {
+		bone->scale_in_y = bone->scale_in_x;
+		bone->scale_out_y = bone->scale_out_x;
+
+		do_version_bones_split_bbone_scale(&bone->childbase);
+	}
 }
 
-static void do_version_bones_inherit_scale(ListBase *lb)
+static void do_version_bones_inherit_scale(ListBase* lb)
 {
-  for (Bone *bone = lb->first; bone; bone = bone->next) {
-    if (bone->flag & BONE_NO_SCALE) {
-      bone->inherit_scale_mode = BONE_INHERIT_SCALE_NONE_LEGACY;
-      bone->flag &= ~BONE_NO_SCALE;
-    }
-
-    do_version_bones_inherit_scale(&bone->childbase);
-  }
+	for (Bone* bone = lb->first; bone; bone = bone->next) {
+		if (bone->flag & BONE_NO_SCALE) {
+			bone->inherit_scale_mode = BONE_INHERIT_SCALE_NONE_LEGACY;
+			bone->flag &= ~BONE_NO_SCALE;
+		}
+
+		do_version_bones_inherit_scale(&bone->childbase);
+	}
 }
 
-static bool replace_bbone_scale_rnapath(char **p_old_path)
+static bool replace_bbone_scale_rnapath(char** p_old_path)
 {
-  char *old_path = *p_old_path;
-
-  if (old_path == NULL) {
-    return false;
-  }
-
-  if (BLI_str_endswith(old_path, "bbone_scalein") ||
-      BLI_str_endswith(old_path, "bbone_scaleout")) {
-    *p_old_path = BLI_strdupcat(old_path, "x");
-
-    MEM_freeN(old_path);
-    return true;
-  }
-
-  return false;
+	char* old_path = *p_old_path;
+
+	if (old_path == NULL) {
+		return false;
+	}
+
+	if (BLI_str_endswith(old_path, "bbone_scalein") ||
+		BLI_str_endswith(old_path, "bbone_scaleout")) {
+		*p_old_path = BLI_strdupcat(old_path, "x");
+
+		MEM_freeN(old_path);
+		return true;
+	}
+
+	return false;
 }
 
-static void do_version_bbone_scale_fcurve_fix(ListBase *curves, FCurve *fcu)
+static void do_version_bbone_scale_fcurve_fix(ListBase* curves, FCurve* fcu)
 {
-  /* Update driver variable paths. */
-  if (fcu->driver) {
-    LISTBASE_FOREACH (DriverVar *, dvar, &fcu->driver->variables) {
-      DRIVER_TARGETS_LOOPER_BEGIN (dvar) {
-        replace_bbone_scale_rnapath(&dtar->rna_path);
-      }
-      DRIVER_TARGETS_LOOPER_END;
-    }
-  }
-
-  /* Update F-Curve's path. */
-  if (replace_bbone_scale_rnapath(&fcu->rna_path)) {
-    /* If matched, duplicate the curve and tweak name. */
-    FCurve *second = copy_fcurve(fcu);
-
-    second->rna_path[strlen(second->rna_path) - 1] = 'y';
-
-    BLI_insertlinkafter(curves, fcu, second);
-
-    /* Add to the curve group. */
-    second->grp = fcu->grp;
-
-    if (fcu->grp != NULL && fcu->grp->channels.last == fcu) {
-      fcu->grp->channels.last = second;
-    }
-  }
+	/* Update driver variable paths. */
+	if (fcu->driver) {
+		LISTBASE_FOREACH(DriverVar*, dvar, &fcu->driver->variables) {
+			DRIVER_TARGETS_LOOPER_BEGIN(dvar) {
+				replace_bbone_scale_rnapath(&dtar->rna_path);
+			}
+			DRIVER_TARGETS_LOOPER_END;
+		}
+	}
+
+	/* Update F-Curve's path. */
+	if (replace_bbone_scale_rnapath(&fcu->rna_path)) {
+		/* If matched, duplicate the curve and tweak name. */
+		FCurve* second = copy_fcurve(fcu);
+
+		second->rna_path[strlen(second->rna_path) - 1] = 'y';
+
+		BLI_insertlinkafter(curves, fcu, second);
+
+		/* Add to the curve group. */
+		second->grp = fcu->grp;
+
+		if (fcu->grp != NULL && fcu->grp->channels.last == fcu) {
+			fcu->grp->channels.last = second;
+		}
+	}
 }
 
-static void do_version_bbone_scale_animdata_cb(ID *UNUSED(id),
-                                               AnimData *adt,
-                                               void *UNUSED(wrapper_data))
+static void do_version_bbone_scale_animdata_cb(ID* UNUSED(id),
+	AnimData* adt,
+	void* UNUSED(wrapper_data))
 {
-  LISTBASE_FOREACH_MUTABLE (FCurve *, fcu, &adt->drivers) {
-    do_version_bbone_scale_fcurve_fix(&adt->drivers, fcu);
-  }
+	LISTBASE_FOREACH_MUTABLE(FCurve*, fcu, &adt->drivers) {
+		do_version_bbone_scale_fcurve_fix(&adt->drivers, fcu);
+	}
 }
 
-static void do_version_constraints_maintain_volume_mode_uniform(ListBase *lb)
+static void do_version_constraints_maintain_volume_mode_uniform(ListBase* lb)
 {
-  for (bConstraint *con = lb->first; con; con = con->next) {
-    if (con->type == CONSTRAINT_TYPE_SAMEVOL) {
-      bSameVolumeConstraint *data = (bSameVolumeConstraint *)con->data;
-      data->mode = SAMEVOL_UNIFORM;
-    }
-  }
+	for (bConstraint* con = lb->first; con; con = con->next) {
+		if (con->type == CONSTRAINT_TYPE_SAMEVOL) {
+			bSameVolumeConstraint* data = (bSameVolumeConstraint*)con->data;
+			data->mode = SAMEVOL_UNIFORM;
+		}
+	}
 }
 
-static void do_version_constraints_copy_scale_power(ListBase *lb)
+static void do_version_constraints_copy_scale_power(ListBase* lb)
 {
-  for (bConstraint *con = lb->first; con; con = con->next) {
-    if (con->type == CONSTRAINT_TYPE_SIZELIKE) {
-      bSizeLikeConstraint *data = (bSizeLikeConstraint *)con->data;
-      data->power = 1.0f;
-    }
-  }
+	for (bConstraint* con = lb->first; con; con = con->next) {
+		if (con->type == CONSTRAINT_TYPE_SIZELIKE) {
+			bSizeLikeConstraint* data = (bSizeLikeConstraint*)con->data;
+			data->power = 1.0f;
+		}
+	}
 }
 
-static void do_version_constraints_copy_rotation_mix_mode(ListBase *lb)
+static void do_version_constraints_copy_rotation_mix_mode(ListBase* lb)
 {
-  for (bConstraint *con = lb->first; con; con = con->next) {
-    if (con->type == CONSTRAINT_TYPE_ROTLIKE) {
-      bRotateLikeConstraint *data = (bRotateLikeConstraint *)con->data;
-      data->mix_mode = (data->flag & ROTLIKE_OFFSET) ? ROTLIKE_MIX_OFFSET : ROTLIKE_MIX_REPLACE;
-      data->flag &= ~ROTLIKE_OFFSET;
-    }
-  }
+	for (bConstraint* con = lb->first; con; con = con->next) {
+		if (con->type == CONSTRAINT_TYPE_ROTLIKE) {
+			bRotateLikeConstraint* data = (bRotateLikeConstraint*)con->data;
+			data->mix_mode = (data->flag & ROTLIKE_OFFSET) ? ROTLIKE_MIX_OFFSET : ROTLIKE_MIX_REPLACE;
+			data->flag &= ~ROTLIKE_OFFSET;
+		}
+	}
 }
 
-static void do_versions_seq_alloc_transform_and_crop(ListBase *seqbase)
+static void do_versions_seq_alloc_transform_and_crop(ListBase* seqbase)
 {
-  for (Sequence *seq = seqbase->first; seq != NULL; seq = seq->next) {
-    if (ELEM(seq->type, SEQ_TYPE_SOUND_RAM, SEQ_TYPE_SOUND_HD) == 0) {
-      if (seq->strip->transform == NULL) {
-        seq->strip->transform = MEM_callocN(sizeof(struct StripTransform), "StripTransform");
-      }
-
-      if (seq->strip->crop == NULL) {
-        seq->strip->crop = MEM_callocN(sizeof(struct StripCrop), "StripCrop");
-      }
-
-      if (seq->seqbase.first != NULL) {
-        do_versions_seq_alloc_transform_and_crop(&seq->seqbase);
-      }
-    }
-  }
+	for (Sequence* seq = seqbase->first; seq != NULL; seq = seq->next) {
+		if (ELEM(seq->type, SEQ_TYPE_SOUND_RAM, SEQ_TYPE_SOUND_HD) == 0) {
+			if (seq->strip->transform == NULL) {
+				seq->strip->transform = MEM_callocN(sizeof(struct StripTransform), "StripTransform");
+			}
+
+			if (seq->strip->crop == NULL) {
+				seq->strip->crop = MEM_callocN(sizeof(struct StripCrop), "StripCrop");
+			}
+
+			if (seq->seqbase.first != NULL) {
+				do_versions_seq_alloc_transform_and_crop(&seq->seqbase);
+			}
+		}
+	}
 }
 
 /* Return true if there is something to convert. */
-static void do_versions_material_convert_legacy_blend_mode(bNodeTree *ntree, char blend_method)
+static void do_versions_material_convert_legacy_blend_mode(bNodeTree* ntree, char blend_method)
 {
-  bool need_update = false;
-
-  /* Iterate backwards from end so we don't encounter newly added links. */
-  bNodeLink *prevlink;
-  for (bNodeLink *link = ntree->links.last; link; link = prevlink) {
-    prevlink = link->prev;
-
-    /* Detect link to replace. */
-    bNode *fromnode = link->fromnode;
-    bNodeSocket *fromsock = link->fromsock;
-    bNode *tonode = link->tonode;
-    bNodeSocket *tosock = link->tosock;
-
-    if (!(tonode->type == SH_NODE_OUTPUT_MATERIAL && STREQ(tosock->identifier, "Surface"))) {
-      continue;
-    }
-
-    /* Only do outputs that are enabled for EEVEE */
-    if (!ELEM(tonode->custom1, SHD_OUTPUT_ALL, SHD_OUTPUT_EEVEE)) {
-      continue;
-    }
-
-    if (blend_method == 1 /* MA_BM_ADD */) {
-      nodeRemLink(ntree, link);
-
-      bNode *add_node = nodeAddStaticNode(NULL, ntree, SH_NODE_ADD_SHADER);
-      add_node->locx = 0.5f * (fromnode->locx + tonode->locx);
-      add_node->locy = 0.5f * (fromnode->locy + tonode->locy);
-
-      bNodeSocket *shader1_socket = add_node->inputs.first;
-      bNodeSocket *shader2_socket = add_node->inputs.last;
-      bNodeSocket *add_socket = nodeFindSocket(add_node, SOCK_OUT, "Shader");
-
-      bNode *transp_node = nodeAddStaticNode(NULL, ntree, SH_NODE_BSDF_TRANSPARENT);
-      transp_node->locx = add_node->locx;
-      transp_node->locy = add_node->locy - 110.0f;
-
-      bNodeSocket *transp_socket = nodeFindSocket(transp_node, SOCK_OUT, "BSDF");
-
-      /* Link to input and material output node. */
-      nodeAddLink(ntree, fromnode, fromsock, add_node, shader1_socket);
-      nodeAddLink(ntree, transp_node, transp_socket, add_node, shader2_socket);
-      nodeAddLink(ntree, add_node, add_socket, tonode, tosock);
-
-      need_update = true;
-    }
-    else if (blend_method == 2 /* MA_BM_MULTIPLY */) {
-      nodeRemLink(ntree, link);
-
-      bNode *transp_node = nodeAddStaticNode(NULL, ntree, SH_NODE_BSDF_TRANSPARENT);
-
-      bNodeSocket *color_socket = nodeFindSocket(transp_node, SOCK_IN, "Color");
-      bNodeSocket *transp_socket = nodeFindSocket(transp_node, SOCK_OUT, "BSDF");
-
-      /* If incomming link is from a closure socket, we need to convert it. */
-      if (fromsock->type == SOCK_SHADER) {
-        transp_node->locx = 0.33f * fromnode->locx + 0.66f * tonode->locx;
-        transp_node->locy = 0.33f * fromnode->locy + 0.66f * tonode->locy;
-
-        bNode *shtorgb_node = nodeAddStaticNode(NULL, ntree, SH_NODE_SHADERTORGB);
-        shtorgb_node->locx = 0.66f * fromnode->locx + 0.33f * tonode->locx;
-        shtorgb_node->locy = 0.66f * fromnode->locy + 0.33f * tonode->locy;
-
-        bNodeSocket *shader_socket = nodeFindSocket(shtorgb_node, SOCK_IN, "Shader");
-        bNodeSocket *rgba_socket = nodeFindSocket(shtorgb_node, SOCK_OUT, "Color");
-
-        nodeAddLink(ntree, fromnode, fromsock, shtorgb_node, shader_socket);
-        nodeAddLink(ntree, shtorgb_node, rgba_socket, transp_node, color_socket);
-      }
-      else {
-        transp_node->locx = 0.5f * (fromnode->locx + tonode->locx);
-        transp_node->locy = 0.5f * (fromnode->locy + tonode->locy);
-
-        nodeAddLink(ntree, fromnode, fromsock, transp_node, color_socket);
-      }
-
-      /* Link to input and material output node. */
-      nodeAddLink(ntree, transp_node, transp_socket, tonode, tosock);
-
-      need_update = true;
-    }
-  }
-
-  if (need_update) {
-    ntreeUpdateTree(NULL, ntree);
-  }
+	bool need_update = false;
+
+	/* Iterate backwards from end so we don't encounter newly added links. */
+	bNodeLink* prevlink;
+	for (bNodeLink* link = ntree->links.last; link; link = prevlink) {
+		prevlink = link->prev;
+
+		/* Detect link to replace. */
+		bNode* fromnode = link->fromnode;
+		bNodeSocket* fromsock = link->fromsock;
+		bNode* tonode = link->tonode;
+		bNodeSocket* tosock = link->tosock;
+
+		if (!(tonode->type == SH_NODE_OUTPUT_MATERIAL && STREQ(tosock->identifier, "Surface"))) {
+			continue;
+		}
+
+		/* Only do outputs that are enabled for EEVEE */
+		if (!ELEM(tonode->custom1, SHD_OUTPUT_ALL, SHD_OUTPUT_EEVEE)) {
+			continue;
+		}
+
+		if (blend_method == 1 /* MA_BM_ADD */) {
+			nodeRemLink(ntree, link);
+
+			bNode* add_node = nodeAddStaticNode(NULL, ntree, SH_NODE_ADD_SHADER);
+			add_node->locx = 0.5f * (fromnode->locx + tonode->locx);
+			add_node->locy = 0.5f * (fromnode->locy + tonode->locy);
+
+			bNodeSocket* shader1_socket = add_node->inputs.first;
+			bNodeSocket* shader2_socket = add_node->inputs.last;
+			bNodeSocket* add_socket = nodeFindSocket(add_node, SOCK_OUT, "Shader");
+
+			bNode* transp_node = nodeAddStaticNode(NULL, ntree, SH_NODE_BSDF_TRANSPARENT);
+			transp_node->locx = add_node->locx;
+			transp_node->locy = add_node->locy - 110.0f;
+
+			bNodeSocket* transp_socket = nodeFindSocket(transp_node, SOCK_OUT, "BSDF");
+
+			/* Link to input and material output node. */
+			nodeAddLink(ntree, fromnode, fromsock, add_node, shader1_socket);
+			nodeAddLink(ntree, transp_node, transp_socket, add_node, shader2_socket);
+			nodeAddLink(ntree, add_node, add_socket, tonode, tosock);
+
+			need_update = true;
+		}
+		else if (blend_method == 2 /* MA_BM_MULTIPLY */) {
+			nodeRemLink(ntree, link);
+
+			bNode* transp_node = nodeAddStaticNode(NULL, ntree, SH_NODE_BSDF_TRANSPARENT);
+
+			bNodeSocket* color_socket = nodeFindSocket(transp_node, SOCK_IN, "Color");
+			bNodeSocket* transp_socket = nodeFindSocket(transp_node, SOCK_OUT, "BSDF");
+
+			/* If incomming link is from a closure socket, we need to convert it. */
+			if (fromsock->type == SOCK_SHADER) {
+				transp_node->locx = 0.33f * fromnode->locx + 0.66f * tonode->locx;
+				transp_node->locy = 0.33f * fromnode->locy + 0.66f * tonode->locy;
+
+				bNode* shtorgb_node = nodeAddStaticNode(NULL, ntree, SH_NODE_SHADERTORGB);
+				shtorgb_node->locx = 0.66f * fromnode->locx + 0.33f * tonode->locx;
+				shtorgb_node->locy = 0.66f * fromnode->locy + 0.33f * tonode->locy;
+
+				bNodeSocket* shader_socket = nodeFindSocket(shtorgb_node, SOCK_IN, "Shader");
+				bNodeSocket* rgba_socket = nodeFindSocket(shtorgb_node, SOCK_OUT, "Color");
+
+				nodeAddLink(ntree, fromnode, fromsock, shtorgb_node, shader_socket);
+				nodeAddLink(ntree, shtorgb_node, rgba_socket, transp_node, color_socket);
+			}
+			else {
+				transp_node->locx = 0.5f * (fromnode->locx + tonode->locx);
+				transp_node->locy = 0.5f * (fromnode->locy + tonode->locy);
+
+				nodeAddLink(ntree, fromnode, fromsock, transp_node, color_socket);
+			}
+
+			/* Link to input and material output node. */
+			nodeAddLink(ntree, transp_node, transp_socket, tonode, tosock);
+
+			need_update = true;
+		}
+	}
+
+	if (need_update) {
+		ntreeUpdateTree(NULL, ntree);
+	}
 }
 
-static void do_versions_local_collection_bits_set(LayerCollection *layer_collection)
+static void do_versions_local_collection_bits_set(LayerCollection* layer_collection)
 {
-  layer_collection->local_collections_bits = ~(0);
-  LISTBASE_FOREACH (LayerCollection *, child, &layer_collection->layer_collections) {
-    do_versions_local_collection_bits_set(child);
-  }
+	layer_collection->local_collections_bits = ~(0);
+	LISTBASE_FOREACH(LayerCollection*, child, &layer_collection->layer_collections) {
+		do_versions_local_collection_bits_set(child);
+	}
 }
 
-static void do_version_curvemapping_flag_extend_extrapolate(CurveMapping *cumap)
+static void do_version_curvemapping_flag_extend_extrapolate(CurveMapping* cumap)
 {
 #define CUMA_EXTEND_EXTRAPOLATE_OLD 1
-  for (int curve_map_index = 0; curve_map_index < 4; curve_map_index++) {
-    CurveMap *cuma = &cumap->cm[curve_map_index];
-    if (cuma->flag & CUMA_EXTEND_EXTRAPOLATE_OLD) {
-      cumap->flag |= CUMA_EXTEND_EXTRAPOLATE;
-      return;
-    }
-  }
+	for (int curve_map_index = 0; curve_map_index < 4; curve_map_index++) {
+		CurveMap* cuma = &cumap->cm[curve_map_index];
+		if (cuma->flag & CUMA_EXTEND_EXTRAPOLATE_OLD) {
+			cumap->flag |= CUMA_EXTEND_EXTRAPOLATE;
+			return;
+		}
+	}
 #undef CUMA_EXTEND_EXTRAPOLATE_OLD
 }
 
 /* Util version to walk over all CurveMappings in the given `bmain` */
-static void do_version_curvemapping_walker(Main *bmain, void (*callback)(CurveMapping *cumap))
+static void do_version_curvemapping_walker(Main* bmain, void (*callback)(CurveMapping* cumap))
 {
-  LISTBASE_FOREACH (Scene *, scene, &bmain->scenes) {
-    callback(&scene->r.mblur_shutter_curve);
-
-    if (scene->view_settings.curve_mapping) {
-      callback(scene->view_settings.curve_mapping);
-    }
-
-    if (scene->ed != NULL) {
-      LISTBASE_FOREACH (Sequence *, seq, &scene->ed->seqbase) {
-        LISTBASE_FOREACH (SequenceModifierData *, smd, &seq->modifiers) {
-          const SequenceModifierTypeInfo *smti = BKE_sequence_modifier_type_info_get(smd->type);
-
-          if (smti) {
-            if (smd->type == seqModifierType_Curves) {
-              CurvesModifierData *cmd = (CurvesModifierData *)smd;
-              callback(&cmd->curve_mapping);
-            }
-            else if (smd->type == seqModifierType_HueCorrect) {
-              HueCorrectModifierData *hcmd = (HueCorrectModifierData *)smd;
-              callback(&hcmd->curve_mapping);
-            }
-          }
-        }
-      }
-    }
-
-    // toolsettings
-    ToolSettings *ts = scene->toolsettings;
-    if (ts->vpaint) {
-      callback(ts->vpaint->paint.cavity_curve);
-    }
-    if (ts->wpaint) {
-      callback(ts->wpaint->paint.cavity_curve);
-    }
-    if (ts->sculpt) {
-      callback(ts->sculpt->paint.cavity_curve);
-    }
-    if (ts->uvsculpt) {
-      callback(ts->uvsculpt->paint.cavity_curve);
-    }
-    if (ts->gp_paint) {
-      callback(ts->gp_paint->paint.cavity_curve);
-    }
-    if (ts->gp_interpolate.custom_ipo) {
-      callback(ts->gp_interpolate.custom_ipo);
-    }
-    if (ts->gp_sculpt.cur_falloff) {
-      callback(ts->gp_sculpt.cur_falloff);
-    }
-    if (ts->gp_sculpt.cur_primitive) {
-      callback(ts->gp_sculpt.cur_primitive);
-    }
-    callback(ts->imapaint.paint.cavity_curve);
-  }
-
-  FOREACH_NODETREE_BEGIN (bmain, node_tree, id) {
-    LISTBASE_FOREACH (bNode *, node, &node_tree->nodes) {
-      if (ELEM(node->type,
-               SH_NODE_CURVE_VEC,
-               SH_NODE_CURVE_RGB,
-               CMP_NODE_CURVE_VEC,
-               CMP_NODE_CURVE_RGB,
-               CMP_NODE_TIME,
-               CMP_NODE_HUECORRECT,
-               TEX_NODE_CURVE_RGB,
-               TEX_NODE_CURVE_TIME)) {
-        callback((CurveMapping *)node->storage);
-      }
-    }
-  }
-  FOREACH_NODETREE_END;
-
-  LISTBASE_FOREACH (Light *, light, &bmain->lights) {
-    if (light->curfalloff) {
-      callback(light->curfalloff);
-    }
-  }
-
-  LISTBASE_FOREACH (Brush *, brush, &bmain->brushes) {
-    if (brush->curve) {
-      callback(brush->curve);
-    }
-    if (brush->gpencil_settings) {
-      if (brush->gpencil_settings->curve_sensitivity) {
-        callback(brush->gpencil_settings->curve_sensitivity);
-      }
-      if (brush->gpencil_settings->curve_strength) {
-        callback(brush->gpencil_settings->curve_strength);
-      }
-      if (brush->gpencil_settings->curve_jitter) {
-        callback(brush->gpencil_settings->curve_jitter);
-      }
-    }
-  }
-
-  LISTBASE_FOREACH (ParticleSettings *, part, &bmain->particles) {
-    if (part->clumpcurve) {
-      callback(part->clumpcurve);
-    }
-    if (part->roughcurve) {
-      callback(part->roughcurve);
-    }
-    if (part->twistcurve) {
-      callback(part->twistcurve);
-    }
-  }
-
-  /* Object */
-  LISTBASE_FOREACH (Object *, ob, &bmain->objects) {
-    /* Object modifiers */
-    LISTBASE_FOREACH (ModifierData *, md, &ob->modifiers) {
-      if (md->type == eModifierType_Hook) {
-        HookModifierData *hmd = (HookModifierData *)md;
-
-        if (hmd->curfalloff) {
-          callback(hmd->curfalloff);
-        }
-      }
-      else if (md->type == eModifierType_Warp) {
-        WarpModifierData *tmd = (WarpModifierData *)md;
-        if (tmd->curfalloff) {
-          callback(tmd->curfalloff);
-        }
-      }
-      else if (md->type == eModifierType_WeightVGEdit) {
-        WeightVGEditModifierData *wmd = (WeightVGEditModifierData *)md;
-
-        if (wmd->cmap_curve) {
-          callback(wmd->cmap_curve);
-        }
-      }
-    }
-    /* Grease pencil modifiers */
-    LISTBASE_FOREACH (ModifierData *, md, &ob->greasepencil_modifiers) {
-      if (md->type == eGpencilModifierType_Thick) {
-        ThickGpencilModifierData *gpmd = (ThickGpencilModifierData *)md;
-
-        if (gpmd->curve_thickness) {
-          callback(gpmd->curve_thickness);
-        }
-      }
-      else if (md->type == eGpencilModifierType_Hook) {
-        HookGpencilModifierData *gpmd = (HookGpencilModifierData *)md;
-
-        if (gpmd->curfalloff) {
-          callback(gpmd->curfalloff);
-        }
-      }
-    }
-  }
-
-  /* Free Style */
-  LISTBASE_FOREACH (struct FreestyleLineStyle *, linestyle, &bmain->linestyles) {
-    LISTBASE_FOREACH (LineStyleModifier *, m, &linestyle->alpha_modifiers) {
-      switch (m->type) {
-        case LS_MODIFIER_ALONG_STROKE:
-          callback(((LineStyleAlphaModifier_AlongStroke *)m)->curve);
-          break;
-        case LS_MODIFIER_DISTANCE_FROM_CAMERA:
-          callback(((LineStyleAlphaModifier_DistanceFromCamera *)m)->curve);
-          break;
-        case LS_MODIFIER_DISTANCE_FROM_OBJECT:
-          callback(((LineStyleAlphaModifier_DistanceFromObject *)m)->curve);
-          break;
-        case LS_MODIFIER_MATERIAL:
-          callback(((LineStyleAlphaModifier_Material *)m)->curve);
-          break;
-        case LS_MODIFIER_TANGENT:
-          callback(((LineStyleAlphaModifier_Tangent *)m)->curve);
-          break;
-        case LS_MODIFIER_NOISE:
-          callback(((LineStyleAlphaModifier_Noise *)m)->curve);
-          break;
-        case LS_MODIFIER_CREASE_ANGLE:
-          callback(((LineStyleAlphaModifier_CreaseAngle *)m)->curve);
-          break;
-        case LS_MODIFIER_CURVATURE_3D:
-          callback(((LineStyleAlphaModifier_Curvature_3D *)m)->curve);
-          break;
-      }
-    }
-
-    LISTBASE_FOREACH (LineStyleModifier *, m, &linestyle->thickness_modifiers) {
-      switch (m->type) {
-        case LS_MODIFIER_ALONG_STROKE:
-          callback(((LineStyleThicknessModifier_AlongStroke *)m)->curve);
-          break;
-        case LS_MODIFIER_DISTANCE_FROM_CAMERA:
-          callback(((LineStyleThicknessModifier_DistanceFromCamera *)m)->curve);
-          break;
-        case LS_MODIFIER_DISTANCE_FROM_OBJECT:
-          callback(((LineStyleThicknessModifier_DistanceFromObject *)m)->curve);
-          break;
-        case LS_MODIFIER_MATERIAL:
-          callback(((LineStyleThicknessModifier_Material *)m)->curve);
-          break;
-        case LS_MODIFIER_TANGENT:
-          callback(((LineStyleThicknessModifier_Tangent *)m)->curve);
-          break;
-        case LS_MODIFIER_CREASE_ANGLE:
-          callback(((LineStyleThicknessModifier_CreaseAngle *)m)->curve);
-          break;
-        case LS_MODIFIER_CURVATURE_3D:
-          callback(((LineStyleThicknessModifier_Curvature_3D *)m)->curve);
-          break;
-      }
-    }
-  }
+	LISTBASE_FOREACH(Scene*, scene, &bmain->scenes) {
+		callback(&scene->r.mblur_shutter_curve);
+
+		if (scene->view_settings.curve_mapping) {
+			callback(scene->view_settings.curve_mapping);
+		}
+
+		if (scene->ed != NULL) {
+			LISTBASE_FOREACH(Sequence*, seq, &scene->ed->seqbase) {
+				LISTBASE_FOREACH(SequenceModifierData*, smd, &seq->modifiers) {
+					const SequenceModifierTypeInfo* smti = BKE_sequence_modifier_type_info_get(smd->type);
+
+					if (smti) {
+						if (smd->type == seqModifierType_Curves) {
+							CurvesModifierData* cmd = (CurvesModifierData*)smd;
+							callback(&cmd->curve_mapping);
+						}
+						else if (smd->type == seqModifierType_HueCorrect) {
+							HueCorrectModifierData* hcmd = (HueCorrectModifierData*)smd;
+							callback(&hcmd->curve_mapping);
+						}
+					}
+				}
+			}
+		}
+
+		// toolsettings
+		ToolSettings* ts = scene->toolsettings;
+		if (ts->vpaint) {
+			callback(ts->vpaint->paint.cavity_curve);
+		}
+		if (ts->wpaint) {
+			callback(ts->wpaint->paint.cavity_curve);
+		}
+		if (ts->sculpt) {
+			callback(ts->sculpt->paint.cavity_curve);
+		}
+		if (ts->uvsculpt) {
+			callback(ts->uvsculpt->paint.cavity_curve);
+		}
+		if (ts->gp_paint) {
+			callback(ts->gp_paint->paint.cavity_curve);
+		}
+		if (ts->gp_interpolate.custom_ipo) {
+			callback(ts->gp_interpolate.custom_ipo);
+		}
+		if (ts->gp_sculpt.cur_falloff) {
+			callback(ts->gp_sculpt.cur_falloff);
+		}
+		if (ts->gp_sculpt.cur_primitive) {
+			callback(ts->gp_sculpt.cur_primitive);
+		}
+		callback(ts->imapaint.paint.cavity_curve);
+	}
+
+	FOREACH_NODETREE_BEGIN(bmain, node_tree, id) {
+		LISTBASE_FOREACH(bNode*, node, &node_tree->nodes) {
+			if (ELEM(node->type,
+				SH_NODE_CURVE_VEC,
+				SH_NODE_CURVE_RGB,
+				CMP_NODE_CURVE_VEC,
+				CMP_NODE_CURVE_RGB,
+				CMP_NODE_TIME,
+				CMP_NODE_HUECORRECT,
+				TEX_NODE_CURVE_RGB,
+				TEX_NODE_CURVE_TIME)) {
+				callback((CurveMapping*)node->storage);
+			}
+		}
+	}
+	FOREACH_NODETREE_END;
+
+	LISTBASE_FOREACH(Light*, light, &bmain->lights) {
+		if (light->curfalloff) {
+			callback(light->curfalloff);
+		}
+	}
+
+	LISTBASE_FOREACH(Brush*, brush, &bmain->brushes) {
+		if (brush->curve) {
+			callback(brush->curve);
+		}
+		if (brush->gpencil_settings) {
+			if (brush->gpencil_settings->curve_sensitivity) {
+				callback(brush->gpencil_settings->curve_sensitivity);
+			}
+			if (brush->gpencil_settings->curve_strength) {
+				callback(brush->gpencil_settings->curve_strength);
+			}
+			if (brush->gpencil_settings->curve_jitter) {
+				callback(brush->gpencil_settings->curve_jitter);
+			}
+		}
+	}
+
+	LISTBASE_FOREACH(ParticleSettings*, part, &bmain->particles) {
+		if (part->clumpcurve) {
+			callback(part->clumpcurve);
+		}
+		if (part->roughcurve) {
+			callback(part->roughcurve);
+		}
+		if (part->twistcurve) {
+			callback(part->twistcurve);
+		}
+	}
+
+	/* Object */
+	LISTBASE_FOREACH(Object*, ob, &bmain->objects) {
+		/* Object modifiers */
+		LISTBASE_FOREACH(ModifierData*, md, &ob->modifiers) {
+			if (md->type == eModifierType_Hook) {
+				HookModifierData* hmd = (HookModifierData*)md;
+
+				if (hmd->curfalloff) {
+					callback(hmd->curfalloff);
+				}
+			}
+			else if (md->type == eModifierType_Warp) {
+				WarpModifierData* tmd = (WarpModifierData*)md;
+				if (tmd->curfalloff) {
+					callback(tmd->curfalloff);
+				}
+			}
+			else if (md->type == eModifierType_WeightVGEdit) {
+				WeightVGEditModifierData* wmd = (WeightVGEditModifierData*)md;
+
+				if (wmd->cmap_curve) {
+					callback(wmd->cmap_curve);
+				}
+			}
+		}
+		/* Grease pencil modifiers */
+		LISTBASE_FOREACH(ModifierData*, md, &ob->greasepencil_modifiers) {
+			if (md->type == eGpencilModifierType_Thick) {
+				ThickGpencilModifierData* gpmd = (ThickGpencilModifierData*)md;
+
+				if (gpmd->curve_thickness) {
+					callback(gpmd->curve_thickness);
+				}
+			}
+			else if (md->type == eGpencilModifierType_Hook) {
+				HookGpencilModifierData* gpmd = (HookGpencilModifierData*)md;
+
+				if (gpmd->curfalloff) {
+					callback(gpmd->curfalloff);
+				}
+			}
+		}
+	}
+
+	/* Free Style */
+	LISTBASE_FOREACH(struct FreestyleLineStyle*, linestyle, &bmain->linestyles) {
+		LISTBASE_FOREACH(LineStyleModifier*, m, &linestyle->alpha_modifiers) {
+			switch (m->type) {
+			case LS_MODIFIER_ALONG_STROKE:
+				callback(((LineStyleAlphaModifier_AlongStroke*)m)->curve);
+				break;
+			case LS_MODIFIER_DISTANCE_FROM_CAMERA:
+				callback(((LineStyleAlphaModifier_DistanceFromCamera*)m)->curve);
+				break;
+			case LS_MODIFIER_DISTANCE_FROM_OBJECT:
+				callback(((LineStyleAlphaModifier_DistanceFromObject*)m)->curve);
+				break;
+			case LS_MODIFIER_MATERIAL:
+				callback(((LineStyleAlphaModifier_Material*)m)->curve);
+				break;
+			case LS_MODIFIER_TANGENT:
+				callback(((LineStyleAlphaModifier_Tangent*)m)->curve);
+				break;
+			case LS_MODIFIER_NOISE:
+				callback(((LineStyleAlphaModifier_Noise*)m)->curve);
+				break;
+			case LS_MODIFIER_CREASE_ANGLE:
+				callback(((LineStyleAlphaModifier_CreaseAngle*)m)->curve);
+				break;
+			case LS_MODIFIER_CURVATURE_3D:
+				callback(((LineStyleAlphaModifier_Curvature_3D*)m)->curve);
+				break;
+			}
+		}
+
+		LISTBASE_FOREACH(LineStyleModifier*, m, &linestyle->thickness_modifiers) {
+			switch (m->type) {
+			case LS_MODIFIER_ALONG_STROKE:
+				callback(((LineStyleThicknessModifier_AlongStroke*)m)->curve);
+				break;
+			case LS_MODIFIER_DISTANCE_FROM_CAMERA:
+				callback(((LineStyleThicknessModifier_DistanceFromCamera*)m)->curve);
+				break;
+			case LS_MODIFIER_DISTANCE_FROM_OBJECT:
+				callback(((LineStyleThicknessModifier_DistanceFromObject*)m)->curve);
+				break;
+			case LS_MODIFIER_MATERIAL:
+				callback(((LineStyleThicknessModifier_Material*)m)->curve);
+				break;
+			case LS_MODIFIER_TANGENT:
+				callback(((LineStyleThicknessModifier_Tangent*)m)->curve);
+				break;
+			case LS_MODIFIER_CREASE_ANGLE:
+				callback(((LineStyleThicknessModifier_CreaseAngle*)m)->curve);
+				break;
+			case LS_MODIFIER_CURVATURE_3D:
+				callback(((LineStyleThicknessModifier_Curvature_3D*)m)->curve);
+				break;
+			}
+		}
+	}
 }
 
-static void do_version_fcurve_hide_viewport_fix(struct ID *UNUSED(id),
-                                                struct FCurve *fcu,
-                                                void *UNUSED(user_data))
+static void do_version_fcurve_hide_viewport_fix(struct ID* UNUSED(id),
+	struct FCurve* fcu,
+	void* UNUSED(user_data))
 {
-  if (strcmp(fcu->rna_path, "hide")) {
-    return;
-  }
-
-  MEM_freeN(fcu->rna_path);
-  fcu->rna_path = BLI_strdupn("hide_viewport", 13);
+	if (strcmp(fcu->rna_path, "hide")) {
+		return;
+	}
+
+	MEM_freeN(fcu->rna_path);
+	fcu->rna_path = BLI_strdupn("hide_viewport", 13);
 }
 
-void do_versions_after_linking_280(Main *bmain, ReportList *UNUSED(reports))
+void do_versions_after_linking_280(Main* bmain, ReportList* UNUSED(reports))
 {
-  bool use_collection_compat_28 = true;
-
-  if (!MAIN_VERSION_ATLEAST(bmain, 280, 0)) {
-    use_collection_compat_28 = false;
-
-    /* Convert group layer visibility flags to hidden nested collection. */
-    for (Collection *collection = bmain->collections.first; collection;
-         collection = collection->id.next) {
-      /* Add fake user for all existing groups. */
-      id_fake_user_set(&collection->id);
-
-      if (collection->flag & (COLLECTION_RESTRICT_VIEWPORT | COLLECTION_RESTRICT_RENDER)) {
-        continue;
-      }
-
-      Collection *hidden_collection_array[20] = {NULL};
-      for (CollectionObject *cob = collection->gobject.first, *cob_next = NULL; cob;
-           cob = cob_next) {
-        cob_next = cob->next;
-        Object *ob = cob->ob;
-
-        if (!(ob->lay & collection->layer)) {
-          /* Find or create hidden collection matching object's first layer. */
-          Collection **collection_hidden = NULL;
-          int coll_idx = 0;
-          for (; coll_idx < 20; coll_idx++) {
-            if (ob->lay & (1 << coll_idx)) {
-              collection_hidden = &hidden_collection_array[coll_idx];
-              break;
-            }
-          }
-          BLI_assert(collection_hidden != NULL);
-
-          if (*collection_hidden == NULL) {
-            char name[MAX_ID_NAME];
-            BLI_snprintf(name, sizeof(name), DATA_("Hidden %d"), coll_idx + 1);
-            *collection_hidden = BKE_collection_add(bmain, collection, name);
-            (*collection_hidden)->flag |= COLLECTION_RESTRICT_VIEWPORT |
-                                          COLLECTION_RESTRICT_RENDER;
-          }
-
-          BKE_collection_object_add(bmain, *collection_hidden, ob);
-          BKE_collection_object_remove(bmain, collection, ob, true);
-        }
-      }
-    }
-
-    /* We need to assign lib pointer to generated hidden collections *after* all have been
-     * created, otherwise we'll end up with several data-blocks sharing same name/library,
-     * which is FORBIDDEN! Note: we need this to be recursive, since a child collection may be
-     * sorted before its parent in bmain. */
-    for (Collection *collection = bmain->collections.first; collection != NULL;
-         collection = collection->id.next) {
-      do_version_collection_propagate_lib_to_children(collection);
-    }
-
-    /* Convert layers to collections. */
-    for (Scene *scene = bmain->scenes.first; scene; scene = scene->id.next) {
-      do_version_layers_to_collections(bmain, scene);
-    }
-  }
-
-  if (!MAIN_VERSION_ATLEAST(bmain, 280, 0)) {
-    for (bScreen *screen = bmain->screens.first; screen; screen = screen->id.next) {
-      /* same render-layer as do_version_workspaces_after_lib_link will activate,
-       * so same layer as BKE_view_layer_default_view would return */
-      ViewLayer *layer = screen->scene->view_layers.first;
-
-      for (ScrArea *sa = screen->areabase.first; sa; sa = sa->next) {
-        for (SpaceLink *space = sa->spacedata.first; space; space = space->next) {
-          if (space->spacetype == SPACE_OUTLINER) {
-            SpaceOutliner *soutliner = (SpaceOutliner *)space;
-
-            soutliner->outlinevis = SO_VIEW_LAYER;
-
-            if (BLI_listbase_count_at_most(&layer->layer_collections, 2) == 1) {
-              if (soutliner->treestore == NULL) {
-                soutliner->treestore = BLI_mempool_create(
-                    sizeof(TreeStoreElem), 1, 512, BLI_MEMPOOL_ALLOW_ITER);
-              }
-
-              /* Create a tree store element for the collection. This is normally
-               * done in check_persistent (outliner_tree.c), but we need to access
-               * it here :/ (expand element if it's the only one) */
-              TreeStoreElem *tselem = BLI_mempool_calloc(soutliner->treestore);
-              tselem->type = TSE_LAYER_COLLECTION;
-              tselem->id = layer->layer_collections.first;
-              tselem->nr = tselem->used = 0;
-              tselem->flag &= ~TSE_CLOSED;
-            }
-          }
-        }
-      }
-    }
-  }
-
-  if (!MAIN_VERSION_ATLEAST(bmain, 280, 0)) {
-    for (bScreen *screen = bmain->screens.first; screen; screen = screen->id.next) {
-      for (ScrArea *sa = screen->areabase.first; sa; sa = sa->next) {
-        for (SpaceLink *space = sa->spacedata.first; space; space = space->next) {
-          if (space->spacetype == SPACE_IMAGE) {
-            SpaceImage *sima = (SpaceImage *)space;
-            if ((sima) && (sima->gpd)) {
-              sima->gpd->flag |= GP_DATA_ANNOTATIONS;
-              do_versions_fix_annotations(sima->gpd);
-            }
-          }
-          if (space->spacetype == SPACE_CLIP) {
-            SpaceClip *spclip = (SpaceClip *)space;
-            MovieClip *clip = spclip->clip;
-            if ((clip) && (clip->gpd)) {
-              clip->gpd->flag |= GP_DATA_ANNOTATIONS;
-              do_versions_fix_annotations(clip->gpd);
-            }
-          }
-        }
-      }
-    }
-  }
-
-  /* New workspace design */
-  if (!MAIN_VERSION_ATLEAST(bmain, 280, 1)) {
-    do_version_workspaces_after_lib_link(bmain);
-  }
-
-  if (!MAIN_VERSION_ATLEAST(bmain, 280, 2)) {
-    /* Cleanup any remaining SceneRenderLayer data for files that were created
-     * with Blender 2.8 before the SceneRenderLayer > RenderLayer refactor. */
-    for (Scene *scene = bmain->scenes.first; scene; scene = scene->id.next) {
-      for (SceneRenderLayer *srl = scene->r.layers.first; srl; srl = srl->next) {
-        if (srl->prop) {
-          IDP_FreeProperty(srl->prop);
-        }
-        BKE_freestyle_config_free(&srl->freestyleConfig, true);
-      }
-      BLI_freelistN(&scene->r.layers);
-    }
-  }
-
-  if (!MAIN_VERSION_ATLEAST(bmain, 280, 3)) {
-    /* Due to several changes to particle RNA and draw code particles from older files may
-     * no longer be visible.
-     * Here we correct this by setting a default draw size for those files. */
-    for (Object *object = bmain->objects.first; object; object = object->id.next) {
-      for (ParticleSystem *psys = object->particlesystem.first; psys; psys = psys->next) {
-        if (psys->part->draw_size == 0.0f) {
-          psys->part->draw_size = 0.1f;
-        }
-      }
-    }
-  }
-
-  if (!MAIN_VERSION_ATLEAST(bmain, 280, 4)) {
-    for (Object *object = bmain->objects.first; object; object = object->id.next) {
-      if (object->particlesystem.first) {
-        object->duplicator_visibility_flag = OB_DUPLI_FLAG_VIEWPORT;
-        for (ParticleSystem *psys = object->particlesystem.first; psys; psys = psys->next) {
-          if (psys->part->draw & PART_DRAW_EMITTER) {
-            object->duplicator_visibility_flag |= OB_DUPLI_FLAG_RENDER;
-            break;
-          }
-        }
-      }
-      else if (object->transflag & OB_DUPLI) {
-        object->duplicator_visibility_flag = OB_DUPLI_FLAG_VIEWPORT;
-      }
-      else {
-        object->duplicator_visibility_flag = OB_DUPLI_FLAG_VIEWPORT | OB_DUPLI_FLAG_RENDER;
-      }
-    }
-
-    /* Cleanup deprecated flag from particlesettings data-blocks. */
-    for (ParticleSettings *part = bmain->particles.first; part; part = part->id.next) {
-      part->draw &= ~PART_DRAW_EMITTER;
-    }
-  }
-
-  /* SpaceTime & SpaceLogic removal/replacing */
-  if (!MAIN_VERSION_ATLEAST(bmain, 280, 9)) {
-    const wmWindowManager *wm = bmain->wm.first;
-    const Scene *scene = bmain->scenes.first;
-
-    if (wm != NULL) {
-      /* Action editors need a scene for creation. First, update active
-       * screens using the active scene of the window they're displayed in.
-       * Next, update remaining screens using first scene in main listbase. */
-
-      for (wmWindow *win = wm->windows.first; win; win = win->next) {
-        const bScreen *screen = BKE_workspace_active_screen_get(win->workspace_hook);
-        for (ScrArea *area = screen->areabase.first; area; area = area->next) {
-          if (ELEM(area->butspacetype, SPACE_TIME, SPACE_LOGIC)) {
-            do_version_area_change_space_to_space_action(area, win->scene);
-
-            /* Don't forget to unset! */
-            area->butspacetype = SPACE_EMPTY;
-          }
-        }
-      }
-    }
-    if (scene != NULL) {
-      for (bScreen *screen = bmain->screens.first; screen; screen = screen->id.next) {
-        for (ScrArea *area = screen->areabase.first; area; area = area->next) {
-          if (ELEM(area->butspacetype, SPACE_TIME, SPACE_LOGIC)) {
-            /* Areas that were already handled won't be handled again */
-            do_version_area_change_space_to_space_action(area, scene);
-
-            /* Don't forget to unset! */
-            area->butspacetype = SPACE_EMPTY;
-          }
-        }
-      }
-    }
-  }
+	bool use_collection_compat_28 = true;
+
+	if (!MAIN_VERSION_ATLEAST(bmain, 280, 0)) {
+		use_collection_compat_28 = false;
+
+		/* Convert group layer visibility flags to hidden nested collection. */
+		for (Collection* collection = bmain->collections.first; collection;
+			collection = collection->id.next) {
+			/* Add fake user for all existing groups. */
+			id_fake_user_set(&collection->id);
+
+			if (collection->flag & (COLLECTION_RESTRICT_VIEWPORT | COLLECTION_RESTRICT_RENDER)) {
+				continue;
+			}
+
+			Collection* hidden_collection_array[20] = { NULL };
+			for (CollectionObject* cob = collection->gobject.first, *cob_next = NULL; cob;
+				cob = cob_next) {
+				cob_next = cob->next;
+				Object* ob = cob->ob;
+
+				if (!(ob->lay & collection->layer)) {
+					/* Find or create hidden collection matching object's first layer. */
+					Collection** collection_hidden = NULL;
+					int coll_idx = 0;
+					for (; coll_idx < 20; coll_idx++) {
+						if (ob->lay & (1 << coll_idx)) {
+							collection_hidden = &hidden_collection_array[coll_idx];
+							break;
+						}
+					}
+					BLI_assert(collection_hidden != NULL);
+
+					if (*collection_hidden == NULL) {
+						char name[MAX_ID_NAME];
+						BLI_snprintf(name, sizeof(name), DATA_("Hidden %d"), coll_idx + 1);
+						*collection_hidden = BKE_collection_add(bmain, collection, name);
+						(*collection_hidden)->flag |= COLLECTION_RESTRICT_VIEWPORT |
+							COLLECTION_RESTRICT_RENDER;
+					}
+
+					BKE_collection_object_add(bmain, *collection_hidden, ob);
+					BKE_collection_object_remove(bmain, collection, ob, true);
+				}
+			}
+		}
+
+		/* We need to assign lib pointer to generated hidden collections *after* all have been
+		 * created, otherwise we'll end up with several data-blocks sharing same name/library,
+		 * which is FORBIDDEN! Note: we need this to be recursive, since a child collection may be
+		 * sorted before its parent in bmain. */
+		for (Collection* collection = bmain->collections.first; collection != NULL;
+			collection = collection->id.next) {
+			do_version_collection_propagate_lib_to_children(collection);
+		}
+
+		/* Convert layers to collections. */
+		for (Scene* scene = bmain->scenes.first; scene; scene = scene->id.next) {
+			do_version_layers_to_collections(bmain, scene);
+		}
+	}
+
+	if (!MAIN_VERSION_ATLEAST(bmain, 280, 0)) {
+		for (bScreen* screen = bmain->screens.first; screen; screen = screen->id.next) {
+			/* same render-layer as do_version_workspaces_after_lib_link will activate,
+			 * so same layer as BKE_view_layer_default_view would return */
+			ViewLayer* layer = screen->scene->view_layers.first;
+
+			for (ScrArea* sa = screen->areabase.first; sa; sa = sa->next) {
+				for (SpaceLink* space = sa->spacedata.first; space; space = space->next) {
+					if (space->spacetype == SPACE_OUTLINER) {
+						SpaceOutliner* soutliner = (SpaceOutliner*)space;
+
+						soutliner->outlinevis = SO_VIEW_LAYER;
+
+						if (BLI_listbase_count_at_most(&layer->layer_collections, 2) == 1) {
+							if (soutliner->treestore == NULL) {
+								soutliner->treestore = BLI_mempool_create(
+									sizeof(TreeStoreElem), 1, 512, BLI_MEMPOOL_ALLOW_ITER);
+							}
+
+							/* Create a tree store element for the collection. This is normally
+							 * done in check_persistent (outliner_tree.c), but we need to access
+							 * it here :/ (expand element if it's the only one) */
+							TreeStoreElem* tselem = BLI_mempool_calloc(soutliner->treestore);
+							tselem->type = TSE_LAYER_COLLECTION;
+							tselem->id = layer->layer_collections.first;
+							tselem->nr = tselem->used = 0;
+							tselem->flag &= ~TSE_CLOSED;
+						}
+					}
+				}
+			}
+		}
+	}
+
+	if (!MAIN_VERSION_ATLEAST(bmain, 280, 0)) {
+		for (bScreen* screen = bmain->screens.first; screen; screen = screen->id.next) {
+			for (ScrArea* sa = screen->areabase.first; sa; sa = sa->next) {
+				for (SpaceLink* space = sa->spacedata.first; space; space = space->next) {
+					if (space->spacetype == SPACE_IMAGE) {
+						SpaceImage* sima = (SpaceImage*)space;
+						if ((sima) && (sima->gpd)) {
+							sima->gpd->flag |= GP_DATA_ANNOTATIONS;
+							do_versions_fix_annotations(sima->gpd);
+						}
+					}
+					if (space->spacetype == SPACE_CLIP) {
+						SpaceClip* spclip = (SpaceClip*)space;
+						MovieClip* clip = spclip->clip;
+						if ((clip) && (clip->gpd)) {
+							clip->gpd->flag |= GP_DATA_ANNOTATIONS;
+							do_versions_fix_annotations(clip->gpd);
+						}
+					}
+				}
+			}
+		}
+	}
+
+	/* New workspace design */
+	if (!MAIN_VERSION_ATLEAST(bmain, 280, 1)) {
+		do_version_workspaces_after_lib_link(bmain);
+	}
+
+	if (!MAIN_VERSION_ATLEAST(bmain, 280, 2)) {
+		/* Cleanup any remaining SceneRenderLayer data for files that were created
+		 * with Blender 2.8 before the SceneRenderLayer > RenderLayer refactor. */
+		for (Scene* scene = bmain->scenes.first; scene; scene = scene->id.next) {
+			for (SceneRenderLayer* srl = scene->r.layers.first; srl; srl = srl->next) {
+				if (srl->prop) {
+					IDP_FreeProperty(srl->prop);
+				}
+				BKE_freestyle_config_free(&srl->freestyleConfig, true);
+			}
+			BLI_freelistN(&scene->r.layers);
+		}
+	}
+
+	if (!MAIN_VERSION_ATLEAST(bmain, 280, 3)) {
+		/* Due to several changes to particle RNA and draw code particles from older files may
+		 * no longer be visible.
+		 * Here we correct this by setting a default draw size for those files. */
+		for (Object* object = bmain->objects.first; object; object = object->id.next) {
+			for (ParticleSystem* psys = object->particlesystem.first; psys; psys = psys->next) {
+				if (psys->part->draw_size == 0.0f) {
+					psys->part->draw_size = 0.1f;
+				}
+			}
+		}
+	}
+
+	if (!MAIN_VERSION_ATLEAST(bmain, 280, 4)) {
+		for (Object* object = bmain->objects.first; object; object = object->id.next) {
+			if (object->particlesystem.first) {
+				object->duplicator_visibility_flag = OB_DUPLI_FLAG_VIEWPORT;
+				for (ParticleSystem* psys = object->particlesystem.first; psys; psys = psys->next) {
+					if (psys->part->draw & PART_DRAW_EMITTER) {
+						object->duplicator_visibility_flag |= OB_DUPLI_FLAG_RENDER;
+						break;
+					}
+				}
+			}
+			else if (object->transflag & OB_DUPLI) {
+				object->duplicator_visibility_flag = OB_DUPLI_FLAG_VIEWPORT;
+			}
+			else {
+				object->duplicator_visibility_flag = OB_DUPLI_FLAG_VIEWPORT | OB_DUPLI_FLAG_RENDER;
+			}
+		}
+
+		/* Cleanup deprecated flag from particlesettings data-blocks. */
+		for (ParticleSettings* part = bmain->particles.first; part; part = part->id.next) {
+			part->draw &= ~PART_DRAW_EMITTER;
+		}
+	}
+
+	/* SpaceTime & SpaceLogic removal/replacing */
+	if (!MAIN_VERSION_ATLEAST(bmain, 280, 9)) {
+		const wmWindowManager* wm = bmain->wm.first;
+		const Scene* scene = bmain->scenes.first;
+
+		if (wm != NULL) {
+			/* Action editors need a scene for creation. First, update active
+			 * screens using the active scene of the window they're displayed in.
+			 * Next, update remaining screens using first scene in main listbase. */
+
+			for (wmWindow* win = wm->windows.first; win; win = win->next) {
+				const bScreen* screen = BKE_workspace_active_screen_get(win->workspace_hook);
+				for (ScrArea* area = screen->areabase.first; area; area = area->next) {
+					if (ELEM(area->butspacetype, SPACE_TIME, SPACE_LOGIC)) {
+						do_version_area_change_space_to_space_action(area, win->scene);
+
+						/* Don't forget to unset! */
+						area->butspacetype = SPACE_EMPTY;
+					}
+				}
+			}
+		}
+		if (scene != NULL) {
+			for (bScreen* screen = bmain->screens.first; screen; screen = screen->id.next) {
+				for (ScrArea* area = screen->areabase.first; area; area = area->next) {
+					if (ELEM(area->butspacetype, SPACE_TIME, SPACE_LOGIC)) {
+						/* Areas that were already handled won't be handled again */
+						do_version_area_change_space_to_space_action(area, scene);
+
+						/* Don't forget to unset! */
+						area->butspacetype = SPACE_EMPTY;
+					}
+				}
+			}
+		}
+	}
 
 #ifdef USE_COLLECTION_COMPAT_28
-  if (use_collection_compat_28 && !MAIN_VERSION_ATLEAST(bmain, 280, 14)) {
-    for (Collection *group = bmain->collections.first; group; group = group->id.next) {
-      do_version_group_collection_to_collection(bmain, group);
-    }
-
-    for (Scene *scene = bmain->scenes.first; scene; scene = scene->id.next) {
-      do_version_scene_collection_to_collection(bmain, scene);
-    }
-  }
+	if (use_collection_compat_28 && !MAIN_VERSION_ATLEAST(bmain, 280, 14)) {
+		for (Collection* group = bmain->collections.first; group; group = group->id.next) {
+			do_version_group_collection_to_collection(bmain, group);
+		}
+
+		for (Scene* scene = bmain->scenes.first; scene; scene = scene->id.next) {
+			do_version_scene_collection_to_collection(bmain, scene);
+		}
+	}
 #endif
 
-  /* Update Curve object Shape Key data layout to include the Radius property */
-  if (!MAIN_VERSION_ATLEAST(bmain, 280, 23)) {
-    for (Curve *cu = bmain->curves.first; cu; cu = cu->id.next) {
-      if (!cu->key || cu->key->elemsize != sizeof(float[4])) {
-        continue;
-      }
-
-      cu->key->elemstr[0] = 3; /*KEYELEM_ELEM_SIZE_CURVE*/
-      cu->key->elemsize = sizeof(float[3]);
-
-      int new_count = BKE_keyblock_curve_element_count(&cu->nurb);
-
-      for (KeyBlock *block = cu->key->block.first; block; block = block->next) {
-        int old_count = block->totelem;
-        void *old_data = block->data;
-
-        if (!old_data || old_count <= 0) {
-          continue;
-        }
-
-        block->totelem = new_count;
-        block->data = MEM_callocN(sizeof(float[3]) * new_count, __func__);
-
-        float *oldptr = old_data;
-        float(*newptr)[3] = block->data;
-
-        for (Nurb *nu = cu->nurb.first; nu; nu = nu->next) {
-          if (nu->bezt) {
-            BezTriple *bezt = nu->bezt;
-
-            for (int a = 0; a < nu->pntsu; a++, bezt++) {
-              if ((old_count -= 3) < 0) {
-                memcpy(newptr, bezt->vec, sizeof(float[3][3]));
-                newptr[3][0] = bezt->tilt;
-              }
-              else {
-                memcpy(newptr, oldptr, sizeof(float[3][4]));
-              }
-
-              newptr[3][1] = bezt->radius;
-
-              oldptr += 3 * 4;
-              newptr += 4; /*KEYELEM_ELEM_LEN_BEZTRIPLE*/
-            }
-          }
-          else if (nu->bp) {
-            BPoint *bp = nu->bp;
-
-            for (int a = 0; a < nu->pntsu * nu->pntsv; a++, bp++) {
-              if (--old_count < 0) {
-                copy_v3_v3(newptr[0], bp->vec);
-                newptr[1][0] = bp->tilt;
-              }
-              else {
-                memcpy(newptr, oldptr, sizeof(float[4]));
-              }
-
-              newptr[1][1] = bp->radius;
-
-              oldptr += 4;
-              newptr += 2; /*KEYELEM_ELEM_LEN_BPOINT*/
-            }
-          }
-        }
-
-        MEM_freeN(old_data);
-      }
-    }
-  }
-
-  /* Move B-Bone custom handle settings from bPoseChannel to Bone. */
-  if (!MAIN_VERSION_ATLEAST(bmain, 280, 25)) {
-    for (Object *ob = bmain->objects.first; ob; ob = ob->id.next) {
-      bArmature *arm = ob->data;
-
-      /* If it is an armature from the same file. */
-      if (ob->pose && arm && arm->id.lib == ob->id.lib) {
-        bool rebuild = false;
-
-        for (bPoseChannel *pchan = ob->pose->chanbase.first; pchan; pchan = pchan->next) {
-          /* If the 2.7 flag is enabled, processing is needed. */
-          if (pchan->bone && (pchan->bboneflag & PCHAN_BBONE_CUSTOM_HANDLES)) {
-            /* If the settings in the Bone are not set, copy. */
-            if (pchan->bone->bbone_prev_type == BBONE_HANDLE_AUTO &&
-                pchan->bone->bbone_next_type == BBONE_HANDLE_AUTO &&
-                pchan->bone->bbone_prev == NULL && pchan->bone->bbone_next == NULL) {
-              pchan->bone->bbone_prev_type = (pchan->bboneflag & PCHAN_BBONE_CUSTOM_START_REL) ?
-                                                 BBONE_HANDLE_RELATIVE :
-                                                 BBONE_HANDLE_ABSOLUTE;
-              pchan->bone->bbone_next_type = (pchan->bboneflag & PCHAN_BBONE_CUSTOM_END_REL) ?
-                                                 BBONE_HANDLE_RELATIVE :
-                                                 BBONE_HANDLE_ABSOLUTE;
-
-              if (pchan->bbone_prev) {
-                pchan->bone->bbone_prev = pchan->bbone_prev->bone;
-              }
-              if (pchan->bbone_next) {
-                pchan->bone->bbone_next = pchan->bbone_next->bone;
-              }
-            }
-
-            rebuild = true;
-            pchan->bboneflag = 0;
-          }
-        }
-
-        /* Tag pose rebuild for all objects that use this armature. */
-        if (rebuild) {
-          for (Object *ob2 = bmain->objects.first; ob2; ob2 = ob2->id.next) {
-            if (ob2->pose && ob2->data == arm) {
-              ob2->pose->flag |= POSE_RECALC;
-            }
-          }
-        }
-      }
-    }
-  }
-
-  if (!MAIN_VERSION_ATLEAST(bmain, 280, 30)) {
-    for (Brush *brush = bmain->brushes.first; brush; brush = brush->id.next) {
-      if (brush->gpencil_settings != NULL) {
-        brush->gpencil_tool = brush->gpencil_settings->brush_type;
-      }
-    }
-    BKE_paint_toolslots_init_from_main(bmain);
-  }
-
-  if (!MAIN_VERSION_ATLEAST(bmain, 280, 38)) {
-    /* Ensure we get valid rigidbody object/constraint data in relevant collections' objects.
-     */
-    for (Scene *scene = bmain->scenes.first; scene; scene = scene->id.next) {
-      RigidBodyWorld *rbw = scene->rigidbody_world;
-
-      if (rbw == NULL) {
-        continue;
-      }
-
-      BKE_rigidbody_objects_collection_validate(scene, rbw);
-      BKE_rigidbody_constraints_collection_validate(scene, rbw);
-    }
-  }
-
-  if (!MAIN_VERSION_ATLEAST(bmain, 280, 69)) {
-    /* Unify DOF settings (EEVEE part only) */
-    const int SCE_EEVEE_DOF_ENABLED = (1 << 7);
-    LISTBASE_FOREACH (Scene *, scene, &bmain->scenes) {
-      if (STREQ(scene->r.engine, RE_engine_id_BLENDER_EEVEE)) {
-        if (scene->eevee.flag & SCE_EEVEE_DOF_ENABLED) {
-          Object *cam_ob = scene->camera;
-          if (cam_ob && cam_ob->type == OB_CAMERA) {
-            Camera *cam = cam_ob->data;
-            cam->dof.flag |= CAM_DOF_ENABLED;
-          }
-        }
-      }
-    }
-
-    LISTBASE_FOREACH (Camera *, camera, &bmain->cameras) {
-      camera->dof.focus_object = camera->dof_ob;
-      camera->dof.focus_distance = camera->dof_distance;
-      camera->dof.aperture_fstop = camera->gpu_dof.fstop;
-      camera->dof.aperture_rotation = camera->gpu_dof.rotation;
-      camera->dof.aperture_ratio = camera->gpu_dof.ratio;
-      camera->dof.aperture_blades = camera->gpu_dof.num_blades;
-      camera->dof_ob = NULL;
-    }
-  }
-
-  if (!MAIN_VERSION_ATLEAST(bmain, 281, 2)) {
-    /* Replace Multiply and Additive blend mode by Alpha Blend
-     * now that we use dualsource blending. */
-    /* We take care of doing only nodetrees that are always part of materials
-     * with old blending modes. */
-    for (Material *ma = bmain->materials.first; ma; ma = ma->id.next) {
-      bNodeTree *ntree = ma->nodetree;
-      if (ma->blend_method == 1 /* MA_BM_ADD */) {
-        if (ma->use_nodes) {
-          do_versions_material_convert_legacy_blend_mode(ntree, 1 /* MA_BM_ADD */);
-        }
-        ma->blend_method = MA_BM_BLEND;
-      }
-      else if (ma->blend_method == 2 /* MA_BM_MULTIPLY */) {
-        if (ma->use_nodes) {
-          do_versions_material_convert_legacy_blend_mode(ntree, 2 /* MA_BM_MULTIPLY */);
-        }
-        ma->blend_method = MA_BM_BLEND;
-      }
-    }
-
-<<<<<<< HEAD
-    { /* Update all ruler layers to set new flag. */
-      LISTBASE_FOREACH (Scene *, scene, &bmain->scenes) {
-        bGPdata *gpd = scene->gpd;
-        if (gpd == NULL) {
-          continue;
-        }
-        LISTBASE_FOREACH (bGPDlayer *, gpl, &gpd->layers) {
-          if (STREQ(gpl->info, "RulerData3D")) {
-            gpl->flag |= GP_LAYER_IS_RULER;
-            break;
-          }
-=======
-    /* Update all ruler layers to set new flag. */
-    LISTBASE_FOREACH (Scene *, scene, &bmain->scenes) {
-      bGPdata *gpd = scene->gpd;
-      if (gpd == NULL) {
-        continue;
-      }
-      for (bGPDlayer *gpl = gpd->layers.first; gpl; gpl = gpl->next) {
-        if (STREQ(gpl->info, "RulerData3D")) {
-          gpl->flag |= GP_LAYER_IS_RULER;
-          break;
->>>>>>> 21f7accd
-        }
-      }
-    }
-
-    /* This versionning could probably be done only on earlier versions, not sure however
-     * which exact version fully deprecated tessfaces, so think we can keep that one here, no
-     * harm to be expected anyway for being over-conservative. */
-    for (Mesh *me = bmain->meshes.first; me != NULL; me = me->id.next) {
-      /*check if we need to convert mfaces to mpolys*/
-      if (me->totface && !me->totpoly) {
-        /* temporarily switch main so that reading from
-         * external CustomData works */
-        Main *gmain = G_MAIN;
-        G_MAIN = bmain;
-
-        BKE_mesh_do_versions_convert_mfaces_to_mpolys(me);
-
-        G_MAIN = gmain;
-      }
-
-      /* Deprecated, only kept for conversion. */
-      BKE_mesh_tessface_clear(me);
-
-      /* Moved from do_versions because we need updated polygons for calculating normals. */
-      if (MAIN_VERSION_OLDER(bmain, 256, 6)) {
-        BKE_mesh_calc_normals(me);
-      }
-    }
-  }
-
-  if (!MAIN_VERSION_ATLEAST(bmain, 282, 2)) {
-    /* Init all Vertex/Sculpt and Weight Paint brushes. */
-    Brush *brush = BLI_findstring(&bmain->brushes, "Pencil", offsetof(ID, name) + 2);
-    for (Scene *scene = bmain->scenes.first; scene; scene = scene->id.next) {
-      ToolSettings *ts = scene->toolsettings;
-
-      BKE_brush_gpencil_vertex_presets(bmain, ts);
-      BKE_brush_gpencil_sculpt_presets(bmain, ts);
-      BKE_brush_gpencil_weight_presets(bmain, ts);
-
-      /* Ensure new Paint modes. */
-      BKE_paint_ensure_from_paintmode(scene, PAINT_MODE_GPENCIL);
-      BKE_paint_ensure_from_paintmode(scene, PAINT_MODE_VERTEX_GPENCIL);
-      BKE_paint_ensure_from_paintmode(scene, PAINT_MODE_SCULPT_GPENCIL);
-      BKE_paint_ensure_from_paintmode(scene, PAINT_MODE_WEIGHT_GPENCIL);
-
-      /* Set default Draw brush. */
-      Paint *paint = &ts->gp_paint->paint;
-      BKE_paint_brush_set(paint, brush);
-      /* Enable cursor by default. */
-      paint->flags |= PAINT_SHOW_BRUSH;
-
-      /* Ensure Palette by default. */
-      BKE_gpencil_palette_ensure(bmain, scene);
-    }
-  }
-
-  /**
-   * Versioning code until next subversion bump goes here.
-   *
-   * \note Be sure to check when bumping the version:
-   * - "versioning_userdef.c", #BLO_version_defaults_userpref_blend
-   * - "versioning_userdef.c", #do_versions_theme
-   *
-   * \note Keep this message at the bottom of the function.
-   */
-  {
-    /* Keep this block, even when empty. */
-
-    /* During development of Blender 2.80 the "Object.hide" property was
-     * removed, and reintroduced in 5e968a996a53 as "Object.hide_viewport". */
-    LISTBASE_FOREACH (Object *, ob, &bmain->objects) {
-      BKE_fcurves_id_cb(&ob->id, do_version_fcurve_hide_viewport_fix, NULL);
-    }
-  }
+	/* Update Curve object Shape Key data layout to include the Radius property */
+	if (!MAIN_VERSION_ATLEAST(bmain, 280, 23)) {
+		for (Curve* cu = bmain->curves.first; cu; cu = cu->id.next) {
+			if (!cu->key || cu->key->elemsize != sizeof(float[4])) {
+				continue;
+			}
+
+			cu->key->elemstr[0] = 3; /*KEYELEM_ELEM_SIZE_CURVE*/
+			cu->key->elemsize = sizeof(float[3]);
+
+			int new_count = BKE_keyblock_curve_element_count(&cu->nurb);
+
+			for (KeyBlock* block = cu->key->block.first; block; block = block->next) {
+				int old_count = block->totelem;
+				void* old_data = block->data;
+
+				if (!old_data || old_count <= 0) {
+					continue;
+				}
+
+				block->totelem = new_count;
+				block->data = MEM_callocN(sizeof(float[3]) * new_count, __func__);
+
+				float* oldptr = old_data;
+				float(*newptr)[3] = block->data;
+
+				for (Nurb* nu = cu->nurb.first; nu; nu = nu->next) {
+					if (nu->bezt) {
+						BezTriple* bezt = nu->bezt;
+
+						for (int a = 0; a < nu->pntsu; a++, bezt++) {
+							if ((old_count -= 3) < 0) {
+								memcpy(newptr, bezt->vec, sizeof(float[3][3]));
+								newptr[3][0] = bezt->tilt;
+							}
+							else {
+								memcpy(newptr, oldptr, sizeof(float[3][4]));
+							}
+
+							newptr[3][1] = bezt->radius;
+
+							oldptr += 3 * 4;
+							newptr += 4; /*KEYELEM_ELEM_LEN_BEZTRIPLE*/
+						}
+					}
+					else if (nu->bp) {
+						BPoint* bp = nu->bp;
+
+						for (int a = 0; a < nu->pntsu * nu->pntsv; a++, bp++) {
+							if (--old_count < 0) {
+								copy_v3_v3(newptr[0], bp->vec);
+								newptr[1][0] = bp->tilt;
+							}
+							else {
+								memcpy(newptr, oldptr, sizeof(float[4]));
+							}
+
+							newptr[1][1] = bp->radius;
+
+							oldptr += 4;
+							newptr += 2; /*KEYELEM_ELEM_LEN_BPOINT*/
+						}
+					}
+				}
+
+				MEM_freeN(old_data);
+			}
+		}
+	}
+
+	/* Move B-Bone custom handle settings from bPoseChannel to Bone. */
+	if (!MAIN_VERSION_ATLEAST(bmain, 280, 25)) {
+		for (Object* ob = bmain->objects.first; ob; ob = ob->id.next) {
+			bArmature* arm = ob->data;
+
+			/* If it is an armature from the same file. */
+			if (ob->pose && arm && arm->id.lib == ob->id.lib) {
+				bool rebuild = false;
+
+				for (bPoseChannel* pchan = ob->pose->chanbase.first; pchan; pchan = pchan->next) {
+					/* If the 2.7 flag is enabled, processing is needed. */
+					if (pchan->bone && (pchan->bboneflag & PCHAN_BBONE_CUSTOM_HANDLES)) {
+						/* If the settings in the Bone are not set, copy. */
+						if (pchan->bone->bbone_prev_type == BBONE_HANDLE_AUTO &&
+							pchan->bone->bbone_next_type == BBONE_HANDLE_AUTO &&
+							pchan->bone->bbone_prev == NULL && pchan->bone->bbone_next == NULL) {
+							pchan->bone->bbone_prev_type = (pchan->bboneflag & PCHAN_BBONE_CUSTOM_START_REL) ?
+								BBONE_HANDLE_RELATIVE :
+								BBONE_HANDLE_ABSOLUTE;
+							pchan->bone->bbone_next_type = (pchan->bboneflag & PCHAN_BBONE_CUSTOM_END_REL) ?
+								BBONE_HANDLE_RELATIVE :
+								BBONE_HANDLE_ABSOLUTE;
+
+							if (pchan->bbone_prev) {
+								pchan->bone->bbone_prev = pchan->bbone_prev->bone;
+							}
+							if (pchan->bbone_next) {
+								pchan->bone->bbone_next = pchan->bbone_next->bone;
+							}
+						}
+
+						rebuild = true;
+						pchan->bboneflag = 0;
+					}
+				}
+
+				/* Tag pose rebuild for all objects that use this armature. */
+				if (rebuild) {
+					for (Object* ob2 = bmain->objects.first; ob2; ob2 = ob2->id.next) {
+						if (ob2->pose && ob2->data == arm) {
+							ob2->pose->flag |= POSE_RECALC;
+						}
+					}
+				}
+			}
+		}
+	}
+
+	if (!MAIN_VERSION_ATLEAST(bmain, 280, 30)) {
+		for (Brush* brush = bmain->brushes.first; brush; brush = brush->id.next) {
+			if (brush->gpencil_settings != NULL) {
+				brush->gpencil_tool = brush->gpencil_settings->brush_type;
+			}
+		}
+		BKE_paint_toolslots_init_from_main(bmain);
+	}
+
+	if (!MAIN_VERSION_ATLEAST(bmain, 280, 38)) {
+		/* Ensure we get valid rigidbody object/constraint data in relevant collections' objects.
+		 */
+		for (Scene* scene = bmain->scenes.first; scene; scene = scene->id.next) {
+			RigidBodyWorld* rbw = scene->rigidbody_world;
+
+			if (rbw == NULL) {
+				continue;
+			}
+
+			BKE_rigidbody_objects_collection_validate(scene, rbw);
+			BKE_rigidbody_constraints_collection_validate(scene, rbw);
+		}
+	}
+
+	if (!MAIN_VERSION_ATLEAST(bmain, 280, 69)) {
+		/* Unify DOF settings (EEVEE part only) */
+		const int SCE_EEVEE_DOF_ENABLED = (1 << 7);
+		LISTBASE_FOREACH(Scene*, scene, &bmain->scenes) {
+			if (STREQ(scene->r.engine, RE_engine_id_BLENDER_EEVEE)) {
+				if (scene->eevee.flag & SCE_EEVEE_DOF_ENABLED) {
+					Object* cam_ob = scene->camera;
+					if (cam_ob && cam_ob->type == OB_CAMERA) {
+						Camera* cam = cam_ob->data;
+						cam->dof.flag |= CAM_DOF_ENABLED;
+					}
+				}
+			}
+		}
+
+		LISTBASE_FOREACH(Camera*, camera, &bmain->cameras) {
+			camera->dof.focus_object = camera->dof_ob;
+			camera->dof.focus_distance = camera->dof_distance;
+			camera->dof.aperture_fstop = camera->gpu_dof.fstop;
+			camera->dof.aperture_rotation = camera->gpu_dof.rotation;
+			camera->dof.aperture_ratio = camera->gpu_dof.ratio;
+			camera->dof.aperture_blades = camera->gpu_dof.num_blades;
+			camera->dof_ob = NULL;
+		}
+	}
+
+	if (!MAIN_VERSION_ATLEAST(bmain, 281, 2)) {
+		/* Replace Multiply and Additive blend mode by Alpha Blend
+		 * now that we use dualsource blending. */
+		 /* We take care of doing only nodetrees that are always part of materials
+		  * with old blending modes. */
+		for (Material* ma = bmain->materials.first; ma; ma = ma->id.next) {
+			bNodeTree* ntree = ma->nodetree;
+			if (ma->blend_method == 1 /* MA_BM_ADD */) {
+				if (ma->use_nodes) {
+					do_versions_material_convert_legacy_blend_mode(ntree, 1 /* MA_BM_ADD */);
+				}
+				ma->blend_method = MA_BM_BLEND;
+			}
+			else if (ma->blend_method == 2 /* MA_BM_MULTIPLY */) {
+				if (ma->use_nodes) {
+					do_versions_material_convert_legacy_blend_mode(ntree, 2 /* MA_BM_MULTIPLY */);
+				}
+				ma->blend_method = MA_BM_BLEND;
+			}
+		}
+
+		/* Update all ruler layers to set new flag. */
+		LISTBASE_FOREACH(Scene*, scene, &bmain->scenes) {
+			bGPdata* gpd = scene->gpd;
+			if (gpd == NULL) {
+				continue;
+			}
+			LISTBASE_FOREACH(bGPDlayer*, gpl, &gpd->layers) {
+				if (STREQ(gpl->info, "RulerData3D")) {
+					gpl->flag |= GP_LAYER_IS_RULER;
+					break;
+				}
+			}
+		}
+
+		/* This versionning could probably be done only on earlier versions, not sure however
+		 * which exact version fully deprecated tessfaces, so think we can keep that one here, no
+		 * harm to be expected anyway for being over-conservative. */
+		for (Mesh* me = bmain->meshes.first; me != NULL; me = me->id.next) {
+			/*check if we need to convert mfaces to mpolys*/
+			if (me->totface && !me->totpoly) {
+				/* temporarily switch main so that reading from
+				 * external CustomData works */
+				Main* gmain = G_MAIN;
+				G_MAIN = bmain;
+
+				BKE_mesh_do_versions_convert_mfaces_to_mpolys(me);
+
+				G_MAIN = gmain;
+			}
+
+			/* Deprecated, only kept for conversion. */
+			BKE_mesh_tessface_clear(me);
+
+			/* Moved from do_versions because we need updated polygons for calculating normals. */
+			if (MAIN_VERSION_OLDER(bmain, 256, 6)) {
+				BKE_mesh_calc_normals(me);
+			}
+		}
+	}
+
+	if (!MAIN_VERSION_ATLEAST(bmain, 282, 2)) {
+		/* Init all Vertex/Sculpt and Weight Paint brushes. */
+		Brush* brush = BLI_findstring(&bmain->brushes, "Pencil", offsetof(ID, name) + 2);
+		for (Scene* scene = bmain->scenes.first; scene; scene = scene->id.next) {
+			ToolSettings* ts = scene->toolsettings;
+
+			BKE_brush_gpencil_vertex_presets(bmain, ts);
+			BKE_brush_gpencil_sculpt_presets(bmain, ts);
+			BKE_brush_gpencil_weight_presets(bmain, ts);
+
+			/* Ensure new Paint modes. */
+			BKE_paint_ensure_from_paintmode(scene, PAINT_MODE_GPENCIL);
+			BKE_paint_ensure_from_paintmode(scene, PAINT_MODE_VERTEX_GPENCIL);
+			BKE_paint_ensure_from_paintmode(scene, PAINT_MODE_SCULPT_GPENCIL);
+			BKE_paint_ensure_from_paintmode(scene, PAINT_MODE_WEIGHT_GPENCIL);
+
+			/* Set default Draw brush. */
+			Paint* paint = &ts->gp_paint->paint;
+			BKE_paint_brush_set(paint, brush);
+			/* Enable cursor by default. */
+			paint->flags |= PAINT_SHOW_BRUSH;
+
+			/* Ensure Palette by default. */
+			BKE_gpencil_palette_ensure(bmain, scene);
+		}
+	}
+
+	/**
+	 * Versioning code until next subversion bump goes here.
+	 *
+	 * \note Be sure to check when bumping the version:
+	 * - "versioning_userdef.c", #BLO_version_defaults_userpref_blend
+	 * - "versioning_userdef.c", #do_versions_theme
+	 *
+	 * \note Keep this message at the bottom of the function.
+	 */
+	{
+		/* Keep this block, even when empty. */
+
+		/* During development of Blender 2.80 the "Object.hide" property was
+		 * removed, and reintroduced in 5e968a996a53 as "Object.hide_viewport". */
+		LISTBASE_FOREACH(Object*, ob, &bmain->objects) {
+			BKE_fcurves_id_cb(&ob->id, do_version_fcurve_hide_viewport_fix, NULL);
+		}
+	}
 }
 
 /* NOTE: This version patch is intended for versions < 2.52.2,
  * but was initially introduced in 2.27 already.
  * But in 2.79 another case generating non-unique names was discovered
  * (see T55668, involving Meta strips). */
-static void do_versions_seq_unique_name_all_strips(Scene *sce, ListBase *seqbasep)
+static void do_versions_seq_unique_name_all_strips(Scene* sce, ListBase* seqbasep)
 {
-  for (Sequence *seq = seqbasep->first; seq != NULL; seq = seq->next) {
-    BKE_sequence_base_unique_name_recursive(&sce->ed->seqbase, seq);
-    if (seq->seqbase.first != NULL) {
-      do_versions_seq_unique_name_all_strips(sce, &seq->seqbase);
-    }
-  }
+	for (Sequence* seq = seqbasep->first; seq != NULL; seq = seq->next) {
+		BKE_sequence_base_unique_name_recursive(&sce->ed->seqbase, seq);
+		if (seq->seqbase.first != NULL) {
+			do_versions_seq_unique_name_all_strips(sce, &seq->seqbase);
+		}
+	}
 }
 
-static void do_versions_seq_set_cache_defaults(Editing *ed)
+static void do_versions_seq_set_cache_defaults(Editing* ed)
 {
-  ed->cache_flag = SEQ_CACHE_STORE_FINAL_OUT;
-  ed->cache_flag |= SEQ_CACHE_VIEW_FINAL_OUT;
-  ed->cache_flag |= SEQ_CACHE_VIEW_ENABLE;
-  ed->recycle_max_cost = 10.0f;
+	ed->cache_flag = SEQ_CACHE_STORE_FINAL_OUT;
+	ed->cache_flag |= SEQ_CACHE_VIEW_FINAL_OUT;
+	ed->cache_flag |= SEQ_CACHE_VIEW_ENABLE;
+	ed->recycle_max_cost = 10.0f;
 }
 
-void blo_do_versions_280(FileData *fd, Library *UNUSED(lib), Main *bmain)
+void blo_do_versions_280(FileData* fd, Library* UNUSED(lib), Main* bmain)
 {
-  bool use_collection_compat_28 = true;
-
-  if (!MAIN_VERSION_ATLEAST(bmain, 280, 0)) {
-    use_collection_compat_28 = false;
-
-    for (Scene *scene = bmain->scenes.first; scene; scene = scene->id.next) {
-      scene->r.gauss = 1.5f;
-    }
-  }
-
-  if (!MAIN_VERSION_ATLEAST(bmain, 280, 1)) {
-    if (!DNA_struct_elem_find(fd->filesdna, "Light", "float", "bleedexp")) {
-      for (Light *la = bmain->lights.first; la; la = la->id.next) {
-        la->bleedexp = 2.5f;
-      }
-    }
-
-    if (!DNA_struct_elem_find(fd->filesdna, "GPUDOFSettings", "float", "ratio")) {
-      for (Camera *ca = bmain->cameras.first; ca; ca = ca->id.next) {
-        ca->gpu_dof.ratio = 1.0f;
-      }
-    }
-
-    /* MTexPoly now removed. */
-    if (DNA_struct_find(fd->filesdna, "MTexPoly")) {
-      for (Mesh *me = bmain->meshes.first; me; me = me->id.next) {
-        /* If we have UV's, so this file will have MTexPoly layers too! */
-        if (me->mloopuv != NULL) {
-          CustomData_update_typemap(&me->pdata);
-          CustomData_free_layers(&me->pdata, CD_MTEXPOLY, me->totpoly);
-          BKE_mesh_update_customdata_pointers(me, false);
-        }
-      }
-    }
-  }
-
-  if (!MAIN_VERSION_ATLEAST(bmain, 280, 2)) {
-    if (!DNA_struct_elem_find(fd->filesdna, "Light", "float", "cascade_max_dist")) {
-      for (Light *la = bmain->lights.first; la; la = la->id.next) {
-        la->cascade_max_dist = 1000.0f;
-        la->cascade_count = 4;
-        la->cascade_exponent = 0.8f;
-        la->cascade_fade = 0.1f;
-      }
-    }
-
-    if (!DNA_struct_elem_find(fd->filesdna, "Light", "float", "contact_dist")) {
-      for (Light *la = bmain->lights.first; la; la = la->id.next) {
-        la->contact_dist = 0.2f;
-        la->contact_bias = 0.03f;
-        la->contact_spread = 0.2f;
-        la->contact_thickness = 0.2f;
-      }
-    }
-
-    if (!DNA_struct_elem_find(fd->filesdna, "LightProbe", "float", "vis_bias")) {
-      for (LightProbe *probe = bmain->lightprobes.first; probe; probe = probe->id.next) {
-        probe->vis_bias = 1.0f;
-        probe->vis_blur = 0.2f;
-      }
-    }
-
-    typedef enum eNTreeDoVersionErrors {
-      NTREE_DOVERSION_NO_ERROR = 0,
-      NTREE_DOVERSION_NEED_OUTPUT = (1 << 0),
-      NTREE_DOVERSION_TRANSPARENCY_EMISSION = (1 << 1),
-    } eNTreeDoVersionErrors;
-
-    /* Eevee shader nodes renamed because of the output node system.
-     * Note that a new output node is not being added here, because it would be overkill
-     * to handle this case in lib_verify_nodetree.
-     *
-     * Also, metallic node is now unified into the principled node. */
-    eNTreeDoVersionErrors error = NTREE_DOVERSION_NO_ERROR;
-
-    FOREACH_NODETREE_BEGIN (bmain, ntree, id) {
-      if (ntree->type == NTREE_SHADER) {
-        for (bNode *node = ntree->nodes.first; node; node = node->next) {
-          if (node->type == 194 /* SH_NODE_EEVEE_METALLIC */ &&
-              STREQ(node->idname, "ShaderNodeOutputMetallic")) {
-            BLI_strncpy(node->idname, "ShaderNodeEeveeMetallic", sizeof(node->idname));
-            error |= NTREE_DOVERSION_NEED_OUTPUT;
-          }
-
-          else if (node->type == SH_NODE_EEVEE_SPECULAR &&
-                   STREQ(node->idname, "ShaderNodeOutputSpecular")) {
-            BLI_strncpy(node->idname, "ShaderNodeEeveeSpecular", sizeof(node->idname));
-            error |= NTREE_DOVERSION_NEED_OUTPUT;
-          }
-
-          else if (node->type == 196 /* SH_NODE_OUTPUT_EEVEE_MATERIAL */ &&
-                   STREQ(node->idname, "ShaderNodeOutputEeveeMaterial")) {
-            node->type = SH_NODE_OUTPUT_MATERIAL;
-            BLI_strncpy(node->idname, "ShaderNodeOutputMaterial", sizeof(node->idname));
-          }
-
-          else if (node->type == 194 /* SH_NODE_EEVEE_METALLIC */ &&
-                   STREQ(node->idname, "ShaderNodeEeveeMetallic")) {
-            node->type = SH_NODE_BSDF_PRINCIPLED;
-            BLI_strncpy(node->idname, "ShaderNodeBsdfPrincipled", sizeof(node->idname));
-            node->custom1 = SHD_GLOSSY_MULTI_GGX;
-            error |= NTREE_DOVERSION_TRANSPARENCY_EMISSION;
-          }
-        }
-      }
-    }
-    FOREACH_NODETREE_END;
-
-    if (error & NTREE_DOVERSION_NEED_OUTPUT) {
-      BKE_report(fd->reports, RPT_ERROR, "Eevee material conversion problem. Error in console");
-      printf(
-          "You need to connect Principled and Eevee Specular shader nodes to new material "
-          "output "
-          "nodes.\n");
-    }
-
-    if (error & NTREE_DOVERSION_TRANSPARENCY_EMISSION) {
-      BKE_report(fd->reports, RPT_ERROR, "Eevee material conversion problem. Error in console");
-      printf(
-          "You need to combine transparency and emission shaders to the converted Principled "
-          "shader nodes.\n");
-    }
+	bool use_collection_compat_28 = true;
+
+	if (!MAIN_VERSION_ATLEAST(bmain, 280, 0)) {
+		use_collection_compat_28 = false;
+
+		for (Scene* scene = bmain->scenes.first; scene; scene = scene->id.next) {
+			scene->r.gauss = 1.5f;
+		}
+	}
+
+	if (!MAIN_VERSION_ATLEAST(bmain, 280, 1)) {
+		if (!DNA_struct_elem_find(fd->filesdna, "Light", "float", "bleedexp")) {
+			for (Light* la = bmain->lights.first; la; la = la->id.next) {
+				la->bleedexp = 2.5f;
+			}
+		}
+
+		if (!DNA_struct_elem_find(fd->filesdna, "GPUDOFSettings", "float", "ratio")) {
+			for (Camera* ca = bmain->cameras.first; ca; ca = ca->id.next) {
+				ca->gpu_dof.ratio = 1.0f;
+			}
+		}
+
+		/* MTexPoly now removed. */
+		if (DNA_struct_find(fd->filesdna, "MTexPoly")) {
+			for (Mesh* me = bmain->meshes.first; me; me = me->id.next) {
+				/* If we have UV's, so this file will have MTexPoly layers too! */
+				if (me->mloopuv != NULL) {
+					CustomData_update_typemap(&me->pdata);
+					CustomData_free_layers(&me->pdata, CD_MTEXPOLY, me->totpoly);
+					BKE_mesh_update_customdata_pointers(me, false);
+				}
+			}
+		}
+	}
+
+	if (!MAIN_VERSION_ATLEAST(bmain, 280, 2)) {
+		if (!DNA_struct_elem_find(fd->filesdna, "Light", "float", "cascade_max_dist")) {
+			for (Light* la = bmain->lights.first; la; la = la->id.next) {
+				la->cascade_max_dist = 1000.0f;
+				la->cascade_count = 4;
+				la->cascade_exponent = 0.8f;
+				la->cascade_fade = 0.1f;
+			}
+		}
+
+		if (!DNA_struct_elem_find(fd->filesdna, "Light", "float", "contact_dist")) {
+			for (Light* la = bmain->lights.first; la; la = la->id.next) {
+				la->contact_dist = 0.2f;
+				la->contact_bias = 0.03f;
+				la->contact_spread = 0.2f;
+				la->contact_thickness = 0.2f;
+			}
+		}
+
+		if (!DNA_struct_elem_find(fd->filesdna, "LightProbe", "float", "vis_bias")) {
+			for (LightProbe* probe = bmain->lightprobes.first; probe; probe = probe->id.next) {
+				probe->vis_bias = 1.0f;
+				probe->vis_blur = 0.2f;
+			}
+		}
+
+		typedef enum eNTreeDoVersionErrors {
+			NTREE_DOVERSION_NO_ERROR = 0,
+			NTREE_DOVERSION_NEED_OUTPUT = (1 << 0),
+			NTREE_DOVERSION_TRANSPARENCY_EMISSION = (1 << 1),
+		} eNTreeDoVersionErrors;
+
+		/* Eevee shader nodes renamed because of the output node system.
+		 * Note that a new output node is not being added here, because it would be overkill
+		 * to handle this case in lib_verify_nodetree.
+		 *
+		 * Also, metallic node is now unified into the principled node. */
+		eNTreeDoVersionErrors error = NTREE_DOVERSION_NO_ERROR;
+
+		FOREACH_NODETREE_BEGIN(bmain, ntree, id) {
+			if (ntree->type == NTREE_SHADER) {
+				for (bNode* node = ntree->nodes.first; node; node = node->next) {
+					if (node->type == 194 /* SH_NODE_EEVEE_METALLIC */ &&
+						STREQ(node->idname, "ShaderNodeOutputMetallic")) {
+						BLI_strncpy(node->idname, "ShaderNodeEeveeMetallic", sizeof(node->idname));
+						error |= NTREE_DOVERSION_NEED_OUTPUT;
+					}
+
+					else if (node->type == SH_NODE_EEVEE_SPECULAR &&
+						STREQ(node->idname, "ShaderNodeOutputSpecular")) {
+						BLI_strncpy(node->idname, "ShaderNodeEeveeSpecular", sizeof(node->idname));
+						error |= NTREE_DOVERSION_NEED_OUTPUT;
+					}
+
+					else if (node->type == 196 /* SH_NODE_OUTPUT_EEVEE_MATERIAL */ &&
+						STREQ(node->idname, "ShaderNodeOutputEeveeMaterial")) {
+						node->type = SH_NODE_OUTPUT_MATERIAL;
+						BLI_strncpy(node->idname, "ShaderNodeOutputMaterial", sizeof(node->idname));
+					}
+
+					else if (node->type == 194 /* SH_NODE_EEVEE_METALLIC */ &&
+						STREQ(node->idname, "ShaderNodeEeveeMetallic")) {
+						node->type = SH_NODE_BSDF_PRINCIPLED;
+						BLI_strncpy(node->idname, "ShaderNodeBsdfPrincipled", sizeof(node->idname));
+						node->custom1 = SHD_GLOSSY_MULTI_GGX;
+						error |= NTREE_DOVERSION_TRANSPARENCY_EMISSION;
+					}
+				}
+			}
+		}
+		FOREACH_NODETREE_END;
+
+		if (error & NTREE_DOVERSION_NEED_OUTPUT) {
+			BKE_report(fd->reports, RPT_ERROR, "Eevee material conversion problem. Error in console");
+			printf(
+				"You need to connect Principled and Eevee Specular shader nodes to new material "
+				"output "
+				"nodes.\n");
+		}
+
+		if (error & NTREE_DOVERSION_TRANSPARENCY_EMISSION) {
+			BKE_report(fd->reports, RPT_ERROR, "Eevee material conversion problem. Error in console");
+			printf(
+				"You need to combine transparency and emission shaders to the converted Principled "
+				"shader nodes.\n");
+		}
 
 #ifdef USE_COLLECTION_COMPAT_28
-    if (use_collection_compat_28 &&
-        (DNA_struct_elem_find(fd->filesdna, "ViewLayer", "FreestyleConfig", "freestyle_config") ==
-         false) &&
-        DNA_struct_elem_find(fd->filesdna, "Scene", "ListBase", "view_layers")) {
-      for (Scene *scene = bmain->scenes.first; scene; scene = scene->id.next) {
-        ViewLayer *view_layer;
-        for (view_layer = scene->view_layers.first; view_layer; view_layer = view_layer->next) {
-          view_layer->flag |= VIEW_LAYER_FREESTYLE;
-          view_layer->layflag = 0x7FFF; /* solid ztra halo edge strand */
-          view_layer->passflag = SCE_PASS_COMBINED | SCE_PASS_Z;
-          view_layer->pass_alpha_threshold = 0.5f;
-          BKE_freestyle_config_init(&view_layer->freestyle_config);
-        }
-      }
-    }
+		if (use_collection_compat_28 &&
+			(DNA_struct_elem_find(fd->filesdna, "ViewLayer", "FreestyleConfig", "freestyle_config") ==
+				false) &&
+			DNA_struct_elem_find(fd->filesdna, "Scene", "ListBase", "view_layers")) {
+			for (Scene* scene = bmain->scenes.first; scene; scene = scene->id.next) {
+				ViewLayer* view_layer;
+				for (view_layer = scene->view_layers.first; view_layer; view_layer = view_layer->next) {
+					view_layer->flag |= VIEW_LAYER_FREESTYLE;
+					view_layer->layflag = 0x7FFF; /* solid ztra halo edge strand */
+					view_layer->passflag = SCE_PASS_COMBINED | SCE_PASS_Z;
+					view_layer->pass_alpha_threshold = 0.5f;
+					BKE_freestyle_config_init(&view_layer->freestyle_config);
+				}
+			}
+		}
 #endif
 
-    {
-      /* Init grease pencil edit line color */
-      if (!DNA_struct_elem_find(fd->filesdna, "bGPdata", "float", "line_color[4]")) {
-        for (bGPdata *gpd = bmain->gpencils.first; gpd; gpd = gpd->id.next) {
-          ARRAY_SET_ITEMS(gpd->line_color, 0.6f, 0.6f, 0.6f, 0.5f);
-        }
-      }
-
-      /* Init grease pencil pixel size factor */
-      if (!DNA_struct_elem_find(fd->filesdna, "bGPdata", "float", "pixfactor")) {
-        for (bGPdata *gpd = bmain->gpencils.first; gpd; gpd = gpd->id.next) {
-          gpd->pixfactor = GP_DEFAULT_PIX_FACTOR;
-        }
-      }
-
-      /* Grease pencil multiframe falloff curve */
-      if (!DNA_struct_elem_find(
-              fd->filesdna, "GP_Sculpt_Settings", "CurveMapping", "cur_falloff")) {
-        for (Scene *scene = bmain->scenes.first; scene; scene = scene->id.next) {
-          /* sculpt brushes */
-          GP_Sculpt_Settings *gset = &scene->toolsettings->gp_sculpt;
-          if ((gset) && (gset->cur_falloff == NULL)) {
-            gset->cur_falloff = BKE_curvemapping_add(1, 0.0f, 0.0f, 1.0f, 1.0f);
-            BKE_curvemapping_initialize(gset->cur_falloff);
-            BKE_curvemap_reset(gset->cur_falloff->cm,
-                               &gset->cur_falloff->clipr,
-                               CURVE_PRESET_GAUSS,
-                               CURVEMAP_SLOPE_POSITIVE);
-          }
-        }
-      }
-    }
-
-    /* 2.79 style Maintain Volume mode. */
-    LISTBASE_FOREACH (Object *, ob, &bmain->objects) {
-      do_version_constraints_maintain_volume_mode_uniform(&ob->constraints);
-      if (ob->pose) {
-        LISTBASE_FOREACH (bPoseChannel *, pchan, &ob->pose->chanbase) {
-          do_version_constraints_maintain_volume_mode_uniform(&pchan->constraints);
-        }
-      }
-    }
-  }
+		{
+			/* Init grease pencil edit line color */
+			if (!DNA_struct_elem_find(fd->filesdna, "bGPdata", "float", "line_color[4]")) {
+				for (bGPdata* gpd = bmain->gpencils.first; gpd; gpd = gpd->id.next) {
+					ARRAY_SET_ITEMS(gpd->line_color, 0.6f, 0.6f, 0.6f, 0.5f);
+				}
+			}
+
+			/* Init grease pencil pixel size factor */
+			if (!DNA_struct_elem_find(fd->filesdna, "bGPdata", "float", "pixfactor")) {
+				for (bGPdata* gpd = bmain->gpencils.first; gpd; gpd = gpd->id.next) {
+					gpd->pixfactor = GP_DEFAULT_PIX_FACTOR;
+				}
+			}
+
+			/* Grease pencil multiframe falloff curve */
+			if (!DNA_struct_elem_find(
+				fd->filesdna, "GP_Sculpt_Settings", "CurveMapping", "cur_falloff")) {
+				for (Scene* scene = bmain->scenes.first; scene; scene = scene->id.next) {
+					/* sculpt brushes */
+					GP_Sculpt_Settings* gset = &scene->toolsettings->gp_sculpt;
+					if ((gset) && (gset->cur_falloff == NULL)) {
+						gset->cur_falloff = BKE_curvemapping_add(1, 0.0f, 0.0f, 1.0f, 1.0f);
+						BKE_curvemapping_initialize(gset->cur_falloff);
+						BKE_curvemap_reset(gset->cur_falloff->cm,
+							&gset->cur_falloff->clipr,
+							CURVE_PRESET_GAUSS,
+							CURVEMAP_SLOPE_POSITIVE);
+					}
+				}
+			}
+		}
+
+		/* 2.79 style Maintain Volume mode. */
+		LISTBASE_FOREACH(Object*, ob, &bmain->objects) {
+			do_version_constraints_maintain_volume_mode_uniform(&ob->constraints);
+			if (ob->pose) {
+				LISTBASE_FOREACH(bPoseChannel*, pchan, &ob->pose->chanbase) {
+					do_version_constraints_maintain_volume_mode_uniform(&pchan->constraints);
+				}
+			}
+		}
+	}
 
 #ifdef USE_COLLECTION_COMPAT_28
-  if (use_collection_compat_28 && !MAIN_VERSION_ATLEAST(bmain, 280, 3)) {
-    for (Scene *scene = bmain->scenes.first; scene; scene = scene->id.next) {
-      ViewLayer *view_layer;
-      for (view_layer = scene->view_layers.first; view_layer; view_layer = view_layer->next) {
-        do_version_view_layer_visibility(view_layer);
-      }
-    }
-
-    for (Collection *group = bmain->collections.first; group; group = group->id.next) {
-      if (group->view_layer != NULL) {
-        do_version_view_layer_visibility(group->view_layer);
-      }
-    }
-  }
+	if (use_collection_compat_28 && !MAIN_VERSION_ATLEAST(bmain, 280, 3)) {
+		for (Scene* scene = bmain->scenes.first; scene; scene = scene->id.next) {
+			ViewLayer* view_layer;
+			for (view_layer = scene->view_layers.first; view_layer; view_layer = view_layer->next) {
+				do_version_view_layer_visibility(view_layer);
+			}
+		}
+
+		for (Collection* group = bmain->collections.first; group; group = group->id.next) {
+			if (group->view_layer != NULL) {
+				do_version_view_layer_visibility(group->view_layer);
+			}
+		}
+	}
 #endif
 
-  if (!MAIN_VERSION_ATLEAST(bmain, 280, 3)) {
-    /* init grease pencil grids and paper */
-    if (!DNA_struct_elem_find(fd->filesdna, "View3DOverlay", "float", "gpencil_paper_color[3]")) {
-      for (bScreen *screen = bmain->screens.first; screen; screen = screen->id.next) {
-        for (ScrArea *area = screen->areabase.first; area; area = area->next) {
-          for (SpaceLink *sl = area->spacedata.first; sl; sl = sl->next) {
-            if (sl->spacetype == SPACE_VIEW3D) {
-              View3D *v3d = (View3D *)sl;
-              v3d->overlay.gpencil_paper_opacity = 0.5f;
-              v3d->overlay.gpencil_grid_opacity = 0.9f;
-            }
-          }
-        }
-      }
-    }
-  }
-
-  if (!MAIN_VERSION_ATLEAST(bmain, 280, 6)) {
-    if (DNA_struct_elem_find(fd->filesdna, "SpaceOutliner", "int", "filter") == false) {
-      bScreen *sc;
-      ScrArea *sa;
-      SpaceLink *sl;
-
-      /* Update files using invalid (outdated) outlinevis Outliner values. */
-      for (sc = bmain->screens.first; sc; sc = sc->id.next) {
-        for (sa = sc->areabase.first; sa; sa = sa->next) {
-          for (sl = sa->spacedata.first; sl; sl = sl->next) {
-            if (sl->spacetype == SPACE_OUTLINER) {
-              SpaceOutliner *so = (SpaceOutliner *)sl;
-
-              if (!ELEM(so->outlinevis,
-                        SO_SCENES,
-                        SO_LIBRARIES,
-                        SO_SEQUENCE,
-                        SO_DATA_API,
-                        SO_ID_ORPHANS)) {
-                so->outlinevis = SO_VIEW_LAYER;
-              }
-            }
-          }
-        }
-      }
-    }
-
-    if (!DNA_struct_elem_find(fd->filesdna, "LightProbe", "float", "intensity")) {
-      for (LightProbe *probe = bmain->lightprobes.first; probe; probe = probe->id.next) {
-        probe->intensity = 1.0f;
-      }
-    }
-
-    for (Object *ob = bmain->objects.first; ob; ob = ob->id.next) {
-      bConstraint *con, *con_next;
-      con = ob->constraints.first;
-      while (con) {
-        con_next = con->next;
-        if (con->type == 17) { /* CONSTRAINT_TYPE_RIGIDBODYJOINT */
-          BLI_remlink(&ob->constraints, con);
-          BKE_constraint_free_data(con);
-          MEM_freeN(con);
-        }
-        con = con_next;
-      }
-    }
-
-    for (bScreen *sc = bmain->screens.first; sc; sc = sc->id.next) {
-      for (ScrArea *sa = sc->areabase.first; sa; sa = sa->next) {
-        for (SpaceLink *sl = sa->spacedata.first; sl; sl = sl->next) {
-          if (sl->spacetype == SPACE_VIEW3D) {
-            View3D *v3d = (View3D *)sl;
-            v3d->shading.light = V3D_LIGHTING_STUDIO;
-            v3d->shading.flag |= V3D_SHADING_OBJECT_OUTLINE;
-
-            /* Assume (demo) files written with 2.8 want to show
-             * Eevee renders in the viewport. */
-            if (MAIN_VERSION_ATLEAST(bmain, 280, 0)) {
-              v3d->drawtype = OB_MATERIAL;
-            }
-          }
-        }
-      }
-    }
-  }
-
-  if (!MAIN_VERSION_ATLEAST(bmain, 280, 7)) {
-    /* Render engine storage moved elsewhere and back during 2.8
-     * development, we assume any files saved in 2.8 had Eevee set
-     * as scene render engine. */
-    if (MAIN_VERSION_ATLEAST(bmain, 280, 0)) {
-      for (Scene *scene = bmain->scenes.first; scene; scene = scene->id.next) {
-        BLI_strncpy(scene->r.engine, RE_engine_id_BLENDER_EEVEE, sizeof(scene->r.engine));
-      }
-    }
-  }
-
-  if (!MAIN_VERSION_ATLEAST(bmain, 280, 8)) {
-    /* Blender Internal removal */
-    for (Scene *scene = bmain->scenes.first; scene; scene = scene->id.next) {
-      if (STREQ(scene->r.engine, "BLENDER_RENDER") || STREQ(scene->r.engine, "BLENDER_GAME")) {
-        BLI_strncpy(scene->r.engine, RE_engine_id_BLENDER_EEVEE, sizeof(scene->r.engine));
-      }
-
-      scene->r.bake_mode = 0;
-    }
-
-    for (Tex *tex = bmain->textures.first; tex; tex = tex->id.next) {
-      /* Removed envmap, pointdensity, voxeldata, ocean textures. */
-      if (ELEM(tex->type, 10, 14, 15, 16)) {
-        tex->type = 0;
-      }
-    }
-  }
-
-  if (!MAIN_VERSION_ATLEAST(bmain, 280, 11)) {
-
-    /* Remove info editor, but only if at the top of the window. */
-    for (bScreen *screen = bmain->screens.first; screen; screen = screen->id.next) {
-      /* Calculate window width/height from screen vertices */
-      int win_width = 0, win_height = 0;
-      for (ScrVert *vert = screen->vertbase.first; vert; vert = vert->next) {
-        win_width = MAX2(win_width, vert->vec.x);
-        win_height = MAX2(win_height, vert->vec.y);
-      }
-
-      for (ScrArea *area = screen->areabase.first, *area_next; area; area = area_next) {
-        area_next = area->next;
-
-        if (area->spacetype == SPACE_INFO) {
-          if ((area->v2->vec.y == win_height) && (area->v1->vec.x == 0) &&
-              (area->v4->vec.x == win_width)) {
-            BKE_screen_area_free(area);
-
-            BLI_remlink(&screen->areabase, area);
-
-            BKE_screen_remove_double_scredges(screen);
-            BKE_screen_remove_unused_scredges(screen);
-            BKE_screen_remove_unused_scrverts(screen);
-
-            MEM_freeN(area);
-          }
-        }
-        /* AREA_TEMP_INFO is deprecated from now on, it should only be set for info areas
-         * which are deleted above, so don't need to unset it. Its slot/bit can be reused */
-      }
-    }
-  }
-
-  if (!MAIN_VERSION_ATLEAST(bmain, 280, 11)) {
-    for (Light *la = bmain->lights.first; la; la = la->id.next) {
-      if (la->mode & (1 << 13)) { /* LA_SHAD_RAY */
-        la->mode |= LA_SHADOW;
-        la->mode &= ~(1 << 13);
-      }
-    }
-  }
-
-  if (!MAIN_VERSION_ATLEAST(bmain, 280, 12)) {
-    /* Remove tool property regions. */
-    for (bScreen *screen = bmain->screens.first; screen; screen = screen->id.next) {
-      for (ScrArea *sa = screen->areabase.first; sa; sa = sa->next) {
-        for (SpaceLink *sl = sa->spacedata.first; sl; sl = sl->next) {
-          if (ELEM(sl->spacetype, SPACE_VIEW3D, SPACE_CLIP)) {
-            ListBase *regionbase = (sl == sa->spacedata.first) ? &sa->regionbase : &sl->regionbase;
-
-            for (ARegion *region = regionbase->first, *region_next; region; region = region_next) {
-              region_next = region->next;
-
-              if (region->regiontype == RGN_TYPE_TOOL_PROPS) {
-                BKE_area_region_free(NULL, region);
-                BLI_freelinkN(regionbase, region);
-              }
-            }
-          }
-        }
-      }
-    }
-  }
-
-  if (!MAIN_VERSION_ATLEAST(bmain, 280, 13)) {
-    /* Initialize specular factor. */
-    if (!DNA_struct_elem_find(fd->filesdna, "Light", "float", "spec_fac")) {
-      for (Light *la = bmain->lights.first; la; la = la->id.next) {
-        la->spec_fac = 1.0f;
-      }
-    }
-
-    /* Initialize new view3D options. */
-    for (bScreen *screen = bmain->screens.first; screen; screen = screen->id.next) {
-      for (ScrArea *sa = screen->areabase.first; sa; sa = sa->next) {
-        for (SpaceLink *sl = sa->spacedata.first; sl; sl = sl->next) {
-          if (sl->spacetype == SPACE_VIEW3D) {
-            View3D *v3d = (View3D *)sl;
-            v3d->shading.light = V3D_LIGHTING_STUDIO;
-            v3d->shading.color_type = V3D_SHADING_MATERIAL_COLOR;
-            copy_v3_fl(v3d->shading.single_color, 0.8f);
-            v3d->shading.shadow_intensity = 0.5;
-
-            v3d->overlay.backwire_opacity = 0.5f;
-            v3d->overlay.normals_length = 0.1f;
-            v3d->overlay.flag = 0;
-          }
-        }
-      }
-    }
-  }
-
-  if (!MAIN_VERSION_ATLEAST(bmain, 280, 14)) {
-    if (!DNA_struct_elem_find(fd->filesdna, "Scene", "SceneDisplay", "display")) {
-      /* Initialize new scene.SceneDisplay */
-      for (Scene *scene = bmain->scenes.first; scene; scene = scene->id.next) {
-        copy_v3_v3(scene->display.light_direction, (float[3]){-M_SQRT1_3, -M_SQRT1_3, M_SQRT1_3});
-      }
-    }
-    if (!DNA_struct_elem_find(fd->filesdna, "SceneDisplay", "float", "shadow_shift")) {
-      for (Scene *scene = bmain->scenes.first; scene; scene = scene->id.next) {
-        scene->display.shadow_shift = 0.1;
-      }
-    }
-
-    if (!DNA_struct_elem_find(fd->filesdna, "ToolSettings", "char", "transform_pivot_point")) {
-      for (Scene *scene = bmain->scenes.first; scene; scene = scene->id.next) {
-        scene->toolsettings->transform_pivot_point = V3D_AROUND_CENTER_MEDIAN;
-      }
-    }
-
-    if (!DNA_struct_find(fd->filesdna, "SceneEEVEE")) {
-      for (Scene *scene = bmain->scenes.first; scene; scene = scene->id.next) {
-        /* First set the default for all the properties. */
-
-        scene->eevee.gi_diffuse_bounces = 3;
-        scene->eevee.gi_cubemap_resolution = 512;
-        scene->eevee.gi_visibility_resolution = 32;
-
-        scene->eevee.taa_samples = 16;
-        scene->eevee.taa_render_samples = 64;
-
-        scene->eevee.sss_samples = 7;
-        scene->eevee.sss_jitter_threshold = 0.3f;
-
-        scene->eevee.ssr_quality = 0.25f;
-        scene->eevee.ssr_max_roughness = 0.5f;
-        scene->eevee.ssr_thickness = 0.2f;
-        scene->eevee.ssr_border_fade = 0.075f;
-        scene->eevee.ssr_firefly_fac = 10.0f;
-
-        scene->eevee.volumetric_start = 0.1f;
-        scene->eevee.volumetric_end = 100.0f;
-        scene->eevee.volumetric_tile_size = 8;
-        scene->eevee.volumetric_samples = 64;
-        scene->eevee.volumetric_sample_distribution = 0.8f;
-        scene->eevee.volumetric_light_clamp = 0.0f;
-        scene->eevee.volumetric_shadow_samples = 16;
-
-        scene->eevee.gtao_distance = 0.2f;
-        scene->eevee.gtao_factor = 1.0f;
-        scene->eevee.gtao_quality = 0.25f;
-
-        scene->eevee.bokeh_max_size = 100.0f;
-        scene->eevee.bokeh_threshold = 1.0f;
-
-        copy_v3_fl(scene->eevee.bloom_color, 1.0f);
-        scene->eevee.bloom_threshold = 0.8f;
-        scene->eevee.bloom_knee = 0.5f;
-        scene->eevee.bloom_intensity = 0.05f;
-        scene->eevee.bloom_radius = 6.5f;
-        scene->eevee.bloom_clamp = 0.0f;
-
-        scene->eevee.motion_blur_samples = 8;
-        scene->eevee.motion_blur_shutter = 0.5f;
-
-        scene->eevee.shadow_method = SHADOW_ESM;
-        scene->eevee.shadow_cube_size = 512;
-        scene->eevee.shadow_cascade_size = 1024;
-
-        scene->eevee.flag = SCE_EEVEE_VOLUMETRIC_LIGHTS | SCE_EEVEE_GTAO_BENT_NORMALS |
-                            SCE_EEVEE_GTAO_BOUNCE | SCE_EEVEE_TAA_REPROJECTION |
-                            SCE_EEVEE_SSR_HALF_RESOLUTION;
-
-        /* If the file is pre-2.80 move on. */
-        if (scene->layer_properties == NULL) {
-          continue;
-        }
-
-        /* Now we handle eventual properties that may be set in the file. */
+	if (!MAIN_VERSION_ATLEAST(bmain, 280, 3)) {
+		/* init grease pencil grids and paper */
+		if (!DNA_struct_elem_find(fd->filesdna, "View3DOverlay", "float", "gpencil_paper_color[3]")) {
+			for (bScreen* screen = bmain->screens.first; screen; screen = screen->id.next) {
+				for (ScrArea* area = screen->areabase.first; area; area = area->next) {
+					for (SpaceLink* sl = area->spacedata.first; sl; sl = sl->next) {
+						if (sl->spacetype == SPACE_VIEW3D) {
+							View3D* v3d = (View3D*)sl;
+							v3d->overlay.gpencil_paper_opacity = 0.5f;
+							v3d->overlay.gpencil_grid_opacity = 0.9f;
+						}
+					}
+				}
+			}
+		}
+	}
+
+	if (!MAIN_VERSION_ATLEAST(bmain, 280, 6)) {
+		if (DNA_struct_elem_find(fd->filesdna, "SpaceOutliner", "int", "filter") == false) {
+			bScreen* sc;
+			ScrArea* sa;
+			SpaceLink* sl;
+
+			/* Update files using invalid (outdated) outlinevis Outliner values. */
+			for (sc = bmain->screens.first; sc; sc = sc->id.next) {
+				for (sa = sc->areabase.first; sa; sa = sa->next) {
+					for (sl = sa->spacedata.first; sl; sl = sl->next) {
+						if (sl->spacetype == SPACE_OUTLINER) {
+							SpaceOutliner* so = (SpaceOutliner*)sl;
+
+							if (!ELEM(so->outlinevis,
+								SO_SCENES,
+								SO_LIBRARIES,
+								SO_SEQUENCE,
+								SO_DATA_API,
+								SO_ID_ORPHANS)) {
+								so->outlinevis = SO_VIEW_LAYER;
+							}
+						}
+					}
+				}
+			}
+		}
+
+		if (!DNA_struct_elem_find(fd->filesdna, "LightProbe", "float", "intensity")) {
+			for (LightProbe* probe = bmain->lightprobes.first; probe; probe = probe->id.next) {
+				probe->intensity = 1.0f;
+			}
+		}
+
+		for (Object* ob = bmain->objects.first; ob; ob = ob->id.next) {
+			bConstraint* con, * con_next;
+			con = ob->constraints.first;
+			while (con) {
+				con_next = con->next;
+				if (con->type == 17) { /* CONSTRAINT_TYPE_RIGIDBODYJOINT */
+					BLI_remlink(&ob->constraints, con);
+					BKE_constraint_free_data(con);
+					MEM_freeN(con);
+				}
+				con = con_next;
+			}
+		}
+
+		for (bScreen* sc = bmain->screens.first; sc; sc = sc->id.next) {
+			for (ScrArea* sa = sc->areabase.first; sa; sa = sa->next) {
+				for (SpaceLink* sl = sa->spacedata.first; sl; sl = sl->next) {
+					if (sl->spacetype == SPACE_VIEW3D) {
+						View3D* v3d = (View3D*)sl;
+						v3d->shading.light = V3D_LIGHTING_STUDIO;
+						v3d->shading.flag |= V3D_SHADING_OBJECT_OUTLINE;
+
+						/* Assume (demo) files written with 2.8 want to show
+						 * Eevee renders in the viewport. */
+						if (MAIN_VERSION_ATLEAST(bmain, 280, 0)) {
+							v3d->drawtype = OB_MATERIAL;
+						}
+					}
+				}
+			}
+		}
+	}
+
+	if (!MAIN_VERSION_ATLEAST(bmain, 280, 7)) {
+		/* Render engine storage moved elsewhere and back during 2.8
+		 * development, we assume any files saved in 2.8 had Eevee set
+		 * as scene render engine. */
+		if (MAIN_VERSION_ATLEAST(bmain, 280, 0)) {
+			for (Scene* scene = bmain->scenes.first; scene; scene = scene->id.next) {
+				BLI_strncpy(scene->r.engine, RE_engine_id_BLENDER_EEVEE, sizeof(scene->r.engine));
+			}
+		}
+	}
+
+	if (!MAIN_VERSION_ATLEAST(bmain, 280, 8)) {
+		/* Blender Internal removal */
+		for (Scene* scene = bmain->scenes.first; scene; scene = scene->id.next) {
+			if (STREQ(scene->r.engine, "BLENDER_RENDER") || STREQ(scene->r.engine, "BLENDER_GAME")) {
+				BLI_strncpy(scene->r.engine, RE_engine_id_BLENDER_EEVEE, sizeof(scene->r.engine));
+			}
+
+			scene->r.bake_mode = 0;
+		}
+
+		for (Tex* tex = bmain->textures.first; tex; tex = tex->id.next) {
+			/* Removed envmap, pointdensity, voxeldata, ocean textures. */
+			if (ELEM(tex->type, 10, 14, 15, 16)) {
+				tex->type = 0;
+			}
+		}
+	}
+
+	if (!MAIN_VERSION_ATLEAST(bmain, 280, 11)) {
+
+		/* Remove info editor, but only if at the top of the window. */
+		for (bScreen* screen = bmain->screens.first; screen; screen = screen->id.next) {
+			/* Calculate window width/height from screen vertices */
+			int win_width = 0, win_height = 0;
+			for (ScrVert* vert = screen->vertbase.first; vert; vert = vert->next) {
+				win_width = MAX2(win_width, vert->vec.x);
+				win_height = MAX2(win_height, vert->vec.y);
+			}
+
+			for (ScrArea* area = screen->areabase.first, *area_next; area; area = area_next) {
+				area_next = area->next;
+
+				if (area->spacetype == SPACE_INFO) {
+					if ((area->v2->vec.y == win_height) && (area->v1->vec.x == 0) &&
+						(area->v4->vec.x == win_width)) {
+						BKE_screen_area_free(area);
+
+						BLI_remlink(&screen->areabase, area);
+
+						BKE_screen_remove_double_scredges(screen);
+						BKE_screen_remove_unused_scredges(screen);
+						BKE_screen_remove_unused_scrverts(screen);
+
+						MEM_freeN(area);
+					}
+				}
+				/* AREA_TEMP_INFO is deprecated from now on, it should only be set for info areas
+				 * which are deleted above, so don't need to unset it. Its slot/bit can be reused */
+			}
+		}
+	}
+
+	if (!MAIN_VERSION_ATLEAST(bmain, 280, 11)) {
+		for (Light* la = bmain->lights.first; la; la = la->id.next) {
+			if (la->mode & (1 << 13)) { /* LA_SHAD_RAY */
+				la->mode |= LA_SHADOW;
+				la->mode &= ~(1 << 13);
+			}
+		}
+	}
+
+	if (!MAIN_VERSION_ATLEAST(bmain, 280, 12)) {
+		/* Remove tool property regions. */
+		for (bScreen* screen = bmain->screens.first; screen; screen = screen->id.next) {
+			for (ScrArea* sa = screen->areabase.first; sa; sa = sa->next) {
+				for (SpaceLink* sl = sa->spacedata.first; sl; sl = sl->next) {
+					if (ELEM(sl->spacetype, SPACE_VIEW3D, SPACE_CLIP)) {
+						ListBase* regionbase = (sl == sa->spacedata.first) ? &sa->regionbase : &sl->regionbase;
+
+						for (ARegion* region = regionbase->first, *region_next; region; region = region_next) {
+							region_next = region->next;
+
+							if (region->regiontype == RGN_TYPE_TOOL_PROPS) {
+								BKE_area_region_free(NULL, region);
+								BLI_freelinkN(regionbase, region);
+							}
+						}
+					}
+				}
+			}
+		}
+	}
+
+	if (!MAIN_VERSION_ATLEAST(bmain, 280, 13)) {
+		/* Initialize specular factor. */
+		if (!DNA_struct_elem_find(fd->filesdna, "Light", "float", "spec_fac")) {
+			for (Light* la = bmain->lights.first; la; la = la->id.next) {
+				la->spec_fac = 1.0f;
+			}
+		}
+
+		/* Initialize new view3D options. */
+		for (bScreen* screen = bmain->screens.first; screen; screen = screen->id.next) {
+			for (ScrArea* sa = screen->areabase.first; sa; sa = sa->next) {
+				for (SpaceLink* sl = sa->spacedata.first; sl; sl = sl->next) {
+					if (sl->spacetype == SPACE_VIEW3D) {
+						View3D* v3d = (View3D*)sl;
+						v3d->shading.light = V3D_LIGHTING_STUDIO;
+						v3d->shading.color_type = V3D_SHADING_MATERIAL_COLOR;
+						copy_v3_fl(v3d->shading.single_color, 0.8f);
+						v3d->shading.shadow_intensity = 0.5;
+
+						v3d->overlay.backwire_opacity = 0.5f;
+						v3d->overlay.normals_length = 0.1f;
+						v3d->overlay.flag = 0;
+					}
+				}
+			}
+		}
+	}
+
+	if (!MAIN_VERSION_ATLEAST(bmain, 280, 14)) {
+		if (!DNA_struct_elem_find(fd->filesdna, "Scene", "SceneDisplay", "display")) {
+			/* Initialize new scene.SceneDisplay */
+			for (Scene* scene = bmain->scenes.first; scene; scene = scene->id.next) {
+				copy_v3_v3(scene->display.light_direction, (float[3]) { -M_SQRT1_3, -M_SQRT1_3, M_SQRT1_3 });
+			}
+		}
+		if (!DNA_struct_elem_find(fd->filesdna, "SceneDisplay", "float", "shadow_shift")) {
+			for (Scene* scene = bmain->scenes.first; scene; scene = scene->id.next) {
+				scene->display.shadow_shift = 0.1;
+			}
+		}
+
+		if (!DNA_struct_elem_find(fd->filesdna, "ToolSettings", "char", "transform_pivot_point")) {
+			for (Scene* scene = bmain->scenes.first; scene; scene = scene->id.next) {
+				scene->toolsettings->transform_pivot_point = V3D_AROUND_CENTER_MEDIAN;
+			}
+		}
+
+		if (!DNA_struct_find(fd->filesdna, "SceneEEVEE")) {
+			for (Scene* scene = bmain->scenes.first; scene; scene = scene->id.next) {
+				/* First set the default for all the properties. */
+
+				scene->eevee.gi_diffuse_bounces = 3;
+				scene->eevee.gi_cubemap_resolution = 512;
+				scene->eevee.gi_visibility_resolution = 32;
+
+				scene->eevee.taa_samples = 16;
+				scene->eevee.taa_render_samples = 64;
+
+				scene->eevee.sss_samples = 7;
+				scene->eevee.sss_jitter_threshold = 0.3f;
+
+				scene->eevee.ssr_quality = 0.25f;
+				scene->eevee.ssr_max_roughness = 0.5f;
+				scene->eevee.ssr_thickness = 0.2f;
+				scene->eevee.ssr_border_fade = 0.075f;
+				scene->eevee.ssr_firefly_fac = 10.0f;
+
+				scene->eevee.volumetric_start = 0.1f;
+				scene->eevee.volumetric_end = 100.0f;
+				scene->eevee.volumetric_tile_size = 8;
+				scene->eevee.volumetric_samples = 64;
+				scene->eevee.volumetric_sample_distribution = 0.8f;
+				scene->eevee.volumetric_light_clamp = 0.0f;
+				scene->eevee.volumetric_shadow_samples = 16;
+
+				scene->eevee.gtao_distance = 0.2f;
+				scene->eevee.gtao_factor = 1.0f;
+				scene->eevee.gtao_quality = 0.25f;
+
+				scene->eevee.bokeh_max_size = 100.0f;
+				scene->eevee.bokeh_threshold = 1.0f;
+
+				copy_v3_fl(scene->eevee.bloom_color, 1.0f);
+				scene->eevee.bloom_threshold = 0.8f;
+				scene->eevee.bloom_knee = 0.5f;
+				scene->eevee.bloom_intensity = 0.05f;
+				scene->eevee.bloom_radius = 6.5f;
+				scene->eevee.bloom_clamp = 0.0f;
+
+				scene->eevee.motion_blur_samples = 8;
+				scene->eevee.motion_blur_shutter = 0.5f;
+
+				scene->eevee.shadow_method = SHADOW_ESM;
+				scene->eevee.shadow_cube_size = 512;
+				scene->eevee.shadow_cascade_size = 1024;
+
+				scene->eevee.flag = SCE_EEVEE_VOLUMETRIC_LIGHTS | SCE_EEVEE_GTAO_BENT_NORMALS |
+					SCE_EEVEE_GTAO_BOUNCE | SCE_EEVEE_TAA_REPROJECTION |
+					SCE_EEVEE_SSR_HALF_RESOLUTION;
+
+				/* If the file is pre-2.80 move on. */
+				if (scene->layer_properties == NULL) {
+					continue;
+				}
+
+				/* Now we handle eventual properties that may be set in the file. */
 #define EEVEE_GET_BOOL(_props, _name, _flag) \
   { \
     IDProperty *_idprop = IDP_GetPropertyFromGroup(_props, #_name); \
@@ -2202,812 +2188,812 @@
     } \
   } \
   ((void)0)
-        const int SCE_EEVEE_DOF_ENABLED = (1 << 7);
-        IDProperty *props = IDP_GetPropertyFromGroup(scene->layer_properties,
-                                                     RE_engine_id_BLENDER_EEVEE);
-        // EEVEE_GET_BOOL(props, volumetric_enable, SCE_EEVEE_VOLUMETRIC_ENABLED);
-        EEVEE_GET_BOOL(props, volumetric_lights, SCE_EEVEE_VOLUMETRIC_LIGHTS);
-        EEVEE_GET_BOOL(props, volumetric_shadows, SCE_EEVEE_VOLUMETRIC_SHADOWS);
-        EEVEE_GET_BOOL(props, gtao_enable, SCE_EEVEE_GTAO_ENABLED);
-        EEVEE_GET_BOOL(props, gtao_use_bent_normals, SCE_EEVEE_GTAO_BENT_NORMALS);
-        EEVEE_GET_BOOL(props, gtao_bounce, SCE_EEVEE_GTAO_BOUNCE);
-        EEVEE_GET_BOOL(props, dof_enable, SCE_EEVEE_DOF_ENABLED);
-        EEVEE_GET_BOOL(props, bloom_enable, SCE_EEVEE_BLOOM_ENABLED);
-        EEVEE_GET_BOOL(props, motion_blur_enable, SCE_EEVEE_MOTION_BLUR_ENABLED);
-        EEVEE_GET_BOOL(props, shadow_high_bitdepth, SCE_EEVEE_SHADOW_HIGH_BITDEPTH);
-        EEVEE_GET_BOOL(props, taa_reprojection, SCE_EEVEE_TAA_REPROJECTION);
-        // EEVEE_GET_BOOL(props, sss_enable, SCE_EEVEE_SSS_ENABLED);
-        // EEVEE_GET_BOOL(props, sss_separate_albedo, SCE_EEVEE_SSS_SEPARATE_ALBEDO);
-        EEVEE_GET_BOOL(props, ssr_enable, SCE_EEVEE_SSR_ENABLED);
-        EEVEE_GET_BOOL(props, ssr_refraction, SCE_EEVEE_SSR_REFRACTION);
-        EEVEE_GET_BOOL(props, ssr_halfres, SCE_EEVEE_SSR_HALF_RESOLUTION);
-
-        EEVEE_GET_INT(props, gi_diffuse_bounces);
-        EEVEE_GET_INT(props, gi_diffuse_bounces);
-        EEVEE_GET_INT(props, gi_cubemap_resolution);
-        EEVEE_GET_INT(props, gi_visibility_resolution);
-
-        EEVEE_GET_INT(props, taa_samples);
-        EEVEE_GET_INT(props, taa_render_samples);
-
-        EEVEE_GET_INT(props, sss_samples);
-        EEVEE_GET_FLOAT(props, sss_jitter_threshold);
-
-        EEVEE_GET_FLOAT(props, ssr_quality);
-        EEVEE_GET_FLOAT(props, ssr_max_roughness);
-        EEVEE_GET_FLOAT(props, ssr_thickness);
-        EEVEE_GET_FLOAT(props, ssr_border_fade);
-        EEVEE_GET_FLOAT(props, ssr_firefly_fac);
-
-        EEVEE_GET_FLOAT(props, volumetric_start);
-        EEVEE_GET_FLOAT(props, volumetric_end);
-        EEVEE_GET_INT(props, volumetric_tile_size);
-        EEVEE_GET_INT(props, volumetric_samples);
-        EEVEE_GET_FLOAT(props, volumetric_sample_distribution);
-        EEVEE_GET_FLOAT(props, volumetric_light_clamp);
-        EEVEE_GET_INT(props, volumetric_shadow_samples);
-
-        EEVEE_GET_FLOAT(props, gtao_distance);
-        EEVEE_GET_FLOAT(props, gtao_factor);
-        EEVEE_GET_FLOAT(props, gtao_quality);
-
-        EEVEE_GET_FLOAT(props, bokeh_max_size);
-        EEVEE_GET_FLOAT(props, bokeh_threshold);
-
-        EEVEE_GET_FLOAT_ARRAY(props, bloom_color, 3);
-        EEVEE_GET_FLOAT(props, bloom_threshold);
-        EEVEE_GET_FLOAT(props, bloom_knee);
-        EEVEE_GET_FLOAT(props, bloom_intensity);
-        EEVEE_GET_FLOAT(props, bloom_radius);
-        EEVEE_GET_FLOAT(props, bloom_clamp);
-
-        EEVEE_GET_INT(props, motion_blur_samples);
-        EEVEE_GET_FLOAT(props, motion_blur_shutter);
-
-        EEVEE_GET_INT(props, shadow_method);
-        EEVEE_GET_INT(props, shadow_cube_size);
-        EEVEE_GET_INT(props, shadow_cascade_size);
-
-        /* Cleanup. */
-        IDP_FreeProperty(scene->layer_properties);
-        scene->layer_properties = NULL;
+				const int SCE_EEVEE_DOF_ENABLED = (1 << 7);
+				IDProperty* props = IDP_GetPropertyFromGroup(scene->layer_properties,
+					RE_engine_id_BLENDER_EEVEE);
+				// EEVEE_GET_BOOL(props, volumetric_enable, SCE_EEVEE_VOLUMETRIC_ENABLED);
+				EEVEE_GET_BOOL(props, volumetric_lights, SCE_EEVEE_VOLUMETRIC_LIGHTS);
+				EEVEE_GET_BOOL(props, volumetric_shadows, SCE_EEVEE_VOLUMETRIC_SHADOWS);
+				EEVEE_GET_BOOL(props, gtao_enable, SCE_EEVEE_GTAO_ENABLED);
+				EEVEE_GET_BOOL(props, gtao_use_bent_normals, SCE_EEVEE_GTAO_BENT_NORMALS);
+				EEVEE_GET_BOOL(props, gtao_bounce, SCE_EEVEE_GTAO_BOUNCE);
+				EEVEE_GET_BOOL(props, dof_enable, SCE_EEVEE_DOF_ENABLED);
+				EEVEE_GET_BOOL(props, bloom_enable, SCE_EEVEE_BLOOM_ENABLED);
+				EEVEE_GET_BOOL(props, motion_blur_enable, SCE_EEVEE_MOTION_BLUR_ENABLED);
+				EEVEE_GET_BOOL(props, shadow_high_bitdepth, SCE_EEVEE_SHADOW_HIGH_BITDEPTH);
+				EEVEE_GET_BOOL(props, taa_reprojection, SCE_EEVEE_TAA_REPROJECTION);
+				// EEVEE_GET_BOOL(props, sss_enable, SCE_EEVEE_SSS_ENABLED);
+				// EEVEE_GET_BOOL(props, sss_separate_albedo, SCE_EEVEE_SSS_SEPARATE_ALBEDO);
+				EEVEE_GET_BOOL(props, ssr_enable, SCE_EEVEE_SSR_ENABLED);
+				EEVEE_GET_BOOL(props, ssr_refraction, SCE_EEVEE_SSR_REFRACTION);
+				EEVEE_GET_BOOL(props, ssr_halfres, SCE_EEVEE_SSR_HALF_RESOLUTION);
+
+				EEVEE_GET_INT(props, gi_diffuse_bounces);
+				EEVEE_GET_INT(props, gi_diffuse_bounces);
+				EEVEE_GET_INT(props, gi_cubemap_resolution);
+				EEVEE_GET_INT(props, gi_visibility_resolution);
+
+				EEVEE_GET_INT(props, taa_samples);
+				EEVEE_GET_INT(props, taa_render_samples);
+
+				EEVEE_GET_INT(props, sss_samples);
+				EEVEE_GET_FLOAT(props, sss_jitter_threshold);
+
+				EEVEE_GET_FLOAT(props, ssr_quality);
+				EEVEE_GET_FLOAT(props, ssr_max_roughness);
+				EEVEE_GET_FLOAT(props, ssr_thickness);
+				EEVEE_GET_FLOAT(props, ssr_border_fade);
+				EEVEE_GET_FLOAT(props, ssr_firefly_fac);
+
+				EEVEE_GET_FLOAT(props, volumetric_start);
+				EEVEE_GET_FLOAT(props, volumetric_end);
+				EEVEE_GET_INT(props, volumetric_tile_size);
+				EEVEE_GET_INT(props, volumetric_samples);
+				EEVEE_GET_FLOAT(props, volumetric_sample_distribution);
+				EEVEE_GET_FLOAT(props, volumetric_light_clamp);
+				EEVEE_GET_INT(props, volumetric_shadow_samples);
+
+				EEVEE_GET_FLOAT(props, gtao_distance);
+				EEVEE_GET_FLOAT(props, gtao_factor);
+				EEVEE_GET_FLOAT(props, gtao_quality);
+
+				EEVEE_GET_FLOAT(props, bokeh_max_size);
+				EEVEE_GET_FLOAT(props, bokeh_threshold);
+
+				EEVEE_GET_FLOAT_ARRAY(props, bloom_color, 3);
+				EEVEE_GET_FLOAT(props, bloom_threshold);
+				EEVEE_GET_FLOAT(props, bloom_knee);
+				EEVEE_GET_FLOAT(props, bloom_intensity);
+				EEVEE_GET_FLOAT(props, bloom_radius);
+				EEVEE_GET_FLOAT(props, bloom_clamp);
+
+				EEVEE_GET_INT(props, motion_blur_samples);
+				EEVEE_GET_FLOAT(props, motion_blur_shutter);
+
+				EEVEE_GET_INT(props, shadow_method);
+				EEVEE_GET_INT(props, shadow_cube_size);
+				EEVEE_GET_INT(props, shadow_cascade_size);
+
+				/* Cleanup. */
+				IDP_FreeProperty(scene->layer_properties);
+				scene->layer_properties = NULL;
 
 #undef EEVEE_GET_FLOAT_ARRAY
 #undef EEVEE_GET_FLOAT
 #undef EEVEE_GET_INT
 #undef EEVEE_GET_BOOL
-      }
-    }
-
-    if (!MAIN_VERSION_ATLEAST(bmain, 280, 15)) {
-      for (Scene *scene = bmain->scenes.first; scene; scene = scene->id.next) {
-        scene->display.matcap_ssao_distance = 0.2f;
-        scene->display.matcap_ssao_attenuation = 1.0f;
-        scene->display.matcap_ssao_samples = 16;
-      }
-
-      for (bScreen *screen = bmain->screens.first; screen; screen = screen->id.next) {
-        for (ScrArea *sa = screen->areabase.first; sa; sa = sa->next) {
-          for (SpaceLink *sl = sa->spacedata.first; sl; sl = sl->next) {
-            if (sl->spacetype == SPACE_OUTLINER) {
-              SpaceOutliner *soops = (SpaceOutliner *)sl;
-              soops->filter_id_type = ID_GR;
-              soops->outlinevis = SO_VIEW_LAYER;
-            }
-          }
-        }
-      }
-
-      for (Scene *scene = bmain->scenes.first; scene; scene = scene->id.next) {
-        switch (scene->toolsettings->snap_mode) {
-          case 0:
-            scene->toolsettings->snap_mode = SCE_SNAP_MODE_INCREMENT;
-            break;
-          case 1:
-            scene->toolsettings->snap_mode = SCE_SNAP_MODE_VERTEX;
-            break;
-          case 2:
-            scene->toolsettings->snap_mode = SCE_SNAP_MODE_EDGE;
-            break;
-          case 3:
-            scene->toolsettings->snap_mode = SCE_SNAP_MODE_FACE;
-            break;
-          case 4:
-            scene->toolsettings->snap_mode = SCE_SNAP_MODE_VOLUME;
-            break;
-        }
-        switch (scene->toolsettings->snap_node_mode) {
-          case 5:
-            scene->toolsettings->snap_node_mode = SCE_SNAP_MODE_NODE_X;
-            break;
-          case 6:
-            scene->toolsettings->snap_node_mode = SCE_SNAP_MODE_NODE_Y;
-            break;
-          case 7:
-            scene->toolsettings->snap_node_mode = SCE_SNAP_MODE_NODE_X | SCE_SNAP_MODE_NODE_Y;
-            break;
-          case 8:
-            scene->toolsettings->snap_node_mode = SCE_SNAP_MODE_GRID;
-            break;
-        }
-        switch (scene->toolsettings->snap_uv_mode) {
-          case 0:
-            scene->toolsettings->snap_uv_mode = SCE_SNAP_MODE_INCREMENT;
-            break;
-          case 1:
-            scene->toolsettings->snap_uv_mode = SCE_SNAP_MODE_VERTEX;
-            break;
-        }
-      }
-
-      ParticleSettings *part;
-      for (part = bmain->particles.first; part; part = part->id.next) {
-        part->shape_flag = PART_SHAPE_CLOSE_TIP;
-        part->shape = 0.0f;
-        part->rad_root = 1.0f;
-        part->rad_tip = 0.0f;
-        part->rad_scale = 0.01f;
-      }
-    }
-  }
-
-  if (!MAIN_VERSION_ATLEAST(bmain, 280, 18)) {
-    if (!DNA_struct_elem_find(fd->filesdna, "Material", "float", "roughness")) {
-      for (Material *mat = bmain->materials.first; mat; mat = mat->id.next) {
-        if (mat->use_nodes) {
-          if (MAIN_VERSION_ATLEAST(bmain, 280, 0)) {
-            mat->roughness = mat->gloss_mir;
-          }
-          else {
-            mat->roughness = 0.25f;
-          }
-        }
-        else {
-          mat->roughness = 1.0f - mat->gloss_mir;
-        }
-        mat->metallic = mat->ray_mirror;
-      }
-
-      for (bScreen *screen = bmain->screens.first; screen; screen = screen->id.next) {
-        for (ScrArea *sa = screen->areabase.first; sa; sa = sa->next) {
-          for (SpaceLink *sl = sa->spacedata.first; sl; sl = sl->next) {
-            if (sl->spacetype == SPACE_VIEW3D) {
-              View3D *v3d = (View3D *)sl;
-              v3d->shading.flag |= V3D_SHADING_SPECULAR_HIGHLIGHT;
-            }
-          }
-        }
-      }
-    }
-
-    if (!DNA_struct_elem_find(fd->filesdna, "View3DShading", "float", "xray_alpha")) {
-      for (bScreen *screen = bmain->screens.first; screen; screen = screen->id.next) {
-        for (ScrArea *sa = screen->areabase.first; sa; sa = sa->next) {
-          for (SpaceLink *sl = sa->spacedata.first; sl; sl = sl->next) {
-            if (sl->spacetype == SPACE_VIEW3D) {
-              View3D *v3d = (View3D *)sl;
-              v3d->shading.xray_alpha = 0.5f;
-            }
-          }
-        }
-      }
-    }
-    if (!DNA_struct_elem_find(fd->filesdna, "View3DShading", "char", "matcap[256]")) {
-      StudioLight *default_matcap = BKE_studiolight_find_default(STUDIOLIGHT_TYPE_MATCAP);
-      /* when loading the internal file is loaded before the matcaps */
-      if (default_matcap) {
-        for (bScreen *screen = bmain->screens.first; screen; screen = screen->id.next) {
-          for (ScrArea *sa = screen->areabase.first; sa; sa = sa->next) {
-            for (SpaceLink *sl = sa->spacedata.first; sl; sl = sl->next) {
-              if (sl->spacetype == SPACE_VIEW3D) {
-                View3D *v3d = (View3D *)sl;
-                BLI_strncpy(v3d->shading.matcap, default_matcap->name, FILE_MAXFILE);
-              }
-            }
-          }
-        }
-      }
-    }
-    if (!DNA_struct_elem_find(fd->filesdna, "View3DOverlay", "float", "wireframe_threshold")) {
-      for (bScreen *screen = bmain->screens.first; screen; screen = screen->id.next) {
-        for (ScrArea *sa = screen->areabase.first; sa; sa = sa->next) {
-          for (SpaceLink *sl = sa->spacedata.first; sl; sl = sl->next) {
-            if (sl->spacetype == SPACE_VIEW3D) {
-              View3D *v3d = (View3D *)sl;
-              v3d->overlay.wireframe_threshold = 0.5f;
-            }
-          }
-        }
-      }
-    }
-    if (!DNA_struct_elem_find(fd->filesdna, "View3DShading", "float", "cavity_valley_factor")) {
-      for (bScreen *screen = bmain->screens.first; screen; screen = screen->id.next) {
-        for (ScrArea *sa = screen->areabase.first; sa; sa = sa->next) {
-          for (SpaceLink *sl = sa->spacedata.first; sl; sl = sl->next) {
-            if (sl->spacetype == SPACE_VIEW3D) {
-              View3D *v3d = (View3D *)sl;
-              v3d->shading.cavity_valley_factor = 1.0f;
-              v3d->shading.cavity_ridge_factor = 1.0f;
-            }
-          }
-        }
-      }
-    }
-    if (!DNA_struct_elem_find(fd->filesdna, "View3DOverlay", "float", "xray_alpha_bone")) {
-      for (bScreen *screen = bmain->screens.first; screen; screen = screen->id.next) {
-        for (ScrArea *sa = screen->areabase.first; sa; sa = sa->next) {
-          for (SpaceLink *sl = sa->spacedata.first; sl; sl = sl->next) {
-            if (sl->spacetype == SPACE_VIEW3D) {
-              View3D *v3d = (View3D *)sl;
-              v3d->overlay.xray_alpha_bone = 0.5f;
-            }
-          }
-        }
-      }
-    }
-  }
-
-  if (!MAIN_VERSION_ATLEAST(bmain, 280, 19)) {
-    if (!DNA_struct_elem_find(fd->filesdna, "Image", "ListBase", "renderslot")) {
-      for (Image *ima = bmain->images.first; ima; ima = ima->id.next) {
-        if (ima->type == IMA_TYPE_R_RESULT) {
-          for (int i = 0; i < 8; i++) {
-            RenderSlot *slot = MEM_callocN(sizeof(RenderSlot), "Image Render Slot Init");
-            BLI_snprintf(slot->name, sizeof(slot->name), "Slot %d", i + 1);
-            BLI_addtail(&ima->renderslots, slot);
-          }
-        }
-      }
-    }
-    if (!DNA_struct_elem_find(fd->filesdna, "SpaceAction", "char", "mode_prev")) {
-      for (bScreen *screen = bmain->screens.first; screen; screen = screen->id.next) {
-        for (ScrArea *sa = screen->areabase.first; sa; sa = sa->next) {
-          for (SpaceLink *sl = sa->spacedata.first; sl; sl = sl->next) {
-            if (sl->spacetype == SPACE_ACTION) {
-              SpaceAction *saction = (SpaceAction *)sl;
-              /* "Dopesheet" should be default here,
-               * unless it looks like the Action Editor was active instead. */
-              if ((saction->mode_prev == 0) && (saction->action == NULL)) {
-                saction->mode_prev = SACTCONT_DOPESHEET;
-              }
-            }
-          }
-        }
-      }
-    }
-
-    for (bScreen *screen = bmain->screens.first; screen; screen = screen->id.next) {
-      for (ScrArea *sa = screen->areabase.first; sa; sa = sa->next) {
-        for (SpaceLink *sl = sa->spacedata.first; sl; sl = sl->next) {
-          if (sl->spacetype == SPACE_VIEW3D) {
-            View3D *v3d = (View3D *)sl;
-            if (v3d->drawtype == OB_TEXTURE) {
-              v3d->drawtype = OB_SOLID;
-              v3d->shading.light = V3D_LIGHTING_STUDIO;
-              v3d->shading.color_type = V3D_SHADING_TEXTURE_COLOR;
-            }
-          }
-        }
-      }
-    }
-  }
-
-  if (!MAIN_VERSION_ATLEAST(bmain, 280, 21)) {
-    for (Scene *sce = bmain->scenes.first; sce != NULL; sce = sce->id.next) {
-      if (sce->ed != NULL && sce->ed->seqbase.first != NULL) {
-        do_versions_seq_unique_name_all_strips(sce, &sce->ed->seqbase);
-      }
-    }
-
-    if (!DNA_struct_elem_find(
-            fd->filesdna, "View3DOverlay", "float", "texture_paint_mode_opacity")) {
-      for (bScreen *screen = bmain->screens.first; screen; screen = screen->id.next) {
-        for (ScrArea *sa = screen->areabase.first; sa; sa = sa->next) {
-          for (SpaceLink *sl = sa->spacedata.first; sl; sl = sl->next) {
-            if (sl->spacetype == SPACE_VIEW3D) {
-              enum {
-                V3D_SHOW_MODE_SHADE_OVERRIDE = (1 << 15),
-              };
-              View3D *v3d = (View3D *)sl;
-              float alpha = v3d->flag2 & V3D_SHOW_MODE_SHADE_OVERRIDE ? 0.0f : 1.0f;
-              v3d->overlay.texture_paint_mode_opacity = alpha;
-              v3d->overlay.vertex_paint_mode_opacity = alpha;
-              v3d->overlay.weight_paint_mode_opacity = alpha;
-            }
-          }
-        }
-      }
-    }
-
-    if (!DNA_struct_elem_find(fd->filesdna, "View3DShading", "char", "background_type")) {
-      for (bScreen *screen = bmain->screens.first; screen; screen = screen->id.next) {
-        for (ScrArea *sa = screen->areabase.first; sa; sa = sa->next) {
-          for (SpaceLink *sl = sa->spacedata.first; sl; sl = sl->next) {
-            if (sl->spacetype == SPACE_VIEW3D) {
-              View3D *v3d = (View3D *)sl;
-              copy_v3_fl(v3d->shading.background_color, 0.05f);
-            }
-          }
-        }
-      }
-    }
-
-    if (!DNA_struct_elem_find(fd->filesdna, "SceneEEVEE", "float", "gi_cubemap_draw_size")) {
-      for (Scene *scene = bmain->scenes.first; scene; scene = scene->id.next) {
-        scene->eevee.gi_irradiance_draw_size = 0.1f;
-        scene->eevee.gi_cubemap_draw_size = 0.3f;
-      }
-    }
-
-    if (!DNA_struct_elem_find(
-            fd->filesdna, "RigidBodyWorld", "RigidBodyWorld_Shared", "*shared")) {
-      for (Scene *scene = bmain->scenes.first; scene; scene = scene->id.next) {
-        RigidBodyWorld *rbw = scene->rigidbody_world;
-
-        if (rbw == NULL) {
-          continue;
-        }
-
-        if (rbw->shared == NULL) {
-          rbw->shared = MEM_callocN(sizeof(*rbw->shared), "RigidBodyWorld_Shared");
-        }
-
-        /* Move shared pointers from deprecated location to current location */
-        rbw->shared->pointcache = rbw->pointcache;
-        rbw->shared->ptcaches = rbw->ptcaches;
-
-        rbw->pointcache = NULL;
-        BLI_listbase_clear(&rbw->ptcaches);
-
-        if (rbw->shared->pointcache == NULL) {
-          rbw->shared->pointcache = BKE_ptcache_add(&(rbw->shared->ptcaches));
-        }
-      }
-    }
-
-    if (!DNA_struct_elem_find(fd->filesdna, "SoftBody", "SoftBody_Shared", "*shared")) {
-      for (Object *ob = bmain->objects.first; ob; ob = ob->id.next) {
-        SoftBody *sb = ob->soft;
-        if (sb == NULL) {
-          continue;
-        }
-        if (sb->shared == NULL) {
-          sb->shared = MEM_callocN(sizeof(*sb->shared), "SoftBody_Shared");
-        }
-
-        /* Move shared pointers from deprecated location to current location */
-        sb->shared->pointcache = sb->pointcache;
-        sb->shared->ptcaches = sb->ptcaches;
-
-        sb->pointcache = NULL;
-        BLI_listbase_clear(&sb->ptcaches);
-      }
-    }
-
-    if (!DNA_struct_elem_find(fd->filesdna, "View3DShading", "short", "type")) {
-      for (bScreen *screen = bmain->screens.first; screen; screen = screen->id.next) {
-        for (ScrArea *sa = screen->areabase.first; sa; sa = sa->next) {
-          for (SpaceLink *sl = sa->spacedata.first; sl; sl = sl->next) {
-            if (sl->spacetype == SPACE_VIEW3D) {
-              View3D *v3d = (View3D *)sl;
-              if (v3d->drawtype == OB_RENDER) {
-                v3d->drawtype = OB_SOLID;
-              }
-              v3d->shading.type = v3d->drawtype;
-              v3d->shading.prev_type = OB_SOLID;
-            }
-          }
-        }
-      }
-    }
-
-    if (!DNA_struct_elem_find(fd->filesdna, "SceneDisplay", "View3DShading", "shading")) {
-      for (Scene *scene = bmain->scenes.first; scene; scene = scene->id.next) {
-        BKE_screen_view3d_shading_init(&scene->display.shading);
-      }
-    }
-    /* initialize grease pencil view data */
-    if (!DNA_struct_elem_find(fd->filesdna, "SpaceView3D", "float", "vertex_opacity")) {
-      for (bScreen *sc = bmain->screens.first; sc; sc = sc->id.next) {
-        for (ScrArea *sa = sc->areabase.first; sa; sa = sa->next) {
-          for (SpaceLink *sl = sa->spacedata.first; sl; sl = sl->next) {
-            if (sl->spacetype == SPACE_VIEW3D) {
-              View3D *v3d = (View3D *)sl;
-              v3d->vertex_opacity = 1.0f;
-              v3d->gp_flag |= V3D_GP_SHOW_EDIT_LINES;
-            }
-          }
-        }
-      }
-    }
-  }
-
-  if (!MAIN_VERSION_ATLEAST(bmain, 280, 22)) {
-    if (!DNA_struct_elem_find(fd->filesdna, "ToolSettings", "char", "annotate_v3d_align")) {
-      for (Scene *scene = bmain->scenes.first; scene; scene = scene->id.next) {
-        scene->toolsettings->annotate_v3d_align = GP_PROJECT_VIEWSPACE | GP_PROJECT_CURSOR;
-        scene->toolsettings->annotate_thickness = 3;
-      }
-    }
-    if (!DNA_struct_elem_find(fd->filesdna, "bGPDlayer", "short", "line_change")) {
-      for (bGPdata *gpd = bmain->gpencils.first; gpd; gpd = gpd->id.next) {
-        LISTBASE_FOREACH (bGPDlayer *, gpl, &gpd->layers) {
-          gpl->line_change = gpl->thickness;
-          if ((gpl->thickness < 1) || (gpl->thickness > 10)) {
-            gpl->thickness = 3;
-          }
-        }
-      }
-    }
-    if (!DNA_struct_elem_find(fd->filesdna, "View3DOverlay", "float", "gpencil_paper_opacity")) {
-      for (bScreen *screen = bmain->screens.first; screen; screen = screen->id.next) {
-        for (ScrArea *sa = screen->areabase.first; sa; sa = sa->next) {
-          for (SpaceLink *sl = sa->spacedata.first; sl; sl = sl->next) {
-            if (sl->spacetype == SPACE_VIEW3D) {
-              View3D *v3d = (View3D *)sl;
-              v3d->overlay.gpencil_paper_opacity = 0.5f;
-            }
-          }
-        }
-      }
-    }
-    if (!DNA_struct_elem_find(fd->filesdna, "View3DOverlay", "float", "gpencil_grid_opacity")) {
-      for (bScreen *screen = bmain->screens.first; screen; screen = screen->id.next) {
-        for (ScrArea *sa = screen->areabase.first; sa; sa = sa->next) {
-          for (SpaceLink *sl = sa->spacedata.first; sl; sl = sl->next) {
-            if (sl->spacetype == SPACE_VIEW3D) {
-              View3D *v3d = (View3D *)sl;
-              v3d->overlay.gpencil_grid_opacity = 0.5f;
-            }
-          }
-        }
-      }
-    }
-
-    /* default loc axis */
-    if (!DNA_struct_elem_find(fd->filesdna, "GP_Sculpt_Settings", "int", "lock_axis")) {
-      for (Scene *scene = bmain->scenes.first; scene; scene = scene->id.next) {
-        /* lock axis */
-        GP_Sculpt_Settings *gset = &scene->toolsettings->gp_sculpt;
-        if (gset) {
-          gset->lock_axis = GP_LOCKAXIS_Y;
-        }
-      }
-    }
-
-    /* Versioning code for Subsurf modifier. */
-    if (!DNA_struct_elem_find(fd->filesdna, "SubsurfModifier", "short", "uv_smooth")) {
-      for (Object *object = bmain->objects.first; object != NULL; object = object->id.next) {
-        for (ModifierData *md = object->modifiers.first; md; md = md->next) {
-          if (md->type == eModifierType_Subsurf) {
-            SubsurfModifierData *smd = (SubsurfModifierData *)md;
-            if (smd->flags & eSubsurfModifierFlag_SubsurfUv_DEPRECATED) {
-              smd->uv_smooth = SUBSURF_UV_SMOOTH_PRESERVE_CORNERS;
-            }
-            else {
-              smd->uv_smooth = SUBSURF_UV_SMOOTH_NONE;
-            }
-          }
-        }
-      }
-    }
-
-    if (!DNA_struct_elem_find(fd->filesdna, "SubsurfModifier", "short", "quality")) {
-      for (Object *object = bmain->objects.first; object != NULL; object = object->id.next) {
-        for (ModifierData *md = object->modifiers.first; md; md = md->next) {
-          if (md->type == eModifierType_Subsurf) {
-            SubsurfModifierData *smd = (SubsurfModifierData *)md;
-            smd->quality = min_ii(smd->renderLevels, 3);
-          }
-        }
-      }
-    }
-    /* Versioning code for Multires modifier. */
-    if (!DNA_struct_elem_find(fd->filesdna, "MultiresModifier", "short", "quality")) {
-      for (Object *object = bmain->objects.first; object != NULL; object = object->id.next) {
-        for (ModifierData *md = object->modifiers.first; md; md = md->next) {
-          if (md->type == eModifierType_Multires) {
-            MultiresModifierData *mmd = (MultiresModifierData *)md;
-            mmd->quality = 3;
-            if (mmd->flags & eMultiresModifierFlag_PlainUv_DEPRECATED) {
-              mmd->uv_smooth = SUBSURF_UV_SMOOTH_NONE;
-            }
-            else {
-              mmd->uv_smooth = SUBSURF_UV_SMOOTH_PRESERVE_CORNERS;
-            }
-          }
-        }
-      }
-    }
-
-    if (!DNA_struct_elem_find(fd->filesdna, "ClothSimSettings", "short", "bending_model")) {
-      for (Object *ob = bmain->objects.first; ob; ob = ob->id.next) {
-        for (ModifierData *md = ob->modifiers.first; md; md = md->next) {
-          ClothModifierData *clmd = NULL;
-          if (md->type == eModifierType_Cloth) {
-            clmd = (ClothModifierData *)md;
-          }
-          else if (md->type == eModifierType_ParticleSystem) {
-            ParticleSystemModifierData *psmd = (ParticleSystemModifierData *)md;
-            ParticleSystem *psys = psmd->psys;
-            clmd = psys->clmd;
-          }
-          if (clmd != NULL) {
-            clmd->sim_parms->bending_model = CLOTH_BENDING_LINEAR;
-            clmd->sim_parms->tension = clmd->sim_parms->structural;
-            clmd->sim_parms->compression = clmd->sim_parms->structural;
-            clmd->sim_parms->shear = clmd->sim_parms->structural;
-            clmd->sim_parms->max_tension = clmd->sim_parms->max_struct;
-            clmd->sim_parms->max_compression = clmd->sim_parms->max_struct;
-            clmd->sim_parms->max_shear = clmd->sim_parms->max_struct;
-            clmd->sim_parms->vgroup_shear = clmd->sim_parms->vgroup_struct;
-            clmd->sim_parms->tension_damp = clmd->sim_parms->Cdis;
-            clmd->sim_parms->compression_damp = clmd->sim_parms->Cdis;
-            clmd->sim_parms->shear_damp = clmd->sim_parms->Cdis;
-          }
-        }
-      }
-    }
-
-    if (!DNA_struct_elem_find(fd->filesdna, "BrushGpencilSettings", "float", "era_strength_f")) {
-      for (Brush *brush = bmain->brushes.first; brush; brush = brush->id.next) {
-        if (brush->gpencil_settings != NULL) {
-          BrushGpencilSettings *gp = brush->gpencil_settings;
-          if (gp->brush_type == GPAINT_TOOL_ERASE) {
-            gp->era_strength_f = 100.0f;
-            gp->era_thickness_f = 10.0f;
-          }
-        }
-      }
-    }
-
-    for (Object *ob = bmain->objects.first; ob; ob = ob->id.next) {
-      for (ModifierData *md = ob->modifiers.first; md; md = md->next) {
-        if (md->type == eModifierType_Cloth) {
-          ClothModifierData *clmd = (ClothModifierData *)md;
-
-          if (!(clmd->sim_parms->flags & CLOTH_SIMSETTINGS_FLAG_GOAL)) {
-            clmd->sim_parms->vgroup_mass = 0;
-          }
-
-          if (!(clmd->sim_parms->flags & CLOTH_SIMSETTINGS_FLAG_SCALING)) {
-            clmd->sim_parms->vgroup_struct = 0;
-            clmd->sim_parms->vgroup_shear = 0;
-            clmd->sim_parms->vgroup_bend = 0;
-          }
-
-          if (!(clmd->sim_parms->flags & CLOTH_SIMSETTINGS_FLAG_SEW)) {
-            clmd->sim_parms->shrink_min = 0.0f;
-            clmd->sim_parms->vgroup_shrink = 0;
-          }
-
-          if (!(clmd->coll_parms->flags & CLOTH_COLLSETTINGS_FLAG_ENABLED)) {
-            clmd->coll_parms->flags &= ~CLOTH_COLLSETTINGS_FLAG_SELF;
-          }
-        }
-      }
-    }
-  }
-
-  if (!MAIN_VERSION_ATLEAST(bmain, 280, 24)) {
-    for (bScreen *screen = bmain->screens.first; screen; screen = screen->id.next) {
-      for (ScrArea *sa = screen->areabase.first; sa; sa = sa->next) {
-        for (SpaceLink *sl = sa->spacedata.first; sl; sl = sl->next) {
-          if (sl->spacetype == SPACE_VIEW3D) {
-            View3D *v3d = (View3D *)sl;
-            v3d->overlay.edit_flag |= V3D_OVERLAY_EDIT_FACES | V3D_OVERLAY_EDIT_SEAMS |
-                                      V3D_OVERLAY_EDIT_SHARP | V3D_OVERLAY_EDIT_FREESTYLE_EDGE |
-                                      V3D_OVERLAY_EDIT_FREESTYLE_FACE | V3D_OVERLAY_EDIT_EDGES |
-                                      V3D_OVERLAY_EDIT_CREASES | V3D_OVERLAY_EDIT_BWEIGHTS |
-                                      V3D_OVERLAY_EDIT_CU_HANDLES | V3D_OVERLAY_EDIT_CU_NORMALS;
-          }
-        }
-      }
-    }
-
-    if (!DNA_struct_elem_find(fd->filesdna, "ShrinkwrapModifierData", "char", "shrinkMode")) {
-      for (Object *ob = bmain->objects.first; ob; ob = ob->id.next) {
-        for (ModifierData *md = ob->modifiers.first; md; md = md->next) {
-          if (md->type == eModifierType_Shrinkwrap) {
-            ShrinkwrapModifierData *smd = (ShrinkwrapModifierData *)md;
-            if (smd->shrinkOpts & MOD_SHRINKWRAP_KEEP_ABOVE_SURFACE) {
-              smd->shrinkMode = MOD_SHRINKWRAP_ABOVE_SURFACE;
-              smd->shrinkOpts &= ~MOD_SHRINKWRAP_KEEP_ABOVE_SURFACE;
-            }
-          }
-        }
-      }
-    }
-
-    if (!DNA_struct_elem_find(fd->filesdna, "PartDeflect", "float", "pdef_cfrict")) {
-      for (Object *ob = bmain->objects.first; ob; ob = ob->id.next) {
-        if (ob->pd) {
-          ob->pd->pdef_cfrict = 5.0f;
-        }
-
-        for (ModifierData *md = ob->modifiers.first; md; md = md->next) {
-          if (md->type == eModifierType_Cloth) {
-            ClothModifierData *clmd = (ClothModifierData *)md;
-
-            clmd->coll_parms->selfepsilon = 0.015f;
-          }
-        }
-      }
-    }
-
-    if (!DNA_struct_elem_find(fd->filesdna, "View3DShading", "float", "xray_alpha_wire")) {
-      for (bScreen *screen = bmain->screens.first; screen; screen = screen->id.next) {
-        for (ScrArea *sa = screen->areabase.first; sa; sa = sa->next) {
-          for (SpaceLink *sl = sa->spacedata.first; sl; sl = sl->next) {
-            if (sl->spacetype == SPACE_VIEW3D) {
-              View3D *v3d = (View3D *)sl;
-              v3d->shading.flag |= V3D_SHADING_XRAY_WIREFRAME;
-            }
-          }
-        }
-      }
-    }
-  }
-
-  if (!MAIN_VERSION_ATLEAST(bmain, 280, 25)) {
-    for (Scene *scene = bmain->scenes.first; scene; scene = scene->id.next) {
-      UnitSettings *unit = &scene->unit;
-      if (unit->system != USER_UNIT_NONE) {
-        unit->length_unit = bUnit_GetBaseUnitOfType(scene->unit.system, B_UNIT_LENGTH);
-        unit->mass_unit = bUnit_GetBaseUnitOfType(scene->unit.system, B_UNIT_MASS);
-      }
-      unit->time_unit = bUnit_GetBaseUnitOfType(USER_UNIT_NONE, B_UNIT_TIME);
-    }
-
-    /* gpencil grid settings */
-    for (bGPdata *gpd = bmain->gpencils.first; gpd; gpd = gpd->id.next) {
-      ARRAY_SET_ITEMS(gpd->grid.color, 0.5f, 0.5f, 0.5f);  // Color
-      ARRAY_SET_ITEMS(gpd->grid.scale, 1.0f, 1.0f);        // Scale
-      gpd->grid.lines = GP_DEFAULT_GRID_LINES;             // Number of lines
-    }
-  }
-
-  if (!MAIN_VERSION_ATLEAST(bmain, 280, 28)) {
-    for (Mesh *mesh = bmain->meshes.first; mesh; mesh = mesh->id.next) {
-      BKE_mesh_calc_edges_loose(mesh);
-    }
-  }
-
-  if (!MAIN_VERSION_ATLEAST(bmain, 280, 29)) {
-    for (bScreen *screen = bmain->screens.first; screen; screen = screen->id.next) {
-      for (ScrArea *sa = screen->areabase.first; sa; sa = sa->next) {
-        for (SpaceLink *sl = sa->spacedata.first; sl; sl = sl->next) {
-          if (sl->spacetype == SPACE_VIEW3D) {
-            enum { V3D_OCCLUDE_WIRE = (1 << 14) };
-            View3D *v3d = (View3D *)sl;
-            if (v3d->flag2 & V3D_OCCLUDE_WIRE) {
-              v3d->overlay.edit_flag |= V3D_OVERLAY_EDIT_OCCLUDE_WIRE;
-              v3d->flag2 &= ~V3D_OCCLUDE_WIRE;
-            }
-          }
-        }
-      }
-    }
-
-    /* Files stored pre 2.5 (possibly re-saved with newer versions) may have non-visible
-     * spaces without a header (visible/active ones are properly versioned).
-     * Multiple version patches below assume there's always a header though. So inserting this
-     * patch in-between older ones to add a header when needed.
-     *
-     * From here on it should be fine to assume there always is a header.
-     */
-    if (!MAIN_VERSION_ATLEAST(bmain, 283, 1)) {
-      for (bScreen *screen = bmain->screens.first; screen; screen = screen->id.next) {
-        for (ScrArea *sa = screen->areabase.first; sa; sa = sa->next) {
-          for (SpaceLink *sl = sa->spacedata.first; sl; sl = sl->next) {
-            ListBase *regionbase = (sl == sa->spacedata.first) ? &sa->regionbase : &sl->regionbase;
-            ARegion *ar_header = do_versions_find_region_or_null(regionbase, RGN_TYPE_HEADER);
-
-            if (!ar_header) {
-              /* Headers should always be first in the region list, except if there's also a
-               * tool-header. These were only introduced in later versions though, so should be
-               * fine to always insert headers first. */
-              BLI_assert(!do_versions_find_region_or_null(regionbase, RGN_TYPE_TOOL_HEADER));
-
-              ARegion *ar = do_versions_add_region(RGN_TYPE_HEADER, "header 2.83.1 versioning");
-              ar->alignment = (U.uiflag & USER_HEADER_BOTTOM) ? RGN_ALIGN_BOTTOM : RGN_ALIGN_TOP;
-              BLI_addhead(regionbase, ar);
-            }
-          }
-        }
-      }
-    }
-
-    for (bScreen *screen = bmain->screens.first; screen; screen = screen->id.next) {
-      for (ScrArea *sa = screen->areabase.first; sa; sa = sa->next) {
-        for (SpaceLink *sl = sa->spacedata.first; sl; sl = sl->next) {
-          if (sl->spacetype == SPACE_PROPERTIES) {
-            ListBase *regionbase = (sl == sa->spacedata.first) ? &sa->regionbase : &sl->regionbase;
-            ARegion *ar = MEM_callocN(sizeof(ARegion), "navigation bar for properties");
-            ARegion *ar_header = NULL;
-
-            for (ar_header = regionbase->first; ar_header; ar_header = ar_header->next) {
-              if (ar_header->regiontype == RGN_TYPE_HEADER) {
-                break;
-              }
-            }
-            BLI_assert(ar_header);
-
-            BLI_insertlinkafter(regionbase, ar_header, ar);
-
-            ar->regiontype = RGN_TYPE_NAV_BAR;
-            ar->alignment = RGN_ALIGN_LEFT;
-          }
-        }
-      }
-    }
-
-    /* grease pencil fade layer opacity */
-    if (!DNA_struct_elem_find(fd->filesdna, "View3DOverlay", "float", "gpencil_fade_layer")) {
-      for (bScreen *screen = bmain->screens.first; screen; screen = screen->id.next) {
-        for (ScrArea *sa = screen->areabase.first; sa; sa = sa->next) {
-          for (SpaceLink *sl = sa->spacedata.first; sl; sl = sl->next) {
-            if (sl->spacetype == SPACE_VIEW3D) {
-              View3D *v3d = (View3D *)sl;
-              v3d->overlay.gpencil_fade_layer = 0.5f;
-            }
-          }
-        }
-      }
-    }
-  }
-
-  if (!MAIN_VERSION_ATLEAST(bmain, 280, 30)) {
-    /* grease pencil main material show switches */
-    for (Material *mat = bmain->materials.first; mat; mat = mat->id.next) {
-      if (mat->gp_style) {
-        mat->gp_style->flag |= GP_MATERIAL_STROKE_SHOW;
-        mat->gp_style->flag |= GP_MATERIAL_FILL_SHOW;
-      }
-    }
-  }
-
-  if (!MAIN_VERSION_ATLEAST(bmain, 280, 33)) {
-
-    if (!DNA_struct_elem_find(fd->filesdna, "SceneEEVEE", "float", "overscan")) {
-      for (Scene *scene = bmain->scenes.first; scene; scene = scene->id.next) {
-        scene->eevee.overscan = 3.0f;
-      }
-    }
-
-    for (Light *la = bmain->lights.first; la; la = la->id.next) {
-      /* Removed Hemi lights. */
-      if (!ELEM(la->type, LA_LOCAL, LA_SUN, LA_SPOT, LA_AREA)) {
-        la->type = LA_SUN;
-      }
-    }
-
-    if (!DNA_struct_elem_find(fd->filesdna, "SceneEEVEE", "float", "light_threshold")) {
-      for (Scene *scene = bmain->scenes.first; scene; scene = scene->id.next) {
-        scene->eevee.light_threshold = 0.01f;
-      }
-    }
-
-    if (!DNA_struct_elem_find(fd->filesdna, "SceneEEVEE", "float", "gi_irradiance_smoothing")) {
-      for (Scene *scene = bmain->scenes.first; scene; scene = scene->id.next) {
-        scene->eevee.gi_irradiance_smoothing = 0.1f;
-      }
-    }
-
-    if (!DNA_struct_elem_find(fd->filesdna, "SceneEEVEE", "float", "gi_filter_quality")) {
-      for (Scene *scene = bmain->scenes.first; scene; scene = scene->id.next) {
-        scene->eevee.gi_filter_quality = 1.0f;
-      }
-    }
-
-    if (!DNA_struct_elem_find(fd->filesdna, "Light", "float", "att_dist")) {
-      for (Light *la = bmain->lights.first; la; la = la->id.next) {
-        la->att_dist = la->clipend;
-      }
-    }
-
-    if (!DNA_struct_elem_find(fd->filesdna, "Brush", "char", "weightpaint_tool")) {
-      /* Magic defines from old files (2.7x) */
+			}
+		}
+
+		if (!MAIN_VERSION_ATLEAST(bmain, 280, 15)) {
+			for (Scene* scene = bmain->scenes.first; scene; scene = scene->id.next) {
+				scene->display.matcap_ssao_distance = 0.2f;
+				scene->display.matcap_ssao_attenuation = 1.0f;
+				scene->display.matcap_ssao_samples = 16;
+			}
+
+			for (bScreen* screen = bmain->screens.first; screen; screen = screen->id.next) {
+				for (ScrArea* sa = screen->areabase.first; sa; sa = sa->next) {
+					for (SpaceLink* sl = sa->spacedata.first; sl; sl = sl->next) {
+						if (sl->spacetype == SPACE_OUTLINER) {
+							SpaceOutliner* soops = (SpaceOutliner*)sl;
+							soops->filter_id_type = ID_GR;
+							soops->outlinevis = SO_VIEW_LAYER;
+						}
+					}
+				}
+			}
+
+			for (Scene* scene = bmain->scenes.first; scene; scene = scene->id.next) {
+				switch (scene->toolsettings->snap_mode) {
+				case 0:
+					scene->toolsettings->snap_mode = SCE_SNAP_MODE_INCREMENT;
+					break;
+				case 1:
+					scene->toolsettings->snap_mode = SCE_SNAP_MODE_VERTEX;
+					break;
+				case 2:
+					scene->toolsettings->snap_mode = SCE_SNAP_MODE_EDGE;
+					break;
+				case 3:
+					scene->toolsettings->snap_mode = SCE_SNAP_MODE_FACE;
+					break;
+				case 4:
+					scene->toolsettings->snap_mode = SCE_SNAP_MODE_VOLUME;
+					break;
+				}
+				switch (scene->toolsettings->snap_node_mode) {
+				case 5:
+					scene->toolsettings->snap_node_mode = SCE_SNAP_MODE_NODE_X;
+					break;
+				case 6:
+					scene->toolsettings->snap_node_mode = SCE_SNAP_MODE_NODE_Y;
+					break;
+				case 7:
+					scene->toolsettings->snap_node_mode = SCE_SNAP_MODE_NODE_X | SCE_SNAP_MODE_NODE_Y;
+					break;
+				case 8:
+					scene->toolsettings->snap_node_mode = SCE_SNAP_MODE_GRID;
+					break;
+				}
+				switch (scene->toolsettings->snap_uv_mode) {
+				case 0:
+					scene->toolsettings->snap_uv_mode = SCE_SNAP_MODE_INCREMENT;
+					break;
+				case 1:
+					scene->toolsettings->snap_uv_mode = SCE_SNAP_MODE_VERTEX;
+					break;
+				}
+			}
+
+			ParticleSettings* part;
+			for (part = bmain->particles.first; part; part = part->id.next) {
+				part->shape_flag = PART_SHAPE_CLOSE_TIP;
+				part->shape = 0.0f;
+				part->rad_root = 1.0f;
+				part->rad_tip = 0.0f;
+				part->rad_scale = 0.01f;
+			}
+		}
+	}
+
+	if (!MAIN_VERSION_ATLEAST(bmain, 280, 18)) {
+		if (!DNA_struct_elem_find(fd->filesdna, "Material", "float", "roughness")) {
+			for (Material* mat = bmain->materials.first; mat; mat = mat->id.next) {
+				if (mat->use_nodes) {
+					if (MAIN_VERSION_ATLEAST(bmain, 280, 0)) {
+						mat->roughness = mat->gloss_mir;
+					}
+					else {
+						mat->roughness = 0.25f;
+					}
+				}
+				else {
+					mat->roughness = 1.0f - mat->gloss_mir;
+				}
+				mat->metallic = mat->ray_mirror;
+			}
+
+			for (bScreen* screen = bmain->screens.first; screen; screen = screen->id.next) {
+				for (ScrArea* sa = screen->areabase.first; sa; sa = sa->next) {
+					for (SpaceLink* sl = sa->spacedata.first; sl; sl = sl->next) {
+						if (sl->spacetype == SPACE_VIEW3D) {
+							View3D* v3d = (View3D*)sl;
+							v3d->shading.flag |= V3D_SHADING_SPECULAR_HIGHLIGHT;
+						}
+					}
+				}
+			}
+		}
+
+		if (!DNA_struct_elem_find(fd->filesdna, "View3DShading", "float", "xray_alpha")) {
+			for (bScreen* screen = bmain->screens.first; screen; screen = screen->id.next) {
+				for (ScrArea* sa = screen->areabase.first; sa; sa = sa->next) {
+					for (SpaceLink* sl = sa->spacedata.first; sl; sl = sl->next) {
+						if (sl->spacetype == SPACE_VIEW3D) {
+							View3D* v3d = (View3D*)sl;
+							v3d->shading.xray_alpha = 0.5f;
+						}
+					}
+				}
+			}
+		}
+		if (!DNA_struct_elem_find(fd->filesdna, "View3DShading", "char", "matcap[256]")) {
+			StudioLight* default_matcap = BKE_studiolight_find_default(STUDIOLIGHT_TYPE_MATCAP);
+			/* when loading the internal file is loaded before the matcaps */
+			if (default_matcap) {
+				for (bScreen* screen = bmain->screens.first; screen; screen = screen->id.next) {
+					for (ScrArea* sa = screen->areabase.first; sa; sa = sa->next) {
+						for (SpaceLink* sl = sa->spacedata.first; sl; sl = sl->next) {
+							if (sl->spacetype == SPACE_VIEW3D) {
+								View3D* v3d = (View3D*)sl;
+								BLI_strncpy(v3d->shading.matcap, default_matcap->name, FILE_MAXFILE);
+							}
+						}
+					}
+				}
+			}
+		}
+		if (!DNA_struct_elem_find(fd->filesdna, "View3DOverlay", "float", "wireframe_threshold")) {
+			for (bScreen* screen = bmain->screens.first; screen; screen = screen->id.next) {
+				for (ScrArea* sa = screen->areabase.first; sa; sa = sa->next) {
+					for (SpaceLink* sl = sa->spacedata.first; sl; sl = sl->next) {
+						if (sl->spacetype == SPACE_VIEW3D) {
+							View3D* v3d = (View3D*)sl;
+							v3d->overlay.wireframe_threshold = 0.5f;
+						}
+					}
+				}
+			}
+		}
+		if (!DNA_struct_elem_find(fd->filesdna, "View3DShading", "float", "cavity_valley_factor")) {
+			for (bScreen* screen = bmain->screens.first; screen; screen = screen->id.next) {
+				for (ScrArea* sa = screen->areabase.first; sa; sa = sa->next) {
+					for (SpaceLink* sl = sa->spacedata.first; sl; sl = sl->next) {
+						if (sl->spacetype == SPACE_VIEW3D) {
+							View3D* v3d = (View3D*)sl;
+							v3d->shading.cavity_valley_factor = 1.0f;
+							v3d->shading.cavity_ridge_factor = 1.0f;
+						}
+					}
+				}
+			}
+		}
+		if (!DNA_struct_elem_find(fd->filesdna, "View3DOverlay", "float", "xray_alpha_bone")) {
+			for (bScreen* screen = bmain->screens.first; screen; screen = screen->id.next) {
+				for (ScrArea* sa = screen->areabase.first; sa; sa = sa->next) {
+					for (SpaceLink* sl = sa->spacedata.first; sl; sl = sl->next) {
+						if (sl->spacetype == SPACE_VIEW3D) {
+							View3D* v3d = (View3D*)sl;
+							v3d->overlay.xray_alpha_bone = 0.5f;
+						}
+					}
+				}
+			}
+		}
+	}
+
+	if (!MAIN_VERSION_ATLEAST(bmain, 280, 19)) {
+		if (!DNA_struct_elem_find(fd->filesdna, "Image", "ListBase", "renderslot")) {
+			for (Image* ima = bmain->images.first; ima; ima = ima->id.next) {
+				if (ima->type == IMA_TYPE_R_RESULT) {
+					for (int i = 0; i < 8; i++) {
+						RenderSlot* slot = MEM_callocN(sizeof(RenderSlot), "Image Render Slot Init");
+						BLI_snprintf(slot->name, sizeof(slot->name), "Slot %d", i + 1);
+						BLI_addtail(&ima->renderslots, slot);
+					}
+				}
+			}
+		}
+		if (!DNA_struct_elem_find(fd->filesdna, "SpaceAction", "char", "mode_prev")) {
+			for (bScreen* screen = bmain->screens.first; screen; screen = screen->id.next) {
+				for (ScrArea* sa = screen->areabase.first; sa; sa = sa->next) {
+					for (SpaceLink* sl = sa->spacedata.first; sl; sl = sl->next) {
+						if (sl->spacetype == SPACE_ACTION) {
+							SpaceAction* saction = (SpaceAction*)sl;
+							/* "Dopesheet" should be default here,
+							 * unless it looks like the Action Editor was active instead. */
+							if ((saction->mode_prev == 0) && (saction->action == NULL)) {
+								saction->mode_prev = SACTCONT_DOPESHEET;
+							}
+						}
+					}
+				}
+			}
+		}
+
+		for (bScreen* screen = bmain->screens.first; screen; screen = screen->id.next) {
+			for (ScrArea* sa = screen->areabase.first; sa; sa = sa->next) {
+				for (SpaceLink* sl = sa->spacedata.first; sl; sl = sl->next) {
+					if (sl->spacetype == SPACE_VIEW3D) {
+						View3D* v3d = (View3D*)sl;
+						if (v3d->drawtype == OB_TEXTURE) {
+							v3d->drawtype = OB_SOLID;
+							v3d->shading.light = V3D_LIGHTING_STUDIO;
+							v3d->shading.color_type = V3D_SHADING_TEXTURE_COLOR;
+						}
+					}
+				}
+			}
+		}
+	}
+
+	if (!MAIN_VERSION_ATLEAST(bmain, 280, 21)) {
+		for (Scene* sce = bmain->scenes.first; sce != NULL; sce = sce->id.next) {
+			if (sce->ed != NULL && sce->ed->seqbase.first != NULL) {
+				do_versions_seq_unique_name_all_strips(sce, &sce->ed->seqbase);
+			}
+		}
+
+		if (!DNA_struct_elem_find(
+			fd->filesdna, "View3DOverlay", "float", "texture_paint_mode_opacity")) {
+			for (bScreen* screen = bmain->screens.first; screen; screen = screen->id.next) {
+				for (ScrArea* sa = screen->areabase.first; sa; sa = sa->next) {
+					for (SpaceLink* sl = sa->spacedata.first; sl; sl = sl->next) {
+						if (sl->spacetype == SPACE_VIEW3D) {
+							enum {
+								V3D_SHOW_MODE_SHADE_OVERRIDE = (1 << 15),
+							};
+							View3D* v3d = (View3D*)sl;
+							float alpha = v3d->flag2 & V3D_SHOW_MODE_SHADE_OVERRIDE ? 0.0f : 1.0f;
+							v3d->overlay.texture_paint_mode_opacity = alpha;
+							v3d->overlay.vertex_paint_mode_opacity = alpha;
+							v3d->overlay.weight_paint_mode_opacity = alpha;
+						}
+					}
+				}
+			}
+		}
+
+		if (!DNA_struct_elem_find(fd->filesdna, "View3DShading", "char", "background_type")) {
+			for (bScreen* screen = bmain->screens.first; screen; screen = screen->id.next) {
+				for (ScrArea* sa = screen->areabase.first; sa; sa = sa->next) {
+					for (SpaceLink* sl = sa->spacedata.first; sl; sl = sl->next) {
+						if (sl->spacetype == SPACE_VIEW3D) {
+							View3D* v3d = (View3D*)sl;
+							copy_v3_fl(v3d->shading.background_color, 0.05f);
+						}
+					}
+				}
+			}
+		}
+
+		if (!DNA_struct_elem_find(fd->filesdna, "SceneEEVEE", "float", "gi_cubemap_draw_size")) {
+			for (Scene* scene = bmain->scenes.first; scene; scene = scene->id.next) {
+				scene->eevee.gi_irradiance_draw_size = 0.1f;
+				scene->eevee.gi_cubemap_draw_size = 0.3f;
+			}
+		}
+
+		if (!DNA_struct_elem_find(
+			fd->filesdna, "RigidBodyWorld", "RigidBodyWorld_Shared", "*shared")) {
+			for (Scene* scene = bmain->scenes.first; scene; scene = scene->id.next) {
+				RigidBodyWorld* rbw = scene->rigidbody_world;
+
+				if (rbw == NULL) {
+					continue;
+				}
+
+				if (rbw->shared == NULL) {
+					rbw->shared = MEM_callocN(sizeof(*rbw->shared), "RigidBodyWorld_Shared");
+				}
+
+				/* Move shared pointers from deprecated location to current location */
+				rbw->shared->pointcache = rbw->pointcache;
+				rbw->shared->ptcaches = rbw->ptcaches;
+
+				rbw->pointcache = NULL;
+				BLI_listbase_clear(&rbw->ptcaches);
+
+				if (rbw->shared->pointcache == NULL) {
+					rbw->shared->pointcache = BKE_ptcache_add(&(rbw->shared->ptcaches));
+				}
+			}
+		}
+
+		if (!DNA_struct_elem_find(fd->filesdna, "SoftBody", "SoftBody_Shared", "*shared")) {
+			for (Object* ob = bmain->objects.first; ob; ob = ob->id.next) {
+				SoftBody* sb = ob->soft;
+				if (sb == NULL) {
+					continue;
+				}
+				if (sb->shared == NULL) {
+					sb->shared = MEM_callocN(sizeof(*sb->shared), "SoftBody_Shared");
+				}
+
+				/* Move shared pointers from deprecated location to current location */
+				sb->shared->pointcache = sb->pointcache;
+				sb->shared->ptcaches = sb->ptcaches;
+
+				sb->pointcache = NULL;
+				BLI_listbase_clear(&sb->ptcaches);
+			}
+		}
+
+		if (!DNA_struct_elem_find(fd->filesdna, "View3DShading", "short", "type")) {
+			for (bScreen* screen = bmain->screens.first; screen; screen = screen->id.next) {
+				for (ScrArea* sa = screen->areabase.first; sa; sa = sa->next) {
+					for (SpaceLink* sl = sa->spacedata.first; sl; sl = sl->next) {
+						if (sl->spacetype == SPACE_VIEW3D) {
+							View3D* v3d = (View3D*)sl;
+							if (v3d->drawtype == OB_RENDER) {
+								v3d->drawtype = OB_SOLID;
+							}
+							v3d->shading.type = v3d->drawtype;
+							v3d->shading.prev_type = OB_SOLID;
+						}
+					}
+				}
+			}
+		}
+
+		if (!DNA_struct_elem_find(fd->filesdna, "SceneDisplay", "View3DShading", "shading")) {
+			for (Scene* scene = bmain->scenes.first; scene; scene = scene->id.next) {
+				BKE_screen_view3d_shading_init(&scene->display.shading);
+			}
+		}
+		/* initialize grease pencil view data */
+		if (!DNA_struct_elem_find(fd->filesdna, "SpaceView3D", "float", "vertex_opacity")) {
+			for (bScreen* sc = bmain->screens.first; sc; sc = sc->id.next) {
+				for (ScrArea* sa = sc->areabase.first; sa; sa = sa->next) {
+					for (SpaceLink* sl = sa->spacedata.first; sl; sl = sl->next) {
+						if (sl->spacetype == SPACE_VIEW3D) {
+							View3D* v3d = (View3D*)sl;
+							v3d->vertex_opacity = 1.0f;
+							v3d->gp_flag |= V3D_GP_SHOW_EDIT_LINES;
+						}
+					}
+				}
+			}
+		}
+	}
+
+	if (!MAIN_VERSION_ATLEAST(bmain, 280, 22)) {
+		if (!DNA_struct_elem_find(fd->filesdna, "ToolSettings", "char", "annotate_v3d_align")) {
+			for (Scene* scene = bmain->scenes.first; scene; scene = scene->id.next) {
+				scene->toolsettings->annotate_v3d_align = GP_PROJECT_VIEWSPACE | GP_PROJECT_CURSOR;
+				scene->toolsettings->annotate_thickness = 3;
+			}
+		}
+		if (!DNA_struct_elem_find(fd->filesdna, "bGPDlayer", "short", "line_change")) {
+			for (bGPdata* gpd = bmain->gpencils.first; gpd; gpd = gpd->id.next) {
+				LISTBASE_FOREACH(bGPDlayer*, gpl, &gpd->layers) {
+					gpl->line_change = gpl->thickness;
+					if ((gpl->thickness < 1) || (gpl->thickness > 10)) {
+						gpl->thickness = 3;
+					}
+				}
+			}
+		}
+		if (!DNA_struct_elem_find(fd->filesdna, "View3DOverlay", "float", "gpencil_paper_opacity")) {
+			for (bScreen* screen = bmain->screens.first; screen; screen = screen->id.next) {
+				for (ScrArea* sa = screen->areabase.first; sa; sa = sa->next) {
+					for (SpaceLink* sl = sa->spacedata.first; sl; sl = sl->next) {
+						if (sl->spacetype == SPACE_VIEW3D) {
+							View3D* v3d = (View3D*)sl;
+							v3d->overlay.gpencil_paper_opacity = 0.5f;
+						}
+					}
+				}
+			}
+		}
+		if (!DNA_struct_elem_find(fd->filesdna, "View3DOverlay", "float", "gpencil_grid_opacity")) {
+			for (bScreen* screen = bmain->screens.first; screen; screen = screen->id.next) {
+				for (ScrArea* sa = screen->areabase.first; sa; sa = sa->next) {
+					for (SpaceLink* sl = sa->spacedata.first; sl; sl = sl->next) {
+						if (sl->spacetype == SPACE_VIEW3D) {
+							View3D* v3d = (View3D*)sl;
+							v3d->overlay.gpencil_grid_opacity = 0.5f;
+						}
+					}
+				}
+			}
+		}
+
+		/* default loc axis */
+		if (!DNA_struct_elem_find(fd->filesdna, "GP_Sculpt_Settings", "int", "lock_axis")) {
+			for (Scene* scene = bmain->scenes.first; scene; scene = scene->id.next) {
+				/* lock axis */
+				GP_Sculpt_Settings* gset = &scene->toolsettings->gp_sculpt;
+				if (gset) {
+					gset->lock_axis = GP_LOCKAXIS_Y;
+				}
+			}
+		}
+
+		/* Versioning code for Subsurf modifier. */
+		if (!DNA_struct_elem_find(fd->filesdna, "SubsurfModifier", "short", "uv_smooth")) {
+			for (Object* object = bmain->objects.first; object != NULL; object = object->id.next) {
+				for (ModifierData* md = object->modifiers.first; md; md = md->next) {
+					if (md->type == eModifierType_Subsurf) {
+						SubsurfModifierData* smd = (SubsurfModifierData*)md;
+						if (smd->flags & eSubsurfModifierFlag_SubsurfUv_DEPRECATED) {
+							smd->uv_smooth = SUBSURF_UV_SMOOTH_PRESERVE_CORNERS;
+						}
+						else {
+							smd->uv_smooth = SUBSURF_UV_SMOOTH_NONE;
+						}
+					}
+				}
+			}
+		}
+
+		if (!DNA_struct_elem_find(fd->filesdna, "SubsurfModifier", "short", "quality")) {
+			for (Object* object = bmain->objects.first; object != NULL; object = object->id.next) {
+				for (ModifierData* md = object->modifiers.first; md; md = md->next) {
+					if (md->type == eModifierType_Subsurf) {
+						SubsurfModifierData* smd = (SubsurfModifierData*)md;
+						smd->quality = min_ii(smd->renderLevels, 3);
+					}
+				}
+			}
+		}
+		/* Versioning code for Multires modifier. */
+		if (!DNA_struct_elem_find(fd->filesdna, "MultiresModifier", "short", "quality")) {
+			for (Object* object = bmain->objects.first; object != NULL; object = object->id.next) {
+				for (ModifierData* md = object->modifiers.first; md; md = md->next) {
+					if (md->type == eModifierType_Multires) {
+						MultiresModifierData* mmd = (MultiresModifierData*)md;
+						mmd->quality = 3;
+						if (mmd->flags & eMultiresModifierFlag_PlainUv_DEPRECATED) {
+							mmd->uv_smooth = SUBSURF_UV_SMOOTH_NONE;
+						}
+						else {
+							mmd->uv_smooth = SUBSURF_UV_SMOOTH_PRESERVE_CORNERS;
+						}
+					}
+				}
+			}
+		}
+
+		if (!DNA_struct_elem_find(fd->filesdna, "ClothSimSettings", "short", "bending_model")) {
+			for (Object* ob = bmain->objects.first; ob; ob = ob->id.next) {
+				for (ModifierData* md = ob->modifiers.first; md; md = md->next) {
+					ClothModifierData* clmd = NULL;
+					if (md->type == eModifierType_Cloth) {
+						clmd = (ClothModifierData*)md;
+					}
+					else if (md->type == eModifierType_ParticleSystem) {
+						ParticleSystemModifierData* psmd = (ParticleSystemModifierData*)md;
+						ParticleSystem* psys = psmd->psys;
+						clmd = psys->clmd;
+					}
+					if (clmd != NULL) {
+						clmd->sim_parms->bending_model = CLOTH_BENDING_LINEAR;
+						clmd->sim_parms->tension = clmd->sim_parms->structural;
+						clmd->sim_parms->compression = clmd->sim_parms->structural;
+						clmd->sim_parms->shear = clmd->sim_parms->structural;
+						clmd->sim_parms->max_tension = clmd->sim_parms->max_struct;
+						clmd->sim_parms->max_compression = clmd->sim_parms->max_struct;
+						clmd->sim_parms->max_shear = clmd->sim_parms->max_struct;
+						clmd->sim_parms->vgroup_shear = clmd->sim_parms->vgroup_struct;
+						clmd->sim_parms->tension_damp = clmd->sim_parms->Cdis;
+						clmd->sim_parms->compression_damp = clmd->sim_parms->Cdis;
+						clmd->sim_parms->shear_damp = clmd->sim_parms->Cdis;
+					}
+				}
+			}
+		}
+
+		if (!DNA_struct_elem_find(fd->filesdna, "BrushGpencilSettings", "float", "era_strength_f")) {
+			for (Brush* brush = bmain->brushes.first; brush; brush = brush->id.next) {
+				if (brush->gpencil_settings != NULL) {
+					BrushGpencilSettings* gp = brush->gpencil_settings;
+					if (gp->brush_type == GPAINT_TOOL_ERASE) {
+						gp->era_strength_f = 100.0f;
+						gp->era_thickness_f = 10.0f;
+					}
+				}
+			}
+		}
+
+		for (Object* ob = bmain->objects.first; ob; ob = ob->id.next) {
+			for (ModifierData* md = ob->modifiers.first; md; md = md->next) {
+				if (md->type == eModifierType_Cloth) {
+					ClothModifierData* clmd = (ClothModifierData*)md;
+
+					if (!(clmd->sim_parms->flags & CLOTH_SIMSETTINGS_FLAG_GOAL)) {
+						clmd->sim_parms->vgroup_mass = 0;
+					}
+
+					if (!(clmd->sim_parms->flags & CLOTH_SIMSETTINGS_FLAG_SCALING)) {
+						clmd->sim_parms->vgroup_struct = 0;
+						clmd->sim_parms->vgroup_shear = 0;
+						clmd->sim_parms->vgroup_bend = 0;
+					}
+
+					if (!(clmd->sim_parms->flags & CLOTH_SIMSETTINGS_FLAG_SEW)) {
+						clmd->sim_parms->shrink_min = 0.0f;
+						clmd->sim_parms->vgroup_shrink = 0;
+					}
+
+					if (!(clmd->coll_parms->flags & CLOTH_COLLSETTINGS_FLAG_ENABLED)) {
+						clmd->coll_parms->flags &= ~CLOTH_COLLSETTINGS_FLAG_SELF;
+					}
+				}
+			}
+		}
+	}
+
+	if (!MAIN_VERSION_ATLEAST(bmain, 280, 24)) {
+		for (bScreen* screen = bmain->screens.first; screen; screen = screen->id.next) {
+			for (ScrArea* sa = screen->areabase.first; sa; sa = sa->next) {
+				for (SpaceLink* sl = sa->spacedata.first; sl; sl = sl->next) {
+					if (sl->spacetype == SPACE_VIEW3D) {
+						View3D* v3d = (View3D*)sl;
+						v3d->overlay.edit_flag |= V3D_OVERLAY_EDIT_FACES | V3D_OVERLAY_EDIT_SEAMS |
+							V3D_OVERLAY_EDIT_SHARP | V3D_OVERLAY_EDIT_FREESTYLE_EDGE |
+							V3D_OVERLAY_EDIT_FREESTYLE_FACE | V3D_OVERLAY_EDIT_EDGES |
+							V3D_OVERLAY_EDIT_CREASES | V3D_OVERLAY_EDIT_BWEIGHTS |
+							V3D_OVERLAY_EDIT_CU_HANDLES | V3D_OVERLAY_EDIT_CU_NORMALS;
+					}
+				}
+			}
+		}
+
+		if (!DNA_struct_elem_find(fd->filesdna, "ShrinkwrapModifierData", "char", "shrinkMode")) {
+			for (Object* ob = bmain->objects.first; ob; ob = ob->id.next) {
+				for (ModifierData* md = ob->modifiers.first; md; md = md->next) {
+					if (md->type == eModifierType_Shrinkwrap) {
+						ShrinkwrapModifierData* smd = (ShrinkwrapModifierData*)md;
+						if (smd->shrinkOpts & MOD_SHRINKWRAP_KEEP_ABOVE_SURFACE) {
+							smd->shrinkMode = MOD_SHRINKWRAP_ABOVE_SURFACE;
+							smd->shrinkOpts &= ~MOD_SHRINKWRAP_KEEP_ABOVE_SURFACE;
+						}
+					}
+				}
+			}
+		}
+
+		if (!DNA_struct_elem_find(fd->filesdna, "PartDeflect", "float", "pdef_cfrict")) {
+			for (Object* ob = bmain->objects.first; ob; ob = ob->id.next) {
+				if (ob->pd) {
+					ob->pd->pdef_cfrict = 5.0f;
+				}
+
+				for (ModifierData* md = ob->modifiers.first; md; md = md->next) {
+					if (md->type == eModifierType_Cloth) {
+						ClothModifierData* clmd = (ClothModifierData*)md;
+
+						clmd->coll_parms->selfepsilon = 0.015f;
+					}
+				}
+			}
+		}
+
+		if (!DNA_struct_elem_find(fd->filesdna, "View3DShading", "float", "xray_alpha_wire")) {
+			for (bScreen* screen = bmain->screens.first; screen; screen = screen->id.next) {
+				for (ScrArea* sa = screen->areabase.first; sa; sa = sa->next) {
+					for (SpaceLink* sl = sa->spacedata.first; sl; sl = sl->next) {
+						if (sl->spacetype == SPACE_VIEW3D) {
+							View3D* v3d = (View3D*)sl;
+							v3d->shading.flag |= V3D_SHADING_XRAY_WIREFRAME;
+						}
+					}
+				}
+			}
+		}
+	}
+
+	if (!MAIN_VERSION_ATLEAST(bmain, 280, 25)) {
+		for (Scene* scene = bmain->scenes.first; scene; scene = scene->id.next) {
+			UnitSettings* unit = &scene->unit;
+			if (unit->system != USER_UNIT_NONE) {
+				unit->length_unit = bUnit_GetBaseUnitOfType(scene->unit.system, B_UNIT_LENGTH);
+				unit->mass_unit = bUnit_GetBaseUnitOfType(scene->unit.system, B_UNIT_MASS);
+			}
+			unit->time_unit = bUnit_GetBaseUnitOfType(USER_UNIT_NONE, B_UNIT_TIME);
+		}
+
+		/* gpencil grid settings */
+		for (bGPdata* gpd = bmain->gpencils.first; gpd; gpd = gpd->id.next) {
+			ARRAY_SET_ITEMS(gpd->grid.color, 0.5f, 0.5f, 0.5f);  // Color
+			ARRAY_SET_ITEMS(gpd->grid.scale, 1.0f, 1.0f);        // Scale
+			gpd->grid.lines = GP_DEFAULT_GRID_LINES;             // Number of lines
+		}
+	}
+
+	if (!MAIN_VERSION_ATLEAST(bmain, 280, 28)) {
+		for (Mesh* mesh = bmain->meshes.first; mesh; mesh = mesh->id.next) {
+			BKE_mesh_calc_edges_loose(mesh);
+		}
+	}
+
+	if (!MAIN_VERSION_ATLEAST(bmain, 280, 29)) {
+		for (bScreen* screen = bmain->screens.first; screen; screen = screen->id.next) {
+			for (ScrArea* sa = screen->areabase.first; sa; sa = sa->next) {
+				for (SpaceLink* sl = sa->spacedata.first; sl; sl = sl->next) {
+					if (sl->spacetype == SPACE_VIEW3D) {
+						enum { V3D_OCCLUDE_WIRE = (1 << 14) };
+						View3D* v3d = (View3D*)sl;
+						if (v3d->flag2 & V3D_OCCLUDE_WIRE) {
+							v3d->overlay.edit_flag |= V3D_OVERLAY_EDIT_OCCLUDE_WIRE;
+							v3d->flag2 &= ~V3D_OCCLUDE_WIRE;
+						}
+					}
+				}
+			}
+		}
+
+		/* Files stored pre 2.5 (possibly re-saved with newer versions) may have non-visible
+		 * spaces without a header (visible/active ones are properly versioned).
+		 * Multiple version patches below assume there's always a header though. So inserting this
+		 * patch in-between older ones to add a header when needed.
+		 *
+		 * From here on it should be fine to assume there always is a header.
+		 */
+		if (!MAIN_VERSION_ATLEAST(bmain, 283, 1)) {
+			for (bScreen* screen = bmain->screens.first; screen; screen = screen->id.next) {
+				for (ScrArea* sa = screen->areabase.first; sa; sa = sa->next) {
+					for (SpaceLink* sl = sa->spacedata.first; sl; sl = sl->next) {
+						ListBase* regionbase = (sl == sa->spacedata.first) ? &sa->regionbase : &sl->regionbase;
+						ARegion* ar_header = do_versions_find_region_or_null(regionbase, RGN_TYPE_HEADER);
+
+						if (!ar_header) {
+							/* Headers should always be first in the region list, except if there's also a
+							 * tool-header. These were only introduced in later versions though, so should be
+							 * fine to always insert headers first. */
+							BLI_assert(!do_versions_find_region_or_null(regionbase, RGN_TYPE_TOOL_HEADER));
+
+							ARegion* ar = do_versions_add_region(RGN_TYPE_HEADER, "header 2.83.1 versioning");
+							ar->alignment = (U.uiflag & USER_HEADER_BOTTOM) ? RGN_ALIGN_BOTTOM : RGN_ALIGN_TOP;
+							BLI_addhead(regionbase, ar);
+						}
+					}
+				}
+			}
+		}
+
+		for (bScreen* screen = bmain->screens.first; screen; screen = screen->id.next) {
+			for (ScrArea* sa = screen->areabase.first; sa; sa = sa->next) {
+				for (SpaceLink* sl = sa->spacedata.first; sl; sl = sl->next) {
+					if (sl->spacetype == SPACE_PROPERTIES) {
+						ListBase* regionbase = (sl == sa->spacedata.first) ? &sa->regionbase : &sl->regionbase;
+						ARegion* ar = MEM_callocN(sizeof(ARegion), "navigation bar for properties");
+						ARegion* ar_header = NULL;
+
+						for (ar_header = regionbase->first; ar_header; ar_header = ar_header->next) {
+							if (ar_header->regiontype == RGN_TYPE_HEADER) {
+								break;
+							}
+						}
+						BLI_assert(ar_header);
+
+						BLI_insertlinkafter(regionbase, ar_header, ar);
+
+						ar->regiontype = RGN_TYPE_NAV_BAR;
+						ar->alignment = RGN_ALIGN_LEFT;
+					}
+				}
+			}
+		}
+
+		/* grease pencil fade layer opacity */
+		if (!DNA_struct_elem_find(fd->filesdna, "View3DOverlay", "float", "gpencil_fade_layer")) {
+			for (bScreen* screen = bmain->screens.first; screen; screen = screen->id.next) {
+				for (ScrArea* sa = screen->areabase.first; sa; sa = sa->next) {
+					for (SpaceLink* sl = sa->spacedata.first; sl; sl = sl->next) {
+						if (sl->spacetype == SPACE_VIEW3D) {
+							View3D* v3d = (View3D*)sl;
+							v3d->overlay.gpencil_fade_layer = 0.5f;
+						}
+					}
+				}
+			}
+		}
+	}
+
+	if (!MAIN_VERSION_ATLEAST(bmain, 280, 30)) {
+		/* grease pencil main material show switches */
+		for (Material* mat = bmain->materials.first; mat; mat = mat->id.next) {
+			if (mat->gp_style) {
+				mat->gp_style->flag |= GP_MATERIAL_STROKE_SHOW;
+				mat->gp_style->flag |= GP_MATERIAL_FILL_SHOW;
+			}
+		}
+	}
+
+	if (!MAIN_VERSION_ATLEAST(bmain, 280, 33)) {
+
+		if (!DNA_struct_elem_find(fd->filesdna, "SceneEEVEE", "float", "overscan")) {
+			for (Scene* scene = bmain->scenes.first; scene; scene = scene->id.next) {
+				scene->eevee.overscan = 3.0f;
+			}
+		}
+
+		for (Light* la = bmain->lights.first; la; la = la->id.next) {
+			/* Removed Hemi lights. */
+			if (!ELEM(la->type, LA_LOCAL, LA_SUN, LA_SPOT, LA_AREA)) {
+				la->type = LA_SUN;
+			}
+		}
+
+		if (!DNA_struct_elem_find(fd->filesdna, "SceneEEVEE", "float", "light_threshold")) {
+			for (Scene* scene = bmain->scenes.first; scene; scene = scene->id.next) {
+				scene->eevee.light_threshold = 0.01f;
+			}
+		}
+
+		if (!DNA_struct_elem_find(fd->filesdna, "SceneEEVEE", "float", "gi_irradiance_smoothing")) {
+			for (Scene* scene = bmain->scenes.first; scene; scene = scene->id.next) {
+				scene->eevee.gi_irradiance_smoothing = 0.1f;
+			}
+		}
+
+		if (!DNA_struct_elem_find(fd->filesdna, "SceneEEVEE", "float", "gi_filter_quality")) {
+			for (Scene* scene = bmain->scenes.first; scene; scene = scene->id.next) {
+				scene->eevee.gi_filter_quality = 1.0f;
+			}
+		}
+
+		if (!DNA_struct_elem_find(fd->filesdna, "Light", "float", "att_dist")) {
+			for (Light* la = bmain->lights.first; la; la = la->id.next) {
+				la->att_dist = la->clipend;
+			}
+		}
+
+		if (!DNA_struct_elem_find(fd->filesdna, "Brush", "char", "weightpaint_tool")) {
+			/* Magic defines from old files (2.7x) */
 
 #define PAINT_BLEND_MIX 0
 #define PAINT_BLEND_ADD 1
@@ -3031,98 +3017,98 @@
 #define PAINT_BLEND_ALPHA_SUB 19
 #define PAINT_BLEND_ALPHA_ADD 20
 
-      for (Brush *brush = bmain->brushes.first; brush; brush = brush->id.next) {
-        if (brush->ob_mode & (OB_MODE_VERTEX_PAINT | OB_MODE_WEIGHT_PAINT)) {
-          const char tool_init = brush->vertexpaint_tool;
-          bool is_blend = false;
-
-          {
-            char tool = tool_init;
-            switch (tool_init) {
-              case PAINT_BLEND_MIX:
-                tool = VPAINT_TOOL_DRAW;
-                break;
-              case PAINT_BLEND_BLUR:
-                tool = VPAINT_TOOL_BLUR;
-                break;
-              case PAINT_BLEND_AVERAGE:
-                tool = VPAINT_TOOL_AVERAGE;
-                break;
-              case PAINT_BLEND_SMEAR:
-                tool = VPAINT_TOOL_SMEAR;
-                break;
-              default:
-                tool = VPAINT_TOOL_DRAW;
-                is_blend = true;
-                break;
-            }
-            brush->vertexpaint_tool = tool;
-          }
-
-          if (is_blend == false) {
-            brush->blend = IMB_BLEND_MIX;
-          }
-          else {
-            short blend = IMB_BLEND_MIX;
-            switch (tool_init) {
-              case PAINT_BLEND_ADD:
-                blend = IMB_BLEND_ADD;
-                break;
-              case PAINT_BLEND_SUB:
-                blend = IMB_BLEND_SUB;
-                break;
-              case PAINT_BLEND_MUL:
-                blend = IMB_BLEND_MUL;
-                break;
-              case PAINT_BLEND_LIGHTEN:
-                blend = IMB_BLEND_LIGHTEN;
-                break;
-              case PAINT_BLEND_DARKEN:
-                blend = IMB_BLEND_DARKEN;
-                break;
-              case PAINT_BLEND_COLORDODGE:
-                blend = IMB_BLEND_COLORDODGE;
-                break;
-              case PAINT_BLEND_DIFFERENCE:
-                blend = IMB_BLEND_DIFFERENCE;
-                break;
-              case PAINT_BLEND_SCREEN:
-                blend = IMB_BLEND_SCREEN;
-                break;
-              case PAINT_BLEND_HARDLIGHT:
-                blend = IMB_BLEND_HARDLIGHT;
-                break;
-              case PAINT_BLEND_OVERLAY:
-                blend = IMB_BLEND_OVERLAY;
-                break;
-              case PAINT_BLEND_SOFTLIGHT:
-                blend = IMB_BLEND_SOFTLIGHT;
-                break;
-              case PAINT_BLEND_EXCLUSION:
-                blend = IMB_BLEND_EXCLUSION;
-                break;
-              case PAINT_BLEND_LUMINOSITY:
-                blend = IMB_BLEND_LUMINOSITY;
-                break;
-              case PAINT_BLEND_SATURATION:
-                blend = IMB_BLEND_SATURATION;
-                break;
-              case PAINT_BLEND_HUE:
-                blend = IMB_BLEND_HUE;
-                break;
-              case PAINT_BLEND_ALPHA_SUB:
-                blend = IMB_BLEND_ERASE_ALPHA;
-                break;
-              case PAINT_BLEND_ALPHA_ADD:
-                blend = IMB_BLEND_ADD_ALPHA;
-                break;
-            }
-            brush->blend = blend;
-          }
-        }
-        /* For now these match, in the future new items may not. */
-        brush->weightpaint_tool = brush->vertexpaint_tool;
-      }
+			for (Brush* brush = bmain->brushes.first; brush; brush = brush->id.next) {
+				if (brush->ob_mode & (OB_MODE_VERTEX_PAINT | OB_MODE_WEIGHT_PAINT)) {
+					const char tool_init = brush->vertexpaint_tool;
+					bool is_blend = false;
+
+					{
+						char tool = tool_init;
+						switch (tool_init) {
+						case PAINT_BLEND_MIX:
+							tool = VPAINT_TOOL_DRAW;
+							break;
+						case PAINT_BLEND_BLUR:
+							tool = VPAINT_TOOL_BLUR;
+							break;
+						case PAINT_BLEND_AVERAGE:
+							tool = VPAINT_TOOL_AVERAGE;
+							break;
+						case PAINT_BLEND_SMEAR:
+							tool = VPAINT_TOOL_SMEAR;
+							break;
+						default:
+							tool = VPAINT_TOOL_DRAW;
+							is_blend = true;
+							break;
+						}
+						brush->vertexpaint_tool = tool;
+					}
+
+					if (is_blend == false) {
+						brush->blend = IMB_BLEND_MIX;
+					}
+					else {
+						short blend = IMB_BLEND_MIX;
+						switch (tool_init) {
+						case PAINT_BLEND_ADD:
+							blend = IMB_BLEND_ADD;
+							break;
+						case PAINT_BLEND_SUB:
+							blend = IMB_BLEND_SUB;
+							break;
+						case PAINT_BLEND_MUL:
+							blend = IMB_BLEND_MUL;
+							break;
+						case PAINT_BLEND_LIGHTEN:
+							blend = IMB_BLEND_LIGHTEN;
+							break;
+						case PAINT_BLEND_DARKEN:
+							blend = IMB_BLEND_DARKEN;
+							break;
+						case PAINT_BLEND_COLORDODGE:
+							blend = IMB_BLEND_COLORDODGE;
+							break;
+						case PAINT_BLEND_DIFFERENCE:
+							blend = IMB_BLEND_DIFFERENCE;
+							break;
+						case PAINT_BLEND_SCREEN:
+							blend = IMB_BLEND_SCREEN;
+							break;
+						case PAINT_BLEND_HARDLIGHT:
+							blend = IMB_BLEND_HARDLIGHT;
+							break;
+						case PAINT_BLEND_OVERLAY:
+							blend = IMB_BLEND_OVERLAY;
+							break;
+						case PAINT_BLEND_SOFTLIGHT:
+							blend = IMB_BLEND_SOFTLIGHT;
+							break;
+						case PAINT_BLEND_EXCLUSION:
+							blend = IMB_BLEND_EXCLUSION;
+							break;
+						case PAINT_BLEND_LUMINOSITY:
+							blend = IMB_BLEND_LUMINOSITY;
+							break;
+						case PAINT_BLEND_SATURATION:
+							blend = IMB_BLEND_SATURATION;
+							break;
+						case PAINT_BLEND_HUE:
+							blend = IMB_BLEND_HUE;
+							break;
+						case PAINT_BLEND_ALPHA_SUB:
+							blend = IMB_BLEND_ERASE_ALPHA;
+							break;
+						case PAINT_BLEND_ALPHA_ADD:
+							blend = IMB_BLEND_ADD_ALPHA;
+							break;
+						}
+						brush->blend = blend;
+					}
+				}
+				/* For now these match, in the future new items may not. */
+				brush->weightpaint_tool = brush->vertexpaint_tool;
+			}
 
 #undef PAINT_BLEND_MIX
 #undef PAINT_BLEND_ADD
@@ -3145,1468 +3131,1468 @@
 #undef PAINT_BLEND_HUE
 #undef PAINT_BLEND_ALPHA_SUB
 #undef PAINT_BLEND_ALPHA_ADD
-    }
-  }
-
-  if (!MAIN_VERSION_ATLEAST(bmain, 280, 34)) {
-    for (bScreen *screen = bmain->screens.first; screen; screen = screen->id.next) {
-      for (ScrArea *area = screen->areabase.first; area; area = area->next) {
-        for (SpaceLink *slink = area->spacedata.first; slink; slink = slink->next) {
-          if (slink->spacetype == SPACE_USERPREF) {
-            ARegion *navigation_region = BKE_spacedata_find_region_type(
-                slink, area, RGN_TYPE_NAV_BAR);
-
-            if (!navigation_region) {
-              ARegion *main_region = BKE_spacedata_find_region_type(slink, area, RGN_TYPE_WINDOW);
-              ListBase *regionbase = (slink == area->spacedata.first) ? &area->regionbase :
-                                                                        &slink->regionbase;
-
-              navigation_region = MEM_callocN(sizeof(ARegion),
-                                              "userpref navigation-region do_versions");
-
-              /* Order matters, addhead not addtail! */
-              BLI_insertlinkbefore(regionbase, main_region, navigation_region);
-
-              navigation_region->regiontype = RGN_TYPE_NAV_BAR;
-              navigation_region->alignment = RGN_ALIGN_LEFT;
-            }
-          }
-        }
-      }
-    }
-  }
-
-  if (!MAIN_VERSION_ATLEAST(bmain, 280, 36)) {
-    if (!DNA_struct_elem_find(fd->filesdna, "View3DShading", "float", "curvature_ridge_factor")) {
-      for (bScreen *screen = bmain->screens.first; screen; screen = screen->id.next) {
-        for (ScrArea *sa = screen->areabase.first; sa; sa = sa->next) {
-          for (SpaceLink *sl = sa->spacedata.first; sl; sl = sl->next) {
-            if (sl->spacetype == SPACE_VIEW3D) {
-              View3D *v3d = (View3D *)sl;
-              v3d->shading.curvature_ridge_factor = 1.0f;
-              v3d->shading.curvature_valley_factor = 1.0f;
-            }
-          }
-        }
-      }
-    }
-
-    /* Rename OpenGL to Workbench. */
-    for (Scene *scene = bmain->scenes.first; scene; scene = scene->id.next) {
-      if (STREQ(scene->r.engine, "BLENDER_OPENGL")) {
-        STRNCPY(scene->r.engine, RE_engine_id_BLENDER_WORKBENCH);
-      }
-    }
-
-    /* init Annotations onion skin */
-    if (!DNA_struct_elem_find(fd->filesdna, "bGPDlayer", "int", "gstep")) {
-      for (bGPdata *gpd = bmain->gpencils.first; gpd; gpd = gpd->id.next) {
-        LISTBASE_FOREACH (bGPDlayer *, gpl, &gpd->layers) {
-          ARRAY_SET_ITEMS(gpl->gcolor_prev, 0.302f, 0.851f, 0.302f);
-          ARRAY_SET_ITEMS(gpl->gcolor_next, 0.250f, 0.1f, 1.0f);
-        }
-      }
-    }
-
-    /* Move studio_light selection to lookdev_light. */
-    if (!DNA_struct_elem_find(fd->filesdna, "View3DShading", "char", "lookdev_light[256]")) {
-      for (bScreen *screen = bmain->screens.first; screen; screen = screen->id.next) {
-        for (ScrArea *sa = screen->areabase.first; sa; sa = sa->next) {
-          for (SpaceLink *sl = sa->spacedata.first; sl; sl = sl->next) {
-            if (sl->spacetype == SPACE_VIEW3D) {
-              View3D *v3d = (View3D *)sl;
-              memcpy(v3d->shading.lookdev_light, v3d->shading.studio_light, sizeof(char) * 256);
-            }
-          }
-        }
-      }
-    }
-
-    /* Change Solid mode shadow orientation. */
-    if (!DNA_struct_elem_find(fd->filesdna, "SceneDisplay", "float", "shadow_focus")) {
-      for (Scene *scene = bmain->scenes.first; scene; scene = scene->id.next) {
-        float *dir = scene->display.light_direction;
-        SWAP(float, dir[2], dir[1]);
-        dir[2] = -dir[2];
-        dir[0] = -dir[0];
-      }
-    }
-  }
-
-  if (!MAIN_VERSION_ATLEAST(bmain, 280, 37)) {
-    for (Camera *ca = bmain->cameras.first; ca; ca = ca->id.next) {
-      ca->drawsize *= 2.0f;
-    }
-
-    /* Grease pencil primitive curve */
-    if (!DNA_struct_elem_find(
-            fd->filesdna, "GP_Sculpt_Settings", "CurveMapping", "cur_primitive")) {
-      for (Scene *scene = bmain->scenes.first; scene; scene = scene->id.next) {
-        GP_Sculpt_Settings *gset = &scene->toolsettings->gp_sculpt;
-        if ((gset) && (gset->cur_primitive == NULL)) {
-          gset->cur_primitive = BKE_curvemapping_add(1, 0.0f, 0.0f, 1.0f, 1.0f);
-          BKE_curvemapping_initialize(gset->cur_primitive);
-          BKE_curvemap_reset(gset->cur_primitive->cm,
-                             &gset->cur_primitive->clipr,
-                             CURVE_PRESET_BELL,
-                             CURVEMAP_SLOPE_POSITIVE);
-        }
-      }
-    }
-  }
-
-  if (!MAIN_VERSION_ATLEAST(bmain, 280, 38)) {
-    if (DNA_struct_elem_find(fd->filesdna, "Object", "char", "empty_image_visibility_flag")) {
-      for (Object *ob = bmain->objects.first; ob; ob = ob->id.next) {
-        ob->empty_image_visibility_flag ^= (OB_EMPTY_IMAGE_HIDE_PERSPECTIVE |
-                                            OB_EMPTY_IMAGE_HIDE_ORTHOGRAPHIC |
-                                            OB_EMPTY_IMAGE_HIDE_BACK);
-      }
-    }
-
-    for (bScreen *screen = bmain->screens.first; screen; screen = screen->id.next) {
-      for (ScrArea *area = screen->areabase.first; area; area = area->next) {
-        for (SpaceLink *sl = area->spacedata.first; sl; sl = sl->next) {
-          switch (sl->spacetype) {
-            case SPACE_IMAGE: {
-              SpaceImage *sima = (SpaceImage *)sl;
-              sima->flag &= ~(SI_FLAG_UNUSED_0 | SI_FLAG_UNUSED_1 | SI_FLAG_UNUSED_3 |
-                              SI_FLAG_UNUSED_6 | SI_FLAG_UNUSED_7 | SI_FLAG_UNUSED_8 |
-                              SI_FLAG_UNUSED_17 | SI_FLAG_UNUSED_18 | SI_FLAG_UNUSED_23 |
-                              SI_FLAG_UNUSED_24);
-              break;
-            }
-            case SPACE_VIEW3D: {
-              View3D *v3d = (View3D *)sl;
-              v3d->flag &= ~(V3D_LOCAL_COLLECTIONS | V3D_FLAG_UNUSED_1 | V3D_FLAG_UNUSED_10 |
-                             V3D_FLAG_UNUSED_12);
-              v3d->flag2 &= ~(V3D_FLAG2_UNUSED_3 | V3D_FLAG2_UNUSED_6 | V3D_FLAG2_UNUSED_12 |
-                              V3D_FLAG2_UNUSED_13 | V3D_FLAG2_UNUSED_14 | V3D_FLAG2_UNUSED_15);
-              break;
-            }
-            case SPACE_OUTLINER: {
-              SpaceOutliner *so = (SpaceOutliner *)sl;
-              so->filter &= ~(SO_FILTER_UNUSED_1 | SO_FILTER_UNUSED_5 | SO_FILTER_UNUSED_12);
-              so->storeflag &= ~(SO_TREESTORE_UNUSED_1);
-              break;
-            }
-            case SPACE_FILE: {
-              SpaceFile *sfile = (SpaceFile *)sl;
-              if (sfile->params) {
-                sfile->params->flag &= ~(FILE_PARAMS_FLAG_UNUSED_1 | FILE_PARAMS_FLAG_UNUSED_6 |
-                                         FILE_PARAMS_FLAG_UNUSED_9);
-              }
-              break;
-            }
-            case SPACE_NODE: {
-              SpaceNode *snode = (SpaceNode *)sl;
-              snode->flag &= ~(SNODE_FLAG_UNUSED_6 | SNODE_FLAG_UNUSED_10 | SNODE_FLAG_UNUSED_11);
-              break;
-            }
-            case SPACE_PROPERTIES: {
-              SpaceProperties *sbuts = (SpaceProperties *)sl;
-              sbuts->flag &= ~(SB_FLAG_UNUSED_2 | SB_FLAG_UNUSED_3);
-              break;
-            }
-            case SPACE_NLA: {
-              SpaceNla *snla = (SpaceNla *)sl;
-              snla->flag &= ~(SNLA_FLAG_UNUSED_0 | SNLA_FLAG_UNUSED_1 | SNLA_FLAG_UNUSED_3);
-              break;
-            }
-          }
-        }
-      }
-    }
-
-    for (Scene *scene = bmain->scenes.first; scene; scene = scene->id.next) {
-      scene->r.mode &= ~(R_MODE_UNUSED_1 | R_MODE_UNUSED_2 | R_MODE_UNUSED_3 | R_MODE_UNUSED_4 |
-                         R_MODE_UNUSED_5 | R_MODE_UNUSED_6 | R_MODE_UNUSED_7 | R_MODE_UNUSED_8 |
-                         R_MODE_UNUSED_10 | R_MODE_UNUSED_13 | R_MODE_UNUSED_16 |
-                         R_MODE_UNUSED_17 | R_MODE_UNUSED_18 | R_MODE_UNUSED_19 |
-                         R_MODE_UNUSED_20 | R_MODE_UNUSED_21 | R_MODE_UNUSED_27);
-
-      scene->r.scemode &= ~(R_SCEMODE_UNUSED_8 | R_SCEMODE_UNUSED_11 | R_SCEMODE_UNUSED_13 |
-                            R_SCEMODE_UNUSED_16 | R_SCEMODE_UNUSED_17 | R_SCEMODE_UNUSED_19);
-
-      if (scene->toolsettings->sculpt) {
-        scene->toolsettings->sculpt->flags &= ~(SCULPT_FLAG_UNUSED_0 | SCULPT_FLAG_UNUSED_1 |
-                                                SCULPT_FLAG_UNUSED_2);
-      }
-
-      if (scene->ed) {
-        Sequence *seq;
-        SEQ_BEGIN (scene->ed, seq) {
-          seq->flag &= ~(SEQ_FLAG_UNUSED_6 | SEQ_FLAG_UNUSED_18 | SEQ_FLAG_UNUSED_19 |
-                         SEQ_FLAG_UNUSED_21);
-          if (seq->type == SEQ_TYPE_SPEED) {
-            SpeedControlVars *s = (SpeedControlVars *)seq->effectdata;
-            s->flags &= ~(SEQ_SPEED_UNUSED_1);
-          }
-        }
-        SEQ_END;
-      }
-    }
-
-    for (World *world = bmain->worlds.first; world; world = world->id.next) {
-      world->flag &= ~(WO_MODE_UNUSED_1 | WO_MODE_UNUSED_2 | WO_MODE_UNUSED_3 | WO_MODE_UNUSED_4 |
-                       WO_MODE_UNUSED_5 | WO_MODE_UNUSED_7);
-    }
-
-    for (Image *image = bmain->images.first; image; image = image->id.next) {
-      image->flag &= ~(IMA_FLAG_UNUSED_0 | IMA_FLAG_UNUSED_1 | IMA_FLAG_UNUSED_4 |
-                       IMA_FLAG_UNUSED_6 | IMA_FLAG_UNUSED_8 | IMA_FLAG_UNUSED_15 |
-                       IMA_FLAG_UNUSED_16);
-    }
-
-    for (Object *ob = bmain->objects.first; ob; ob = ob->id.next) {
-      ob->flag &= ~(OB_FLAG_UNUSED_11 | OB_FLAG_UNUSED_12);
-      ob->transflag &= ~(OB_TRANSFLAG_UNUSED_0 | OB_TRANSFLAG_UNUSED_1);
-      ob->shapeflag &= ~OB_SHAPE_FLAG_UNUSED_1;
-    }
-
-    for (Mesh *me = bmain->meshes.first; me; me = me->id.next) {
-      me->flag &= ~(ME_FLAG_UNUSED_0 | ME_FLAG_UNUSED_1 | ME_FLAG_UNUSED_3 | ME_FLAG_UNUSED_4 |
-                    ME_FLAG_UNUSED_6 | ME_FLAG_UNUSED_7 | ME_FLAG_UNUSED_8);
-    }
-
-    for (Material *mat = bmain->materials.first; mat; mat = mat->id.next) {
-      mat->blend_flag &= ~(1 << 2); /* UNUSED */
-    }
-  }
-
-  if (!MAIN_VERSION_ATLEAST(bmain, 280, 40)) {
-    if (!DNA_struct_elem_find(fd->filesdna, "ToolSettings", "char", "snap_transform_mode_flag")) {
-      for (Scene *scene = bmain->scenes.first; scene; scene = scene->id.next) {
-        scene->toolsettings->snap_transform_mode_flag = SCE_SNAP_TRANSFORM_MODE_TRANSLATE;
-      }
-    }
-
-    for (bScreen *screen = bmain->screens.first; screen; screen = screen->id.next) {
-      for (ScrArea *area = screen->areabase.first; area; area = area->next) {
-        for (SpaceLink *sl = area->spacedata.first; sl; sl = sl->next) {
-          switch (sl->spacetype) {
-            case SPACE_VIEW3D: {
-              enum { V3D_BACKFACE_CULLING = (1 << 10) };
-              View3D *v3d = (View3D *)sl;
-              if (v3d->flag2 & V3D_BACKFACE_CULLING) {
-                v3d->flag2 &= ~V3D_BACKFACE_CULLING;
-                v3d->shading.flag |= V3D_SHADING_BACKFACE_CULLING;
-              }
-              break;
-            }
-          }
-        }
-      }
-    }
-
-    if (!DNA_struct_find(fd->filesdna, "TransformOrientationSlot")) {
-      for (Scene *scene = bmain->scenes.first; scene; scene = scene->id.next) {
-        for (int i = 0; i < ARRAY_SIZE(scene->orientation_slots); i++) {
-          scene->orientation_slots[i].index_custom = -1;
-        }
-      }
-    }
-
-    /* Grease pencil cutter/select segment intersection threshold  */
-    if (!DNA_struct_elem_find(fd->filesdna, "GP_Sculpt_Settings", "float", "isect_threshold")) {
-      for (Scene *scene = bmain->scenes.first; scene; scene = scene->id.next) {
-        GP_Sculpt_Settings *gset = &scene->toolsettings->gp_sculpt;
-        if (gset) {
-          gset->isect_threshold = 0.1f;
-        }
-      }
-    }
-
-    /* Fix anamorphic bokeh eevee rna limits.*/
-    for (Camera *ca = bmain->cameras.first; ca; ca = ca->id.next) {
-      if (ca->gpu_dof.ratio < 0.01f) {
-        ca->gpu_dof.ratio = 0.01f;
-      }
-    }
-
-    for (bScreen *screen = bmain->screens.first; screen; screen = screen->id.next) {
-      for (ScrArea *area = screen->areabase.first; area; area = area->next) {
-        for (SpaceLink *sl = area->spacedata.first; sl; sl = sl->next) {
-          if (sl->spacetype == SPACE_USERPREF) {
-            ARegion *execute_region = BKE_spacedata_find_region_type(sl, area, RGN_TYPE_EXECUTE);
-
-            if (!execute_region) {
-              ListBase *regionbase = (sl == area->spacedata.first) ? &area->regionbase :
-                                                                     &sl->regionbase;
-              ARegion *ar_navbar = BKE_spacedata_find_region_type(sl, area, RGN_TYPE_NAV_BAR);
-
-              execute_region = MEM_callocN(sizeof(ARegion), "execute region for properties");
-
-              BLI_assert(ar_navbar);
-
-              BLI_insertlinkafter(regionbase, ar_navbar, execute_region);
-
-              execute_region->regiontype = RGN_TYPE_EXECUTE;
-              execute_region->alignment = RGN_ALIGN_BOTTOM | RGN_SPLIT_PREV;
-              execute_region->flag |= RGN_FLAG_DYNAMIC_SIZE;
-            }
-          }
-        }
-      }
-    }
-  }
-
-  if (!MAIN_VERSION_ATLEAST(bmain, 280, 43)) {
-    ListBase *lb = which_libbase(bmain, ID_BR);
-    BKE_main_id_repair_duplicate_names_listbase(lb);
-  }
-
-  if (!MAIN_VERSION_ATLEAST(bmain, 280, 44)) {
-    if (!DNA_struct_elem_find(fd->filesdna, "Material", "float", "a")) {
-      for (Material *mat = bmain->materials.first; mat; mat = mat->id.next) {
-        mat->a = 1.0f;
-      }
-    }
-
-    for (Scene *scene = bmain->scenes.first; scene; scene = scene->id.next) {
-      enum {
-        R_ALPHAKEY = 2,
-      };
-      scene->r.seq_flag &= ~(R_SEQ_UNUSED_0 | R_SEQ_UNUSED_1 | R_SEQ_UNUSED_2);
-      scene->r.color_mgt_flag &= ~R_COLOR_MANAGEMENT_UNUSED_1;
-      if (scene->r.alphamode == R_ALPHAKEY) {
-        scene->r.alphamode = R_ADDSKY;
-      }
-      ToolSettings *ts = scene->toolsettings;
-      ts->particle.flag &= ~PE_UNUSED_6;
-      if (ts->sculpt != NULL) {
-        ts->sculpt->flags &= ~SCULPT_FLAG_UNUSED_6;
-      }
-    }
-  }
-
-  if (!MAIN_VERSION_ATLEAST(bmain, 280, 46)) {
-    /* Add wireframe color. */
-    if (!DNA_struct_elem_find(fd->filesdna, "View3DShading", "char", "wire_color_type")) {
-      for (bScreen *screen = bmain->screens.first; screen; screen = screen->id.next) {
-        for (ScrArea *sa = screen->areabase.first; sa; sa = sa->next) {
-          for (SpaceLink *sl = sa->spacedata.first; sl; sl = sl->next) {
-            if (sl->spacetype == SPACE_VIEW3D) {
-              View3D *v3d = (View3D *)sl;
-              v3d->shading.wire_color_type = V3D_SHADING_SINGLE_COLOR;
-            }
-          }
-        }
-      }
-    }
-
-    if (!DNA_struct_elem_find(fd->filesdna, "View3DCursor", "short", "rotation_mode")) {
-      for (Scene *scene = bmain->scenes.first; scene; scene = scene->id.next) {
-        if (is_zero_v3(scene->cursor.rotation_axis)) {
-          scene->cursor.rotation_mode = ROT_MODE_XYZ;
-          scene->cursor.rotation_quaternion[0] = 1.0f;
-          scene->cursor.rotation_axis[1] = 1.0f;
-        }
-      }
-    }
-  }
-
-  if (!MAIN_VERSION_ATLEAST(bmain, 280, 47)) {
-    LISTBASE_FOREACH (Scene *, scene, &bmain->scenes) {
-      ParticleEditSettings *pset = &scene->toolsettings->particle;
-      if (pset->brushtype < 0) {
-        pset->brushtype = PE_BRUSH_COMB;
-      }
-    }
-
-    LISTBASE_FOREACH (Object *, ob, &bmain->objects) {
-      {
-        enum { PARCURVE = 1, PARKEY = 2, PAR_DEPRECATED = 16 };
-        if (ELEM(ob->partype, PARCURVE, PARKEY, PAR_DEPRECATED)) {
-          ob->partype = PAROBJECT;
-        }
-      }
-
-      {
-        enum { OB_WAVE = 21, OB_LIFE = 23, OB_SECTOR = 24 };
-        if (ELEM(ob->type, OB_WAVE, OB_LIFE, OB_SECTOR)) {
-          ob->type = OB_EMPTY;
-        }
-      }
-
-      ob->transflag &= ~(OB_TRANSFLAG_UNUSED_0 | OB_TRANSFLAG_UNUSED_1 | OB_TRANSFLAG_UNUSED_3 |
-                         OB_TRANSFLAG_UNUSED_6 | OB_TRANSFLAG_UNUSED_12);
-
-      ob->nlaflag &= ~(OB_ADS_UNUSED_1 | OB_ADS_UNUSED_2);
-    }
-
-    LISTBASE_FOREACH (bArmature *, arm, &bmain->armatures) {
-      arm->flag &= ~(ARM_FLAG_UNUSED_1 | ARM_FLAG_UNUSED_5 | ARM_FLAG_UNUSED_6 |
-                     ARM_FLAG_UNUSED_7 | ARM_FLAG_UNUSED_12);
-    }
-
-    LISTBASE_FOREACH (Text *, text, &bmain->texts) {
-      text->flags &= ~(TXT_FLAG_UNUSED_8 | TXT_FLAG_UNUSED_9);
-    }
-  }
-
-  if (!MAIN_VERSION_ATLEAST(bmain, 280, 48)) {
-    for (Scene *scene = bmain->scenes.first; scene; scene = scene->id.next) {
-      /* Those are not currently used, but are accessible through RNA API and were not
-       * properly initialized previously. This is mere copy of BKE_init_scene() code. */
-      if (scene->r.im_format.view_settings.look[0] == '\0') {
-        BKE_color_managed_display_settings_init(&scene->r.im_format.display_settings);
-        BKE_color_managed_view_settings_init_render(
-            &scene->r.im_format.view_settings, &scene->r.im_format.display_settings, "Filmic");
-      }
-
-      if (scene->r.bake.im_format.view_settings.look[0] == '\0') {
-        BKE_color_managed_display_settings_init(&scene->r.bake.im_format.display_settings);
-        BKE_color_managed_view_settings_init_render(&scene->r.bake.im_format.view_settings,
-                                                    &scene->r.bake.im_format.display_settings,
-                                                    "Filmic");
-      }
-    }
-  }
-
-  if (!MAIN_VERSION_ATLEAST(bmain, 280, 49)) {
-    /* All tool names changed, reset to defaults. */
-    for (WorkSpace *workspace = bmain->workspaces.first; workspace;
-         workspace = workspace->id.next) {
-      while (!BLI_listbase_is_empty(&workspace->tools)) {
-        BKE_workspace_tool_remove(workspace, workspace->tools.first);
-      }
-    }
-  }
-
-  if (!MAIN_VERSION_ATLEAST(bmain, 280, 52)) {
-    LISTBASE_FOREACH (ParticleSettings *, part, &bmain->particles) {
-      /* Replace deprecated PART_DRAW_BB by PART_DRAW_NOT */
-      if (part->ren_as == PART_DRAW_BB) {
-        part->ren_as = PART_DRAW_NOT;
-      }
-      if (part->draw_as == PART_DRAW_BB) {
-        part->draw_as = PART_DRAW_NOT;
-      }
-    }
-
-    if (!DNA_struct_elem_find(fd->filesdna, "TriangulateModifierData", "int", "min_vertices")) {
-      for (Object *ob = bmain->objects.first; ob; ob = ob->id.next) {
-        for (ModifierData *md = ob->modifiers.first; md; md = md->next) {
-          if (md->type == eModifierType_Triangulate) {
-            TriangulateModifierData *smd = (TriangulateModifierData *)md;
-            smd->min_vertices = 4;
-          }
-        }
-      }
-    }
-
-    FOREACH_NODETREE_BEGIN (bmain, ntree, id) {
-      if (ntree->type == NTREE_SHADER) {
-        for (bNode *node = ntree->nodes.first; node; node = node->next) {
-          /* Fix missing version patching from earlier changes. */
-          if (STREQ(node->idname, "ShaderNodeOutputLamp")) {
-            STRNCPY(node->idname, "ShaderNodeOutputLight");
-          }
-          if (node->type == SH_NODE_BSDF_PRINCIPLED && node->custom2 == 0) {
-            node->custom2 = SHD_SUBSURFACE_BURLEY;
-          }
-        }
-      }
-    }
-    FOREACH_NODETREE_END;
-  }
-
-  if (!MAIN_VERSION_ATLEAST(bmain, 280, 53)) {
-    for (Material *mat = bmain->materials.first; mat; mat = mat->id.next) {
-      /* Eevee: Keep material appearance consistent with previous behavior. */
-      if (!mat->use_nodes || !mat->nodetree || mat->blend_method == MA_BM_SOLID) {
-        mat->blend_shadow = MA_BS_SOLID;
-      }
-    }
-
-    /* grease pencil default animation channel color */
-    {
-      for (bGPdata *gpd = bmain->gpencils.first; gpd; gpd = gpd->id.next) {
-        if (gpd->flag & GP_DATA_ANNOTATIONS) {
-          continue;
-        }
-        LISTBASE_FOREACH (bGPDlayer *, gpl, &gpd->layers) {
-          /* default channel color */
-          ARRAY_SET_ITEMS(gpl->color, 0.2f, 0.2f, 0.2f);
-        }
-      }
-    }
-  }
-
-  if (!MAIN_VERSION_ATLEAST(bmain, 280, 54)) {
-    for (Object *ob = bmain->objects.first; ob; ob = ob->id.next) {
-      bool is_first_subdiv = true;
-      for (ModifierData *md = ob->modifiers.first; md; md = md->next) {
-        if (md->type == eModifierType_Subsurf) {
-          SubsurfModifierData *smd = (SubsurfModifierData *)md;
-          if (is_first_subdiv) {
-            smd->flags |= eSubsurfModifierFlag_UseCrease;
-          }
-          else {
-            smd->flags &= ~eSubsurfModifierFlag_UseCrease;
-          }
-          is_first_subdiv = false;
-        }
-        else if (md->type == eModifierType_Multires) {
-          MultiresModifierData *mmd = (MultiresModifierData *)md;
-          if (is_first_subdiv) {
-            mmd->flags |= eMultiresModifierFlag_UseCrease;
-          }
-          else {
-            mmd->flags &= ~eMultiresModifierFlag_UseCrease;
-          }
-          is_first_subdiv = false;
-        }
-      }
-    }
-  }
-
-  if (!MAIN_VERSION_ATLEAST(bmain, 280, 55)) {
-    for (bScreen *screen = bmain->screens.first; screen; screen = screen->id.next) {
-      for (ScrArea *sa = screen->areabase.first; sa; sa = sa->next) {
-        for (SpaceLink *sl = sa->spacedata.first; sl; sl = sl->next) {
-          if (sl->spacetype == SPACE_TEXT) {
-            ListBase *regionbase = (sl == sa->spacedata.first) ? &sa->regionbase : &sl->regionbase;
-
-            /* Remove multiple footers that were added by mistake. */
-            do_versions_remove_regions_by_type(regionbase, RGN_TYPE_FOOTER);
-
-            /* Add footer. */
-            ARegion *ar = do_versions_add_region(RGN_TYPE_FOOTER, "footer for text");
-            ar->alignment = (U.uiflag & USER_HEADER_BOTTOM) ? RGN_ALIGN_TOP : RGN_ALIGN_BOTTOM;
-
-            ARegion *ar_header = do_versions_find_region(regionbase, RGN_TYPE_HEADER);
-            BLI_insertlinkafter(regionbase, ar_header, ar);
-          }
-        }
-      }
-    }
-  }
-
-  if (!MAIN_VERSION_ATLEAST(bmain, 280, 56)) {
-    for (bScreen *screen = bmain->screens.first; screen; screen = screen->id.next) {
-      for (ScrArea *area = screen->areabase.first; area; area = area->next) {
-        for (SpaceLink *sl = area->spacedata.first; sl; sl = sl->next) {
-          if (sl->spacetype == SPACE_VIEW3D) {
-            View3D *v3d = (View3D *)sl;
-            v3d->gizmo_show_armature = V3D_GIZMO_SHOW_ARMATURE_BBONE |
-                                       V3D_GIZMO_SHOW_ARMATURE_ROLL;
-            v3d->gizmo_show_empty = V3D_GIZMO_SHOW_EMPTY_IMAGE | V3D_GIZMO_SHOW_EMPTY_FORCE_FIELD;
-            v3d->gizmo_show_light = V3D_GIZMO_SHOW_LIGHT_SIZE | V3D_GIZMO_SHOW_LIGHT_LOOK_AT;
-            v3d->gizmo_show_camera = V3D_GIZMO_SHOW_CAMERA_LENS | V3D_GIZMO_SHOW_CAMERA_DOF_DIST;
-          }
-        }
-      }
-    }
-  }
-
-  if (!MAIN_VERSION_ATLEAST(bmain, 280, 57)) {
-    /* Enable Show Interpolation in dopesheet by default. */
-    for (bScreen *screen = bmain->screens.first; screen; screen = screen->id.next) {
-      for (ScrArea *sa = screen->areabase.first; sa; sa = sa->next) {
-        for (SpaceLink *sl = sa->spacedata.first; sl; sl = sl->next) {
-          if (sl->spacetype == SPACE_ACTION) {
-            SpaceAction *saction = (SpaceAction *)sl;
-            if ((saction->flag & SACTION_SHOW_EXTREMES) == 0) {
-              saction->flag |= SACTION_SHOW_INTERPOLATION;
-            }
-          }
-        }
-      }
-    }
-
-    /* init grease pencil brush gradients */
-    if (!DNA_struct_elem_find(fd->filesdna, "BrushGpencilSettings", "float", "gradient_f")) {
-      for (Brush *brush = bmain->brushes.first; brush; brush = brush->id.next) {
-        if (brush->gpencil_settings != NULL) {
-          BrushGpencilSettings *gp = brush->gpencil_settings;
-          gp->gradient_f = 1.0f;
-          gp->gradient_s[0] = 1.0f;
-          gp->gradient_s[1] = 1.0f;
-        }
-      }
-    }
-
-    /* init grease pencil stroke gradients */
-    if (!DNA_struct_elem_find(fd->filesdna, "bGPDstroke", "float", "gradient_f")) {
-      for (bGPdata *gpd = bmain->gpencils.first; gpd; gpd = gpd->id.next) {
-        LISTBASE_FOREACH (bGPDlayer *, gpl, &gpd->layers) {
-          LISTBASE_FOREACH (bGPDframe *, gpf, &gpl->frames) {
-            LISTBASE_FOREACH (bGPDstroke *, gps, &gpf->strokes) {
-              gps->gradient_f = 1.0f;
-              gps->gradient_s[0] = 1.0f;
-              gps->gradient_s[1] = 1.0f;
-            }
-          }
-        }
-      }
-    }
-
-    /* enable the axis aligned ortho grid by default */
-    for (bScreen *screen = bmain->screens.first; screen; screen = screen->id.next) {
-      for (ScrArea *area = screen->areabase.first; area; area = area->next) {
-        for (SpaceLink *sl = area->spacedata.first; sl; sl = sl->next) {
-          if (sl->spacetype == SPACE_VIEW3D) {
-            View3D *v3d = (View3D *)sl;
-            v3d->gridflag |= V3D_SHOW_ORTHO_GRID;
-          }
-        }
-      }
-    }
-  }
-
-  /* Keep un-versioned until we're finished adding space types. */
-  {
-    for (bScreen *screen = bmain->screens.first; screen; screen = screen->id.next) {
-      for (ScrArea *sa = screen->areabase.first; sa; sa = sa->next) {
-        for (SpaceLink *sl = sa->spacedata.first; sl; sl = sl->next) {
-          ListBase *regionbase = (sl == sa->spacedata.first) ? &sa->regionbase : &sl->regionbase;
-          /* All spaces that use tools must be eventually added. */
-          ARegion *ar = NULL;
-          if (ELEM(sl->spacetype, SPACE_VIEW3D, SPACE_IMAGE, SPACE_SEQ) &&
-              ((ar = do_versions_find_region_or_null(regionbase, RGN_TYPE_TOOL_HEADER)) == NULL)) {
-            /* Add tool header. */
-            ar = do_versions_add_region(RGN_TYPE_TOOL_HEADER, "tool header");
-            ar->alignment = (U.uiflag & USER_HEADER_BOTTOM) ? RGN_ALIGN_BOTTOM : RGN_ALIGN_TOP;
-
-            ARegion *ar_header = do_versions_find_region(regionbase, RGN_TYPE_HEADER);
-            BLI_insertlinkbefore(regionbase, ar_header, ar);
-            /* Hide by default, enable for painting workspaces (startup only). */
-            ar->flag |= RGN_FLAG_HIDDEN | RGN_FLAG_HIDDEN_BY_USER;
-          }
-          if (ar != NULL) {
-            SET_FLAG_FROM_TEST(ar->flag, ar->flag & RGN_FLAG_HIDDEN_BY_USER, RGN_FLAG_HIDDEN);
-          }
-        }
-      }
-    }
-  }
-
-  if (!MAIN_VERSION_ATLEAST(bmain, 280, 60)) {
-    if (!DNA_struct_elem_find(fd->filesdna, "bSplineIKConstraint", "short", "yScaleMode")) {
-      for (Object *ob = bmain->objects.first; ob; ob = ob->id.next) {
-        if (ob->pose) {
-          for (bPoseChannel *pchan = ob->pose->chanbase.first; pchan; pchan = pchan->next) {
-            for (bConstraint *con = pchan->constraints.first; con; con = con->next) {
-              if (con->type == CONSTRAINT_TYPE_SPLINEIK) {
-                bSplineIKConstraint *data = (bSplineIKConstraint *)con->data;
-                if ((data->flag & CONSTRAINT_SPLINEIK_SCALE_LIMITED) == 0) {
-                  data->yScaleMode = CONSTRAINT_SPLINEIK_YS_FIT_CURVE;
-                }
-              }
-            }
-          }
-        }
-      }
-    }
-
-    if (!DNA_struct_elem_find(
-            fd->filesdna, "View3DOverlay", "float", "sculpt_mode_mask_opacity")) {
-      for (bScreen *screen = bmain->screens.first; screen; screen = screen->id.next) {
-        for (ScrArea *sa = screen->areabase.first; sa; sa = sa->next) {
-          for (SpaceLink *sl = sa->spacedata.first; sl; sl = sl->next) {
-            if (sl->spacetype == SPACE_VIEW3D) {
-              View3D *v3d = (View3D *)sl;
-              v3d->overlay.sculpt_mode_mask_opacity = 0.75f;
-            }
-          }
-        }
-      }
-    }
-    if (!DNA_struct_elem_find(fd->filesdna, "SceneDisplay", "char", "render_aa")) {
-      LISTBASE_FOREACH (Scene *, scene, &bmain->scenes) {
-        scene->display.render_aa = SCE_DISPLAY_AA_SAMPLES_8;
-        scene->display.viewport_aa = SCE_DISPLAY_AA_FXAA;
-      }
-    }
-
-    /* Split bbone_scalein/bbone_scaleout into x and y fields. */
-    if (!DNA_struct_elem_find(fd->filesdna, "bPoseChannel", "float", "scale_out_y")) {
-      /* Update armature data and pose channels. */
-      LISTBASE_FOREACH (bArmature *, arm, &bmain->armatures) {
-        do_version_bones_split_bbone_scale(&arm->bonebase);
-      }
-
-      LISTBASE_FOREACH (Object *, ob, &bmain->objects) {
-        if (ob->pose) {
-          LISTBASE_FOREACH (bPoseChannel *, pchan, &ob->pose->chanbase) {
-            pchan->scale_in_y = pchan->scale_in_x;
-            pchan->scale_out_y = pchan->scale_out_x;
-          }
-        }
-      }
-
-      /* Update action curves and drivers. */
-      LISTBASE_FOREACH (bAction *, act, &bmain->actions) {
-        LISTBASE_FOREACH_MUTABLE (FCurve *, fcu, &act->curves) {
-          do_version_bbone_scale_fcurve_fix(&act->curves, fcu);
-        }
-      }
-
-      BKE_animdata_main_cb(bmain, do_version_bbone_scale_animdata_cb, NULL);
-    }
-
-    for (Scene *sce = bmain->scenes.first; sce != NULL; sce = sce->id.next) {
-      if (sce->ed != NULL) {
-        do_versions_seq_set_cache_defaults(sce->ed);
-      }
-    }
-  }
-
-  if (!MAIN_VERSION_ATLEAST(bmain, 280, 61)) {
-    /* Added a power option to Copy Scale. */
-    if (!DNA_struct_elem_find(fd->filesdna, "bSizeLikeConstraint", "float", "power")) {
-      LISTBASE_FOREACH (Object *, ob, &bmain->objects) {
-        do_version_constraints_copy_scale_power(&ob->constraints);
-        if (ob->pose) {
-          LISTBASE_FOREACH (bPoseChannel *, pchan, &ob->pose->chanbase) {
-            do_version_constraints_copy_scale_power(&pchan->constraints);
-          }
-        }
-      }
-    }
-
-    for (bScreen *screen = bmain->screens.first; screen; screen = screen->id.next) {
-      for (ScrArea *sa = screen->areabase.first; sa; sa = sa->next) {
-        for (SpaceLink *sl = sa->spacedata.first; sl; sl = sl->next) {
-          if (ELEM(sl->spacetype, SPACE_CLIP, SPACE_GRAPH, SPACE_SEQ)) {
-            ListBase *regionbase = (sl == sa->spacedata.first) ? &sa->regionbase : &sl->regionbase;
-
-            ARegion *ar = NULL;
-            if (sl->spacetype == SPACE_CLIP) {
-              if (((SpaceClip *)sl)->view == SC_VIEW_GRAPH) {
-                ar = do_versions_find_region_or_null(regionbase, RGN_TYPE_PREVIEW);
-              }
-            }
-            else {
-              ar = do_versions_find_region_or_null(regionbase, RGN_TYPE_WINDOW);
-            }
-
-            if (ar != NULL) {
-              ar->v2d.scroll &= ~V2D_SCROLL_LEFT;
-              ar->v2d.scroll |= V2D_SCROLL_RIGHT;
-            }
-          }
-        }
-      }
-    }
-
-    for (bScreen *screen = bmain->screens.first; screen; screen = screen->id.next) {
-      for (ScrArea *area = screen->areabase.first; area; area = area->next) {
-        for (SpaceLink *sl = area->spacedata.first; sl; sl = sl->next) {
-          if (sl->spacetype != SPACE_OUTLINER) {
-            continue;
-          }
-          SpaceOutliner *so = (SpaceOutliner *)sl;
-          so->filter &= ~SO_FLAG_UNUSED_1;
-          so->show_restrict_flags = SO_RESTRICT_ENABLE | SO_RESTRICT_HIDE;
-        }
-      }
-    }
-  }
-
-  if (!MAIN_VERSION_ATLEAST(bmain, 280, 69)) {
-    LISTBASE_FOREACH (bArmature *, arm, &bmain->armatures) {
-      arm->flag &= ~(ARM_FLAG_UNUSED_7 | ARM_FLAG_UNUSED_9);
-    }
-
-    /* Initializes sun lights with the new angular diameter property */
-    if (!DNA_struct_elem_find(fd->filesdna, "Light", "float", "sun_angle")) {
-      LISTBASE_FOREACH (Light *, light, &bmain->lights) {
-        light->sun_angle = 2.0f * atanf(light->area_size);
-      }
-    }
-  }
-
-  if (!MAIN_VERSION_ATLEAST(bmain, 280, 70)) {
-    /* New image alpha modes. */
-    LISTBASE_FOREACH (Image *, image, &bmain->images) {
-      const int IMA_IGNORE_ALPHA = (1 << 12);
-      if (image->flag & IMA_IGNORE_ALPHA) {
-        image->alpha_mode = IMA_ALPHA_IGNORE;
-        image->flag &= ~IMA_IGNORE_ALPHA;
-      }
-    }
-  }
-
-  if (!MAIN_VERSION_ATLEAST(bmain, 280, 71)) {
-    /* This assumes the Blender builtin config. Depending on the OCIO
-     * environment variable for versioning is weak, and these deprecated view
-     * transforms and look names don't seem to exist in other commonly used
-     * OCIO configs so .blend files created for those would be unaffected. */
-    for (Scene *scene = bmain->scenes.first; scene; scene = scene->id.next) {
-      ColorManagedViewSettings *view_settings;
-      view_settings = &scene->view_settings;
-
-      if (STREQ(view_settings->view_transform, "Default")) {
-        STRNCPY(view_settings->view_transform, "Standard");
-      }
-      else if (STREQ(view_settings->view_transform, "RRT") ||
-               STREQ(view_settings->view_transform, "Film")) {
-        STRNCPY(view_settings->view_transform, "Filmic");
-      }
-      else if (STREQ(view_settings->view_transform, "Log")) {
-        STRNCPY(view_settings->view_transform, "Filmic Log");
-      }
-
-      if (STREQ(view_settings->look, "Filmic - Base Contrast")) {
-        STRNCPY(view_settings->look, "None");
-      }
-    }
-  }
-
-  if (!MAIN_VERSION_ATLEAST(bmain, 280, 74)) {
-    for (Scene *scene = bmain->scenes.first; scene; scene = scene->id.next) {
-      if (scene->ed != NULL) {
-        do_versions_seq_alloc_transform_and_crop(&scene->ed->seqbase);
-      }
-    }
-  }
-
-  if (!MAIN_VERSION_ATLEAST(bmain, 280, 75)) {
-    for (Scene *scene = bmain->scenes.first; scene; scene = scene->id.next) {
-      if (scene->master_collection != NULL) {
-        scene->master_collection->flag &= ~(COLLECTION_RESTRICT_VIEWPORT |
-                                            COLLECTION_RESTRICT_SELECT |
-                                            COLLECTION_RESTRICT_RENDER);
-      }
-
-      UnitSettings *unit = &scene->unit;
-      if (unit->system == USER_UNIT_NONE) {
-        unit->length_unit = (char)USER_UNIT_ADAPTIVE;
-        unit->mass_unit = (char)USER_UNIT_ADAPTIVE;
-      }
-
-      RenderData *render_data = &scene->r;
-      switch (render_data->ffcodecdata.ffmpeg_preset) {
-        case FFM_PRESET_ULTRAFAST:
-        case FFM_PRESET_SUPERFAST:
-          render_data->ffcodecdata.ffmpeg_preset = FFM_PRESET_REALTIME;
-          break;
-        case FFM_PRESET_VERYFAST:
-        case FFM_PRESET_FASTER:
-        case FFM_PRESET_FAST:
-        case FFM_PRESET_MEDIUM:
-          render_data->ffcodecdata.ffmpeg_preset = FFM_PRESET_GOOD;
-          break;
-        case FFM_PRESET_SLOW:
-        case FFM_PRESET_SLOWER:
-        case FFM_PRESET_VERYSLOW:
-          render_data->ffcodecdata.ffmpeg_preset = FFM_PRESET_BEST;
-      }
-    }
-
-    LISTBASE_FOREACH (bArmature *, arm, &bmain->armatures) {
-      arm->flag &= ~(ARM_FLAG_UNUSED_6);
-    }
-  }
-
-  if (!MAIN_VERSION_ATLEAST(bmain, 281, 1)) {
-    LISTBASE_FOREACH (Object *, ob, &bmain->objects) {
-      for (ModifierData *md = ob->modifiers.first; md; md = md->next) {
-        if (md->type == eModifierType_DataTransfer) {
-          /* Now datatransfer's mix factor is multiplied with weights when any,
-           * instead of being ignored,
-           * we need to take care of that to keep 'old' files compatible. */
-          DataTransferModifierData *dtmd = (DataTransferModifierData *)md;
-          if (dtmd->defgrp_name[0] != '\0') {
-            dtmd->mix_factor = 1.0f;
-          }
-        }
-      }
-    }
-  }
-
-  if (!MAIN_VERSION_ATLEAST(bmain, 281, 3)) {
-    for (bScreen *screen = bmain->screens.first; screen; screen = screen->id.next) {
-      for (ScrArea *sa = screen->areabase.first; sa; sa = sa->next) {
-        for (SpaceLink *sl = sa->spacedata.first; sl; sl = sl->next) {
-          if (sl->spacetype == SPACE_TEXT) {
-            ListBase *regionbase = (sl == sa->spacedata.first) ? &sa->regionbase : &sl->regionbase;
-            ARegion *ar = do_versions_find_region_or_null(regionbase, RGN_TYPE_UI);
-            if (ar) {
-              ar->alignment = RGN_ALIGN_RIGHT;
-            }
-          }
-          /* Mark outliners as dirty for syncing and enable synced selection */
-          if (sl->spacetype == SPACE_OUTLINER) {
-            SpaceOutliner *soutliner = (SpaceOutliner *)sl;
-            soutliner->sync_select_dirty |= WM_OUTLINER_SYNC_SELECT_FROM_ALL;
-            soutliner->flag |= SO_SYNC_SELECT;
-          }
-        }
-      }
-    }
-    for (Mesh *mesh = bmain->meshes.first; mesh; mesh = mesh->id.next) {
-      if (mesh->remesh_voxel_size == 0.0f) {
-        mesh->remesh_voxel_size = 0.1f;
-      }
-    }
-  }
-
-  if (!MAIN_VERSION_ATLEAST(bmain, 281, 4)) {
-    ID *id;
-    FOREACH_MAIN_ID_BEGIN (bmain, id) {
-      bNodeTree *ntree = ntreeFromID(id);
-      if (ntree) {
-        ntree->id.flag |= LIB_PRIVATE_DATA;
-      }
-    }
-    FOREACH_MAIN_ID_END;
-  }
-
-  if (!MAIN_VERSION_ATLEAST(bmain, 281, 5)) {
-    for (Brush *br = bmain->brushes.first; br; br = br->id.next) {
-      if (br->ob_mode & OB_MODE_SCULPT && br->normal_radius_factor == 0.0f) {
-        br->normal_radius_factor = 0.5f;
-      }
-    }
-
-    LISTBASE_FOREACH (Scene *, scene, &bmain->scenes) {
-      /* Older files do not have a master collection, which is then added through
-       * `BKE_collection_master_add()`, so everything is fine. */
-      if (scene->master_collection != NULL) {
-        scene->master_collection->id.flag |= LIB_PRIVATE_DATA;
-      }
-    }
-  }
-
-  if (!MAIN_VERSION_ATLEAST(bmain, 281, 6)) {
-    for (bScreen *screen = bmain->screens.first; screen; screen = screen->id.next) {
-      for (ScrArea *sa = screen->areabase.first; sa; sa = sa->next) {
-        for (SpaceLink *sl = sa->spacedata.first; sl; sl = sl->next) {
-          if (sl->spacetype == SPACE_VIEW3D) {
-            View3D *v3d = (View3D *)sl;
-            v3d->shading.flag |= V3D_SHADING_SCENE_LIGHTS_RENDER | V3D_SHADING_SCENE_WORLD_RENDER;
-
-            /* files by default don't have studio lights selected unless interacted
-             * with the shading popover. When no studiolight could be read, we will
-             * select the default world one. */
-            StudioLight *studio_light = BKE_studiolight_find(v3d->shading.lookdev_light,
-                                                             STUDIOLIGHT_TYPE_WORLD);
-            if (studio_light != NULL) {
-              STRNCPY(v3d->shading.lookdev_light, studio_light->name);
-            }
-          }
-        }
-      }
-    }
-  }
-
-  if (!MAIN_VERSION_ATLEAST(bmain, 281, 9)) {
-    for (bScreen *screen = bmain->screens.first; screen; screen = screen->id.next) {
-      for (ScrArea *sa = screen->areabase.first; sa; sa = sa->next) {
-        for (SpaceLink *sl = sa->spacedata.first; sl; sl = sl->next) {
-          if (sl->spacetype == SPACE_FILE) {
-            SpaceFile *sfile = (SpaceFile *)sl;
-            ListBase *regionbase = (sl == sa->spacedata.first) ? &sa->regionbase : &sl->regionbase;
-            ARegion *ar_ui = do_versions_find_region(regionbase, RGN_TYPE_UI);
-            ARegion *ar_header = do_versions_find_region(regionbase, RGN_TYPE_HEADER);
-            ARegion *ar_toolprops = do_versions_find_region_or_null(regionbase,
-                                                                    RGN_TYPE_TOOL_PROPS);
-
-            /* Reinsert UI region so that it spawns entire area width */
-            BLI_remlink(regionbase, ar_ui);
-            BLI_insertlinkafter(regionbase, ar_header, ar_ui);
-
-            ar_ui->flag |= RGN_FLAG_DYNAMIC_SIZE;
-
-            if (ar_toolprops && (ar_toolprops->alignment == (RGN_ALIGN_BOTTOM | RGN_SPLIT_PREV))) {
-              SpaceType *stype = BKE_spacetype_from_id(sl->spacetype);
-
-              /* Remove empty region at old location. */
-              BLI_assert(sfile->op == NULL);
-              BKE_area_region_free(stype, ar_toolprops);
-              BLI_freelinkN(regionbase, ar_toolprops);
-            }
-
-            if (sfile->params) {
-              sfile->params->details_flags |= FILE_DETAILS_SIZE | FILE_DETAILS_DATETIME;
-            }
-          }
-        }
-      }
-    }
-
-    /* Convert the BONE_NO_SCALE flag to inherit_scale_mode enum. */
-    if (!DNA_struct_elem_find(fd->filesdna, "Bone", "char", "inherit_scale_mode")) {
-      LISTBASE_FOREACH (bArmature *, arm, &bmain->armatures) {
-        do_version_bones_inherit_scale(&arm->bonebase);
-      }
-    }
-
-    /* Convert the Offset flag to the mix mode enum. */
-    if (!DNA_struct_elem_find(fd->filesdna, "bRotateLikeConstraint", "char", "mix_mode")) {
-      LISTBASE_FOREACH (Object *, ob, &bmain->objects) {
-        do_version_constraints_copy_rotation_mix_mode(&ob->constraints);
-        if (ob->pose) {
-          LISTBASE_FOREACH (bPoseChannel *, pchan, &ob->pose->chanbase) {
-            do_version_constraints_copy_rotation_mix_mode(&pchan->constraints);
-          }
-        }
-      }
-    }
-
-    /* Added studiolight intensity */
-    if (!DNA_struct_elem_find(fd->filesdna, "View3DShading", "float", "studiolight_intensity")) {
-      for (bScreen *screen = bmain->screens.first; screen; screen = screen->id.next) {
-        for (ScrArea *sa = screen->areabase.first; sa; sa = sa->next) {
-          for (SpaceLink *sl = sa->spacedata.first; sl; sl = sl->next) {
-            if (sl->spacetype == SPACE_VIEW3D) {
-              View3D *v3d = (View3D *)sl;
-              v3d->shading.studiolight_intensity = 1.0f;
-            }
-          }
-        }
-      }
-    }
-
-    /* Elatic deform brush */
-    for (Brush *br = bmain->brushes.first; br; br = br->id.next) {
-      if (br->ob_mode & OB_MODE_SCULPT && br->elastic_deform_volume_preservation == 0.0f) {
-        br->elastic_deform_volume_preservation = 0.5f;
-      }
-    }
-  }
-
-  if (!MAIN_VERSION_ATLEAST(bmain, 281, 15)) {
-    LISTBASE_FOREACH (Scene *, scene, &bmain->scenes) {
-      if (scene->toolsettings->snap_node_mode == SCE_SNAP_MODE_NODE_X) {
-        scene->toolsettings->snap_node_mode = SCE_SNAP_MODE_GRID;
-      }
-    }
-
-    if (!DNA_struct_elem_find(
-            fd->filesdna, "LayerCollection", "short", "local_collections_bits")) {
-      LISTBASE_FOREACH (Scene *, scene, &bmain->scenes) {
-        LISTBASE_FOREACH (ViewLayer *, view_layer, &scene->view_layers) {
-          LISTBASE_FOREACH (LayerCollection *, layer_collection, &view_layer->layer_collections) {
-            do_versions_local_collection_bits_set(layer_collection);
-          }
-        }
-      }
-    }
-
-    for (bScreen *screen = bmain->screens.first; screen; screen = screen->id.next) {
-      for (ScrArea *sa = screen->areabase.first; sa; sa = sa->next) {
-        for (SpaceLink *sl = sa->spacedata.first; sl; sl = sl->next) {
-          if (sl->spacetype == SPACE_VIEW3D) {
-            View3D *v3d = (View3D *)sl;
-
-            for (ScrArea *sa_other = screen->areabase.first; sa_other; sa_other = sa_other->next) {
-              for (SpaceLink *sl_other = sa_other->spacedata.first; sl_other;
-                   sl_other = sl_other->next) {
-                if (sl != sl_other && sl_other->spacetype == SPACE_VIEW3D) {
-                  View3D *v3d_other = (View3D *)sl_other;
-
-                  if (v3d->shading.prop == v3d_other->shading.prop) {
-                    v3d_other->shading.prop = NULL;
-                  }
-                }
-              }
-            }
-          }
-          else if (sl->spacetype == SPACE_FILE) {
-            ListBase *regionbase = (sl == sa->spacedata.first) ? &sa->regionbase : &sl->regionbase;
-            ARegion *ar_tools = do_versions_find_region_or_null(regionbase, RGN_TYPE_TOOLS);
-            ARegion *ar_header = do_versions_find_region(regionbase, RGN_TYPE_HEADER);
-
-            if (ar_tools) {
-              ARegion *ar_next = ar_tools->next;
-
-              /* We temporarily had two tools regions, get rid of the second one. */
-              if (ar_next && ar_next->regiontype == RGN_TYPE_TOOLS) {
-                do_versions_remove_region(regionbase, ar_next);
-              }
-
-              BLI_remlink(regionbase, ar_tools);
-              BLI_insertlinkafter(regionbase, ar_header, ar_tools);
-            }
-            else {
-              ar_tools = do_versions_add_region(RGN_TYPE_TOOLS, "versioning file tools region");
-              BLI_insertlinkafter(regionbase, ar_header, ar_tools);
-              ar_tools->alignment = RGN_ALIGN_LEFT;
-            }
-          }
-        }
-      }
-    }
-
-    {
-      /* Initialize new grease pencil uv scale parameter. */
-      if (!DNA_struct_elem_find(fd->filesdna, "bGPDstroke", "float", "uv_scale")) {
-        for (bGPdata *gpd = bmain->gpencils.first; gpd; gpd = gpd->id.next) {
-          LISTBASE_FOREACH (bGPDlayer *, gpl, &gpd->layers) {
-            LISTBASE_FOREACH (bGPDframe *, gpf, &gpl->frames) {
-              LISTBASE_FOREACH (bGPDstroke *, gps, &gpf->strokes) {
-                gps->uv_scale = 1.0f;
-              }
-            }
-          }
-        }
-      }
-    }
-  }
-
-  if (!MAIN_VERSION_ATLEAST(bmain, 282, 2)) {
-    do_version_curvemapping_walker(bmain, do_version_curvemapping_flag_extend_extrapolate);
-
-    for (bScreen *screen = bmain->screens.first; screen; screen = screen->id.next) {
-      for (ScrArea *sa = screen->areabase.first; sa; sa = sa->next) {
-        sa->flag &= ~AREA_FLAG_UNUSED_6;
-      }
-    }
-
-    /* Add custom curve profile to toolsettings for bevel tool */
-    if (!DNA_struct_elem_find(fd->filesdna, "ToolSettings", "CurveProfile", "custom_profile")) {
-      for (Scene *scene = bmain->scenes.first; scene; scene = scene->id.next) {
-        ToolSettings *ts = scene->toolsettings;
-        if ((ts) && (ts->custom_bevel_profile_preset == NULL)) {
-          ts->custom_bevel_profile_preset = BKE_curveprofile_add(PROF_PRESET_LINE);
-        }
-      }
-    }
-
-    /* Add custom curve profile to bevel modifier */
-    if (!DNA_struct_elem_find(fd->filesdna, "BevelModifier", "CurveProfile", "custom_profile")) {
-      for (Object *object = bmain->objects.first; object != NULL; object = object->id.next) {
-        for (ModifierData *md = object->modifiers.first; md; md = md->next) {
-          if (md->type == eModifierType_Bevel) {
-            BevelModifierData *bmd = (BevelModifierData *)md;
-            if (!bmd->custom_profile) {
-              bmd->custom_profile = BKE_curveprofile_add(PROF_PRESET_LINE);
-            }
-          }
-        }
-      }
-    }
-
-    /* Dash Ratio and Dash Samples */
-    if (!DNA_struct_elem_find(fd->filesdna, "Brush", "float", "dash_ratio")) {
-      for (Brush *br = bmain->brushes.first; br; br = br->id.next) {
-        br->dash_ratio = 1.0f;
-        br->dash_samples = 20;
-      }
-    }
-
-    /* Pose brush smooth iterations */
-    if (!DNA_struct_elem_find(fd->filesdna, "Brush", "float", "pose_smooth_iterations")) {
-      for (Brush *br = bmain->brushes.first; br; br = br->id.next) {
-        br->pose_smooth_iterations = 4;
-      }
-    }
-
-    /* Cloth pressure */
-    for (Object *ob = bmain->objects.first; ob; ob = ob->id.next) {
-      for (ModifierData *md = ob->modifiers.first; md; md = md->next) {
-        if (md->type == eModifierType_Cloth) {
-          ClothModifierData *clmd = (ClothModifierData *)md;
-
-          clmd->sim_parms->pressure_factor = 1;
-        }
-      }
-    }
-  }
-
-  if (!MAIN_VERSION_ATLEAST(bmain, 282, 3)) {
-    /* Remove Unified pressure/size and pressure/alpha */
-    for (Scene *scene = bmain->scenes.first; scene; scene = scene->id.next) {
-      ToolSettings *ts = scene->toolsettings;
-      UnifiedPaintSettings *ups = &ts->unified_paint_settings;
-      ups->flag &= ~(UNIFIED_PAINT_FLAG_UNUSED_0 | UNIFIED_PAINT_FLAG_UNUSED_1);
-    }
-
-    /* Set the default render pass in the viewport to Combined. */
-    if (!DNA_struct_elem_find(fd->filesdna, "View3DShading", "int", "render_pass")) {
-      for (Scene *scene = bmain->scenes.first; scene; scene = scene->id.next) {
-        scene->display.shading.render_pass = SCE_PASS_COMBINED;
-      }
-
-      for (bScreen *screen = bmain->screens.first; screen; screen = screen->id.next) {
-        for (ScrArea *sa = screen->areabase.first; sa; sa = sa->next) {
-          for (SpaceLink *sl = sa->spacedata.first; sl; sl = sl->next) {
-            if (sl->spacetype == SPACE_VIEW3D) {
-              View3D *v3d = (View3D *)sl;
-              v3d->shading.render_pass = SCE_PASS_COMBINED;
-            }
-          }
-        }
-      }
-    }
-
-    /* Make markers region visible by default. */
-    for (bScreen *screen = bmain->screens.first; screen; screen = screen->id.next) {
-      for (ScrArea *area = screen->areabase.first; area; area = area->next) {
-        for (SpaceLink *sl = area->spacedata.first; sl; sl = sl->next) {
-          switch (sl->spacetype) {
-            case SPACE_SEQ: {
-              SpaceSeq *sseq = (SpaceSeq *)sl;
-              sseq->flag |= SEQ_SHOW_MARKERS;
-              break;
-            }
-            case SPACE_ACTION: {
-              SpaceAction *saction = (SpaceAction *)sl;
-              saction->flag |= SACTION_SHOW_MARKERS;
-              break;
-            }
-            case SPACE_GRAPH: {
-              SpaceGraph *sipo = (SpaceGraph *)sl;
-              sipo->flag |= SIPO_SHOW_MARKERS;
-              break;
-            }
-            case SPACE_NLA: {
-              SpaceNla *snla = (SpaceNla *)sl;
-              snla->flag |= SNLA_SHOW_MARKERS;
-              break;
-            }
-          }
-        }
-      }
-    }
-
-    /* Init new Grease Pencil Paint tools. */
-    {
-      for (Brush *brush = bmain->brushes.first; brush; brush = brush->id.next) {
-        if (brush->gpencil_settings != NULL) {
-          brush->gpencil_vertex_tool = brush->gpencil_settings->brush_type;
-          brush->gpencil_sculpt_tool = brush->gpencil_settings->brush_type;
-          brush->gpencil_weight_tool = brush->gpencil_settings->brush_type;
-        }
-      }
-
-      BKE_paint_toolslots_init_from_main(bmain);
-    }
-
-    /* Init default Grease Pencil Vertex paint mix factor for Viewport. */
-    {
-      if (!DNA_struct_elem_find(
-              fd->filesdna, "View3DOverlay", "float", "gpencil_vertex_paint_opacity")) {
-        for (bScreen *screen = bmain->screens.first; screen; screen = screen->id.next) {
-          for (ScrArea *area = screen->areabase.first; area; area = area->next) {
-            for (SpaceLink *sl = area->spacedata.first; sl; sl = sl->next) {
-              if (sl->spacetype == SPACE_VIEW3D) {
-                View3D *v3d = (View3D *)sl;
-                v3d->overlay.gpencil_vertex_paint_opacity = 1.0f;
-              }
-            }
-          }
-        }
-      }
-    }
-
-    /* Init default Grease Pencil Vertex paint layer mix factor. */
-    {
-      if (!DNA_struct_elem_find(fd->filesdna, "bGPDlayer", "float", "vertex_paint_opacity")) {
-        for (bGPdata *gpd = bmain->gpencils.first; gpd; gpd = gpd->id.next) {
-          LISTBASE_FOREACH (bGPDlayer *, gpl, &gpd->layers) {
-            gpl->vertex_paint_opacity = 1.0f;
-          }
-        }
-      }
-    }
-  }
-
-  if (!MAIN_VERSION_ATLEAST(bmain, 283, 0)) {
-
-    /* Update Grease Pencil after drawing engine refactor. */
-    {
-      LISTBASE_FOREACH (Material *, mat, &bmain->materials) {
-        MaterialGPencilStyle *gp_style = mat->gp_style;
-        if (gp_style == NULL) {
-          continue;
-        }
-        /* Fix Grease Pencil Material colors to Linear. */
-        srgb_to_linearrgb_v4(gp_style->stroke_rgba, gp_style->stroke_rgba);
-        srgb_to_linearrgb_v4(gp_style->fill_rgba, gp_style->fill_rgba);
-
-        /* Move old gradient variables to texture. */
-        if (gp_style->fill_style == GP_MATERIAL_FILL_STYLE_GRADIENT) {
-          gp_style->texture_angle = gp_style->gradient_angle;
-          copy_v2_v2(gp_style->texture_scale, gp_style->gradient_scale);
-          copy_v2_v2(gp_style->texture_offset, gp_style->gradient_shift);
-        }
-        /* Set Checker material as Solid. This fill mode has been removed and replaced
-         * by textures. */
-        if (gp_style->fill_style == GP_MATERIAL_FILL_STYLE_CHECKER) {
-          gp_style->fill_style = GP_MATERIAL_FILL_STYLE_SOLID;
-        }
-        /* Update Alpha channel for texture opacity. */
-        if (gp_style->fill_style == GP_MATERIAL_FILL_STYLE_TEXTURE) {
-          gp_style->fill_rgba[3] *= gp_style->texture_opacity;
-        }
-        /* Stroke stencil mask to mix = 1. */
-        if (gp_style->flag & GP_MATERIAL_STROKE_PATTERN) {
-          gp_style->mix_stroke_factor = 1.0f;
-          gp_style->flag &= ~GP_MATERIAL_STROKE_PATTERN;
-        }
-        /* Mix disabled, set mix factor to 0. */
-        else if ((gp_style->flag & GP_MATERIAL_STROKE_TEX_MIX) == 0) {
-          gp_style->mix_stroke_factor = 0.0f;
-        }
-      }
-
-      /* Fix Grease Pencil VFX and modifiers. */
-      LISTBASE_FOREACH (Object *, ob, &bmain->objects) {
-        if (ob->type != OB_GPENCIL) {
-          continue;
-        }
-
-        /* VFX. */
-        LISTBASE_FOREACH (ShaderFxData *, fx, &ob->shader_fx) {
-          switch (fx->type) {
-            case eShaderFxType_Colorize: {
-              ColorizeShaderFxData *vfx = (ColorizeShaderFxData *)fx;
-              if (ELEM(vfx->mode, eShaderFxColorizeMode_GrayScale, eShaderFxColorizeMode_Sepia)) {
-                vfx->factor = 1.0f;
-              }
-              srgb_to_linearrgb_v4(vfx->low_color, vfx->low_color);
-              srgb_to_linearrgb_v4(vfx->high_color, vfx->high_color);
-              break;
-            }
-            case eShaderFxType_Pixel: {
-              PixelShaderFxData *vfx = (PixelShaderFxData *)fx;
-              srgb_to_linearrgb_v4(vfx->rgba, vfx->rgba);
-              break;
-            }
-            case eShaderFxType_Rim: {
-              RimShaderFxData *vfx = (RimShaderFxData *)fx;
-              srgb_to_linearrgb_v3_v3(vfx->rim_rgb, vfx->rim_rgb);
-              srgb_to_linearrgb_v3_v3(vfx->mask_rgb, vfx->mask_rgb);
-              break;
-            }
-            case eShaderFxType_Shadow: {
-              ShadowShaderFxData *vfx = (ShadowShaderFxData *)fx;
-              srgb_to_linearrgb_v4(vfx->shadow_rgba, vfx->shadow_rgba);
-              break;
-            }
-            case eShaderFxType_Glow: {
-              GlowShaderFxData *vfx = (GlowShaderFxData *)fx;
-              srgb_to_linearrgb_v3_v3(vfx->glow_color, vfx->glow_color);
-              srgb_to_linearrgb_v3_v3(vfx->select_color, vfx->select_color);
-              break;
-            }
-            default:
-              break;
-          }
-        }
-
-        /* Modifiers. */
-        LISTBASE_FOREACH (GpencilModifierData *, md, &ob->greasepencil_modifiers) {
-          const GpencilModifierTypeInfo *mti = BKE_gpencil_modifierType_getInfo(md->type);
-          switch (mti->type) {
-            case eGpencilModifierTypeType_Gpencil: {
-              TintGpencilModifierData *mmd = (TintGpencilModifierData *)md;
-              srgb_to_linearrgb_v3_v3(mmd->rgb, mmd->rgb);
-              break;
-            }
-            default:
-              break;
-          }
-        }
-      }
-
-      /* Fix Layers Colors and Vertex Colors to Linear.
-       * Also set lights to on for layers. */
-      LISTBASE_FOREACH (bGPdata *, gpd, &bmain->gpencils) {
-        if (gpd->flag & GP_DATA_ANNOTATIONS) {
-          continue;
-        }
-        /* Onion colors. */
-        srgb_to_linearrgb_v3_v3(gpd->gcolor_prev, gpd->gcolor_prev);
-        srgb_to_linearrgb_v3_v3(gpd->gcolor_next, gpd->gcolor_next);
-
-        LISTBASE_FOREACH (bGPDlayer *, gpl, &gpd->layers) {
-          gpl->flag |= GP_LAYER_USE_LIGHTS;
-          srgb_to_linearrgb_v4(gpl->tintcolor, gpl->tintcolor);
-
-          LISTBASE_FOREACH (bGPDframe *, gpf, &gpl->frames) {
-            LISTBASE_FOREACH (bGPDstroke *, gps, &gpf->strokes) {
-              /* Set initial opacity for fill color. */
-              gps->fill_opacity_fac = 1.0f;
-
-              /* Calc geometry data because in old versions this data was not saved. */
-              BKE_gpencil_stroke_geometry_update(gps);
-
-              srgb_to_linearrgb_v4(gps->vert_color_fill, gps->vert_color_fill);
-              int i;
-              bGPDspoint *pt;
-              for (i = 0, pt = gps->points; i < gps->totpoints; i++, pt++) {
-                srgb_to_linearrgb_v4(pt->vert_color, pt->vert_color);
-              }
-            }
-          }
-        }
-      }
-    }
-  }
-
-  /**
-   * Versioning code until next subversion bump goes here.
-   *
-   * \note Be sure to check when bumping the version:
-   * - "versioning_userdef.c", #BLO_version_defaults_userpref_blend
-   * - "versioning_userdef.c", #do_versions_theme
-   *
-   * \note Keep this message at the bottom of the function.
-   */
-  {
-    /* Keep this block, even when empty. */
-
-    /* Sequencer Tool region */
-    do_versions_area_ensure_tool_region(bmain, SPACE_SEQ, RGN_FLAG_HIDDEN);
-
-    /* Cloth internal springs */
-    for (Object *ob = bmain->objects.first; ob; ob = ob->id.next) {
-      for (ModifierData *md = ob->modifiers.first; md; md = md->next) {
-        if (md->type == eModifierType_Cloth) {
-          ClothModifierData *clmd = (ClothModifierData *)md;
-
-          clmd->sim_parms->internal_tension = 15.0f;
-          clmd->sim_parms->max_internal_tension = 15.0f;
-          clmd->sim_parms->internal_compression = 15.0f;
-          clmd->sim_parms->max_internal_compression = 15.0f;
-          clmd->sim_parms->internal_spring_max_diversion = M_PI / 4.0f;
-        }
-      }
-    }
-
-    /* Add primary tile to images. */
-    if (!DNA_struct_elem_find(fd->filesdna, "Image", "ListBase", "tiles")) {
-      for (Image *ima = bmain->images.first; ima; ima = ima->id.next) {
-        ImageTile *tile = MEM_callocN(sizeof(ImageTile), "Image Tile");
-        tile->ok = 1;
-        tile->tile_number = 1001;
-        BLI_addtail(&ima->tiles, tile);
-      }
-    }
-
-    /* UDIM Image Editor change. */
-    if (!DNA_struct_elem_find(fd->filesdna, "SpaceImage", "int", "tile_grid_shape[2]")) {
-      for (bScreen *screen = bmain->screens.first; screen; screen = screen->id.next) {
-        for (ScrArea *sa = screen->areabase.first; sa; sa = sa->next) {
-          for (SpaceLink *sl = sa->spacedata.first; sl; sl = sl->next) {
-            if (sl->spacetype == SPACE_IMAGE) {
-              SpaceImage *sima = (SpaceImage *)sl;
-              sima->tile_grid_shape[0] = 1;
-              sima->tile_grid_shape[1] = 1;
-            }
-          }
-        }
-      }
-    }
-
-    /* Brush cursor alpha */
-    for (Brush *br = bmain->brushes.first; br; br = br->id.next) {
-      br->add_col[3] = 0.9f;
-      br->sub_col[3] = 0.9f;
-    }
-
-    /* Pose brush IK segments. */
-    for (Brush *br = bmain->brushes.first; br; br = br->id.next) {
-      if (br->pose_ik_segments == 0) {
-        br->pose_ik_segments = 1;
-      }
-    }
-  }
+		}
+	}
+
+	if (!MAIN_VERSION_ATLEAST(bmain, 280, 34)) {
+		for (bScreen* screen = bmain->screens.first; screen; screen = screen->id.next) {
+			for (ScrArea* area = screen->areabase.first; area; area = area->next) {
+				for (SpaceLink* slink = area->spacedata.first; slink; slink = slink->next) {
+					if (slink->spacetype == SPACE_USERPREF) {
+						ARegion* navigation_region = BKE_spacedata_find_region_type(
+							slink, area, RGN_TYPE_NAV_BAR);
+
+						if (!navigation_region) {
+							ARegion* main_region = BKE_spacedata_find_region_type(slink, area, RGN_TYPE_WINDOW);
+							ListBase* regionbase = (slink == area->spacedata.first) ? &area->regionbase :
+								&slink->regionbase;
+
+							navigation_region = MEM_callocN(sizeof(ARegion),
+								"userpref navigation-region do_versions");
+
+							/* Order matters, addhead not addtail! */
+							BLI_insertlinkbefore(regionbase, main_region, navigation_region);
+
+							navigation_region->regiontype = RGN_TYPE_NAV_BAR;
+							navigation_region->alignment = RGN_ALIGN_LEFT;
+						}
+					}
+				}
+			}
+		}
+	}
+
+	if (!MAIN_VERSION_ATLEAST(bmain, 280, 36)) {
+		if (!DNA_struct_elem_find(fd->filesdna, "View3DShading", "float", "curvature_ridge_factor")) {
+			for (bScreen* screen = bmain->screens.first; screen; screen = screen->id.next) {
+				for (ScrArea* sa = screen->areabase.first; sa; sa = sa->next) {
+					for (SpaceLink* sl = sa->spacedata.first; sl; sl = sl->next) {
+						if (sl->spacetype == SPACE_VIEW3D) {
+							View3D* v3d = (View3D*)sl;
+							v3d->shading.curvature_ridge_factor = 1.0f;
+							v3d->shading.curvature_valley_factor = 1.0f;
+						}
+					}
+				}
+			}
+		}
+
+		/* Rename OpenGL to Workbench. */
+		for (Scene* scene = bmain->scenes.first; scene; scene = scene->id.next) {
+			if (STREQ(scene->r.engine, "BLENDER_OPENGL")) {
+				STRNCPY(scene->r.engine, RE_engine_id_BLENDER_WORKBENCH);
+			}
+		}
+
+		/* init Annotations onion skin */
+		if (!DNA_struct_elem_find(fd->filesdna, "bGPDlayer", "int", "gstep")) {
+			for (bGPdata* gpd = bmain->gpencils.first; gpd; gpd = gpd->id.next) {
+				LISTBASE_FOREACH(bGPDlayer*, gpl, &gpd->layers) {
+					ARRAY_SET_ITEMS(gpl->gcolor_prev, 0.302f, 0.851f, 0.302f);
+					ARRAY_SET_ITEMS(gpl->gcolor_next, 0.250f, 0.1f, 1.0f);
+				}
+			}
+		}
+
+		/* Move studio_light selection to lookdev_light. */
+		if (!DNA_struct_elem_find(fd->filesdna, "View3DShading", "char", "lookdev_light[256]")) {
+			for (bScreen* screen = bmain->screens.first; screen; screen = screen->id.next) {
+				for (ScrArea* sa = screen->areabase.first; sa; sa = sa->next) {
+					for (SpaceLink* sl = sa->spacedata.first; sl; sl = sl->next) {
+						if (sl->spacetype == SPACE_VIEW3D) {
+							View3D* v3d = (View3D*)sl;
+							memcpy(v3d->shading.lookdev_light, v3d->shading.studio_light, sizeof(char) * 256);
+						}
+					}
+				}
+			}
+		}
+
+		/* Change Solid mode shadow orientation. */
+		if (!DNA_struct_elem_find(fd->filesdna, "SceneDisplay", "float", "shadow_focus")) {
+			for (Scene* scene = bmain->scenes.first; scene; scene = scene->id.next) {
+				float* dir = scene->display.light_direction;
+				SWAP(float, dir[2], dir[1]);
+				dir[2] = -dir[2];
+				dir[0] = -dir[0];
+			}
+		}
+	}
+
+	if (!MAIN_VERSION_ATLEAST(bmain, 280, 37)) {
+		for (Camera* ca = bmain->cameras.first; ca; ca = ca->id.next) {
+			ca->drawsize *= 2.0f;
+		}
+
+		/* Grease pencil primitive curve */
+		if (!DNA_struct_elem_find(
+			fd->filesdna, "GP_Sculpt_Settings", "CurveMapping", "cur_primitive")) {
+			for (Scene* scene = bmain->scenes.first; scene; scene = scene->id.next) {
+				GP_Sculpt_Settings* gset = &scene->toolsettings->gp_sculpt;
+				if ((gset) && (gset->cur_primitive == NULL)) {
+					gset->cur_primitive = BKE_curvemapping_add(1, 0.0f, 0.0f, 1.0f, 1.0f);
+					BKE_curvemapping_initialize(gset->cur_primitive);
+					BKE_curvemap_reset(gset->cur_primitive->cm,
+						&gset->cur_primitive->clipr,
+						CURVE_PRESET_BELL,
+						CURVEMAP_SLOPE_POSITIVE);
+				}
+			}
+		}
+	}
+
+	if (!MAIN_VERSION_ATLEAST(bmain, 280, 38)) {
+		if (DNA_struct_elem_find(fd->filesdna, "Object", "char", "empty_image_visibility_flag")) {
+			for (Object* ob = bmain->objects.first; ob; ob = ob->id.next) {
+				ob->empty_image_visibility_flag ^= (OB_EMPTY_IMAGE_HIDE_PERSPECTIVE |
+					OB_EMPTY_IMAGE_HIDE_ORTHOGRAPHIC |
+					OB_EMPTY_IMAGE_HIDE_BACK);
+			}
+		}
+
+		for (bScreen* screen = bmain->screens.first; screen; screen = screen->id.next) {
+			for (ScrArea* area = screen->areabase.first; area; area = area->next) {
+				for (SpaceLink* sl = area->spacedata.first; sl; sl = sl->next) {
+					switch (sl->spacetype) {
+					case SPACE_IMAGE: {
+						SpaceImage* sima = (SpaceImage*)sl;
+						sima->flag &= ~(SI_FLAG_UNUSED_0 | SI_FLAG_UNUSED_1 | SI_FLAG_UNUSED_3 |
+							SI_FLAG_UNUSED_6 | SI_FLAG_UNUSED_7 | SI_FLAG_UNUSED_8 |
+							SI_FLAG_UNUSED_17 | SI_FLAG_UNUSED_18 | SI_FLAG_UNUSED_23 |
+							SI_FLAG_UNUSED_24);
+						break;
+					}
+					case SPACE_VIEW3D: {
+						View3D* v3d = (View3D*)sl;
+						v3d->flag &= ~(V3D_LOCAL_COLLECTIONS | V3D_FLAG_UNUSED_1 | V3D_FLAG_UNUSED_10 |
+							V3D_FLAG_UNUSED_12);
+						v3d->flag2 &= ~(V3D_FLAG2_UNUSED_3 | V3D_FLAG2_UNUSED_6 | V3D_FLAG2_UNUSED_12 |
+							V3D_FLAG2_UNUSED_13 | V3D_FLAG2_UNUSED_14 | V3D_FLAG2_UNUSED_15);
+						break;
+					}
+					case SPACE_OUTLINER: {
+						SpaceOutliner* so = (SpaceOutliner*)sl;
+						so->filter &= ~(SO_FILTER_UNUSED_1 | SO_FILTER_UNUSED_5 | SO_FILTER_UNUSED_12);
+						so->storeflag &= ~(SO_TREESTORE_UNUSED_1);
+						break;
+					}
+					case SPACE_FILE: {
+						SpaceFile* sfile = (SpaceFile*)sl;
+						if (sfile->params) {
+							sfile->params->flag &= ~(FILE_PARAMS_FLAG_UNUSED_1 | FILE_PARAMS_FLAG_UNUSED_6 |
+								FILE_PARAMS_FLAG_UNUSED_9);
+						}
+						break;
+					}
+					case SPACE_NODE: {
+						SpaceNode* snode = (SpaceNode*)sl;
+						snode->flag &= ~(SNODE_FLAG_UNUSED_6 | SNODE_FLAG_UNUSED_10 | SNODE_FLAG_UNUSED_11);
+						break;
+					}
+					case SPACE_PROPERTIES: {
+						SpaceProperties* sbuts = (SpaceProperties*)sl;
+						sbuts->flag &= ~(SB_FLAG_UNUSED_2 | SB_FLAG_UNUSED_3);
+						break;
+					}
+					case SPACE_NLA: {
+						SpaceNla* snla = (SpaceNla*)sl;
+						snla->flag &= ~(SNLA_FLAG_UNUSED_0 | SNLA_FLAG_UNUSED_1 | SNLA_FLAG_UNUSED_3);
+						break;
+					}
+					}
+				}
+			}
+		}
+
+		for (Scene* scene = bmain->scenes.first; scene; scene = scene->id.next) {
+			scene->r.mode &= ~(R_MODE_UNUSED_1 | R_MODE_UNUSED_2 | R_MODE_UNUSED_3 | R_MODE_UNUSED_4 |
+				R_MODE_UNUSED_5 | R_MODE_UNUSED_6 | R_MODE_UNUSED_7 | R_MODE_UNUSED_8 |
+				R_MODE_UNUSED_10 | R_MODE_UNUSED_13 | R_MODE_UNUSED_16 |
+				R_MODE_UNUSED_17 | R_MODE_UNUSED_18 | R_MODE_UNUSED_19 |
+				R_MODE_UNUSED_20 | R_MODE_UNUSED_21 | R_MODE_UNUSED_27);
+
+			scene->r.scemode &= ~(R_SCEMODE_UNUSED_8 | R_SCEMODE_UNUSED_11 | R_SCEMODE_UNUSED_13 |
+				R_SCEMODE_UNUSED_16 | R_SCEMODE_UNUSED_17 | R_SCEMODE_UNUSED_19);
+
+			if (scene->toolsettings->sculpt) {
+				scene->toolsettings->sculpt->flags &= ~(SCULPT_FLAG_UNUSED_0 | SCULPT_FLAG_UNUSED_1 |
+					SCULPT_FLAG_UNUSED_2);
+			}
+
+			if (scene->ed) {
+				Sequence* seq;
+				SEQ_BEGIN(scene->ed, seq) {
+					seq->flag &= ~(SEQ_FLAG_UNUSED_6 | SEQ_FLAG_UNUSED_18 | SEQ_FLAG_UNUSED_19 |
+						SEQ_FLAG_UNUSED_21);
+					if (seq->type == SEQ_TYPE_SPEED) {
+						SpeedControlVars* s = (SpeedControlVars*)seq->effectdata;
+						s->flags &= ~(SEQ_SPEED_UNUSED_1);
+					}
+				}
+				SEQ_END;
+			}
+		}
+
+		for (World* world = bmain->worlds.first; world; world = world->id.next) {
+			world->flag &= ~(WO_MODE_UNUSED_1 | WO_MODE_UNUSED_2 | WO_MODE_UNUSED_3 | WO_MODE_UNUSED_4 |
+				WO_MODE_UNUSED_5 | WO_MODE_UNUSED_7);
+		}
+
+		for (Image* image = bmain->images.first; image; image = image->id.next) {
+			image->flag &= ~(IMA_FLAG_UNUSED_0 | IMA_FLAG_UNUSED_1 | IMA_FLAG_UNUSED_4 |
+				IMA_FLAG_UNUSED_6 | IMA_FLAG_UNUSED_8 | IMA_FLAG_UNUSED_15 |
+				IMA_FLAG_UNUSED_16);
+		}
+
+		for (Object* ob = bmain->objects.first; ob; ob = ob->id.next) {
+			ob->flag &= ~(OB_FLAG_UNUSED_11 | OB_FLAG_UNUSED_12);
+			ob->transflag &= ~(OB_TRANSFLAG_UNUSED_0 | OB_TRANSFLAG_UNUSED_1);
+			ob->shapeflag &= ~OB_SHAPE_FLAG_UNUSED_1;
+		}
+
+		for (Mesh* me = bmain->meshes.first; me; me = me->id.next) {
+			me->flag &= ~(ME_FLAG_UNUSED_0 | ME_FLAG_UNUSED_1 | ME_FLAG_UNUSED_3 | ME_FLAG_UNUSED_4 |
+				ME_FLAG_UNUSED_6 | ME_FLAG_UNUSED_7 | ME_FLAG_UNUSED_8);
+		}
+
+		for (Material* mat = bmain->materials.first; mat; mat = mat->id.next) {
+			mat->blend_flag &= ~(1 << 2); /* UNUSED */
+		}
+	}
+
+	if (!MAIN_VERSION_ATLEAST(bmain, 280, 40)) {
+		if (!DNA_struct_elem_find(fd->filesdna, "ToolSettings", "char", "snap_transform_mode_flag")) {
+			for (Scene* scene = bmain->scenes.first; scene; scene = scene->id.next) {
+				scene->toolsettings->snap_transform_mode_flag = SCE_SNAP_TRANSFORM_MODE_TRANSLATE;
+			}
+		}
+
+		for (bScreen* screen = bmain->screens.first; screen; screen = screen->id.next) {
+			for (ScrArea* area = screen->areabase.first; area; area = area->next) {
+				for (SpaceLink* sl = area->spacedata.first; sl; sl = sl->next) {
+					switch (sl->spacetype) {
+					case SPACE_VIEW3D: {
+						enum { V3D_BACKFACE_CULLING = (1 << 10) };
+						View3D* v3d = (View3D*)sl;
+						if (v3d->flag2 & V3D_BACKFACE_CULLING) {
+							v3d->flag2 &= ~V3D_BACKFACE_CULLING;
+							v3d->shading.flag |= V3D_SHADING_BACKFACE_CULLING;
+						}
+						break;
+					}
+					}
+				}
+			}
+		}
+
+		if (!DNA_struct_find(fd->filesdna, "TransformOrientationSlot")) {
+			for (Scene* scene = bmain->scenes.first; scene; scene = scene->id.next) {
+				for (int i = 0; i < ARRAY_SIZE(scene->orientation_slots); i++) {
+					scene->orientation_slots[i].index_custom = -1;
+				}
+			}
+		}
+
+		/* Grease pencil cutter/select segment intersection threshold  */
+		if (!DNA_struct_elem_find(fd->filesdna, "GP_Sculpt_Settings", "float", "isect_threshold")) {
+			for (Scene* scene = bmain->scenes.first; scene; scene = scene->id.next) {
+				GP_Sculpt_Settings* gset = &scene->toolsettings->gp_sculpt;
+				if (gset) {
+					gset->isect_threshold = 0.1f;
+				}
+			}
+		}
+
+		/* Fix anamorphic bokeh eevee rna limits.*/
+		for (Camera* ca = bmain->cameras.first; ca; ca = ca->id.next) {
+			if (ca->gpu_dof.ratio < 0.01f) {
+				ca->gpu_dof.ratio = 0.01f;
+			}
+		}
+
+		for (bScreen* screen = bmain->screens.first; screen; screen = screen->id.next) {
+			for (ScrArea* area = screen->areabase.first; area; area = area->next) {
+				for (SpaceLink* sl = area->spacedata.first; sl; sl = sl->next) {
+					if (sl->spacetype == SPACE_USERPREF) {
+						ARegion* execute_region = BKE_spacedata_find_region_type(sl, area, RGN_TYPE_EXECUTE);
+
+						if (!execute_region) {
+							ListBase* regionbase = (sl == area->spacedata.first) ? &area->regionbase :
+								&sl->regionbase;
+							ARegion* ar_navbar = BKE_spacedata_find_region_type(sl, area, RGN_TYPE_NAV_BAR);
+
+							execute_region = MEM_callocN(sizeof(ARegion), "execute region for properties");
+
+							BLI_assert(ar_navbar);
+
+							BLI_insertlinkafter(regionbase, ar_navbar, execute_region);
+
+							execute_region->regiontype = RGN_TYPE_EXECUTE;
+							execute_region->alignment = RGN_ALIGN_BOTTOM | RGN_SPLIT_PREV;
+							execute_region->flag |= RGN_FLAG_DYNAMIC_SIZE;
+						}
+					}
+				}
+			}
+		}
+	}
+
+	if (!MAIN_VERSION_ATLEAST(bmain, 280, 43)) {
+		ListBase* lb = which_libbase(bmain, ID_BR);
+		BKE_main_id_repair_duplicate_names_listbase(lb);
+	}
+
+	if (!MAIN_VERSION_ATLEAST(bmain, 280, 44)) {
+		if (!DNA_struct_elem_find(fd->filesdna, "Material", "float", "a")) {
+			for (Material* mat = bmain->materials.first; mat; mat = mat->id.next) {
+				mat->a = 1.0f;
+			}
+		}
+
+		for (Scene* scene = bmain->scenes.first; scene; scene = scene->id.next) {
+			enum {
+				R_ALPHAKEY = 2,
+			};
+			scene->r.seq_flag &= ~(R_SEQ_UNUSED_0 | R_SEQ_UNUSED_1 | R_SEQ_UNUSED_2);
+			scene->r.color_mgt_flag &= ~R_COLOR_MANAGEMENT_UNUSED_1;
+			if (scene->r.alphamode == R_ALPHAKEY) {
+				scene->r.alphamode = R_ADDSKY;
+			}
+			ToolSettings* ts = scene->toolsettings;
+			ts->particle.flag &= ~PE_UNUSED_6;
+			if (ts->sculpt != NULL) {
+				ts->sculpt->flags &= ~SCULPT_FLAG_UNUSED_6;
+			}
+		}
+	}
+
+	if (!MAIN_VERSION_ATLEAST(bmain, 280, 46)) {
+		/* Add wireframe color. */
+		if (!DNA_struct_elem_find(fd->filesdna, "View3DShading", "char", "wire_color_type")) {
+			for (bScreen* screen = bmain->screens.first; screen; screen = screen->id.next) {
+				for (ScrArea* sa = screen->areabase.first; sa; sa = sa->next) {
+					for (SpaceLink* sl = sa->spacedata.first; sl; sl = sl->next) {
+						if (sl->spacetype == SPACE_VIEW3D) {
+							View3D* v3d = (View3D*)sl;
+							v3d->shading.wire_color_type = V3D_SHADING_SINGLE_COLOR;
+						}
+					}
+				}
+			}
+		}
+
+		if (!DNA_struct_elem_find(fd->filesdna, "View3DCursor", "short", "rotation_mode")) {
+			for (Scene* scene = bmain->scenes.first; scene; scene = scene->id.next) {
+				if (is_zero_v3(scene->cursor.rotation_axis)) {
+					scene->cursor.rotation_mode = ROT_MODE_XYZ;
+					scene->cursor.rotation_quaternion[0] = 1.0f;
+					scene->cursor.rotation_axis[1] = 1.0f;
+				}
+			}
+		}
+	}
+
+	if (!MAIN_VERSION_ATLEAST(bmain, 280, 47)) {
+		LISTBASE_FOREACH(Scene*, scene, &bmain->scenes) {
+			ParticleEditSettings* pset = &scene->toolsettings->particle;
+			if (pset->brushtype < 0) {
+				pset->brushtype = PE_BRUSH_COMB;
+			}
+		}
+
+		LISTBASE_FOREACH(Object*, ob, &bmain->objects) {
+			{
+				enum { PARCURVE = 1, PARKEY = 2, PAR_DEPRECATED = 16 };
+				if (ELEM(ob->partype, PARCURVE, PARKEY, PAR_DEPRECATED)) {
+					ob->partype = PAROBJECT;
+				}
+			}
+
+			{
+				enum { OB_WAVE = 21, OB_LIFE = 23, OB_SECTOR = 24 };
+				if (ELEM(ob->type, OB_WAVE, OB_LIFE, OB_SECTOR)) {
+					ob->type = OB_EMPTY;
+				}
+			}
+
+			ob->transflag &= ~(OB_TRANSFLAG_UNUSED_0 | OB_TRANSFLAG_UNUSED_1 | OB_TRANSFLAG_UNUSED_3 |
+				OB_TRANSFLAG_UNUSED_6 | OB_TRANSFLAG_UNUSED_12);
+
+			ob->nlaflag &= ~(OB_ADS_UNUSED_1 | OB_ADS_UNUSED_2);
+		}
+
+		LISTBASE_FOREACH(bArmature*, arm, &bmain->armatures) {
+			arm->flag &= ~(ARM_FLAG_UNUSED_1 | ARM_FLAG_UNUSED_5 | ARM_FLAG_UNUSED_6 |
+				ARM_FLAG_UNUSED_7 | ARM_FLAG_UNUSED_12);
+		}
+
+		LISTBASE_FOREACH(Text*, text, &bmain->texts) {
+			text->flags &= ~(TXT_FLAG_UNUSED_8 | TXT_FLAG_UNUSED_9);
+		}
+	}
+
+	if (!MAIN_VERSION_ATLEAST(bmain, 280, 48)) {
+		for (Scene* scene = bmain->scenes.first; scene; scene = scene->id.next) {
+			/* Those are not currently used, but are accessible through RNA API and were not
+			 * properly initialized previously. This is mere copy of BKE_init_scene() code. */
+			if (scene->r.im_format.view_settings.look[0] == '\0') {
+				BKE_color_managed_display_settings_init(&scene->r.im_format.display_settings);
+				BKE_color_managed_view_settings_init_render(
+					&scene->r.im_format.view_settings, &scene->r.im_format.display_settings, "Filmic");
+			}
+
+			if (scene->r.bake.im_format.view_settings.look[0] == '\0') {
+				BKE_color_managed_display_settings_init(&scene->r.bake.im_format.display_settings);
+				BKE_color_managed_view_settings_init_render(&scene->r.bake.im_format.view_settings,
+					&scene->r.bake.im_format.display_settings,
+					"Filmic");
+			}
+		}
+	}
+
+	if (!MAIN_VERSION_ATLEAST(bmain, 280, 49)) {
+		/* All tool names changed, reset to defaults. */
+		for (WorkSpace* workspace = bmain->workspaces.first; workspace;
+			workspace = workspace->id.next) {
+			while (!BLI_listbase_is_empty(&workspace->tools)) {
+				BKE_workspace_tool_remove(workspace, workspace->tools.first);
+			}
+		}
+	}
+
+	if (!MAIN_VERSION_ATLEAST(bmain, 280, 52)) {
+		LISTBASE_FOREACH(ParticleSettings*, part, &bmain->particles) {
+			/* Replace deprecated PART_DRAW_BB by PART_DRAW_NOT */
+			if (part->ren_as == PART_DRAW_BB) {
+				part->ren_as = PART_DRAW_NOT;
+			}
+			if (part->draw_as == PART_DRAW_BB) {
+				part->draw_as = PART_DRAW_NOT;
+			}
+		}
+
+		if (!DNA_struct_elem_find(fd->filesdna, "TriangulateModifierData", "int", "min_vertices")) {
+			for (Object* ob = bmain->objects.first; ob; ob = ob->id.next) {
+				for (ModifierData* md = ob->modifiers.first; md; md = md->next) {
+					if (md->type == eModifierType_Triangulate) {
+						TriangulateModifierData* smd = (TriangulateModifierData*)md;
+						smd->min_vertices = 4;
+					}
+				}
+			}
+		}
+
+		FOREACH_NODETREE_BEGIN(bmain, ntree, id) {
+			if (ntree->type == NTREE_SHADER) {
+				for (bNode* node = ntree->nodes.first; node; node = node->next) {
+					/* Fix missing version patching from earlier changes. */
+					if (STREQ(node->idname, "ShaderNodeOutputLamp")) {
+						STRNCPY(node->idname, "ShaderNodeOutputLight");
+					}
+					if (node->type == SH_NODE_BSDF_PRINCIPLED && node->custom2 == 0) {
+						node->custom2 = SHD_SUBSURFACE_BURLEY;
+					}
+				}
+			}
+		}
+		FOREACH_NODETREE_END;
+	}
+
+	if (!MAIN_VERSION_ATLEAST(bmain, 280, 53)) {
+		for (Material* mat = bmain->materials.first; mat; mat = mat->id.next) {
+			/* Eevee: Keep material appearance consistent with previous behavior. */
+			if (!mat->use_nodes || !mat->nodetree || mat->blend_method == MA_BM_SOLID) {
+				mat->blend_shadow = MA_BS_SOLID;
+			}
+		}
+
+		/* grease pencil default animation channel color */
+		{
+			for (bGPdata* gpd = bmain->gpencils.first; gpd; gpd = gpd->id.next) {
+				if (gpd->flag & GP_DATA_ANNOTATIONS) {
+					continue;
+				}
+				LISTBASE_FOREACH(bGPDlayer*, gpl, &gpd->layers) {
+					/* default channel color */
+					ARRAY_SET_ITEMS(gpl->color, 0.2f, 0.2f, 0.2f);
+				}
+			}
+		}
+	}
+
+	if (!MAIN_VERSION_ATLEAST(bmain, 280, 54)) {
+		for (Object* ob = bmain->objects.first; ob; ob = ob->id.next) {
+			bool is_first_subdiv = true;
+			for (ModifierData* md = ob->modifiers.first; md; md = md->next) {
+				if (md->type == eModifierType_Subsurf) {
+					SubsurfModifierData* smd = (SubsurfModifierData*)md;
+					if (is_first_subdiv) {
+						smd->flags |= eSubsurfModifierFlag_UseCrease;
+					}
+					else {
+						smd->flags &= ~eSubsurfModifierFlag_UseCrease;
+					}
+					is_first_subdiv = false;
+				}
+				else if (md->type == eModifierType_Multires) {
+					MultiresModifierData* mmd = (MultiresModifierData*)md;
+					if (is_first_subdiv) {
+						mmd->flags |= eMultiresModifierFlag_UseCrease;
+					}
+					else {
+						mmd->flags &= ~eMultiresModifierFlag_UseCrease;
+					}
+					is_first_subdiv = false;
+				}
+			}
+		}
+	}
+
+	if (!MAIN_VERSION_ATLEAST(bmain, 280, 55)) {
+		for (bScreen* screen = bmain->screens.first; screen; screen = screen->id.next) {
+			for (ScrArea* sa = screen->areabase.first; sa; sa = sa->next) {
+				for (SpaceLink* sl = sa->spacedata.first; sl; sl = sl->next) {
+					if (sl->spacetype == SPACE_TEXT) {
+						ListBase* regionbase = (sl == sa->spacedata.first) ? &sa->regionbase : &sl->regionbase;
+
+						/* Remove multiple footers that were added by mistake. */
+						do_versions_remove_regions_by_type(regionbase, RGN_TYPE_FOOTER);
+
+						/* Add footer. */
+						ARegion* ar = do_versions_add_region(RGN_TYPE_FOOTER, "footer for text");
+						ar->alignment = (U.uiflag & USER_HEADER_BOTTOM) ? RGN_ALIGN_TOP : RGN_ALIGN_BOTTOM;
+
+						ARegion* ar_header = do_versions_find_region(regionbase, RGN_TYPE_HEADER);
+						BLI_insertlinkafter(regionbase, ar_header, ar);
+					}
+				}
+			}
+		}
+	}
+
+	if (!MAIN_VERSION_ATLEAST(bmain, 280, 56)) {
+		for (bScreen* screen = bmain->screens.first; screen; screen = screen->id.next) {
+			for (ScrArea* area = screen->areabase.first; area; area = area->next) {
+				for (SpaceLink* sl = area->spacedata.first; sl; sl = sl->next) {
+					if (sl->spacetype == SPACE_VIEW3D) {
+						View3D* v3d = (View3D*)sl;
+						v3d->gizmo_show_armature = V3D_GIZMO_SHOW_ARMATURE_BBONE |
+							V3D_GIZMO_SHOW_ARMATURE_ROLL;
+						v3d->gizmo_show_empty = V3D_GIZMO_SHOW_EMPTY_IMAGE | V3D_GIZMO_SHOW_EMPTY_FORCE_FIELD;
+						v3d->gizmo_show_light = V3D_GIZMO_SHOW_LIGHT_SIZE | V3D_GIZMO_SHOW_LIGHT_LOOK_AT;
+						v3d->gizmo_show_camera = V3D_GIZMO_SHOW_CAMERA_LENS | V3D_GIZMO_SHOW_CAMERA_DOF_DIST;
+					}
+				}
+			}
+		}
+	}
+
+	if (!MAIN_VERSION_ATLEAST(bmain, 280, 57)) {
+		/* Enable Show Interpolation in dopesheet by default. */
+		for (bScreen* screen = bmain->screens.first; screen; screen = screen->id.next) {
+			for (ScrArea* sa = screen->areabase.first; sa; sa = sa->next) {
+				for (SpaceLink* sl = sa->spacedata.first; sl; sl = sl->next) {
+					if (sl->spacetype == SPACE_ACTION) {
+						SpaceAction* saction = (SpaceAction*)sl;
+						if ((saction->flag & SACTION_SHOW_EXTREMES) == 0) {
+							saction->flag |= SACTION_SHOW_INTERPOLATION;
+						}
+					}
+				}
+			}
+		}
+
+		/* init grease pencil brush gradients */
+		if (!DNA_struct_elem_find(fd->filesdna, "BrushGpencilSettings", "float", "gradient_f")) {
+			for (Brush* brush = bmain->brushes.first; brush; brush = brush->id.next) {
+				if (brush->gpencil_settings != NULL) {
+					BrushGpencilSettings* gp = brush->gpencil_settings;
+					gp->gradient_f = 1.0f;
+					gp->gradient_s[0] = 1.0f;
+					gp->gradient_s[1] = 1.0f;
+				}
+			}
+		}
+
+		/* init grease pencil stroke gradients */
+		if (!DNA_struct_elem_find(fd->filesdna, "bGPDstroke", "float", "gradient_f")) {
+			for (bGPdata* gpd = bmain->gpencils.first; gpd; gpd = gpd->id.next) {
+				LISTBASE_FOREACH(bGPDlayer*, gpl, &gpd->layers) {
+					LISTBASE_FOREACH(bGPDframe*, gpf, &gpl->frames) {
+						LISTBASE_FOREACH(bGPDstroke*, gps, &gpf->strokes) {
+							gps->gradient_f = 1.0f;
+							gps->gradient_s[0] = 1.0f;
+							gps->gradient_s[1] = 1.0f;
+						}
+					}
+				}
+			}
+		}
+
+		/* enable the axis aligned ortho grid by default */
+		for (bScreen* screen = bmain->screens.first; screen; screen = screen->id.next) {
+			for (ScrArea* area = screen->areabase.first; area; area = area->next) {
+				for (SpaceLink* sl = area->spacedata.first; sl; sl = sl->next) {
+					if (sl->spacetype == SPACE_VIEW3D) {
+						View3D* v3d = (View3D*)sl;
+						v3d->gridflag |= V3D_SHOW_ORTHO_GRID;
+					}
+				}
+			}
+		}
+	}
+
+	/* Keep un-versioned until we're finished adding space types. */
+	{
+		for (bScreen* screen = bmain->screens.first; screen; screen = screen->id.next) {
+			for (ScrArea* sa = screen->areabase.first; sa; sa = sa->next) {
+				for (SpaceLink* sl = sa->spacedata.first; sl; sl = sl->next) {
+					ListBase* regionbase = (sl == sa->spacedata.first) ? &sa->regionbase : &sl->regionbase;
+					/* All spaces that use tools must be eventually added. */
+					ARegion* ar = NULL;
+					if (ELEM(sl->spacetype, SPACE_VIEW3D, SPACE_IMAGE, SPACE_SEQ) &&
+						((ar = do_versions_find_region_or_null(regionbase, RGN_TYPE_TOOL_HEADER)) == NULL)) {
+						/* Add tool header. */
+						ar = do_versions_add_region(RGN_TYPE_TOOL_HEADER, "tool header");
+						ar->alignment = (U.uiflag & USER_HEADER_BOTTOM) ? RGN_ALIGN_BOTTOM : RGN_ALIGN_TOP;
+
+						ARegion* ar_header = do_versions_find_region(regionbase, RGN_TYPE_HEADER);
+						BLI_insertlinkbefore(regionbase, ar_header, ar);
+						/* Hide by default, enable for painting workspaces (startup only). */
+						ar->flag |= RGN_FLAG_HIDDEN | RGN_FLAG_HIDDEN_BY_USER;
+					}
+					if (ar != NULL) {
+						SET_FLAG_FROM_TEST(ar->flag, ar->flag & RGN_FLAG_HIDDEN_BY_USER, RGN_FLAG_HIDDEN);
+					}
+				}
+			}
+		}
+	}
+
+	if (!MAIN_VERSION_ATLEAST(bmain, 280, 60)) {
+		if (!DNA_struct_elem_find(fd->filesdna, "bSplineIKConstraint", "short", "yScaleMode")) {
+			for (Object* ob = bmain->objects.first; ob; ob = ob->id.next) {
+				if (ob->pose) {
+					for (bPoseChannel* pchan = ob->pose->chanbase.first; pchan; pchan = pchan->next) {
+						for (bConstraint* con = pchan->constraints.first; con; con = con->next) {
+							if (con->type == CONSTRAINT_TYPE_SPLINEIK) {
+								bSplineIKConstraint* data = (bSplineIKConstraint*)con->data;
+								if ((data->flag & CONSTRAINT_SPLINEIK_SCALE_LIMITED) == 0) {
+									data->yScaleMode = CONSTRAINT_SPLINEIK_YS_FIT_CURVE;
+								}
+							}
+						}
+					}
+				}
+			}
+		}
+
+		if (!DNA_struct_elem_find(
+			fd->filesdna, "View3DOverlay", "float", "sculpt_mode_mask_opacity")) {
+			for (bScreen* screen = bmain->screens.first; screen; screen = screen->id.next) {
+				for (ScrArea* sa = screen->areabase.first; sa; sa = sa->next) {
+					for (SpaceLink* sl = sa->spacedata.first; sl; sl = sl->next) {
+						if (sl->spacetype == SPACE_VIEW3D) {
+							View3D* v3d = (View3D*)sl;
+							v3d->overlay.sculpt_mode_mask_opacity = 0.75f;
+						}
+					}
+				}
+			}
+		}
+		if (!DNA_struct_elem_find(fd->filesdna, "SceneDisplay", "char", "render_aa")) {
+			LISTBASE_FOREACH(Scene*, scene, &bmain->scenes) {
+				scene->display.render_aa = SCE_DISPLAY_AA_SAMPLES_8;
+				scene->display.viewport_aa = SCE_DISPLAY_AA_FXAA;
+			}
+		}
+
+		/* Split bbone_scalein/bbone_scaleout into x and y fields. */
+		if (!DNA_struct_elem_find(fd->filesdna, "bPoseChannel", "float", "scale_out_y")) {
+			/* Update armature data and pose channels. */
+			LISTBASE_FOREACH(bArmature*, arm, &bmain->armatures) {
+				do_version_bones_split_bbone_scale(&arm->bonebase);
+			}
+
+			LISTBASE_FOREACH(Object*, ob, &bmain->objects) {
+				if (ob->pose) {
+					LISTBASE_FOREACH(bPoseChannel*, pchan, &ob->pose->chanbase) {
+						pchan->scale_in_y = pchan->scale_in_x;
+						pchan->scale_out_y = pchan->scale_out_x;
+					}
+				}
+			}
+
+			/* Update action curves and drivers. */
+			LISTBASE_FOREACH(bAction*, act, &bmain->actions) {
+				LISTBASE_FOREACH_MUTABLE(FCurve*, fcu, &act->curves) {
+					do_version_bbone_scale_fcurve_fix(&act->curves, fcu);
+				}
+			}
+
+			BKE_animdata_main_cb(bmain, do_version_bbone_scale_animdata_cb, NULL);
+		}
+
+		for (Scene* sce = bmain->scenes.first; sce != NULL; sce = sce->id.next) {
+			if (sce->ed != NULL) {
+				do_versions_seq_set_cache_defaults(sce->ed);
+			}
+		}
+	}
+
+	if (!MAIN_VERSION_ATLEAST(bmain, 280, 61)) {
+		/* Added a power option to Copy Scale. */
+		if (!DNA_struct_elem_find(fd->filesdna, "bSizeLikeConstraint", "float", "power")) {
+			LISTBASE_FOREACH(Object*, ob, &bmain->objects) {
+				do_version_constraints_copy_scale_power(&ob->constraints);
+				if (ob->pose) {
+					LISTBASE_FOREACH(bPoseChannel*, pchan, &ob->pose->chanbase) {
+						do_version_constraints_copy_scale_power(&pchan->constraints);
+					}
+				}
+			}
+		}
+
+		for (bScreen* screen = bmain->screens.first; screen; screen = screen->id.next) {
+			for (ScrArea* sa = screen->areabase.first; sa; sa = sa->next) {
+				for (SpaceLink* sl = sa->spacedata.first; sl; sl = sl->next) {
+					if (ELEM(sl->spacetype, SPACE_CLIP, SPACE_GRAPH, SPACE_SEQ)) {
+						ListBase* regionbase = (sl == sa->spacedata.first) ? &sa->regionbase : &sl->regionbase;
+
+						ARegion* ar = NULL;
+						if (sl->spacetype == SPACE_CLIP) {
+							if (((SpaceClip*)sl)->view == SC_VIEW_GRAPH) {
+								ar = do_versions_find_region_or_null(regionbase, RGN_TYPE_PREVIEW);
+							}
+						}
+						else {
+							ar = do_versions_find_region_or_null(regionbase, RGN_TYPE_WINDOW);
+						}
+
+						if (ar != NULL) {
+							ar->v2d.scroll &= ~V2D_SCROLL_LEFT;
+							ar->v2d.scroll |= V2D_SCROLL_RIGHT;
+						}
+					}
+				}
+			}
+		}
+
+		for (bScreen* screen = bmain->screens.first; screen; screen = screen->id.next) {
+			for (ScrArea* area = screen->areabase.first; area; area = area->next) {
+				for (SpaceLink* sl = area->spacedata.first; sl; sl = sl->next) {
+					if (sl->spacetype != SPACE_OUTLINER) {
+						continue;
+					}
+					SpaceOutliner* so = (SpaceOutliner*)sl;
+					so->filter &= ~SO_FLAG_UNUSED_1;
+					so->show_restrict_flags = SO_RESTRICT_ENABLE | SO_RESTRICT_HIDE;
+				}
+			}
+		}
+	}
+
+	if (!MAIN_VERSION_ATLEAST(bmain, 280, 69)) {
+		LISTBASE_FOREACH(bArmature*, arm, &bmain->armatures) {
+			arm->flag &= ~(ARM_FLAG_UNUSED_7 | ARM_FLAG_UNUSED_9);
+		}
+
+		/* Initializes sun lights with the new angular diameter property */
+		if (!DNA_struct_elem_find(fd->filesdna, "Light", "float", "sun_angle")) {
+			LISTBASE_FOREACH(Light*, light, &bmain->lights) {
+				light->sun_angle = 2.0f * atanf(light->area_size);
+			}
+		}
+	}
+
+	if (!MAIN_VERSION_ATLEAST(bmain, 280, 70)) {
+		/* New image alpha modes. */
+		LISTBASE_FOREACH(Image*, image, &bmain->images) {
+			const int IMA_IGNORE_ALPHA = (1 << 12);
+			if (image->flag & IMA_IGNORE_ALPHA) {
+				image->alpha_mode = IMA_ALPHA_IGNORE;
+				image->flag &= ~IMA_IGNORE_ALPHA;
+			}
+		}
+	}
+
+	if (!MAIN_VERSION_ATLEAST(bmain, 280, 71)) {
+		/* This assumes the Blender builtin config. Depending on the OCIO
+		 * environment variable for versioning is weak, and these deprecated view
+		 * transforms and look names don't seem to exist in other commonly used
+		 * OCIO configs so .blend files created for those would be unaffected. */
+		for (Scene* scene = bmain->scenes.first; scene; scene = scene->id.next) {
+			ColorManagedViewSettings* view_settings;
+			view_settings = &scene->view_settings;
+
+			if (STREQ(view_settings->view_transform, "Default")) {
+				STRNCPY(view_settings->view_transform, "Standard");
+			}
+			else if (STREQ(view_settings->view_transform, "RRT") ||
+				STREQ(view_settings->view_transform, "Film")) {
+				STRNCPY(view_settings->view_transform, "Filmic");
+			}
+			else if (STREQ(view_settings->view_transform, "Log")) {
+				STRNCPY(view_settings->view_transform, "Filmic Log");
+			}
+
+			if (STREQ(view_settings->look, "Filmic - Base Contrast")) {
+				STRNCPY(view_settings->look, "None");
+			}
+		}
+	}
+
+	if (!MAIN_VERSION_ATLEAST(bmain, 280, 74)) {
+		for (Scene* scene = bmain->scenes.first; scene; scene = scene->id.next) {
+			if (scene->ed != NULL) {
+				do_versions_seq_alloc_transform_and_crop(&scene->ed->seqbase);
+			}
+		}
+	}
+
+	if (!MAIN_VERSION_ATLEAST(bmain, 280, 75)) {
+		for (Scene* scene = bmain->scenes.first; scene; scene = scene->id.next) {
+			if (scene->master_collection != NULL) {
+				scene->master_collection->flag &= ~(COLLECTION_RESTRICT_VIEWPORT |
+					COLLECTION_RESTRICT_SELECT |
+					COLLECTION_RESTRICT_RENDER);
+			}
+
+			UnitSettings* unit = &scene->unit;
+			if (unit->system == USER_UNIT_NONE) {
+				unit->length_unit = (char)USER_UNIT_ADAPTIVE;
+				unit->mass_unit = (char)USER_UNIT_ADAPTIVE;
+			}
+
+			RenderData* render_data = &scene->r;
+			switch (render_data->ffcodecdata.ffmpeg_preset) {
+			case FFM_PRESET_ULTRAFAST:
+			case FFM_PRESET_SUPERFAST:
+				render_data->ffcodecdata.ffmpeg_preset = FFM_PRESET_REALTIME;
+				break;
+			case FFM_PRESET_VERYFAST:
+			case FFM_PRESET_FASTER:
+			case FFM_PRESET_FAST:
+			case FFM_PRESET_MEDIUM:
+				render_data->ffcodecdata.ffmpeg_preset = FFM_PRESET_GOOD;
+				break;
+			case FFM_PRESET_SLOW:
+			case FFM_PRESET_SLOWER:
+			case FFM_PRESET_VERYSLOW:
+				render_data->ffcodecdata.ffmpeg_preset = FFM_PRESET_BEST;
+			}
+		}
+
+		LISTBASE_FOREACH(bArmature*, arm, &bmain->armatures) {
+			arm->flag &= ~(ARM_FLAG_UNUSED_6);
+		}
+	}
+
+	if (!MAIN_VERSION_ATLEAST(bmain, 281, 1)) {
+		LISTBASE_FOREACH(Object*, ob, &bmain->objects) {
+			for (ModifierData* md = ob->modifiers.first; md; md = md->next) {
+				if (md->type == eModifierType_DataTransfer) {
+					/* Now datatransfer's mix factor is multiplied with weights when any,
+					 * instead of being ignored,
+					 * we need to take care of that to keep 'old' files compatible. */
+					DataTransferModifierData* dtmd = (DataTransferModifierData*)md;
+					if (dtmd->defgrp_name[0] != '\0') {
+						dtmd->mix_factor = 1.0f;
+					}
+				}
+			}
+		}
+	}
+
+	if (!MAIN_VERSION_ATLEAST(bmain, 281, 3)) {
+		for (bScreen* screen = bmain->screens.first; screen; screen = screen->id.next) {
+			for (ScrArea* sa = screen->areabase.first; sa; sa = sa->next) {
+				for (SpaceLink* sl = sa->spacedata.first; sl; sl = sl->next) {
+					if (sl->spacetype == SPACE_TEXT) {
+						ListBase* regionbase = (sl == sa->spacedata.first) ? &sa->regionbase : &sl->regionbase;
+						ARegion* ar = do_versions_find_region_or_null(regionbase, RGN_TYPE_UI);
+						if (ar) {
+							ar->alignment = RGN_ALIGN_RIGHT;
+						}
+					}
+					/* Mark outliners as dirty for syncing and enable synced selection */
+					if (sl->spacetype == SPACE_OUTLINER) {
+						SpaceOutliner* soutliner = (SpaceOutliner*)sl;
+						soutliner->sync_select_dirty |= WM_OUTLINER_SYNC_SELECT_FROM_ALL;
+						soutliner->flag |= SO_SYNC_SELECT;
+					}
+				}
+			}
+		}
+		for (Mesh* mesh = bmain->meshes.first; mesh; mesh = mesh->id.next) {
+			if (mesh->remesh_voxel_size == 0.0f) {
+				mesh->remesh_voxel_size = 0.1f;
+			}
+		}
+	}
+
+	if (!MAIN_VERSION_ATLEAST(bmain, 281, 4)) {
+		ID* id;
+		FOREACH_MAIN_ID_BEGIN(bmain, id) {
+			bNodeTree* ntree = ntreeFromID(id);
+			if (ntree) {
+				ntree->id.flag |= LIB_PRIVATE_DATA;
+			}
+		}
+		FOREACH_MAIN_ID_END;
+	}
+
+	if (!MAIN_VERSION_ATLEAST(bmain, 281, 5)) {
+		for (Brush* br = bmain->brushes.first; br; br = br->id.next) {
+			if (br->ob_mode & OB_MODE_SCULPT && br->normal_radius_factor == 0.0f) {
+				br->normal_radius_factor = 0.5f;
+			}
+		}
+
+		LISTBASE_FOREACH(Scene*, scene, &bmain->scenes) {
+			/* Older files do not have a master collection, which is then added through
+			 * `BKE_collection_master_add()`, so everything is fine. */
+			if (scene->master_collection != NULL) {
+				scene->master_collection->id.flag |= LIB_PRIVATE_DATA;
+			}
+		}
+	}
+
+	if (!MAIN_VERSION_ATLEAST(bmain, 281, 6)) {
+		for (bScreen* screen = bmain->screens.first; screen; screen = screen->id.next) {
+			for (ScrArea* sa = screen->areabase.first; sa; sa = sa->next) {
+				for (SpaceLink* sl = sa->spacedata.first; sl; sl = sl->next) {
+					if (sl->spacetype == SPACE_VIEW3D) {
+						View3D* v3d = (View3D*)sl;
+						v3d->shading.flag |= V3D_SHADING_SCENE_LIGHTS_RENDER | V3D_SHADING_SCENE_WORLD_RENDER;
+
+						/* files by default don't have studio lights selected unless interacted
+						 * with the shading popover. When no studiolight could be read, we will
+						 * select the default world one. */
+						StudioLight* studio_light = BKE_studiolight_find(v3d->shading.lookdev_light,
+							STUDIOLIGHT_TYPE_WORLD);
+						if (studio_light != NULL) {
+							STRNCPY(v3d->shading.lookdev_light, studio_light->name);
+						}
+					}
+				}
+			}
+		}
+	}
+
+	if (!MAIN_VERSION_ATLEAST(bmain, 281, 9)) {
+		for (bScreen* screen = bmain->screens.first; screen; screen = screen->id.next) {
+			for (ScrArea* sa = screen->areabase.first; sa; sa = sa->next) {
+				for (SpaceLink* sl = sa->spacedata.first; sl; sl = sl->next) {
+					if (sl->spacetype == SPACE_FILE) {
+						SpaceFile* sfile = (SpaceFile*)sl;
+						ListBase* regionbase = (sl == sa->spacedata.first) ? &sa->regionbase : &sl->regionbase;
+						ARegion* ar_ui = do_versions_find_region(regionbase, RGN_TYPE_UI);
+						ARegion* ar_header = do_versions_find_region(regionbase, RGN_TYPE_HEADER);
+						ARegion* ar_toolprops = do_versions_find_region_or_null(regionbase,
+							RGN_TYPE_TOOL_PROPS);
+
+						/* Reinsert UI region so that it spawns entire area width */
+						BLI_remlink(regionbase, ar_ui);
+						BLI_insertlinkafter(regionbase, ar_header, ar_ui);
+
+						ar_ui->flag |= RGN_FLAG_DYNAMIC_SIZE;
+
+						if (ar_toolprops && (ar_toolprops->alignment == (RGN_ALIGN_BOTTOM | RGN_SPLIT_PREV))) {
+							SpaceType* stype = BKE_spacetype_from_id(sl->spacetype);
+
+							/* Remove empty region at old location. */
+							BLI_assert(sfile->op == NULL);
+							BKE_area_region_free(stype, ar_toolprops);
+							BLI_freelinkN(regionbase, ar_toolprops);
+						}
+
+						if (sfile->params) {
+							sfile->params->details_flags |= FILE_DETAILS_SIZE | FILE_DETAILS_DATETIME;
+						}
+					}
+				}
+			}
+		}
+
+		/* Convert the BONE_NO_SCALE flag to inherit_scale_mode enum. */
+		if (!DNA_struct_elem_find(fd->filesdna, "Bone", "char", "inherit_scale_mode")) {
+			LISTBASE_FOREACH(bArmature*, arm, &bmain->armatures) {
+				do_version_bones_inherit_scale(&arm->bonebase);
+			}
+		}
+
+		/* Convert the Offset flag to the mix mode enum. */
+		if (!DNA_struct_elem_find(fd->filesdna, "bRotateLikeConstraint", "char", "mix_mode")) {
+			LISTBASE_FOREACH(Object*, ob, &bmain->objects) {
+				do_version_constraints_copy_rotation_mix_mode(&ob->constraints);
+				if (ob->pose) {
+					LISTBASE_FOREACH(bPoseChannel*, pchan, &ob->pose->chanbase) {
+						do_version_constraints_copy_rotation_mix_mode(&pchan->constraints);
+					}
+				}
+			}
+		}
+
+		/* Added studiolight intensity */
+		if (!DNA_struct_elem_find(fd->filesdna, "View3DShading", "float", "studiolight_intensity")) {
+			for (bScreen* screen = bmain->screens.first; screen; screen = screen->id.next) {
+				for (ScrArea* sa = screen->areabase.first; sa; sa = sa->next) {
+					for (SpaceLink* sl = sa->spacedata.first; sl; sl = sl->next) {
+						if (sl->spacetype == SPACE_VIEW3D) {
+							View3D* v3d = (View3D*)sl;
+							v3d->shading.studiolight_intensity = 1.0f;
+						}
+					}
+				}
+			}
+		}
+
+		/* Elatic deform brush */
+		for (Brush* br = bmain->brushes.first; br; br = br->id.next) {
+			if (br->ob_mode & OB_MODE_SCULPT && br->elastic_deform_volume_preservation == 0.0f) {
+				br->elastic_deform_volume_preservation = 0.5f;
+			}
+		}
+	}
+
+	if (!MAIN_VERSION_ATLEAST(bmain, 281, 15)) {
+		LISTBASE_FOREACH(Scene*, scene, &bmain->scenes) {
+			if (scene->toolsettings->snap_node_mode == SCE_SNAP_MODE_NODE_X) {
+				scene->toolsettings->snap_node_mode = SCE_SNAP_MODE_GRID;
+			}
+		}
+
+		if (!DNA_struct_elem_find(
+			fd->filesdna, "LayerCollection", "short", "local_collections_bits")) {
+			LISTBASE_FOREACH(Scene*, scene, &bmain->scenes) {
+				LISTBASE_FOREACH(ViewLayer*, view_layer, &scene->view_layers) {
+					LISTBASE_FOREACH(LayerCollection*, layer_collection, &view_layer->layer_collections) {
+						do_versions_local_collection_bits_set(layer_collection);
+					}
+				}
+			}
+		}
+
+		for (bScreen* screen = bmain->screens.first; screen; screen = screen->id.next) {
+			for (ScrArea* sa = screen->areabase.first; sa; sa = sa->next) {
+				for (SpaceLink* sl = sa->spacedata.first; sl; sl = sl->next) {
+					if (sl->spacetype == SPACE_VIEW3D) {
+						View3D* v3d = (View3D*)sl;
+
+						for (ScrArea* sa_other = screen->areabase.first; sa_other; sa_other = sa_other->next) {
+							for (SpaceLink* sl_other = sa_other->spacedata.first; sl_other;
+								sl_other = sl_other->next) {
+								if (sl != sl_other && sl_other->spacetype == SPACE_VIEW3D) {
+									View3D* v3d_other = (View3D*)sl_other;
+
+									if (v3d->shading.prop == v3d_other->shading.prop) {
+										v3d_other->shading.prop = NULL;
+									}
+								}
+							}
+						}
+					}
+					else if (sl->spacetype == SPACE_FILE) {
+						ListBase* regionbase = (sl == sa->spacedata.first) ? &sa->regionbase : &sl->regionbase;
+						ARegion* ar_tools = do_versions_find_region_or_null(regionbase, RGN_TYPE_TOOLS);
+						ARegion* ar_header = do_versions_find_region(regionbase, RGN_TYPE_HEADER);
+
+						if (ar_tools) {
+							ARegion* ar_next = ar_tools->next;
+
+							/* We temporarily had two tools regions, get rid of the second one. */
+							if (ar_next && ar_next->regiontype == RGN_TYPE_TOOLS) {
+								do_versions_remove_region(regionbase, ar_next);
+							}
+
+							BLI_remlink(regionbase, ar_tools);
+							BLI_insertlinkafter(regionbase, ar_header, ar_tools);
+						}
+						else {
+							ar_tools = do_versions_add_region(RGN_TYPE_TOOLS, "versioning file tools region");
+							BLI_insertlinkafter(regionbase, ar_header, ar_tools);
+							ar_tools->alignment = RGN_ALIGN_LEFT;
+						}
+					}
+				}
+			}
+		}
+
+		{
+			/* Initialize new grease pencil uv scale parameter. */
+			if (!DNA_struct_elem_find(fd->filesdna, "bGPDstroke", "float", "uv_scale")) {
+				for (bGPdata* gpd = bmain->gpencils.first; gpd; gpd = gpd->id.next) {
+					LISTBASE_FOREACH(bGPDlayer*, gpl, &gpd->layers) {
+						LISTBASE_FOREACH(bGPDframe*, gpf, &gpl->frames) {
+							LISTBASE_FOREACH(bGPDstroke*, gps, &gpf->strokes) {
+								gps->uv_scale = 1.0f;
+							}
+						}
+					}
+				}
+			}
+		}
+	}
+
+	if (!MAIN_VERSION_ATLEAST(bmain, 282, 2)) {
+		do_version_curvemapping_walker(bmain, do_version_curvemapping_flag_extend_extrapolate);
+
+		for (bScreen* screen = bmain->screens.first; screen; screen = screen->id.next) {
+			for (ScrArea* sa = screen->areabase.first; sa; sa = sa->next) {
+				sa->flag &= ~AREA_FLAG_UNUSED_6;
+			}
+		}
+
+		/* Add custom curve profile to toolsettings for bevel tool */
+		if (!DNA_struct_elem_find(fd->filesdna, "ToolSettings", "CurveProfile", "custom_profile")) {
+			for (Scene* scene = bmain->scenes.first; scene; scene = scene->id.next) {
+				ToolSettings* ts = scene->toolsettings;
+				if ((ts) && (ts->custom_bevel_profile_preset == NULL)) {
+					ts->custom_bevel_profile_preset = BKE_curveprofile_add(PROF_PRESET_LINE);
+				}
+			}
+		}
+
+		/* Add custom curve profile to bevel modifier */
+		if (!DNA_struct_elem_find(fd->filesdna, "BevelModifier", "CurveProfile", "custom_profile")) {
+			for (Object* object = bmain->objects.first; object != NULL; object = object->id.next) {
+				for (ModifierData* md = object->modifiers.first; md; md = md->next) {
+					if (md->type == eModifierType_Bevel) {
+						BevelModifierData* bmd = (BevelModifierData*)md;
+						if (!bmd->custom_profile) {
+							bmd->custom_profile = BKE_curveprofile_add(PROF_PRESET_LINE);
+						}
+					}
+				}
+			}
+		}
+
+		/* Dash Ratio and Dash Samples */
+		if (!DNA_struct_elem_find(fd->filesdna, "Brush", "float", "dash_ratio")) {
+			for (Brush* br = bmain->brushes.first; br; br = br->id.next) {
+				br->dash_ratio = 1.0f;
+				br->dash_samples = 20;
+			}
+		}
+
+		/* Pose brush smooth iterations */
+		if (!DNA_struct_elem_find(fd->filesdna, "Brush", "float", "pose_smooth_iterations")) {
+			for (Brush* br = bmain->brushes.first; br; br = br->id.next) {
+				br->pose_smooth_iterations = 4;
+			}
+		}
+
+		/* Cloth pressure */
+		for (Object* ob = bmain->objects.first; ob; ob = ob->id.next) {
+			for (ModifierData* md = ob->modifiers.first; md; md = md->next) {
+				if (md->type == eModifierType_Cloth) {
+					ClothModifierData* clmd = (ClothModifierData*)md;
+
+					clmd->sim_parms->pressure_factor = 1;
+				}
+			}
+		}
+	}
+
+	if (!MAIN_VERSION_ATLEAST(bmain, 282, 3)) {
+		/* Remove Unified pressure/size and pressure/alpha */
+		for (Scene* scene = bmain->scenes.first; scene; scene = scene->id.next) {
+			ToolSettings* ts = scene->toolsettings;
+			UnifiedPaintSettings* ups = &ts->unified_paint_settings;
+			ups->flag &= ~(UNIFIED_PAINT_FLAG_UNUSED_0 | UNIFIED_PAINT_FLAG_UNUSED_1);
+		}
+
+		/* Set the default render pass in the viewport to Combined. */
+		if (!DNA_struct_elem_find(fd->filesdna, "View3DShading", "int", "render_pass")) {
+			for (Scene* scene = bmain->scenes.first; scene; scene = scene->id.next) {
+				scene->display.shading.render_pass = SCE_PASS_COMBINED;
+			}
+
+			for (bScreen* screen = bmain->screens.first; screen; screen = screen->id.next) {
+				for (ScrArea* sa = screen->areabase.first; sa; sa = sa->next) {
+					for (SpaceLink* sl = sa->spacedata.first; sl; sl = sl->next) {
+						if (sl->spacetype == SPACE_VIEW3D) {
+							View3D* v3d = (View3D*)sl;
+							v3d->shading.render_pass = SCE_PASS_COMBINED;
+						}
+					}
+				}
+			}
+		}
+
+		/* Make markers region visible by default. */
+		for (bScreen* screen = bmain->screens.first; screen; screen = screen->id.next) {
+			for (ScrArea* area = screen->areabase.first; area; area = area->next) {
+				for (SpaceLink* sl = area->spacedata.first; sl; sl = sl->next) {
+					switch (sl->spacetype) {
+					case SPACE_SEQ: {
+						SpaceSeq* sseq = (SpaceSeq*)sl;
+						sseq->flag |= SEQ_SHOW_MARKERS;
+						break;
+					}
+					case SPACE_ACTION: {
+						SpaceAction* saction = (SpaceAction*)sl;
+						saction->flag |= SACTION_SHOW_MARKERS;
+						break;
+					}
+					case SPACE_GRAPH: {
+						SpaceGraph* sipo = (SpaceGraph*)sl;
+						sipo->flag |= SIPO_SHOW_MARKERS;
+						break;
+					}
+					case SPACE_NLA: {
+						SpaceNla* snla = (SpaceNla*)sl;
+						snla->flag |= SNLA_SHOW_MARKERS;
+						break;
+					}
+					}
+				}
+			}
+		}
+
+		/* Init new Grease Pencil Paint tools. */
+		{
+			for (Brush* brush = bmain->brushes.first; brush; brush = brush->id.next) {
+				if (brush->gpencil_settings != NULL) {
+					brush->gpencil_vertex_tool = brush->gpencil_settings->brush_type;
+					brush->gpencil_sculpt_tool = brush->gpencil_settings->brush_type;
+					brush->gpencil_weight_tool = brush->gpencil_settings->brush_type;
+				}
+			}
+
+			BKE_paint_toolslots_init_from_main(bmain);
+		}
+
+		/* Init default Grease Pencil Vertex paint mix factor for Viewport. */
+		{
+			if (!DNA_struct_elem_find(
+				fd->filesdna, "View3DOverlay", "float", "gpencil_vertex_paint_opacity")) {
+				for (bScreen* screen = bmain->screens.first; screen; screen = screen->id.next) {
+					for (ScrArea* area = screen->areabase.first; area; area = area->next) {
+						for (SpaceLink* sl = area->spacedata.first; sl; sl = sl->next) {
+							if (sl->spacetype == SPACE_VIEW3D) {
+								View3D* v3d = (View3D*)sl;
+								v3d->overlay.gpencil_vertex_paint_opacity = 1.0f;
+							}
+						}
+					}
+				}
+			}
+		}
+
+		/* Init default Grease Pencil Vertex paint layer mix factor. */
+		{
+			if (!DNA_struct_elem_find(fd->filesdna, "bGPDlayer", "float", "vertex_paint_opacity")) {
+				for (bGPdata* gpd = bmain->gpencils.first; gpd; gpd = gpd->id.next) {
+					LISTBASE_FOREACH(bGPDlayer*, gpl, &gpd->layers) {
+						gpl->vertex_paint_opacity = 1.0f;
+					}
+				}
+			}
+		}
+	}
+
+	if (!MAIN_VERSION_ATLEAST(bmain, 283, 0)) {
+
+		/* Update Grease Pencil after drawing engine refactor. */
+		{
+			LISTBASE_FOREACH(Material*, mat, &bmain->materials) {
+				MaterialGPencilStyle* gp_style = mat->gp_style;
+				if (gp_style == NULL) {
+					continue;
+				}
+				/* Fix Grease Pencil Material colors to Linear. */
+				srgb_to_linearrgb_v4(gp_style->stroke_rgba, gp_style->stroke_rgba);
+				srgb_to_linearrgb_v4(gp_style->fill_rgba, gp_style->fill_rgba);
+
+				/* Move old gradient variables to texture. */
+				if (gp_style->fill_style == GP_MATERIAL_FILL_STYLE_GRADIENT) {
+					gp_style->texture_angle = gp_style->gradient_angle;
+					copy_v2_v2(gp_style->texture_scale, gp_style->gradient_scale);
+					copy_v2_v2(gp_style->texture_offset, gp_style->gradient_shift);
+				}
+				/* Set Checker material as Solid. This fill mode has been removed and replaced
+				 * by textures. */
+				if (gp_style->fill_style == GP_MATERIAL_FILL_STYLE_CHECKER) {
+					gp_style->fill_style = GP_MATERIAL_FILL_STYLE_SOLID;
+				}
+				/* Update Alpha channel for texture opacity. */
+				if (gp_style->fill_style == GP_MATERIAL_FILL_STYLE_TEXTURE) {
+					gp_style->fill_rgba[3] *= gp_style->texture_opacity;
+				}
+				/* Stroke stencil mask to mix = 1. */
+				if (gp_style->flag & GP_MATERIAL_STROKE_PATTERN) {
+					gp_style->mix_stroke_factor = 1.0f;
+					gp_style->flag &= ~GP_MATERIAL_STROKE_PATTERN;
+				}
+				/* Mix disabled, set mix factor to 0. */
+				else if ((gp_style->flag & GP_MATERIAL_STROKE_TEX_MIX) == 0) {
+					gp_style->mix_stroke_factor = 0.0f;
+				}
+			}
+
+			/* Fix Grease Pencil VFX and modifiers. */
+			LISTBASE_FOREACH(Object*, ob, &bmain->objects) {
+				if (ob->type != OB_GPENCIL) {
+					continue;
+				}
+
+				/* VFX. */
+				LISTBASE_FOREACH(ShaderFxData*, fx, &ob->shader_fx) {
+					switch (fx->type) {
+					case eShaderFxType_Colorize: {
+						ColorizeShaderFxData* vfx = (ColorizeShaderFxData*)fx;
+						if (ELEM(vfx->mode, eShaderFxColorizeMode_GrayScale, eShaderFxColorizeMode_Sepia)) {
+							vfx->factor = 1.0f;
+						}
+						srgb_to_linearrgb_v4(vfx->low_color, vfx->low_color);
+						srgb_to_linearrgb_v4(vfx->high_color, vfx->high_color);
+						break;
+					}
+					case eShaderFxType_Pixel: {
+						PixelShaderFxData* vfx = (PixelShaderFxData*)fx;
+						srgb_to_linearrgb_v4(vfx->rgba, vfx->rgba);
+						break;
+					}
+					case eShaderFxType_Rim: {
+						RimShaderFxData* vfx = (RimShaderFxData*)fx;
+						srgb_to_linearrgb_v3_v3(vfx->rim_rgb, vfx->rim_rgb);
+						srgb_to_linearrgb_v3_v3(vfx->mask_rgb, vfx->mask_rgb);
+						break;
+					}
+					case eShaderFxType_Shadow: {
+						ShadowShaderFxData* vfx = (ShadowShaderFxData*)fx;
+						srgb_to_linearrgb_v4(vfx->shadow_rgba, vfx->shadow_rgba);
+						break;
+					}
+					case eShaderFxType_Glow: {
+						GlowShaderFxData* vfx = (GlowShaderFxData*)fx;
+						srgb_to_linearrgb_v3_v3(vfx->glow_color, vfx->glow_color);
+						srgb_to_linearrgb_v3_v3(vfx->select_color, vfx->select_color);
+						break;
+					}
+					default:
+						break;
+					}
+				}
+
+				/* Modifiers. */
+				LISTBASE_FOREACH(GpencilModifierData*, md, &ob->greasepencil_modifiers) {
+					const GpencilModifierTypeInfo* mti = BKE_gpencil_modifierType_getInfo(md->type);
+					switch (mti->type) {
+					case eGpencilModifierTypeType_Gpencil: {
+						TintGpencilModifierData* mmd = (TintGpencilModifierData*)md;
+						srgb_to_linearrgb_v3_v3(mmd->rgb, mmd->rgb);
+						break;
+					}
+					default:
+						break;
+					}
+				}
+			}
+
+			/* Fix Layers Colors and Vertex Colors to Linear.
+			 * Also set lights to on for layers. */
+			LISTBASE_FOREACH(bGPdata*, gpd, &bmain->gpencils) {
+				if (gpd->flag & GP_DATA_ANNOTATIONS) {
+					continue;
+				}
+				/* Onion colors. */
+				srgb_to_linearrgb_v3_v3(gpd->gcolor_prev, gpd->gcolor_prev);
+				srgb_to_linearrgb_v3_v3(gpd->gcolor_next, gpd->gcolor_next);
+
+				LISTBASE_FOREACH(bGPDlayer*, gpl, &gpd->layers) {
+					gpl->flag |= GP_LAYER_USE_LIGHTS;
+					srgb_to_linearrgb_v4(gpl->tintcolor, gpl->tintcolor);
+
+					LISTBASE_FOREACH(bGPDframe*, gpf, &gpl->frames) {
+						LISTBASE_FOREACH(bGPDstroke*, gps, &gpf->strokes) {
+							/* Set initial opacity for fill color. */
+							gps->fill_opacity_fac = 1.0f;
+
+							/* Calc geometry data because in old versions this data was not saved. */
+							BKE_gpencil_stroke_geometry_update(gps);
+
+							srgb_to_linearrgb_v4(gps->vert_color_fill, gps->vert_color_fill);
+							int i;
+							bGPDspoint* pt;
+							for (i = 0, pt = gps->points; i < gps->totpoints; i++, pt++) {
+								srgb_to_linearrgb_v4(pt->vert_color, pt->vert_color);
+							}
+						}
+					}
+				}
+			}
+		}
+	}
+
+	/**
+	 * Versioning code until next subversion bump goes here.
+	 *
+	 * \note Be sure to check when bumping the version:
+	 * - "versioning_userdef.c", #BLO_version_defaults_userpref_blend
+	 * - "versioning_userdef.c", #do_versions_theme
+	 *
+	 * \note Keep this message at the bottom of the function.
+	 */
+	{
+		/* Keep this block, even when empty. */
+
+		/* Sequencer Tool region */
+		do_versions_area_ensure_tool_region(bmain, SPACE_SEQ, RGN_FLAG_HIDDEN);
+
+		/* Cloth internal springs */
+		for (Object* ob = bmain->objects.first; ob; ob = ob->id.next) {
+			for (ModifierData* md = ob->modifiers.first; md; md = md->next) {
+				if (md->type == eModifierType_Cloth) {
+					ClothModifierData* clmd = (ClothModifierData*)md;
+
+					clmd->sim_parms->internal_tension = 15.0f;
+					clmd->sim_parms->max_internal_tension = 15.0f;
+					clmd->sim_parms->internal_compression = 15.0f;
+					clmd->sim_parms->max_internal_compression = 15.0f;
+					clmd->sim_parms->internal_spring_max_diversion = M_PI / 4.0f;
+				}
+			}
+		}
+
+		/* Add primary tile to images. */
+		if (!DNA_struct_elem_find(fd->filesdna, "Image", "ListBase", "tiles")) {
+			for (Image* ima = bmain->images.first; ima; ima = ima->id.next) {
+				ImageTile* tile = MEM_callocN(sizeof(ImageTile), "Image Tile");
+				tile->ok = 1;
+				tile->tile_number = 1001;
+				BLI_addtail(&ima->tiles, tile);
+			}
+		}
+
+		/* UDIM Image Editor change. */
+		if (!DNA_struct_elem_find(fd->filesdna, "SpaceImage", "int", "tile_grid_shape[2]")) {
+			for (bScreen* screen = bmain->screens.first; screen; screen = screen->id.next) {
+				for (ScrArea* sa = screen->areabase.first; sa; sa = sa->next) {
+					for (SpaceLink* sl = sa->spacedata.first; sl; sl = sl->next) {
+						if (sl->spacetype == SPACE_IMAGE) {
+							SpaceImage* sima = (SpaceImage*)sl;
+							sima->tile_grid_shape[0] = 1;
+							sima->tile_grid_shape[1] = 1;
+						}
+					}
+				}
+			}
+		}
+
+		/* Brush cursor alpha */
+		for (Brush* br = bmain->brushes.first; br; br = br->id.next) {
+			br->add_col[3] = 0.9f;
+			br->sub_col[3] = 0.9f;
+		}
+
+		/* Pose brush IK segments. */
+		for (Brush* br = bmain->brushes.first; br; br = br->id.next) {
+			if (br->pose_ik_segments == 0) {
+				br->pose_ik_segments = 1;
+			}
+		}
+	}
 }