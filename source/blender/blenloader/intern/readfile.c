/*
 * $Id$
 *
 * ***** BEGIN GPL LICENSE BLOCK *****
 *
 * This program is free software; you can redistribute it and/or
 * modify it under the terms of the GNU General Public License
 * as published by the Free Software Foundation; either version 2
 * of the License, or (at your option) any later version.
 *
 * This program is distributed in the hope that it will be useful,
 * but WITHOUT ANY WARRANTY; without even the implied warranty of
 * MERCHANTABILITY or FITNESS FOR A PARTICULAR PURPOSE.  See the
 * GNU General Public License for more details.
 *
 * You should have received a copy of the GNU General Public License
 * along with this program; if not, write to the Free Software Foundation,
 * Inc., 51 Franklin Street, Fifth Floor, Boston, MA 02110-1301, USA.
 *
 * The Original Code is Copyright (C) 2001-2002 by NaN Holding BV.
 * All rights reserved.
 *
 *
 * Contributor(s): Blender Foundation
 *
 * ***** END GPL LICENSE BLOCK *****
 *
 */

#include "zlib.h"

#include <limits.h>
#include <stdio.h> // for printf fopen fwrite fclose sprintf FILE
#include <stdlib.h> // for getenv atoi
#include <stddef.h> // for offsetof
#include <fcntl.h> // for open
#include <string.h> // for strrchr strncmp strstr
#include <math.h> // for fabs

#ifndef WIN32
    #include <unistd.h> // for read close
    #include <sys/param.h> // for MAXPATHLEN
#else
    #include <io.h> // for open close read
#include "winsock2.h"
#include "BLI_winstuff.h"
#endif

#include "DNA_anim_types.h"
#include "DNA_action_types.h"
#include "DNA_armature_types.h"
#include "DNA_ID.h"
#include "DNA_actuator_types.h"
#include "DNA_boid_types.h"
#include "DNA_brush_types.h"
#include "DNA_camera_types.h"
#include "DNA_cloth_types.h"
#include "DNA_color_types.h"
#include "DNA_controller_types.h"
#include "DNA_constraint_types.h"
#include "DNA_curve_types.h"
#include "DNA_customdata_types.h"
#include "DNA_effect_types.h"
#include "DNA_fileglobal_types.h"
#include "DNA_genfile.h"
#include "DNA_group_types.h"
#include "DNA_gpencil_types.h"
#include "DNA_ipo_types.h"
#include "DNA_image_types.h"
#include "DNA_key_types.h"
#include "DNA_lattice_types.h"
#include "DNA_lamp_types.h"
#include "DNA_meta_types.h"
#include "DNA_material_types.h"
#include "DNA_mesh_types.h"
#include "DNA_meshdata_types.h"
#include "DNA_modifier_types.h"
#include "DNA_nla_types.h"
#include "DNA_node_types.h"
#include "DNA_object_types.h"
#include "DNA_object_force.h"
#include "DNA_object_fluidsim.h" // NT
#include "DNA_outliner_types.h"
#include "DNA_object_force.h"
#include "DNA_packedFile_types.h"
#include "DNA_particle_types.h"
#include "DNA_property_types.h"
#include "DNA_text_types.h"
#include "DNA_view3d_types.h"
#include "DNA_screen_types.h"
#include "DNA_sensor_types.h"
#include "DNA_sdna_types.h"
#include "DNA_scene_types.h"
#include "DNA_sequence_types.h"
#include "DNA_smoke_types.h"
#include "DNA_sound_types.h"
#include "DNA_space_types.h"
#include "DNA_texture_types.h"
#include "DNA_userdef_types.h"
#include "DNA_vfont_types.h"
#include "DNA_world_types.h"
#include "DNA_windowmanager_types.h"

#include "MEM_guardedalloc.h"
#include "BLI_blenlib.h"
#include "BLI_math.h"
#include "BLI_storage_types.h" // for relname flags

#include "BKE_animsys.h"
#include "BKE_anim.h"
#include "BKE_action.h"
#include "BKE_armature.h"
#include "BKE_brush.h"
#include "BKE_cdderivedmesh.h"
#include "BKE_cloth.h"
#include "BKE_colortools.h"
#include "BKE_constraint.h"
#include "BKE_context.h"
#include "BKE_curve.h"
#include "BKE_customdata.h"
#include "BKE_deform.h"
#include "BKE_depsgraph.h"
#include "BKE_effect.h" /* give_parteff */
#include "BKE_fcurve.h"
#include "BKE_global.h" // for G
#include "BKE_group.h"
#include "BKE_image.h"
#include "BKE_ipo.h" 
#include "BKE_lattice.h"
#include "BKE_library.h" // for wich_libbase
#include "BKE_main.h" // for Main
#include "BKE_mesh.h" // for ME_ defines (patching)
#include "BKE_modifier.h"
#include "BKE_multires.h"
#include "BKE_node.h" // for tree type defines
#include "BKE_object.h"
#include "BKE_paint.h"
#include "BKE_particle.h"
#include "BKE_pointcache.h"
#include "BKE_property.h" // for get_ob_property
#include "BKE_report.h"
#include "BKE_sca.h" // for init_actuator
#include "BKE_scene.h"
#include "BKE_screen.h"
#include "BKE_softbody.h"	// sbNew()
#include "BKE_bullet.h"		// bsbNew()
#include "BKE_sequencer.h"
#include "BKE_texture.h" // for open_plugin_tex
#include "BKE_utildefines.h" // SWITCH_INT DATA ENDB DNA1 O_BINARY GLOB USER TEST REND
#include "BKE_idprop.h"

#include "BKE_sound.h"

//XXX #include "BIF_butspace.h" // badlevel, for do_versions, patching event codes
//XXX #include "BIF_filelist.h" // badlevel too, where to move this? - elubie
//XXX #include "BIF_previewrender.h" // bedlelvel, for struct RenderInfo
#include "BLO_readfile.h"
#include "BLO_undofile.h"
#include "BLO_readblenfile.h" // streaming read pipe, for BLO_readblenfile BLO_readblenfilememory

#include "readfile.h"

#include "PIL_time.h"

#include <errno.h>

/*
 Remark: still a weak point is the newadress() function, that doesnt solve reading from
 multiple files at the same time

 (added remark: oh, i thought that was solved? will look at that... (ton)

READ
- Existing Library (Main) push or free
- allocate new Main
- load file
- read SDNA
- for each LibBlock
	- read LibBlock
	- if a Library
		- make a new Main
		- attach ID's to it
	- else
		- read associated 'direct data'
		- link direct data (internal and to LibBlock)
- read FileGlobal
- read USER data, only when indicated (file is ~/.B.blend or .B25.blend)
- free file
- per Library (per Main)
	- read file
	- read SDNA
	- find LibBlocks and attach IDs to Main
		- if external LibBlock
			- search all Main's
				- or it's already read,
				- or not read yet
				- or make new Main
	- per LibBlock
		- read recursive
		- read associated direct data
		- link direct data (internal and to LibBlock)
	- free file
- per Library with unread LibBlocks
	- read file
	- read SDNA
	- per LibBlock
               - read recursive
               - read associated direct data
               - link direct data (internal and to LibBlock)
        - free file
- join all Mains
- link all LibBlocks and indirect pointers to libblocks
- initialize FileGlobal and copy pointers to Global
*/

/* also occurs in library.c */
/* GS reads the memory pointed at in a specific ordering. There are,
 * however two definitions for it. I have jotted them down here, both,
 * but I think the first one is actually used. The thing is that
 * big-endian systems might read this the wrong way round. OTOH, we
 * constructed the IDs that are read out with this macro explicitly as
 * well. I expect we'll sort it out soon... */

/* from blendef: */
#define GS(a)	(*((short *)(a)))

/* from misc_util: flip the bytes from x  */
/*  #define GS(x) (((unsigned char *)(x))[0] << 8 | ((unsigned char *)(x))[1]) */

// only used here in readfile.c
#define SWITCH_LONGINT(a) { \
    char s_i, *p_i; \
    p_i= (char *)&(a);  \
    s_i=p_i[0]; p_i[0]=p_i[7]; p_i[7]=s_i; \
    s_i=p_i[1]; p_i[1]=p_i[6]; p_i[6]=s_i; \
    s_i=p_i[2]; p_i[2]=p_i[5]; p_i[5]=s_i; \
    s_i=p_i[3]; p_i[3]=p_i[4]; p_i[4]=s_i; }

/***/

typedef struct OldNew {
	void *old, *newp;
	int nr;
} OldNew;

typedef struct OldNewMap {
	OldNew *entries;
	int nentries, entriessize;
	int sorted;
	int lasthit;
} OldNewMap;


/* local prototypes */
static void *read_struct(FileData *fd, BHead *bh, char *blockname);


static OldNewMap *oldnewmap_new(void) 
{
	OldNewMap *onm= MEM_callocN(sizeof(*onm), "OldNewMap");
	
	onm->entriessize= 1024;
	onm->entries= MEM_mallocN(sizeof(*onm->entries)*onm->entriessize, "OldNewMap.entries");
	
	return onm;
}

static int verg_oldnewmap(const void *v1, const void *v2)
{
	const struct OldNew *x1=v1, *x2=v2;
	
	if( x1->old > x2->old) return 1;
	else if( x1->old < x2->old) return -1;
	return 0;
}


static void oldnewmap_sort(FileData *fd) 
{
	qsort(fd->libmap->entries, fd->libmap->nentries, sizeof(OldNew), verg_oldnewmap);
	fd->libmap->sorted= 1;
}

/* nr is zero for data, and ID code for libdata */
static void oldnewmap_insert(OldNewMap *onm, void *oldaddr, void *newaddr, int nr) 
{
	OldNew *entry;

	if(oldaddr==NULL || newaddr==NULL) return;
	
	if (onm->nentries==onm->entriessize) {
		int osize= onm->entriessize;
		OldNew *oentries= onm->entries;

		onm->entriessize*= 2;
		onm->entries= MEM_mallocN(sizeof(*onm->entries)*onm->entriessize, "OldNewMap.entries");

		memcpy(onm->entries, oentries, sizeof(*oentries)*osize);
		MEM_freeN(oentries);
	}

	entry= &onm->entries[onm->nentries++];
	entry->old= oldaddr;
	entry->newp= newaddr;
	entry->nr= nr;
}

static void *oldnewmap_lookup_and_inc(OldNewMap *onm, void *addr) 
{
	int i;

	if (onm->lasthit<onm->nentries-1) {
		OldNew *entry= &onm->entries[++onm->lasthit];

		if (entry->old==addr) {
			entry->nr++;
			return entry->newp;
		}
	}

	for (i=0; i<onm->nentries; i++) {
		OldNew *entry= &onm->entries[i];

		if (entry->old==addr) {
			onm->lasthit= i;

			entry->nr++;
			return entry->newp;
		}
	}

	return NULL;
}

/* for libdata, nr has ID code, no increment */
static void *oldnewmap_liblookup(OldNewMap *onm, void *addr, void *lib) 
{
	int i;
	
	if(addr==NULL) return NULL;
	
	/* lasthit works fine for non-libdata, linking there is done in same sequence as writing */
	if(onm->sorted) {
		OldNew entry_s, *entry;
		
		entry_s.old= addr;
		
		entry= bsearch(&entry_s, onm->entries, onm->nentries, sizeof(OldNew), verg_oldnewmap);
		if(entry) {
			ID *id= entry->newp;
			
			if (id && (!lib || id->lib)) {
				return entry->newp;
			}
		}
	}
	
	for (i=0; i<onm->nentries; i++) {
		OldNew *entry= &onm->entries[i];

		if (entry->old==addr) {
			ID *id= entry->newp;

			if (id && (!lib || id->lib)) {
				return entry->newp;
			}
		}
	}

	return NULL;
}

static void oldnewmap_free_unused(OldNewMap *onm) 
{
	int i;

	for (i=0; i<onm->nentries; i++) {
		OldNew *entry= &onm->entries[i];
		if (entry->nr==0) {
			MEM_freeN(entry->newp);
			entry->newp= NULL;
		}
	}
}

static void oldnewmap_clear(OldNewMap *onm) 
{
	onm->nentries= 0;
	onm->lasthit= 0;
}

static void oldnewmap_free(OldNewMap *onm) 
{
	MEM_freeN(onm->entries);
	MEM_freeN(onm);
}

/***/

static void read_libraries(FileData *basefd, ListBase *mainlist);

/* ************ help functions ***************** */

static void add_main_to_main(Main *mainvar, Main *from)
{
	ListBase *lbarray[MAX_LIBARRAY], *fromarray[MAX_LIBARRAY];
	int a;

	a= set_listbasepointers(mainvar, lbarray);
	a= set_listbasepointers(from, fromarray);
	while(a--) {
		addlisttolist(lbarray[a], fromarray[a]);
	}
}

void blo_join_main(ListBase *mainlist)
{
	Main *tojoin, *mainl;
	
	
	mainl= mainlist->first;
	while ((tojoin= mainl->next)) {
		add_main_to_main(mainl, tojoin);
		BLI_remlink(mainlist, tojoin);
		MEM_freeN(tojoin);
	}
}

static void split_libdata(ListBase *lb, Main *first)
{
	ListBase *lbn;
	ID *id, *idnext;
	Main *mainvar;

	id= lb->first;
	while(id) {
		idnext= id->next;
		if(id->lib) {
			mainvar= first;
			while(mainvar) {
				if(mainvar->curlib==id->lib) {
					lbn= wich_libbase(mainvar, GS(id->name));
					BLI_remlink(lb, id);
					BLI_addtail(lbn, id);
					break;
				}
				mainvar= mainvar->next;
			}
			if(mainvar==0) printf("error split_libdata\n");
		}
		id= idnext;
	}
}

void blo_split_main(ListBase *mainlist, Main *main)
{
	ListBase *lbarray[MAX_LIBARRAY];
	Library *lib;
	int i;

	mainlist->first= mainlist->last= main;
	main->next= NULL;

	if(main->library.first==NULL)
		return;
	
	for (lib= main->library.first; lib; lib= lib->id.next) {
		Main *libmain= MEM_callocN(sizeof(Main), "libmain");
		libmain->curlib= lib;
		BLI_addtail(mainlist, libmain);
	}

	i= set_listbasepointers(main, lbarray);
	while(i--)
		split_libdata(lbarray[i], main->next);
}

/* removes things like /blah/blah/../../blah/ etc, then writes in *name the full path */
static void cleanup_path(const char *relabase, char *name)
{
	char filename[FILE_MAXFILE];
	
	BLI_splitdirstring(name, filename);
	BLI_cleanup_dir(relabase, name);
	strcat(name, filename);
}

static void read_file_version(FileData *fd, Main *main)
{
	BHead *bhead;
	
	for (bhead= blo_firstbhead(fd); bhead; bhead= blo_nextbhead(fd, bhead)) {
		if (bhead->code==GLOB) {
			FileGlobal *fg= read_struct(fd, bhead, "Global");
			if(fg) {
				main->subversionfile= fg->subversion;
				main->minversionfile= fg->minversion;
				main->minsubversionfile= fg->minsubversion;
				MEM_freeN(fg);
			}
			else if (bhead->code==ENDB)
				break;
		}
	}
}


static Main *blo_find_main(FileData *fd, ListBase *mainlist, const char *name, const char *relabase)
{
	Main *m;
	Library *lib;
	char name1[FILE_MAXDIR+FILE_MAXFILE];
	
	strncpy(name1, name, sizeof(name1)-1);
	cleanup_path(relabase, name1);
//	printf("blo_find_main: original in  %s\n", name);
//	printf("blo_find_main: converted to %s\n", name1);

	for (m= mainlist->first; m; m= m->next) {
		char *libname= (m->curlib)?m->curlib->filename:m->name;
		
		if (BLI_streq(name1, libname)) {
			if(G.f & G_DEBUG) printf("blo_find_main: found library %s\n", libname);
			return m;
		}
	}

	m= MEM_callocN(sizeof(Main), "find_main");
	BLI_addtail(mainlist, m);

	lib= alloc_libblock(&m->library, ID_LI, "lib");
	strncpy(lib->name, name, sizeof(lib->name)-1);
	BLI_strncpy(lib->filename, name1, sizeof(lib->filename));
	
	m->curlib= lib;
	
	read_file_version(fd, m);
	
	if(G.f & G_DEBUG) printf("blo_find_main: added new lib %s\n", name);
	return m;
}


/* ************ FILE PARSING ****************** */

static void switch_endian_bh4(BHead4 *bhead)
{
	/* the ID_.. codes */
	if((bhead->code & 0xFFFF)==0) bhead->code >>=16;

	if (bhead->code != ENDB) {
		SWITCH_INT(bhead->len);
		SWITCH_INT(bhead->SDNAnr);
		SWITCH_INT(bhead->nr);
	}
}

static void switch_endian_bh8(BHead8 *bhead)
{
	/* the ID_.. codes */
	if((bhead->code & 0xFFFF)==0) bhead->code >>=16;

	if (bhead->code != ENDB) {
		SWITCH_INT(bhead->len);
		SWITCH_INT(bhead->SDNAnr);
		SWITCH_INT(bhead->nr);
	}
}

static void bh4_from_bh8(BHead *bhead, BHead8 *bhead8, int do_endian_swap)
{
	BHead4 *bhead4 = (BHead4 *) bhead;
#if defined(WIN32) && !defined(FREE_WINDOWS)
	__int64 old;
#else
	long long old;
#endif

	bhead4->code= bhead8->code;
	bhead4->len= bhead8->len;

	if (bhead4->code != ENDB) {

		//perform a endian swap on 64bit pointers, otherwise the pointer might map to zero
		//0x0000000000000000000012345678 would become 0x12345678000000000000000000000000
		if (do_endian_swap) {
			SWITCH_LONGINT(bhead8->old);
		}

		/* this patch is to avoid a long long being read from not-eight aligned positions
		   is necessary on any modern 64bit architecture) */
		memcpy(&old, &bhead8->old, 8);
		bhead4->old = (int) (old >> 3);

		bhead4->SDNAnr= bhead8->SDNAnr;
		bhead4->nr= bhead8->nr;
	}
}

static void bh8_from_bh4(BHead *bhead, BHead4 *bhead4)
{
	BHead8 *bhead8 = (BHead8 *) bhead;

	bhead8->code= bhead4->code;
	bhead8->len= bhead4->len;

	if (bhead8->code != ENDB) {
		bhead8->old= bhead4->old;
		bhead8->SDNAnr= bhead4->SDNAnr;
		bhead8->nr= bhead4->nr;
	}
}

static BHeadN *get_bhead(FileData *fd)
{
	BHead8 bhead8;
	BHead4 bhead4;
	BHead  bhead;
	BHeadN *new_bhead = 0;
	int readsize;
	
	if (fd) {
		if ( ! fd->eof) {

			/* not strictly needed but shuts valgrind up
			 * since uninitialized memory gets compared */
			memset(&bhead8, 0, sizeof(BHead8));
			memset(&bhead4, 0, sizeof(BHead4));
			memset(&bhead,  0, sizeof(BHead));
			
			// First read the bhead structure.
			// Depending on the platform the file was written on this can
			// be a big or little endian BHead4 or BHead8 structure.

			// As usual 'ENDB' (the last *partial* bhead of the file)
			// needs some special handling. We don't want to EOF just yet.

			if (fd->flags & FD_FLAGS_FILE_POINTSIZE_IS_4) {
				bhead4.code = DATA;
				readsize = fd->read(fd, &bhead4, sizeof(bhead4));

				if (readsize == sizeof(bhead4) || bhead4.code == ENDB) {
					if (fd->flags & FD_FLAGS_SWITCH_ENDIAN) {
						switch_endian_bh4(&bhead4);
					}

					if (fd->flags & FD_FLAGS_POINTSIZE_DIFFERS) {
						bh8_from_bh4(&bhead, &bhead4);
					} else {
						memcpy(&bhead, &bhead4, sizeof(bhead));
					}
				} else {
					fd->eof = 1;
					bhead.len= 0;
				}
			} else {
				bhead8.code = DATA;
				readsize = fd->read(fd, &bhead8, sizeof(bhead8));

				if (readsize == sizeof(bhead8) || bhead8.code == ENDB) {
					if (fd->flags & FD_FLAGS_SWITCH_ENDIAN) {
						switch_endian_bh8(&bhead8);
					}

					if (fd->flags & FD_FLAGS_POINTSIZE_DIFFERS) {
						bh4_from_bh8(&bhead, &bhead8, (fd->flags & FD_FLAGS_SWITCH_ENDIAN));
					} else {
						memcpy(&bhead, &bhead8, sizeof(bhead));
					}
				} else {
					fd->eof = 1;
					bhead.len= 0;
				}
			}

			/* make sure people are not trying to pass bad blend files */
			if (bhead.len < 0) fd->eof = 1;

			// bhead now contains the (converted) bhead structure. Now read
			// the associated data and put everything in a BHeadN (creative naming !)

			if ( ! fd->eof) {
				new_bhead = MEM_mallocN(sizeof(BHeadN) + bhead.len, "new_bhead");
				if (new_bhead) {
					new_bhead->next = new_bhead->prev = 0;
					new_bhead->bhead = bhead;

					readsize = fd->read(fd, new_bhead + 1, bhead.len);

					if (readsize != bhead.len) {
						fd->eof = 1;
						MEM_freeN(new_bhead);
						new_bhead = 0;
					}
				} else {
					fd->eof = 1;
				}
			}
		}
	}

	// We've read a new block. Now add it to the list
	// of blocks.

	if (new_bhead) {
		BLI_addtail(&fd->listbase, new_bhead);
	}

	return(new_bhead);
}

BHead *blo_firstbhead(FileData *fd)
{
	BHeadN *new_bhead;
	BHead *bhead = 0;

	// Rewind the file
	// Read in a new block if necessary

	new_bhead = fd->listbase.first;
	if (new_bhead == 0) {
		new_bhead = get_bhead(fd);
	}

	if (new_bhead) {
		bhead = &new_bhead->bhead;
	}

	return(bhead);
}

BHead *blo_prevbhead(FileData *fd, BHead *thisblock)
{
	BHeadN *bheadn= (BHeadN *) (((char *) thisblock) - GET_INT_FROM_POINTER( &((BHeadN*)0)->bhead) );
	BHeadN *prev= bheadn->prev;

	return prev?&prev->bhead:NULL;
}

BHead *blo_nextbhead(FileData *fd, BHead *thisblock)
{
	BHeadN *new_bhead = NULL;
	BHead *bhead = NULL;

	if (thisblock) {
		// bhead is actually a sub part of BHeadN
		// We calculate the BHeadN pointer from the BHead pointer below
		new_bhead = (BHeadN *) (((char *) thisblock) - GET_INT_FROM_POINTER( &((BHeadN*)0)->bhead) );

		// get the next BHeadN. If it doesn't exist we read in the next one
		new_bhead = new_bhead->next;
		if (new_bhead == 0) {
			new_bhead = get_bhead(fd);
		}
	}

	if (new_bhead) {
		// here we do the reverse:
		// go from the BHeadN pointer to the BHead pointer
		bhead = &new_bhead->bhead;
	}

	return(bhead);
}

static void decode_blender_header(FileData *fd)
{
	char header[SIZEOFBLENDERHEADER], num[4];
	int readsize;

	// read in the header data
	readsize = fd->read(fd, header, sizeof(header));

	if (readsize == sizeof(header)) {
		if(strncmp(header, "BLENDER", 7) == 0) {
			int remove_this_endian_test= 1;

			fd->flags |= FD_FLAGS_FILE_OK;

			// what size are pointers in the file ?
			if(header[7]=='_') {
				fd->flags |= FD_FLAGS_FILE_POINTSIZE_IS_4;
				if (sizeof(void *) != 4) {
					fd->flags |= FD_FLAGS_POINTSIZE_DIFFERS;
				}
			} else {
				if (sizeof(void *) != 8) {
					fd->flags |= FD_FLAGS_POINTSIZE_DIFFERS;
				}
			}

			// is the file saved in a different endian
			// than we need ?
			if (((((char*)&remove_this_endian_test)[0]==1)?L_ENDIAN:B_ENDIAN) != ((header[8]=='v')?L_ENDIAN:B_ENDIAN)) {
				fd->flags |= FD_FLAGS_SWITCH_ENDIAN;
			}

			// get the version number

			memcpy(num, header+9, 3);
			num[3] = 0;
			fd->fileversion = atoi(num);
		}
	}
}

static int read_file_dna(FileData *fd)
{
	BHead *bhead;

	for (bhead= blo_firstbhead(fd); bhead; bhead= blo_nextbhead(fd, bhead)) {
		if (bhead->code==DNA1) {
			int do_endian_swap= (fd->flags&FD_FLAGS_SWITCH_ENDIAN)?1:0;

			fd->filesdna= DNA_sdna_from_data(&bhead[1], bhead->len, do_endian_swap);
			if (fd->filesdna) {
				
				fd->compflags= DNA_struct_get_compareflags(fd->filesdna, fd->memsdna);
				/* used to retrieve ID names from (bhead+1) */
				fd->id_name_offs= DNA_elem_offset(fd->filesdna, "ID", "char", "name[]");
			}

			return 1;
		} else if (bhead->code==ENDB)
			break;
	}

	return 0;
}

static int fd_read_from_file(FileData *filedata, void *buffer, unsigned int size)
{
	int readsize = read(filedata->filedes, buffer, size);

	if (readsize < 0) {
		readsize = EOF;
	} else {
		filedata->seek += readsize;
	}

	return (readsize);
}

static int fd_read_gzip_from_file(FileData *filedata, void *buffer, unsigned int size)
{
	int readsize = gzread(filedata->gzfiledes, buffer, size);

	if (readsize < 0) {
		readsize = EOF;
	} else {
		filedata->seek += readsize;
	}

	return (readsize);
}

static int fd_read_from_memory(FileData *filedata, void *buffer, unsigned int size)
{
		// don't read more bytes then there are available in the buffer
	int readsize = MIN2(size, filedata->buffersize - filedata->seek);

	memcpy(buffer, filedata->buffer + filedata->seek, readsize);
	filedata->seek += readsize;

	return (readsize);
}

static int fd_read_from_memfile(FileData *filedata, void *buffer, unsigned int size)
{
	static unsigned int seek= 1<<30;	/* the current position */
	static unsigned int offset= 0;		/* size of previous chunks */
	static MemFileChunk *chunk=NULL;
	unsigned int chunkoffset, readsize, totread;
	
	if(size==0) return 0;
	
	if(seek != (unsigned int)filedata->seek) {
		chunk= filedata->memfile->chunks.first;
		seek= 0;
		
		while(chunk) {
			if(seek + chunk->size > (unsigned) filedata->seek) break;
			seek+= chunk->size;
			chunk= chunk->next;
		}
		offset= seek;
		seek= filedata->seek;
	}
	
	if(chunk) {
		totread= 0;

		do {
			/* first check if it's on the end if current chunk */
			if(seek-offset == chunk->size) {
				offset+= chunk->size;
				chunk= chunk->next;
			}

			/* debug, should never happen */
			if(chunk==NULL) {
				printf("illegal read, chunk zero\n");
				return 0;
			}

			chunkoffset= seek-offset;
			readsize= size-totread;

			/* data can be spread over multiple chunks, so clamp size
			 * to within this chunk, and then it will read further in
			 * the next chunk */
			if(chunkoffset+readsize > chunk->size)
				readsize= chunk->size-chunkoffset;

			memcpy((char*)buffer+totread, chunk->buf+chunkoffset, readsize);
			totread += readsize;
			filedata->seek += readsize;
			seek += readsize;
		} while(totread < size);
		
		return totread;
	}

	return 0;
}

static FileData *filedata_new(void)
{
	FileData *fd = MEM_callocN(sizeof(FileData), "FileData");

	fd->filedes = -1;
	fd->gzfiledes = NULL;

		/* XXX, this doesn't need to be done all the time,
		 * but it keeps us reentrant,  remove once we have
		 * a lib that provides a nice lock. - zr
		 */
	fd->memsdna = DNA_sdna_from_data(DNAstr,  DNAlen,  0);

	fd->datamap = oldnewmap_new();
	fd->globmap = oldnewmap_new();
	fd->libmap = oldnewmap_new();

	return fd;
}

static FileData *blo_decode_and_check(FileData *fd, ReportList *reports)
{
	decode_blender_header(fd);

	if (fd->flags & FD_FLAGS_FILE_OK) {
		if (!read_file_dna(fd)) {
			BKE_report(reports, RPT_ERROR, "File incomplete");
			blo_freefiledata(fd);
			fd= NULL;
		}
	} 
	else {
		BKE_report(reports, RPT_ERROR, "File is not a Blender file");
		blo_freefiledata(fd);
		fd= NULL;
	}

	return fd;
}

/* cannot be called with relative paths anymore! */
/* on each new library added, it now checks for the current FileData and expands relativeness */
FileData *blo_openblenderfile(char *name, ReportList *reports)
{
	gzFile gzfile;
	
	gzfile= gzopen(name, "rb");

	if (NULL == gzfile) {
		BKE_report(reports, RPT_ERROR, "Unable to open");
		return NULL;
	} else {
		FileData *fd = filedata_new();
		fd->gzfiledes = gzfile;
		fd->read = fd_read_gzip_from_file;

		/* needed for library_append and read_libraries */
		BLI_strncpy(fd->relabase, name, sizeof(fd->relabase));

		return blo_decode_and_check(fd, reports);
	}
}

FileData *blo_openblendermemory(void *mem, int memsize, ReportList *reports)
{
	if (!mem || memsize<SIZEOFBLENDERHEADER) {
		BKE_report(reports, RPT_ERROR, (mem)? "Unable to read": "Unable to open");
		return NULL;
	} else {
		FileData *fd= filedata_new();
		fd->buffer= mem;
		fd->buffersize= memsize;
		fd->read= fd_read_from_memory;
		fd->flags|= FD_FLAGS_NOT_MY_BUFFER;

		return blo_decode_and_check(fd, reports);
	}
}

FileData *blo_openblendermemfile(MemFile *memfile, ReportList *reports)
{
	if (!memfile) {
		BKE_report(reports, RPT_ERROR, "Unable to open");
		return NULL;
	} else {
		FileData *fd= filedata_new();
		fd->memfile= memfile;

		fd->read= fd_read_from_memfile;
		fd->flags|= FD_FLAGS_NOT_MY_BUFFER;

		return blo_decode_and_check(fd, reports);
	}
}


void blo_freefiledata(FileData *fd)
{
	if (fd) {
		
		if (fd->filedes != -1) {
			close(fd->filedes);
		}

		if (fd->gzfiledes != NULL)
		{
			gzclose(fd->gzfiledes);
		}

		if (fd->buffer && !(fd->flags & FD_FLAGS_NOT_MY_BUFFER)) {
			MEM_freeN(fd->buffer);
			fd->buffer = 0;
		}

		// Free all BHeadN data blocks
		BLI_freelistN(&fd->listbase);

		if (fd->memsdna)
			DNA_sdna_free(fd->memsdna);
		if (fd->filesdna)
			DNA_sdna_free(fd->filesdna);
		if (fd->compflags)
			MEM_freeN(fd->compflags);

		if (fd->datamap)
			oldnewmap_free(fd->datamap);
		if (fd->globmap)
			oldnewmap_free(fd->globmap);
		if (fd->imamap)
			oldnewmap_free(fd->imamap);
		if (fd->libmap && !(fd->flags & FD_FLAGS_NOT_MY_LIBMAP))
			oldnewmap_free(fd->libmap);
		if (fd->bheadmap)
			MEM_freeN(fd->bheadmap);
		
		MEM_freeN(fd);
	}
}

/* ************ DIV ****************** */

int BLO_has_bfile_extension(char *str)
{
	return (BLI_testextensie(str, ".ble") || BLI_testextensie(str, ".blend")||BLI_testextensie(str, ".blend.gz"));
}

int BLO_is_a_library(char *path, char *dir, char *group)
{
	/* return ok when a blenderfile, in dir is the filename,
	 * in group the type of libdata
	 */
	int len;
	char *fd;
	
	strcpy(dir, path);
	len= strlen(dir);
	if(len<7) return 0;
	if( dir[len-1] != '/' && dir[len-1] != '\\') return 0;
	
	group[0]= 0;
	dir[len-1]= 0;

	/* Find the last slash */
	fd= (strrchr(dir, '/')>strrchr(dir, '\\'))?strrchr(dir, '/'):strrchr(dir, '\\');

	if(fd==0) return 0;
	*fd= 0;
	if(BLO_has_bfile_extension(fd+1)) {
		/* the last part of the dir is a .blend file, no group follows */
		*fd= '/'; /* put back the removed slash separating the dir and the .blend file name */
	}
	else {		
		char *gp = fd+1; // in case we have a .blend file, gp points to the group

		/* Find the last slash */
		fd= (strrchr(dir, '/')>strrchr(dir, '\\'))?strrchr(dir, '/'):strrchr(dir, '\\');
		if (!fd || !BLO_has_bfile_extension(fd+1)) return 0;

		/* now we know that we are in a blend file and it is safe to 
		   assume that gp actually points to a group */
		if (BLI_streq("Screen", gp)==0)
			BLI_strncpy(group, gp, GROUP_MAX);
	}
	return 1;
}

/* ************** OLD POINTERS ******************* */

static void *newdataadr(FileData *fd, void *adr)		/* only direct databocks */
{
	return oldnewmap_lookup_and_inc(fd->datamap, adr);
}

static void *newglobadr(FileData *fd, void *adr)		/* direct datablocks with global linking */
{
	return oldnewmap_lookup_and_inc(fd->globmap, adr);
}

static void *newimaadr(FileData *fd, void *adr)		/* used to restore image data after undo */
{
	if(fd->imamap && adr)
		return oldnewmap_lookup_and_inc(fd->imamap, adr);
	return NULL;
}


static void *newlibadr(FileData *fd, void *lib, void *adr)		/* only lib data */
{
	return oldnewmap_liblookup(fd->libmap, adr, lib);
}

static void *newlibadr_us(FileData *fd, void *lib, void *adr)	/* increases user number */
{
	ID *id= newlibadr(fd, lib, adr);

	if(id)
		id->us++;

	return id;
}

static void change_idid_adr_fd(FileData *fd, void *old, void *new)
{
	int i;
	
	for (i=0; i<fd->libmap->nentries; i++) {
		OldNew *entry= &fd->libmap->entries[i];
		
		if (old==entry->newp && entry->nr==ID_ID) {
			entry->newp= new;
			if(new) entry->nr= GS( ((ID *)new)->name );
			break;
		}
	}
}

static void change_idid_adr(ListBase *mainlist, FileData *basefd, void *old, void *new)
{
	Main *mainptr;
	
	for(mainptr= mainlist->first; mainptr; mainptr= mainptr->next) {
		FileData *fd;
		
		if(mainptr->curlib) fd= mainptr->curlib->filedata;
		else fd= basefd;
		
		if(fd) {
			change_idid_adr_fd(fd, old, new);
		}
	}
}

/* lib linked proxy objects point to our local data, we need
 * to clear that pointer before reading the undo memfile since
 * the object might be removed, it is set again in reading
 * if the local object still exists */
void blo_clear_proxy_pointers_from_lib(FileData *fd, Main *oldmain)
{
	Object *ob= oldmain->object.first;
	
	for(;ob; ob= ob->id.next)
		if(ob->id.lib)
			ob->proxy_from= NULL;
}

void blo_make_image_pointer_map(FileData *fd, Main *oldmain)
{
	Image *ima= oldmain->image.first;
	Scene *sce= oldmain->scene.first;
	
	fd->imamap= oldnewmap_new();
	
	for(;ima; ima= ima->id.next) {
		Link *ibuf= ima->ibufs.first;
		for(; ibuf; ibuf= ibuf->next) 
			oldnewmap_insert(fd->imamap, ibuf, ibuf, 0);
		if(ima->gputexture)
			oldnewmap_insert(fd->imamap, ima->gputexture, ima->gputexture, 0);
	}
	for(; sce; sce= sce->id.next) {
		if(sce->nodetree) {
			bNode *node;
			for(node= sce->nodetree->nodes.first; node; node= node->next)
				oldnewmap_insert(fd->imamap, node->preview, node->preview, 0);
		}
	}
}

/* set old main image ibufs to zero if it has been restored */
/* this works because freeing old main only happens after this call */
void blo_end_image_pointer_map(FileData *fd, Main *oldmain)
{
	OldNew *entry= fd->imamap->entries;
	Image *ima= oldmain->image.first;
	Scene *sce= oldmain->scene.first;
	int i;
	
	/* used entries were restored, so we put them to zero */
	for (i=0; i<fd->imamap->nentries; i++, entry++) {
	 	if (entry->nr>0)
			entry->newp= NULL;
	}
	
	for(;ima; ima= ima->id.next) {
		Link *ibuf, *next;
		
		/* this mirrors direct_link_image */
		for(ibuf= ima->ibufs.first; ibuf; ibuf= next) {
			next= ibuf->next;
			if(NULL==newimaadr(fd, ibuf)) {	/* so was restored */
				BLI_remlink(&ima->ibufs, ibuf);
				ima->bindcode= 0;
				ima->gputexture= NULL;
			}
		}

		ima->gputexture= newimaadr(fd, ima->gputexture);
	}
	for(; sce; sce= sce->id.next) {
		if(sce->nodetree) {
			bNode *node;
			for(node= sce->nodetree->nodes.first; node; node= node->next)
				node->preview= newimaadr(fd, node->preview);
		}
	}
}

/* undo file support: add all library pointers in lookup */
void blo_add_library_pointer_map(ListBase *mainlist, FileData *fd)
{
	Main *ptr= mainlist->first;
	ListBase *lbarray[MAX_LIBARRAY];
	
	for(ptr= ptr->next; ptr; ptr= ptr->next) {
		int i= set_listbasepointers(ptr, lbarray);
		while(i--) {
			ID *id;
			for(id= lbarray[i]->first; id; id= id->next)
				oldnewmap_insert(fd->libmap, id, id, GS(id->name));
		}
	}
}
		

/* ********** END OLD POINTERS ****************** */
/* ********** READ FILE ****************** */

static void switch_endian_structs(struct SDNA *filesdna, BHead *bhead)
{
	int blocksize, nblocks;
	char *data;

	data= (char *)(bhead+1);
	blocksize= filesdna->typelens[ filesdna->structs[bhead->SDNAnr][0] ];

	nblocks= bhead->nr;
	while(nblocks--) {
		DNA_struct_switch_endian(filesdna, bhead->SDNAnr, data);

		data+= blocksize;
	}
}

static void *read_struct(FileData *fd, BHead *bh, char *blockname)
{
	void *temp= NULL;

	if (bh->len) {
		/* switch is based on file dna */
		if (bh->SDNAnr && (fd->flags & FD_FLAGS_SWITCH_ENDIAN))
			switch_endian_structs(fd->filesdna, bh);

		if (fd->compflags[bh->SDNAnr]) {	/* flag==0: doesn't exist anymore */
			if(fd->compflags[bh->SDNAnr]==2) {
				temp= DNA_struct_reconstruct(fd->memsdna, fd->filesdna, fd->compflags, bh->SDNAnr, bh->nr, (bh+1));
			} else {
				temp= MEM_mallocN(bh->len, blockname);
				memcpy(temp, (bh+1), bh->len);
			}
		}
	}

	return temp;
}

static void link_list(FileData *fd, ListBase *lb)		/* only direct data */
{
	Link *ln, *prev;

	if(lb->first==NULL) return;

	lb->first= newdataadr(fd, lb->first);
	ln= lb->first;
	prev= NULL;
	while(ln) {
		ln->next= newdataadr(fd, ln->next);
		ln->prev= prev;
		prev= ln;
		ln= ln->next;
	}
	lb->last= prev;
}

static void link_glob_list(FileData *fd, ListBase *lb)		/* for glob data */
{
	Link *ln, *prev;
	void *poin;

	if(lb->first==0) return;
	poin= newdataadr(fd, lb->first);
	if(lb->first) {
		oldnewmap_insert(fd->globmap, lb->first, poin, 0);
	}
	lb->first= poin;

	ln= lb->first;
	prev= 0;
	while(ln) {
		poin= newdataadr(fd, ln->next);
		if(ln->next) {
			oldnewmap_insert(fd->globmap, ln->next, poin, 0);
		}
		ln->next= poin;
		ln->prev= prev;
		prev= ln;
		ln= ln->next;
	}
	lb->last= prev;
}

static void test_pointer_array(FileData *fd, void **mat)
{
#if defined(WIN32) && !defined(FREE_WINDOWS)
	__int64 *lpoin, *lmat;
#else
	long long *lpoin, *lmat;
#endif
	int len, *ipoin, *imat;

		/* manually convert the pointer array in
		 * the old dna format to a pointer array in
		 * the new dna format.
		 */
	if(*mat) {
		len= MEM_allocN_len(*mat)/fd->filesdna->pointerlen;

		if(fd->filesdna->pointerlen==8 && fd->memsdna->pointerlen==4) {
			ipoin=imat= MEM_mallocN( len*4, "newmatar");
			lpoin= *mat;

			while(len-- > 0) {
				if((fd->flags & FD_FLAGS_SWITCH_ENDIAN))
					SWITCH_LONGINT(*lpoin);
				*ipoin= (int) ((*lpoin) >> 3);
				ipoin++;
				lpoin++;
			}
			MEM_freeN(*mat);
			*mat= imat;
		}

		if(fd->filesdna->pointerlen==4 && fd->memsdna->pointerlen==8) {
			lpoin=lmat= MEM_mallocN( len*8, "newmatar");
			ipoin= *mat;

			while(len-- > 0) {
				*lpoin= *ipoin;
				ipoin++;
				lpoin++;
			}
			MEM_freeN(*mat);
			*mat= lmat;
		}
	}
}

/* ************ READ ID Properties *************** */

void IDP_DirectLinkProperty(IDProperty *prop, int switch_endian, FileData *fd);
void IDP_LibLinkProperty(IDProperty *prop, int switch_endian, FileData *fd);

static void IDP_DirectLinkIDPArray(IDProperty *prop, int switch_endian, FileData *fd)
{
	IDProperty *array;
	int i;

	/*since we didn't save the extra buffer, set totallen to len.*/
	prop->totallen = prop->len;
	prop->data.pointer = newdataadr(fd, prop->data.pointer);

	array= (IDProperty*) prop->data.pointer;

	for(i=0; i<prop->len; i++)
		IDP_DirectLinkProperty(&array[i], switch_endian, fd);
}

static void IDP_DirectLinkArray(IDProperty *prop, int switch_endian, FileData *fd)
{
	IDProperty **array;
	int i;

	/*since we didn't save the extra buffer, set totallen to len.*/
	prop->totallen = prop->len;
	prop->data.pointer = newdataadr(fd, prop->data.pointer);

	if(prop->subtype == IDP_GROUP) {
		test_pointer_array(fd, prop->data.pointer);
		array= prop->data.pointer;

		for(i=0; i<prop->len; i++)
			IDP_DirectLinkProperty(array[i], switch_endian, fd);
	}
	else if(prop->subtype == IDP_DOUBLE) {
		if (switch_endian) {
			for (i=0; i<prop->len; i++) {
				SWITCH_LONGINT(((double*)prop->data.pointer)[i]);
			}
		}
	}
	else {
		if (switch_endian) {
			for (i=0; i<prop->len; i++) {
				SWITCH_INT(((int*)prop->data.pointer)[i]);
			}
		}
	}
}

static void IDP_DirectLinkString(IDProperty *prop, int switch_endian, FileData *fd)
{
	/*since we didn't save the extra string buffer, set totallen to len.*/
	prop->totallen = prop->len;
	prop->data.pointer = newdataadr(fd, prop->data.pointer);
}

static void IDP_DirectLinkGroup(IDProperty *prop, int switch_endian, FileData *fd)
{
	ListBase *lb = &prop->data.group;
	IDProperty *loop;

	link_list(fd, lb);

	/*Link child id properties now*/
	for (loop=prop->data.group.first; loop; loop=loop->next) {
		IDP_DirectLinkProperty(loop, switch_endian, fd);
	}
}

void IDP_DirectLinkProperty(IDProperty *prop, int switch_endian, FileData *fd)
{
	switch (prop->type) {
		case IDP_GROUP:
			IDP_DirectLinkGroup(prop, switch_endian, fd);
			break;
		case IDP_STRING:
			IDP_DirectLinkString(prop, switch_endian, fd);
			break;
		case IDP_ARRAY:
			IDP_DirectLinkArray(prop, switch_endian, fd);
			break;
		case IDP_IDPARRAY:
			IDP_DirectLinkIDPArray(prop, switch_endian, fd);
			break;
		case IDP_DOUBLE:
			/*erg, stupid doubles.  since I'm storing them
			 in the same field as int val; val2 in the
			 IDPropertyData struct, they have to deal with
			 endianness specifically
			 
			 in theory, val and val2 would've already been swapped
			 if switch_endian is true, so we have to first unswap
			 them then reswap them as a single 64-bit entity.
			 */
			
			if (switch_endian) {
				SWITCH_INT(prop->data.val);
				SWITCH_INT(prop->data.val2);
				SWITCH_LONGINT(prop->data.val);
			}
			
			break;
	}
}

/*stub function*/
void IDP_LibLinkProperty(IDProperty *prop, int switch_endian, FileData *fd)
{
}

/* ************ READ CurveMapping *************** */

/* cuma itself has been read! */
static void direct_link_curvemapping(FileData *fd, CurveMapping *cumap)
{
	int a;
	
	/* flag seems to be able to hang? Maybe old files... not bad to clear anyway */
	cumap->flag &= ~CUMA_PREMULLED;
	
	for(a=0; a<CM_TOT; a++) {
		cumap->cm[a].curve= newdataadr(fd, cumap->cm[a].curve);
		cumap->cm[a].table= NULL;
	}
}

/* ************ READ Brush *************** */
/* library brush linking after fileread */
static void lib_link_brush(FileData *fd, Main *main)
{
	Brush *brush;
	
	/* only link ID pointers */
	for(brush= main->brush.first; brush; brush= brush->id.next) {
		if(brush->id.flag & LIB_NEEDLINK) {
			brush->id.flag -= LIB_NEEDLINK;

			brush->mtex.tex= newlibadr_us(fd, brush->id.lib, brush->mtex.tex);
			brush->clone.image= newlibadr_us(fd, brush->id.lib, brush->clone.image);
		}
	}
}

static void direct_link_brush(FileData *fd, Brush *brush)
{
	/* brush itself has been read */

	/* fallof curve */
	brush->curve= newdataadr(fd, brush->curve);
	if(brush->curve)
		direct_link_curvemapping(fd, brush->curve);
	else
		brush_curve_preset(brush, CURVE_PRESET_SHARP);
}

static void direct_link_script(FileData *fd, Script *script)
{
	script->id.us = 1;
	SCRIPT_SET_NULL(script)
}


/* ************ READ PACKEDFILE *************** */

static PackedFile *direct_link_packedfile(FileData *fd, PackedFile *oldpf)
{
	PackedFile *pf= newdataadr(fd, oldpf);

	if (pf) {
		pf->data= newdataadr(fd, pf->data);
	}

	return pf;
}

/* ************ READ IMAGE PREVIEW *************** */

static PreviewImage *direct_link_preview_image(FileData *fd, PreviewImage *old_prv)
{
	PreviewImage *prv= newdataadr(fd, old_prv);

	if (prv) {
		int i;
		for (i=0; i < PREVIEW_MIPMAPS; ++i) {
			if (prv->rect[i]) {
				prv->rect[i] = newdataadr(fd, prv->rect[i]);
			}
		}
	}

	return prv;
}

/* ************ READ ANIMATION STUFF ***************** */

/* Legacy Data Support (for Version Patching) ----------------------------- */

// XXX depreceated - old animation system
static void lib_link_ipo(FileData *fd, Main *main)
{
	Ipo *ipo;

	ipo= main->ipo.first;
	while(ipo) {
		if(ipo->id.flag & LIB_NEEDLINK) {
			IpoCurve *icu;
			for(icu= ipo->curve.first; icu; icu= icu->next) {
				if(icu->driver)
					icu->driver->ob= newlibadr(fd, ipo->id.lib, icu->driver->ob);
			}
			ipo->id.flag -= LIB_NEEDLINK;
		}
		ipo= ipo->id.next;
	}
}

// XXX depreceated - old animation system
static void direct_link_ipo(FileData *fd, Ipo *ipo)
{
	IpoCurve *icu;

	link_list(fd, &(ipo->curve));
	icu= ipo->curve.first;
	while(icu) {
		icu->bezt= newdataadr(fd, icu->bezt);
		icu->bp= newdataadr(fd, icu->bp);
		icu->driver= newdataadr(fd, icu->driver);
		icu= icu->next;
	}
}

// XXX depreceated - old animation system
static void lib_link_nlastrips(FileData *fd, ID *id, ListBase *striplist)
{
	bActionStrip *strip;
	bActionModifier *amod;
	
	for (strip=striplist->first; strip; strip=strip->next){
		strip->object = newlibadr(fd, id->lib, strip->object);
		strip->act = newlibadr_us(fd, id->lib, strip->act);
		strip->ipo = newlibadr(fd, id->lib, strip->ipo);
		for(amod= strip->modifiers.first; amod; amod= amod->next)
			amod->ob= newlibadr(fd, id->lib, amod->ob);
	}
}

// XXX depreceated - old animation system
static void direct_link_nlastrips(FileData *fd, ListBase *strips)
{
	bActionStrip *strip;
	
	link_list(fd, strips);
	
	for(strip= strips->first; strip; strip= strip->next)
		link_list(fd, &strip->modifiers);
}

// XXX depreceated - old animation system
static void lib_link_constraint_channels(FileData *fd, ID *id, ListBase *chanbase)
{
	bConstraintChannel *chan;

	for (chan=chanbase->first; chan; chan=chan->next){
		chan->ipo = newlibadr_us(fd, id->lib, chan->ipo);
	}
}

/* Data Linking ----------------------------- */

static void lib_link_fmodifiers(FileData *fd, ID *id, ListBase *list)
{
	FModifier *fcm;
	
	for (fcm= list->first; fcm; fcm= fcm->next) {
		/* data for specific modifiers */
		switch (fcm->type) {
			case FMODIFIER_TYPE_PYTHON:
			{
				FMod_Python *data= (FMod_Python *)fcm->data;
				data->script = newlibadr(fd, id->lib, data->script);
			}
				break;
		}
	}
}

static void lib_link_fcurves(FileData *fd, ID *id, ListBase *list) 
{
	FCurve *fcu;
	
	if (list == NULL)
		return;
	
	/* relink ID-block references... */
	for (fcu= list->first; fcu; fcu= fcu->next) {
		/* driver data */
		if (fcu->driver) {
			ChannelDriver *driver= fcu->driver;
			DriverVar *dvar;
			
			for (dvar= driver->variables.first; dvar; dvar= dvar->next) {
				DRIVER_TARGETS_LOOPER(dvar)
				{	
					/* only relink if still used */
					if (tarIndex < dvar->num_targets)
						dtar->id= newlibadr(fd, id->lib, dtar->id); 
					else
						dtar->id= NULL;
				}
				DRIVER_TARGETS_LOOPER_END
			}
		}
		
		/* modifiers */
		lib_link_fmodifiers(fd, id, &fcu->modifiers);
	}
}


/* NOTE: this assumes that link_list has already been called on the list */
static void direct_link_fmodifiers(FileData *fd, ListBase *list)
{
	FModifier *fcm;
	
	for (fcm= list->first; fcm; fcm= fcm->next) {
		/* relink general data */
		fcm->data = newdataadr(fd, fcm->data);
		fcm->edata= NULL;
		
		/* do relinking of data for specific types */
		switch (fcm->type) {
			case FMODIFIER_TYPE_GENERATOR:
			{
				FMod_Generator *data= (FMod_Generator *)fcm->data;
				
				data->coefficients= newdataadr(fd, data->coefficients);
			}
				break;
			case FMODIFIER_TYPE_ENVELOPE:
			{
				FMod_Envelope *data= (FMod_Envelope *)fcm->data;
				
				data->data= newdataadr(fd, data->data);
			}
				break;
			case FMODIFIER_TYPE_PYTHON:
			{
				FMod_Python *data= (FMod_Python *)fcm->data;
				
				data->prop = newdataadr(fd, data->prop);
				IDP_DirectLinkProperty(data->prop, (fd->flags & FD_FLAGS_SWITCH_ENDIAN), fd);
			}
				break;
		}
	}
}

/* NOTE: this assumes that link_list has already been called on the list */
static void direct_link_fcurves(FileData *fd, ListBase *list)
{
	FCurve *fcu;
	
	/* link F-Curve data to F-Curve again (non ID-libs) */
	for (fcu= list->first; fcu; fcu= fcu->next) {
		/* curve data */
		fcu->bezt= newdataadr(fd, fcu->bezt);
		fcu->fpt= newdataadr(fd, fcu->fpt);
		
		/* rna path */
		fcu->rna_path= newdataadr(fd, fcu->rna_path);
		
		/* group */
		fcu->grp= newdataadr(fd, fcu->grp);
		
		/* driver */
		fcu->driver= newdataadr(fd, fcu->driver);
		if (fcu->driver) {
			ChannelDriver *driver= fcu->driver;
			DriverVar *dvar;

			driver->expr_comp= NULL;
			
			/* relink variables, targets and their paths */
			link_list(fd, &driver->variables);
			for (dvar= driver->variables.first; dvar; dvar= dvar->next) {
				DRIVER_TARGETS_LOOPER(dvar)
				{
					/* only relink the targets being used */
					if (tarIndex < dvar->num_targets)
						dtar->rna_path= newdataadr(fd, dtar->rna_path);
					else
						dtar->rna_path= NULL;
				}
				DRIVER_TARGETS_LOOPER_END
			}
		}
		
		/* modifiers */
		link_list(fd, &fcu->modifiers);
		direct_link_fmodifiers(fd, &fcu->modifiers);
	}
}


static void lib_link_action(FileData *fd, Main *main)
{
	bAction *act;
	bActionChannel *chan;

	for (act= main->action.first; act; act= act->id.next) {
		if (act->id.flag & LIB_NEEDLINK) {
			act->id.flag -= LIB_NEEDLINK;
			
// XXX depreceated - old animation system <<<
			for (chan=act->chanbase.first; chan; chan=chan->next) {
				chan->ipo= newlibadr_us(fd, act->id.lib, chan->ipo);
				lib_link_constraint_channels(fd, &act->id, &chan->constraintChannels);
			}
// >>> XXX depreceated - old animation system
			
			lib_link_fcurves(fd, &act->id, &act->curves);
		}
	}
}

static void direct_link_action(FileData *fd, bAction *act)
{
	bActionChannel *achan; // XXX depreceated - old animation system
	bActionGroup *agrp;

	link_list(fd, &act->curves);
	link_list(fd, &act->chanbase); // XXX depreceated - old animation system
	link_list(fd, &act->groups);
	link_list(fd, &act->markers);

// XXX depreceated - old animation system <<<
	for (achan = act->chanbase.first; achan; achan=achan->next) {
		achan->grp= newdataadr(fd, achan->grp);
		
		link_list(fd, &achan->constraintChannels);
	}
// >>> XXX depreceated - old animation system

	direct_link_fcurves(fd, &act->curves);
	
	for (agrp = act->groups.first; agrp; agrp= agrp->next) {
		agrp->channels.first= newdataadr(fd, agrp->channels.first);
		agrp->channels.last= newdataadr(fd, agrp->channels.last);
	}
}

static void lib_link_nladata_strips(FileData *fd, ID *id, ListBase *list)
{
	NlaStrip *strip;
	
	for (strip= list->first; strip; strip= strip->next) {
		/* check strip's children */
		lib_link_nladata_strips(fd, id, &strip->strips);
		
		/* check strip's F-Curves */
		lib_link_fcurves(fd, id, &strip->fcurves);
		
		/* reassign the counted-reference to action */
		strip->act = newlibadr_us(fd, id->lib, strip->act);
	}
}

static void lib_link_nladata(FileData *fd, ID *id, ListBase *list)
{
	NlaTrack *nlt;
	
	/* we only care about the NLA strips inside the tracks */
	for (nlt= list->first; nlt; nlt= nlt->next) {
		lib_link_nladata_strips(fd, id, &nlt->strips);
	}
}

/* This handles Animato NLA-Strips linking 
 * NOTE: this assumes that link_list has already been called on the list 
 */
static void direct_link_nladata_strips(FileData *fd, ListBase *list)
{
	NlaStrip *strip;
	
	for (strip= list->first; strip; strip= strip->next) {
		/* strip's child strips */
		link_list(fd, &strip->strips);
		direct_link_nladata_strips(fd, &strip->strips);
		
		/* strip's F-Curves */
		link_list(fd, &strip->fcurves);
		direct_link_fcurves(fd, &strip->fcurves);
		
		/* strip's F-Modifiers */
		link_list(fd, &strip->modifiers);
		direct_link_fcurves(fd, &strip->modifiers);
	}
}

/* NOTE: this assumes that link_list has already been called on the list */
static void direct_link_nladata(FileData *fd, ListBase *list)
{
	NlaTrack *nlt;
	
	for (nlt= list->first; nlt; nlt= nlt->next) {
		/* relink list of strips */
		link_list(fd, &nlt->strips);
		
		/* relink strip data */
		direct_link_nladata_strips(fd, &nlt->strips);
	}
}

/* ------- */

static void lib_link_keyingsets(FileData *fd, ID *id, ListBase *list)
{
	KeyingSet *ks;
	KS_Path *ksp;
	
	/* here, we're only interested in the ID pointer stored in some of the paths */
	for (ks= list->first; ks; ks= ks->next) {
		for (ksp= ks->paths.first; ksp; ksp= ksp->next) {
			ksp->id= newlibadr(fd, id->lib, ksp->id); 
		}
	}
}

/* NOTE: this assumes that link_list has already been called on the list */
static void direct_link_keyingsets(FileData *fd, ListBase *list)
{
	KeyingSet *ks;
	KS_Path *ksp;
	
	/* link KeyingSet data to KeyingSet again (non ID-libs) */
	for (ks= list->first; ks; ks= ks->next) {
		/* paths */
		link_list(fd, &ks->paths);
		
		for (ksp= ks->paths.first; ksp; ksp= ksp->next) {
			/* rna path */
			ksp->rna_path= newdataadr(fd, ksp->rna_path);
		}
	}
}

/* ------- */

static void lib_link_animdata(FileData *fd, ID *id, AnimData *adt)
{
	if (adt == NULL)
		return;
	
	/* link action data */
	adt->action= newlibadr_us(fd, id->lib, adt->action);
	adt->tmpact= newlibadr_us(fd, id->lib, adt->tmpact);
	
	/* link drivers */
	lib_link_fcurves(fd, id, &adt->drivers);
	
	/* overrides don't have lib-link for now, so no need to do anything */
	
	/* link NLA-data */
	lib_link_nladata(fd, id, &adt->nla_tracks);
}

static void direct_link_animdata(FileData *fd, AnimData *adt)
{
	/* NOTE: must have called newdataadr already before doing this... */
	if (adt == NULL)
		return;
	
	/* link drivers */
	link_list(fd, &adt->drivers);
	direct_link_fcurves(fd, &adt->drivers);
	
	/* link overrides */
	// TODO...
	
	/* link NLA-data */
	link_list(fd, &adt->nla_tracks);
	direct_link_nladata(fd, &adt->nla_tracks);
	
	/* clear temp pointers that may have been set... */
	// TODO: it's probably only a small cost to reload this anyway...
	adt->actstrip= NULL;
}	

/* ************ READ MOTION PATHS *************** */

/* direct data for cache */
static void direct_link_motionpath(FileData *fd, bMotionPath *mpath)
{
	/* sanity check */
	if (mpath == NULL)
		return;
	
	/* relink points cache */
	mpath->points= newdataadr(fd, mpath->points);
}

/* ************ READ NODE TREE *************** */

/* singe node tree (also used for material/scene trees), ntree is not NULL */
static void lib_link_ntree(FileData *fd, ID *id, bNodeTree *ntree)
{
	bNode *node;
	
	if(ntree->adt) lib_link_animdata(fd, &ntree->id, ntree->adt);
	
	ntree->gpd= newlibadr_us(fd, id->lib, ntree->gpd);
	
	for(node= ntree->nodes.first; node; node= node->next)
		node->id= newlibadr_us(fd, id->lib, node->id);
}

/* library ntree linking after fileread */
static void lib_link_nodetree(FileData *fd, Main *main)
{
	bNodeTree *ntree;
	
	/* only link ID pointers */
	for(ntree= main->nodetree.first; ntree; ntree= ntree->id.next) {
		if(ntree->id.flag & LIB_NEEDLINK) {
			ntree->id.flag -= LIB_NEEDLINK;
			lib_link_ntree(fd, &ntree->id, ntree);
		}
	}
}

/* verify types for nodes and groups, all data has to be read */
/* open = 0: appending/linking, open = 1: open new file (need to clean out dynamic
* typedefs*/
static void lib_verify_nodetree(Main *main, int open)
{
	Scene *sce;
	Material *ma;
	Tex *tx;
	bNodeTree *ntree;
	
	/* this crashes blender on undo/redo
		if(open==1) {
			reinit_nodesystem();
		}*/
	
	/* now create the own typeinfo structs an verify nodes */
	/* here we still assume no groups in groups */
	for(ntree= main->nodetree.first; ntree; ntree= ntree->id.next) {
		ntreeVerifyTypes(ntree);	/* internal nodes, no groups! */
		ntreeMakeOwnType(ntree);	/* for group usage */
	}
	
	/* now verify all types in material trees, groups are set OK now */
	for(ma= main->mat.first; ma; ma= ma->id.next) {
		if(ma->nodetree)
			ntreeVerifyTypes(ma->nodetree);
	}
	/* and scene trees */
	for(sce= main->scene.first; sce; sce= sce->id.next) {
		if(sce->nodetree)
			ntreeVerifyTypes(sce->nodetree);
	}
	/* and texture trees */
	for(tx= main->tex.first; tx; tx= tx->id.next) {
		if(tx->nodetree)
			ntreeVerifyTypes(tx->nodetree);
	}
}



/* ntree itself has been read! */
static void direct_link_nodetree(FileData *fd, bNodeTree *ntree)
{
	/* note: writing and reading goes in sync, for speed */
	bNode *node;
	bNodeSocket *sock;
	bNodeLink *link;
	
	ntree->init= 0;		/* to set callbacks and force setting types */
	ntree->owntype= NULL;
	ntree->timecursor= NULL;
	
	ntree->adt= newdataadr(fd, ntree->adt);
	direct_link_animdata(fd, ntree->adt);
	
	link_list(fd, &ntree->nodes);
	for(node= ntree->nodes.first; node; node= node->next) {
		if(node->type == NODE_DYNAMIC) {
			node->custom1= 0;
			node->custom1= BSET(node->custom1, NODE_DYNAMIC_LOADED);
			node->typeinfo= NULL;
		}
		
		node->storage= newdataadr(fd, node->storage);
		if(node->storage) {
			
			/* could be handlerized at some point */
			if(ntree->type==NTREE_SHADER && (node->type==SH_NODE_CURVE_VEC || node->type==SH_NODE_CURVE_RGB))
				direct_link_curvemapping(fd, node->storage);
			else if(ntree->type==NTREE_COMPOSIT) {
				if( ELEM4(node->type, CMP_NODE_TIME, CMP_NODE_CURVE_VEC, CMP_NODE_CURVE_RGB, CMP_NODE_HUECORRECT))
					direct_link_curvemapping(fd, node->storage);
				else if(ELEM3(node->type, CMP_NODE_IMAGE, CMP_NODE_VIEWER, CMP_NODE_SPLITVIEWER))
					((ImageUser *)node->storage)->ok= 1;
			}
			else if( ntree->type==NTREE_TEXTURE && (node->type==TEX_NODE_CURVE_RGB || node->type==TEX_NODE_CURVE_TIME) ) {
				direct_link_curvemapping(fd, node->storage);
			}
		}
		link_list(fd, &node->inputs);
		link_list(fd, &node->outputs);
	}
	link_list(fd, &ntree->links);
	
	/* and we connect the rest */
	for(node= ntree->nodes.first; node; node= node->next) {
		node->preview= newimaadr(fd, node->preview);
		node->lasty= 0;
		for(sock= node->inputs.first; sock; sock= sock->next)
			sock->link= newdataadr(fd, sock->link);
		for(sock= node->outputs.first; sock; sock= sock->next)
			sock->ns.data= NULL;
	}
	for(link= ntree->links.first; link; link= link->next) {
		link->fromnode= newdataadr(fd, link->fromnode);
		link->tonode= newdataadr(fd, link->tonode);
		link->fromsock= newdataadr(fd, link->fromsock);
		link->tosock= newdataadr(fd, link->tosock);
	}
		
	/* type verification is in lib-link */
}

/* ************ READ ARMATURE ***************** */

/* temp struct used to transport needed info to lib_link_constraint_cb() */
typedef struct tConstraintLinkData {
	FileData *fd;
	ID *id;
} tConstraintLinkData;
/* callback function used to relink constraint ID-links */
static void lib_link_constraint_cb(bConstraint *con, ID **idpoin, void *userdata)
{
	tConstraintLinkData *cld= (tConstraintLinkData *)userdata;
	*idpoin = newlibadr(cld->fd, cld->id->lib, *idpoin);
}

static void lib_link_constraints(FileData *fd, ID *id, ListBase *conlist)
{
	tConstraintLinkData cld;
	bConstraint *con;
	
	/* legacy fixes */
	for (con = conlist->first; con; con=con->next) {
		/* patch for error introduced by changing constraints (dunno how) */
		/* if con->data type changes, dna cannot resolve the pointer! (ton) */
		if(con->data==NULL) {
			con->type= CONSTRAINT_TYPE_NULL;
		}
		/* own ipo, all constraints have it */
		con->ipo= newlibadr_us(fd, id->lib, con->ipo); // XXX depreceated - old animation system
	}
	
	/* relink all ID-blocks used by the constraints */
	cld.fd= fd;
	cld.id= id;
	
	id_loop_constraints(conlist, lib_link_constraint_cb, &cld);
}

static void direct_link_constraints(FileData *fd, ListBase *lb)
{
	bConstraint *con;

	link_list(fd, lb);
	for (con=lb->first; con; con=con->next) {
		con->data = newdataadr(fd, con->data);
		
		switch (con->type) {
			case CONSTRAINT_TYPE_PYTHON:
			{
				bPythonConstraint *data= con->data;
				
				link_list(fd, &data->targets);
				
				data->prop = newdataadr(fd, data->prop);
				if (data->prop)
					IDP_DirectLinkProperty(data->prop, (fd->flags & FD_FLAGS_SWITCH_ENDIAN), fd);
			}
				break;
			case CONSTRAINT_TYPE_SPLINEIK:
			{
				bSplineIKConstraint *data= con->data;
				
				data->points= newdataadr(fd, data->points);
			}
				break;
			case CONSTRAINT_TYPE_KINEMATIC:
			{
				con->lin_error = 0.f;
				con->rot_error = 0.f;
			}
				break;
		}
	}
}

static void lib_link_pose(FileData *fd, Object *ob, bPose *pose)
{
	bPoseChannel *pchan;
	bArmature *arm= ob->data;
	int rebuild;
	
	if (!pose || !arm)
		return;
	
	/* always rebuild to match proxy or lib changes */
	rebuild= ob->proxy || (ob->id.lib==NULL && arm->id.lib);

	for (pchan = pose->chanbase.first; pchan; pchan=pchan->next) {
		lib_link_constraints(fd, (ID *)ob, &pchan->constraints);
		
		/* hurms... loop in a loop, but yah... later... (ton) */
		pchan->bone= get_named_bone(arm, pchan->name);
		
		pchan->custom= newlibadr(fd, arm->id.lib, pchan->custom);
		if(pchan->bone==NULL)
			rebuild= 1;
		else if(ob->id.lib==NULL && arm->id.lib) {
			/* local pose selection copied to armature, bit hackish */
			pchan->bone->flag &= ~BONE_SELECTED;
			pchan->bone->flag |= pchan->selectflag;
		}
	}
	
	if(rebuild) {
		ob->recalc= OB_RECALC;
		pose->flag |= POSE_RECALC;
	}
}

static void lib_link_armature(FileData *fd, Main *main)
{
	bArmature *arm;

	arm= main->armature.first;

	while(arm) {
		if(arm->id.flag & LIB_NEEDLINK) {
			if (arm->adt) lib_link_animdata(fd, &arm->id, arm->adt);
			arm->id.flag -= LIB_NEEDLINK;
		}
		arm= arm->id.next;
	}
}

static void direct_link_bones(FileData *fd, Bone* bone)
{
	Bone	*child;

	bone->parent= newdataadr(fd, bone->parent);
	bone->prop= newdataadr(fd, bone->prop);
	if(bone->prop)
		IDP_DirectLinkProperty(bone->prop, (fd->flags & FD_FLAGS_SWITCH_ENDIAN), fd);
		
	bone->flag &= ~BONE_DRAW_ACTIVE;

	link_list(fd, &bone->childbase);

	for(child=bone->childbase.first; child; child=child->next)
		direct_link_bones(fd, child);
}

static void direct_link_armature(FileData *fd, bArmature *arm)
{
	Bone	*bone;

	link_list(fd, &arm->bonebase);
	arm->edbo= NULL;
	arm->sketch = NULL;
	
	arm->adt= newdataadr(fd, arm->adt);
	direct_link_animdata(fd, arm->adt);
	
	bone=arm->bonebase.first;
	while (bone) {
		direct_link_bones(fd, bone);
		bone=bone->next;
	}

	arm->act_bone= newdataadr(fd, arm->act_bone);
	arm->act_edbone= NULL;
}

/* ************ READ CAMERA ***************** */

static void lib_link_camera(FileData *fd, Main *main)
{
	Camera *ca;

	ca= main->camera.first;
	while(ca) {
		if(ca->id.flag & LIB_NEEDLINK) {
			if (ca->adt) lib_link_animdata(fd, &ca->id, ca->adt);
			
			ca->ipo= newlibadr_us(fd, ca->id.lib, ca->ipo); // XXX depreceated - old animation system
			
			ca->dof_ob= newlibadr_us(fd, ca->id.lib, ca->dof_ob);
			
			ca->id.flag -= LIB_NEEDLINK;
		}
		ca= ca->id.next;
	}
}

static void direct_link_camera(FileData *fd, Camera *ca)
{
	ca->adt= newdataadr(fd, ca->adt);
	direct_link_animdata(fd, ca->adt);
}


/* ************ READ LAMP ***************** */

static void lib_link_lamp(FileData *fd, Main *main)
{
	Lamp *la;
	MTex *mtex;
	int a;

	la= main->lamp.first;
	while(la) {
		if(la->id.flag & LIB_NEEDLINK) {
			if (la->adt) lib_link_animdata(fd, &la->id, la->adt);
			
			for(a=0; a<MAX_MTEX; a++) {
				mtex= la->mtex[a];
				if(mtex) {
					mtex->tex= newlibadr_us(fd, la->id.lib, mtex->tex);
					mtex->object= newlibadr(fd, la->id.lib, mtex->object);
				}
			}
			
			la->ipo= newlibadr_us(fd, la->id.lib, la->ipo); // XXX depreceated - old animation system
			
			la->id.flag -= LIB_NEEDLINK;
		}
		la= la->id.next;
	}
}

static void direct_link_lamp(FileData *fd, Lamp *la)
{
	int a;
	
	la->adt= newdataadr(fd, la->adt);
	direct_link_animdata(fd, la->adt);

	for(a=0; a<MAX_MTEX; a++) {
		la->mtex[a]= newdataadr(fd, la->mtex[a]);
	}
	
	la->curfalloff= newdataadr(fd, la->curfalloff);
	if(la->curfalloff)
		direct_link_curvemapping(fd, la->curfalloff);
	
	la->preview = direct_link_preview_image(fd, la->preview);
}

/* ************ READ keys ***************** */

static void lib_link_key(FileData *fd, Main *main)
{
	Key *key;

	key= main->key.first;
	while(key) {
		if(key->id.flag & LIB_NEEDLINK) {
			if(key->adt) lib_link_animdata(fd, &key->id, key->adt);
			
			key->ipo= newlibadr_us(fd, key->id.lib, key->ipo); // XXX depreceated - old animation system
			key->from= newlibadr(fd, key->id.lib, key->from);

			key->id.flag -= LIB_NEEDLINK;
		}
		key= key->id.next;
	}
}

static void switch_endian_keyblock(Key *key, KeyBlock *kb)
{
	int elemsize, a, b;
	char *data, *poin, *cp;

	elemsize= key->elemsize;
	data= kb->data;

	for(a=0; a<kb->totelem; a++) {

		cp= key->elemstr;
		poin= data;

		while( cp[0] ) {	/* cp[0]==amount */

			switch(cp[1]) {		/* cp[1]= type */
			case IPO_FLOAT:
			case IPO_BPOINT:
			case IPO_BEZTRIPLE:
				b= cp[0];
				while(b--) {
					SWITCH_INT((*poin));
					poin+= 4;
				}
				break;
			}

			cp+= 2;

		}
		data+= elemsize;
	}
}

static void direct_link_key(FileData *fd, Key *key)
{
	KeyBlock *kb;

	link_list(fd, &(key->block));

	key->adt= newdataadr(fd, key->adt);
	direct_link_animdata(fd, key->adt);
	
	key->refkey= newdataadr(fd, key->refkey);

	kb= key->block.first;
	while(kb) {

		kb->data= newdataadr(fd, kb->data);

		if(fd->flags & FD_FLAGS_SWITCH_ENDIAN)
			switch_endian_keyblock(key, kb);

		kb= kb->next;
	}
}

/* ************ READ mball ***************** */

static void lib_link_mball(FileData *fd, Main *main)
{
	MetaBall *mb;
	int a;

	mb= main->mball.first;
	while(mb) {
		if(mb->id.flag & LIB_NEEDLINK) {
			if (mb->adt) lib_link_animdata(fd, &mb->id, mb->adt);
			
			for(a=0; a<mb->totcol; a++) mb->mat[a]= newlibadr_us(fd, mb->id.lib, mb->mat[a]);

			mb->ipo= newlibadr_us(fd, mb->id.lib, mb->ipo); // XXX depreceated - old animation system

			mb->id.flag -= LIB_NEEDLINK;
		}
		mb= mb->id.next;
	}
}

static void direct_link_mball(FileData *fd, MetaBall *mb)
{
	mb->adt= newdataadr(fd, mb->adt);
	direct_link_animdata(fd, mb->adt);
	
	mb->mat= newdataadr(fd, mb->mat);
	test_pointer_array(fd, (void **)&mb->mat);

	link_list(fd, &(mb->elems));

	mb->disp.first= mb->disp.last= NULL;
	mb->editelems= NULL;
	mb->bb= NULL;
/*	mb->edit_elems.first= mb->edit_elems.last= NULL;*/
	mb->lastelem= NULL;
}

/* ************ READ WORLD ***************** */

static void lib_link_world(FileData *fd, Main *main)
{
	World *wrld;
	MTex *mtex;
	int a;

	wrld= main->world.first;
	while(wrld) {
		if(wrld->id.flag & LIB_NEEDLINK) {
			if (wrld->adt) lib_link_animdata(fd, &wrld->id, wrld->adt);
			
			wrld->ipo= newlibadr_us(fd, wrld->id.lib, wrld->ipo); // XXX depreceated - old animation system
			
			for(a=0; a<MAX_MTEX; a++) {
				mtex= wrld->mtex[a];
				if(mtex) {
					mtex->tex= newlibadr_us(fd, wrld->id.lib, mtex->tex);
					mtex->object= newlibadr(fd, wrld->id.lib, mtex->object);
				}
			}
			
			wrld->id.flag -= LIB_NEEDLINK;
		}
		wrld= wrld->id.next;
	}
}

static void direct_link_world(FileData *fd, World *wrld)
{
	int a;

	wrld->adt= newdataadr(fd, wrld->adt);
	direct_link_animdata(fd, wrld->adt);

	for(a=0; a<MAX_MTEX; a++) {
		wrld->mtex[a]= newdataadr(fd, wrld->mtex[a]);
	}
	wrld->preview = direct_link_preview_image(fd, wrld->preview);
}


/* ************ READ VFONT ***************** */

static void lib_link_vfont(FileData *fd, Main *main)
{
	VFont *vf;

	vf= main->vfont.first;
	while(vf) {
		if(vf->id.flag & LIB_NEEDLINK) {
			vf->id.flag -= LIB_NEEDLINK;
		}
		vf= vf->id.next;
	}
}

static void direct_link_vfont(FileData *fd, VFont *vf)
{
	vf->data= NULL;
	vf->packedfile= direct_link_packedfile(fd, vf->packedfile);
}

/* ************ READ TEXT ****************** */

static void lib_link_text(FileData *fd, Main *main)
{
	Text *text;

	text= main->text.first;
	while(text) {
		if(text->id.flag & LIB_NEEDLINK) {
			text->id.flag -= LIB_NEEDLINK;
		}
		text= text->id.next;
	}
}

static void direct_link_text(FileData *fd, Text *text)
{
	TextLine *ln;

	text->name= newdataadr(fd, text->name);

	text->undo_pos= -1;
	text->undo_len= TXT_INIT_UNDO;
	text->undo_buf= MEM_mallocN(text->undo_len, "undo buf");

	text->compiled= NULL;

/*
	if(text->flags & TXT_ISEXT) {
		reopen_text(text);
	} else {
*/

	link_list(fd, &text->lines);
	link_list(fd, &text->markers);

	text->curl= newdataadr(fd, text->curl);
	text->sell= newdataadr(fd, text->sell);

	ln= text->lines.first;
	while(ln) {
		ln->line= newdataadr(fd, ln->line);
		ln->format= NULL;
		
		if (ln->len != (int) strlen(ln->line)) {
			printf("Error loading text, line lengths differ\n");
			ln->len = strlen(ln->line);
		}

		ln= ln->next;
	}

	text->flags = (text->flags) & ~TXT_ISEXT;

	text->id.us= 1;
}

/* ************ READ IMAGE ***************** */

static void lib_link_image(FileData *fd, Main *main)
{
	Image *ima;

	ima= main->image.first;
	while (ima) {
		if(ima->id.flag & LIB_NEEDLINK) {
			if (ima->id.properties) IDP_LibLinkProperty(ima->id.properties, (fd->flags & FD_FLAGS_SWITCH_ENDIAN), fd);

			ima->id.flag -= LIB_NEEDLINK;
		}
		ima= ima->id.next;
	}
}

static void link_ibuf_list(FileData *fd, ListBase *lb)
{
	Link *ln, *prev;
	
	if(lb->first==NULL) return;
	
	lb->first= newimaadr(fd, lb->first);
	ln= lb->first;
	prev= NULL;
	while(ln) {
		ln->next= newimaadr(fd, ln->next);
		ln->prev= prev;
		prev= ln;
		ln= ln->next;
	}
	lb->last= prev;
}

static void direct_link_image(FileData *fd, Image *ima)
{
	/* for undo system, pointers could be restored */
	if(fd->imamap)
		link_ibuf_list(fd, &ima->ibufs);
	else
		ima->ibufs.first= ima->ibufs.last= NULL;
	
	/* if not restored, we keep the binded opengl index */
	if(ima->ibufs.first==NULL) {
		ima->bindcode= 0;
		ima->gputexture= NULL;
	}
	
	ima->anim= NULL;
	ima->rr= NULL;
	ima->repbind= NULL;
	ima->render_text= newdataadr(fd, ima->render_text);
	
	ima->packedfile = direct_link_packedfile(fd, ima->packedfile);
	ima->preview = direct_link_preview_image(fd, ima->preview);
	ima->ok= 1;
}


/* ************ READ CURVE ***************** */

static void lib_link_curve(FileData *fd, Main *main)
{
	Curve *cu;
	int a;

	cu= main->curve.first;
	while(cu) {
		if(cu->id.flag & LIB_NEEDLINK) {
			if(cu->adt) lib_link_animdata(fd, &cu->id, cu->adt);

			for(a=0; a<cu->totcol; a++) cu->mat[a]= newlibadr_us(fd, cu->id.lib, cu->mat[a]);

			cu->bevobj= newlibadr(fd, cu->id.lib, cu->bevobj);
			cu->taperobj= newlibadr(fd, cu->id.lib, cu->taperobj);
			cu->textoncurve= newlibadr(fd, cu->id.lib, cu->textoncurve);
			cu->vfont= newlibadr_us(fd, cu->id.lib, cu->vfont);
			cu->vfontb= newlibadr_us(fd, cu->id.lib, cu->vfontb);			
			cu->vfonti= newlibadr_us(fd, cu->id.lib, cu->vfonti);
			cu->vfontbi= newlibadr_us(fd, cu->id.lib, cu->vfontbi);

			cu->ipo= newlibadr_us(fd, cu->id.lib, cu->ipo); // XXX depreceated - old animation system
			cu->key= newlibadr_us(fd, cu->id.lib, cu->key);

			cu->id.flag -= LIB_NEEDLINK;
		}
		cu= cu->id.next;
	}
}


static void switch_endian_knots(Nurb *nu)
{
	int len;

	if(nu->knotsu) {
		len= KNOTSU(nu);
		while(len--) {
			SWITCH_INT(nu->knotsu[len]);
		}
	}
	if(nu->knotsv) {
		len= KNOTSV(nu);
		while(len--) {
			SWITCH_INT(nu->knotsv[len]);
		}
	}
}

static void direct_link_curve(FileData *fd, Curve *cu)
{
	Nurb *nu;
	TextBox *tb;
	
	cu->adt= newdataadr(fd, cu->adt);
	direct_link_animdata(fd, cu->adt);
	
	cu->mat= newdataadr(fd, cu->mat);
	test_pointer_array(fd, (void **)&cu->mat);
	cu->str= newdataadr(fd, cu->str);
	cu->strinfo= newdataadr(fd, cu->strinfo);	
	cu->tb= newdataadr(fd, cu->tb);

	if(cu->vfont==0) link_list(fd, &(cu->nurb));
	else {
		cu->nurb.first=cu->nurb.last= 0;

		tb= MEM_callocN(MAXTEXTBOX*sizeof(TextBox), "TextBoxread");
		if (cu->tb) {
			memcpy(tb, cu->tb, cu->totbox*sizeof(TextBox));
			MEM_freeN(cu->tb);
			cu->tb= tb;			
		} else {
			cu->totbox = 1;
			cu->actbox = 1;
			cu->tb = tb;
			cu->tb[0].w = cu->linewidth;
		}		
		if (cu->wordspace == 0.0) cu->wordspace = 1.0;
	}

	cu->bev.first=cu->bev.last= NULL;
	cu->disp.first=cu->disp.last= NULL;
	cu->editnurb= NULL;
	cu->lastselbp= NULL;
	cu->path= NULL;
	cu->editfont= NULL;
	
	nu= cu->nurb.first;
	while(nu) {
		nu->bezt= newdataadr(fd, nu->bezt);
		nu->bp= newdataadr(fd, nu->bp);
		nu->knotsu= newdataadr(fd, nu->knotsu);
		nu->knotsv= newdataadr(fd, nu->knotsv);
		if (cu->vfont==0) nu->charidx= nu->mat_nr;

		if(fd->flags & FD_FLAGS_SWITCH_ENDIAN) {
			switch_endian_knots(nu);
		}

		nu= nu->next;
	}
	cu->bb= NULL;
}

/* ************ READ TEX ***************** */

static void lib_link_texture(FileData *fd, Main *main)
{
	Tex *tex;

	tex= main->tex.first;
	while(tex) {
		if(tex->id.flag & LIB_NEEDLINK) {
			if(tex->adt) lib_link_animdata(fd, &tex->id, tex->adt);

			tex->ima= newlibadr_us(fd, tex->id.lib, tex->ima);
			tex->ipo= newlibadr_us(fd, tex->id.lib, tex->ipo);
			if(tex->env) tex->env->object= newlibadr(fd, tex->id.lib, tex->env->object);
			if(tex->pd)
				tex->pd->object= newlibadr(fd, tex->id.lib, tex->pd->object);
			if(tex->vd) tex->vd->object= newlibadr(fd, tex->id.lib, tex->vd->object);

			if(tex->nodetree)
				lib_link_ntree(fd, &tex->id, tex->nodetree);
			
			tex->id.flag -= LIB_NEEDLINK;
		}
		tex= tex->id.next;
	}
}

static void direct_link_texture(FileData *fd, Tex *tex)
{
	tex->adt= newdataadr(fd, tex->adt);
	direct_link_animdata(fd, tex->adt);
	
	tex->plugin= newdataadr(fd, tex->plugin);
	if(tex->plugin) {
		tex->plugin->handle= 0;
		open_plugin_tex(tex->plugin);
		/* initialize data for this instance, if an initialization
		 * function exists.
		 */
		if (tex->plugin->instance_init)
			tex->plugin->instance_init((void *) tex->plugin->data);
	}
	tex->coba= newdataadr(fd, tex->coba);
	tex->env= newdataadr(fd, tex->env);
	if(tex->env) {
		tex->env->ima= NULL;
		memset(tex->env->cube, 0, 6*sizeof(void *));
		tex->env->ok= 0;
	}
	tex->pd= newdataadr(fd, tex->pd);
	if(tex->pd) {
		tex->pd->point_tree = NULL;
		tex->pd->coba= newdataadr(fd, tex->pd->coba);
	}
	
	tex->vd= newdataadr(fd, tex->vd);
	if(tex->vd) {
		tex->vd->dataset = NULL;
	}
	
	tex->nodetree= newdataadr(fd, tex->nodetree);
	if(tex->nodetree)
		direct_link_nodetree(fd, tex->nodetree);
	
	tex->preview = direct_link_preview_image(fd, tex->preview);

	tex->iuser.ok= 1;
}



/* ************ READ MATERIAL ***************** */

static void lib_link_material(FileData *fd, Main *main)
{
	Material *ma;
	MTex *mtex;
	int a;

	ma= main->mat.first;
	while(ma) {
		if(ma->id.flag & LIB_NEEDLINK) {
			if(ma->adt) lib_link_animdata(fd, &ma->id, ma->adt);

			/*Link ID Properties -- and copy this comment EXACTLY for easy finding
			of library blocks that implement this.*/
			if (ma->id.properties) IDP_LibLinkProperty(ma->id.properties, (fd->flags & FD_FLAGS_SWITCH_ENDIAN), fd);

			ma->ipo= newlibadr_us(fd, ma->id.lib, ma->ipo);
			ma->group= newlibadr_us(fd, ma->id.lib, ma->group);
			
			for(a=0; a<MAX_MTEX; a++) {
				mtex= ma->mtex[a];
				if(mtex) {
					mtex->tex= newlibadr_us(fd, ma->id.lib, mtex->tex);
					mtex->object= newlibadr(fd, ma->id.lib, mtex->object);
				}
			}
			
			if(ma->nodetree)
				lib_link_ntree(fd, &ma->id, ma->nodetree);
			
			ma->id.flag -= LIB_NEEDLINK;
		}
		ma= ma->id.next;
	}
}

static void direct_link_material(FileData *fd, Material *ma)
{
	int a;

	ma->adt= newdataadr(fd, ma->adt);
	direct_link_animdata(fd, ma->adt);
	
	for(a=0; a<MAX_MTEX; a++) {
		ma->mtex[a]= newdataadr(fd, ma->mtex[a]);
	}

	ma->ramp_col= newdataadr(fd, ma->ramp_col);
	ma->ramp_spec= newdataadr(fd, ma->ramp_spec);
	
	ma->nodetree= newdataadr(fd, ma->nodetree);
	if(ma->nodetree)
		direct_link_nodetree(fd, ma->nodetree);

	ma->preview = direct_link_preview_image(fd, ma->preview);
	ma->gpumaterial.first = ma->gpumaterial.last = NULL;
}

/* ************ READ PARTICLE SETTINGS ***************** */

static void direct_link_pointcache(FileData *fd, PointCache *cache)
{
	if((cache->flag & PTCACHE_DISK_CACHE)==0) {
		PTCacheMem *pm;
		int i;

		link_list(fd, &cache->mem_cache);

		pm = cache->mem_cache.first;

		for(; pm; pm=pm->next) {
			if(pm->index_array)
				pm->index_array = newdataadr(fd, pm->index_array);
			
			for(i=0; i<BPHYS_TOT_DATA; i++) {
				if(pm->data[i] && pm->data_types & (1<<i))
					pm->data[i] = newdataadr(fd, pm->data[i]);
			}
		}
	}
	else
		cache->mem_cache.first = cache->mem_cache.last = NULL;

	cache->flag &= ~PTCACHE_SIMULATION_VALID;
	cache->simframe= 0;
	cache->edit= NULL;
	cache->free_edit= NULL;
}

static void direct_link_pointcache_list(FileData *fd, ListBase *ptcaches, PointCache **ocache)
{
	PointCache *cache;

	if(ptcaches->first) {
		link_list(fd, ptcaches);
		for(cache=ptcaches->first; cache; cache=cache->next)
			direct_link_pointcache(fd, cache);

		*ocache = newdataadr(fd, *ocache);
	}
	else if(*ocache) {
		/* old "single" caches need to be linked too */
		*ocache = newdataadr(fd, *ocache);
		direct_link_pointcache(fd, *ocache);

		ptcaches->first = ptcaches->last = *ocache;
	}
}

void lib_link_partdeflect(FileData *fd, ID *id, PartDeflect *pd)
{
	if(pd && pd->tex)
		pd->tex=newlibadr_us(fd, id->lib, pd->tex);
}

static void lib_link_particlesettings(FileData *fd, Main *main)
{
	ParticleSettings *part;
	ParticleDupliWeight *dw;

	part= main->particle.first;
	while(part) {
		if(part->id.flag & LIB_NEEDLINK) {
			if (part->adt) lib_link_animdata(fd, &part->id, part->adt);
			part->ipo= newlibadr_us(fd, part->id.lib, part->ipo); // XXX depreceated - old animation system
			
			part->dup_ob = newlibadr(fd, part->id.lib, part->dup_ob);
			part->dup_group = newlibadr(fd, part->id.lib, part->dup_group);
			part->eff_group = newlibadr(fd, part->id.lib, part->eff_group);
			part->bb_ob = newlibadr(fd, part->id.lib, part->bb_ob);

			lib_link_partdeflect(fd, &part->id, part->pd);
			lib_link_partdeflect(fd, &part->id, part->pd2);

			if(part->effector_weights)
				part->effector_weights->group = newlibadr(fd, part->id.lib, part->effector_weights->group);

			dw = part->dupliweights.first;
			for(; dw; dw=dw->next)
				dw->ob = newlibadr(fd, part->id.lib, dw->ob);

			if(part->boids) {
				BoidState *state = part->boids->states.first;
				BoidRule *rule;
				for(; state; state=state->next) {
					rule = state->rules.first;
				for(; rule; rule=rule->next)
					switch(rule->type) {
						case eBoidRuleType_Goal:
						case eBoidRuleType_Avoid:
						{
							BoidRuleGoalAvoid *brga = (BoidRuleGoalAvoid*)rule;
							brga->ob = newlibadr(fd, part->id.lib, brga->ob);
							break;
						}
						case eBoidRuleType_FollowLeader:
						{
							BoidRuleFollowLeader *brfl = (BoidRuleFollowLeader*)rule;
							brfl->ob = newlibadr(fd, part->id.lib, brfl->ob);
							break;
						}
					}
				}
			}
			part->id.flag -= LIB_NEEDLINK;
		}
		part= part->id.next;
	}
}

static void direct_link_partdeflect(PartDeflect *pd)
{
	if(pd) pd->rng=NULL;
}

static void direct_link_particlesettings(FileData *fd, ParticleSettings *part)
{
	part->adt= newdataadr(fd, part->adt);
	part->pd= newdataadr(fd, part->pd);
	part->pd2= newdataadr(fd, part->pd2);

	direct_link_partdeflect(part->pd);
	direct_link_partdeflect(part->pd2);

	part->effector_weights = newdataadr(fd, part->effector_weights);
	if(!part->effector_weights)
		part->effector_weights = BKE_add_effector_weights(part->eff_group);

	link_list(fd, &part->dupliweights);

	part->boids= newdataadr(fd, part->boids);

	if(part->boids) {
		BoidState *state;
		link_list(fd, &part->boids->states);
		
		for(state=part->boids->states.first; state; state=state->next) {
			link_list(fd, &state->rules);
			link_list(fd, &state->conditions);
			link_list(fd, &state->actions);
		}
	}
}

static void lib_link_particlesystems(FileData *fd, Object *ob, ID *id, ListBase *particles)
{
	ParticleSystem *psys, *psysnext;

	for(psys=particles->first; psys; psys=psysnext){
		psysnext= psys->next;
		
		psys->part = newlibadr_us(fd, id->lib, psys->part);
		if(psys->part) {
			ParticleTarget *pt = psys->targets.first;

			for(; pt; pt=pt->next)
				pt->ob=newlibadr(fd, id->lib, pt->ob);

			psys->target_ob = newlibadr(fd, id->lib, psys->target_ob);

			if(psys->clmd) {
				/* XXX - from reading existing code this seems correct but intended usage of
				 * pointcache should /w cloth should be added in 'ParticleSystem' - campbell */
				psys->clmd->point_cache= psys->pointcache;
				psys->clmd->ptcaches.first= psys->clmd->ptcaches.last= NULL;
			}
		}
		else {
			/* particle modifier must be removed before particle system */
			ParticleSystemModifierData *psmd= psys_get_modifier(ob,psys);
			BLI_remlink(&ob->modifiers, psmd);
			modifier_free((ModifierData *)psmd);

			BLI_remlink(particles, psys);
			MEM_freeN(psys);
		}
	}
}
static void direct_link_particlesystems(FileData *fd, ListBase *particles)
{
	ParticleSystem *psys;
	ParticleData *pa;
	int a;

	for(psys=particles->first; psys; psys=psys->next) {
		psys->particles=newdataadr(fd,psys->particles);
		
		if(psys->particles && psys->particles->hair){
			for(a=0,pa=psys->particles; a<psys->totpart; a++, pa++)
				pa->hair=newdataadr(fd,pa->hair);
		}
		
		if(psys->particles && psys->particles->keys){
			for(a=0,pa=psys->particles; a<psys->totpart; a++, pa++) {
				pa->keys= NULL;
				pa->totkey= 0;
			}

			psys->flag &= ~PSYS_KEYED;
		}

		if(psys->particles && psys->particles->boid) {
			pa = psys->particles;
			pa->boid = newdataadr(fd, pa->boid);
			for(a=1,pa++; a<psys->totpart; a++, pa++)
				pa->boid = (pa-1)->boid + 1;
		}
		else {
			for(a=0,pa=psys->particles; a<psys->totpart; a++, pa++)
				pa->boid = NULL;
		}


		psys->child = newdataadr(fd,psys->child);
		psys->effectors = NULL;

		link_list(fd, &psys->targets);

		psys->edit = NULL;
		psys->free_edit = NULL;
		psys->pathcache = NULL;
		psys->childcache = NULL;
		psys->pathcachebufs.first = psys->pathcachebufs.last = NULL;
		psys->childcachebufs.first = psys->childcachebufs.last = NULL;
		psys->frand = NULL;
		psys->pdd = NULL;

		direct_link_pointcache_list(fd, &psys->ptcaches, &psys->pointcache);

		if(psys->clmd) {
			psys->clmd = newdataadr(fd, psys->clmd);
			psys->clmd->clothObject = NULL;
			
			psys->clmd->sim_parms= newdataadr(fd, psys->clmd->sim_parms);
			psys->clmd->coll_parms= newdataadr(fd, psys->clmd->coll_parms);
			
			if(psys->clmd->sim_parms) {
				if(psys->clmd->sim_parms->presets > 10)
					psys->clmd->sim_parms->presets = 0;
			}

			psys->hair_in_dm = psys->hair_out_dm = NULL;

			psys->clmd->point_cache = psys->pointcache;
		}

		psys->tree = NULL;
	}
	return;
}

/* ************ READ MESH ***************** */

static void lib_link_mtface(FileData *fd, Mesh *me, MTFace *mtface, int totface)
{
	MTFace *tf= mtface;
	int i;

	for (i=0; i<totface; i++, tf++) {
		tf->tpage= newlibadr(fd, me->id.lib, tf->tpage);
		if(tf->tpage && tf->tpage->id.us==0)
			tf->tpage->id.us= 1;
	}
}

static void lib_link_customdata_mtface(FileData *fd, Mesh *me, CustomData *fdata, int totface)
{
	int i;	
	for(i=0; i<fdata->totlayer; i++) {
		CustomDataLayer *layer = &fdata->layers[i];
		
		if(layer->type == CD_MTFACE)
			lib_link_mtface(fd, me, layer->data, totface);
	}

}

static void lib_link_mesh(FileData *fd, Main *main)
{
	Mesh *me;

	me= main->mesh.first;
	while(me) {
		if(me->id.flag & LIB_NEEDLINK) {
			int i;

			/*Link ID Properties -- and copy this comment EXACTLY for easy finding
			of library blocks that implement this.*/
			if (me->id.properties) IDP_LibLinkProperty(me->id.properties, (fd->flags & FD_FLAGS_SWITCH_ENDIAN), fd);
			if (me->adt) lib_link_animdata(fd, &me->id, me->adt);

			/* this check added for python created meshes */
			if(me->mat) {
				for(i=0; i<me->totcol; i++) {
					me->mat[i]= newlibadr_us(fd, me->id.lib, me->mat[i]);
				}
			}
			else me->totcol= 0;

			me->ipo= newlibadr_us(fd, me->id.lib, me->ipo);
			me->key= newlibadr_us(fd, me->id.lib, me->key);
			me->texcomesh= newlibadr_us(fd, me->id.lib, me->texcomesh);

			lib_link_customdata_mtface(fd, me, &me->fdata, me->totface);
			if(me->mr && me->mr->levels.first)
				lib_link_customdata_mtface(fd, me, &me->mr->fdata,
							   ((MultiresLevel*)me->mr->levels.first)->totface);

			me->id.flag -= LIB_NEEDLINK;
		}
		me= me->id.next;
	}
}

static void direct_link_dverts(FileData *fd, int count, MDeformVert *mdverts)
{
	int	i;

	if (!mdverts)
		return;

	for (i=0; i<count; i++) {
		mdverts[i].dw=newdataadr(fd, mdverts[i].dw);
		if (!mdverts[i].dw)
			mdverts[i].totweight=0;
	}
}

static void direct_link_mdisps(FileData *fd, int count, MDisps *mdisps, int external)
{
	if(mdisps) {
		int i;

		for(i = 0; i < count; ++i) {
			mdisps[i].disps = newdataadr(fd, mdisps[i].disps);
			if(!external && !mdisps[i].disps)
				mdisps[i].totdisp = 0;
		}
	}       
}

static void direct_link_customdata(FileData *fd, CustomData *data, int count)
{
	int i = 0;

	data->layers= newdataadr(fd, data->layers);
	data->external= newdataadr(fd, data->external);

	while (i < data->totlayer) {
		CustomDataLayer *layer = &data->layers[i];

		if(layer->flag & CD_FLAG_EXTERNAL)
			layer->flag &= ~CD_FLAG_IN_MEMORY;

		if (CustomData_verify_versions(data, i)) {
			layer->data = newdataadr(fd, layer->data);
			if(layer->type == CD_MDISPS)
				direct_link_mdisps(fd, count, layer->data, layer->flag & CD_FLAG_EXTERNAL);
			i++;
		}
	}
}

static void direct_link_mesh(FileData *fd, Mesh *mesh)
{
	mesh->mat= newdataadr(fd, mesh->mat);
	test_pointer_array(fd, (void **)&mesh->mat);

	mesh->mvert= newdataadr(fd, mesh->mvert);
	mesh->medge= newdataadr(fd, mesh->medge);
	mesh->mface= newdataadr(fd, mesh->mface);
	mesh->tface= newdataadr(fd, mesh->tface);
	mesh->mtface= newdataadr(fd, mesh->mtface);
	mesh->mcol= newdataadr(fd, mesh->mcol);
	mesh->msticky= newdataadr(fd, mesh->msticky);
	mesh->dvert= newdataadr(fd, mesh->dvert);
	
	mesh->adt= newdataadr(fd, mesh->adt);
	direct_link_animdata(fd, mesh->adt);

	/* Partial-mesh visibility (do this before using totvert, totface, or totedge!) */
	mesh->pv= newdataadr(fd, mesh->pv);
	if(mesh->pv) {
		mesh->pv->vert_map= newdataadr(fd, mesh->pv->vert_map);
		mesh->pv->edge_map= newdataadr(fd, mesh->pv->edge_map);
		mesh->pv->old_faces= newdataadr(fd, mesh->pv->old_faces);
		mesh->pv->old_edges= newdataadr(fd, mesh->pv->old_edges);
	}

	/* normally direct_link_dverts should be called in direct_link_customdata,
	   but for backwards compat in do_versions to work we do it here */
	direct_link_dverts(fd, mesh->pv ? mesh->pv->totvert : mesh->totvert, mesh->dvert);

	direct_link_customdata(fd, &mesh->vdata, mesh->pv ? mesh->pv->totvert : mesh->totvert);
	direct_link_customdata(fd, &mesh->edata, mesh->pv ? mesh->pv->totedge : mesh->totedge);
	direct_link_customdata(fd, &mesh->fdata, mesh->pv ? mesh->pv->totface : mesh->totface);

	mesh->bb= NULL;
	mesh->mselect = NULL;
	mesh->edit_mesh= NULL;
	
	/* Multires data */
	mesh->mr= newdataadr(fd, mesh->mr);
	if(mesh->mr) {
		MultiresLevel *lvl;
		
		link_list(fd, &mesh->mr->levels);
		lvl= mesh->mr->levels.first;
		
		direct_link_customdata(fd, &mesh->mr->vdata, lvl->totvert);
		direct_link_dverts(fd, lvl->totvert, CustomData_get(&mesh->mr->vdata, 0, CD_MDEFORMVERT));
		direct_link_customdata(fd, &mesh->mr->fdata, lvl->totface);
		
		mesh->mr->edge_flags= newdataadr(fd, mesh->mr->edge_flags);
		mesh->mr->edge_creases= newdataadr(fd, mesh->mr->edge_creases);

		mesh->mr->verts = newdataadr(fd, mesh->mr->verts);
			
		for(; lvl; lvl= lvl->next) {
			lvl->verts= newdataadr(fd, lvl->verts);
			lvl->faces= newdataadr(fd, lvl->faces);
			lvl->edges= newdataadr(fd, lvl->edges);
			lvl->colfaces= newdataadr(fd, lvl->colfaces);
		}
	}

	/* Gracefully handle corrupted mesh */
	if(mesh->mr && !mesh->mr->verts) {
		/* If totals match, simply load the current mesh verts into multires */
		if(mesh->totvert == ((MultiresLevel*)mesh->mr->levels.last)->totvert)
			mesh->mr->verts = MEM_dupallocN(mesh->mvert);
		else {
			/* Otherwise, we can't recover the data, silently remove multires */
			multires_free(mesh->mr);
			mesh->mr = NULL;
		}
	}
	
	if((fd->flags & FD_FLAGS_SWITCH_ENDIAN) && mesh->tface) {
		TFace *tf= mesh->tface;
		unsigned int i;

		for (i=0; i< (mesh->pv ? mesh->pv->totface : mesh->totface); i++, tf++) {
			SWITCH_INT(tf->col[0]);
			SWITCH_INT(tf->col[1]);
			SWITCH_INT(tf->col[2]);
			SWITCH_INT(tf->col[3]);
		}
	}
}

/* ************ READ LATTICE ***************** */

static void lib_link_latt(FileData *fd, Main *main)
{
	Lattice *lt;
	
	lt= main->latt.first;
	while(lt) {
		if(lt->id.flag & LIB_NEEDLINK) {
			
			lt->ipo= newlibadr_us(fd, lt->id.lib, lt->ipo); // XXX depreceated - old animation system
			lt->key= newlibadr_us(fd, lt->id.lib, lt->key);
			
			lt->id.flag -= LIB_NEEDLINK;
		}
		lt= lt->id.next;
	}
}

static void direct_link_latt(FileData *fd, Lattice *lt)
{
	lt->def= newdataadr(fd, lt->def);
	
	lt->dvert= newdataadr(fd, lt->dvert);
	direct_link_dverts(fd, lt->pntsu*lt->pntsv*lt->pntsw, lt->dvert);
	
	lt->editlatt= NULL;
}


/* ************ READ OBJECT ***************** */

static void lib_link_modifiers__linkModifiers(void *userData, Object *ob,
                                              ID **idpoin)
{
	FileData *fd = userData;

	*idpoin = newlibadr(fd, ob->id.lib, *idpoin);
	/* hardcoded bad exception; non-object modifier data gets user count (texture, displace) */
	if(*idpoin && GS((*idpoin)->name)!=ID_OB)
		(*idpoin)->us++;
}
static void lib_link_modifiers(FileData *fd, Object *ob)
{
	modifiers_foreachIDLink(ob, lib_link_modifiers__linkModifiers, fd);
}

static void lib_link_object(FileData *fd, Main *main)
{
	Object *ob;
	PartEff *paf;
	bSensor *sens;
	bController *cont;
	bActuator *act;
	void *poin;
	int warn=0, a;

	ob= main->object.first;
	while(ob) {
		if(ob->id.flag & LIB_NEEDLINK) {
			if (ob->id.properties) IDP_LibLinkProperty(ob->id.properties, (fd->flags & FD_FLAGS_SWITCH_ENDIAN), fd);
			if (ob->adt) lib_link_animdata(fd, &ob->id, ob->adt);
			
// XXX depreceated - old animation system <<<			
			ob->ipo= newlibadr_us(fd, ob->id.lib, ob->ipo);
			ob->action = newlibadr_us(fd, ob->id.lib, ob->action);
// >>> XXX depreceated - old animation system

			ob->parent= newlibadr(fd, ob->id.lib, ob->parent);
			ob->track= newlibadr(fd, ob->id.lib, ob->track);
			ob->poselib= newlibadr_us(fd, ob->id.lib, ob->poselib);
			ob->dup_group= newlibadr_us(fd, ob->id.lib, ob->dup_group);
			
			ob->proxy= newlibadr_us(fd, ob->id.lib, ob->proxy);
			if(ob->proxy) {
				/* paranoia check, actually a proxy_from pointer should never be written... */
				if(ob->proxy->id.lib==NULL) {
					ob->proxy->proxy_from= NULL;
					ob->proxy= NULL;
					printf("Proxy lost from  object %s lib %s\n", ob->id.name+2, ob->id.lib->name);
				}
				else {
					/* this triggers object_update to always use a copy */
					ob->proxy->proxy_from= ob;
					/* force proxy updates after load/undo, a bit weak */
					ob->recalc= ob->proxy->recalc= OB_RECALC;
				}
			}
			ob->proxy_group= newlibadr(fd, ob->id.lib, ob->proxy_group);
			
			poin= ob->data;
			ob->data= newlibadr_us(fd, ob->id.lib, ob->data);
			   
			if(ob->data==NULL && poin!=NULL) {
				if(ob->id.lib)
					printf("Can't find obdata of %s lib %s\n", ob->id.name+2, ob->id.lib->name);
				else
					printf("Object %s lost data.\n", ob->id.name+2);

				ob->type= OB_EMPTY;
				warn= 1;

				if(ob->pose) {
					free_pose(ob->pose);
					ob->pose= NULL;
					ob->mode &= ~OB_MODE_POSE;
				}
			}
			for(a=0; a<ob->totcol; a++) ob->mat[a]= newlibadr_us(fd, ob->id.lib, ob->mat[a]);
			
			ob->gpd= newlibadr_us(fd, ob->id.lib, ob->gpd);
			
			ob->id.flag -= LIB_NEEDLINK;
			/* if id.us==0 a new base will be created later on */
			
			/* WARNING! Also check expand_object(), should reflect the stuff below. */
			lib_link_pose(fd, ob, ob->pose);
			lib_link_constraints(fd, &ob->id, &ob->constraints);
			
// XXX depreceated - old animation system <<<	
			lib_link_constraint_channels(fd, &ob->id, &ob->constraintChannels);
			lib_link_nlastrips(fd, &ob->id, &ob->nlastrips);
// >>> XXX depreceated - old animation system

			for(paf= ob->effect.first; paf; paf= paf->next) {
				if(paf->type==EFF_PARTICLE) {
					paf->group= newlibadr_us(fd, ob->id.lib, paf->group);
				}
			}				

			sens= ob->sensors.first;
			while(sens) {
				for(a=0; a<sens->totlinks; a++)
					sens->links[a]= newglobadr(fd, sens->links[a]);

				if(sens->type==SENS_TOUCH) {
					bTouchSensor *ts= sens->data;
					ts->ma= newlibadr(fd, ob->id.lib, ts->ma);
				}
				else if(sens->type==SENS_MESSAGE) {
					bMessageSensor *ms= sens->data;
					ms->fromObject=
					    newlibadr(fd, ob->id.lib, ms->fromObject);
				}
				sens= sens->next;
			}

			cont= ob->controllers.first;
			while(cont) {
				for(a=0; a<cont->totlinks; a++)
					cont->links[a]= newglobadr(fd, cont->links[a]);

				if(cont->type==CONT_PYTHON) {
					bPythonCont *pc= cont->data;
					pc->text= newlibadr(fd, ob->id.lib, pc->text);
				}
				cont->slinks= NULL;
				cont->totslinks= 0;

				cont= cont->next;
			}

			act= ob->actuators.first;
			while(act) {
				if(act->type==ACT_SOUND) {
					bSoundActuator *sa= act->data;
					sa->sound= newlibadr_us(fd, ob->id.lib, sa->sound);
				}
				else if(act->type==ACT_GAME) {
					/* bGameActuator *ga= act->data; */
				}
				else if(act->type==ACT_CAMERA) {
					bCameraActuator *ca= act->data;
					ca->ob= newlibadr(fd, ob->id.lib, ca->ob);
				}
					/* leave this one, it's obsolete but necessary to read for conversion */
				else if(act->type==ACT_ADD_OBJECT) {
					bAddObjectActuator *eoa= act->data;
					if(eoa) eoa->ob= newlibadr(fd, ob->id.lib, eoa->ob);
				}
				else if(act->type==ACT_OBJECT) {
					bObjectActuator *oa= act->data;
					oa->reference= newlibadr(fd, ob->id.lib, oa->reference);
				}
				else if(act->type==ACT_EDIT_OBJECT) {
					bEditObjectActuator *eoa= act->data;
					if(eoa==NULL) {
						init_actuator(act);
					}
					else {
						eoa->ob= newlibadr(fd, ob->id.lib, eoa->ob);
						eoa->me= newlibadr(fd, ob->id.lib, eoa->me);
					}
				}
				else if(act->type==ACT_OBJECT) {
					bObjectActuator *oa= act->data;
					if(oa==NULL) {
						init_actuator(act);
					}
					else {
						oa->reference= newlibadr(fd, ob->id.lib, oa->reference);
					}
				}
				else if(act->type==ACT_SCENE) {
					bSceneActuator *sa= act->data;
					sa->camera= newlibadr(fd, ob->id.lib, sa->camera);
					sa->scene= newlibadr(fd, ob->id.lib, sa->scene);
				}
				else if(act->type==ACT_ACTION) {
					bActionActuator *aa= act->data;
					aa->act= newlibadr(fd, ob->id.lib, aa->act);
				}
				else if(act->type==ACT_SHAPEACTION) {
					bActionActuator *aa= act->data;
					aa->act= newlibadr(fd, ob->id.lib, aa->act);
				}
				else if(act->type==ACT_PROPERTY) {
					bPropertyActuator *pa= act->data;
					pa->ob= newlibadr(fd, ob->id.lib, pa->ob);
				}
				else if(act->type==ACT_MESSAGE) {
					bMessageActuator *ma= act->data;
					ma->toObject= newlibadr(fd, ob->id.lib, ma->toObject);
				}
				else if(act->type==ACT_2DFILTER){
					bTwoDFilterActuator *_2dfa = act->data; 
					_2dfa->text= newlibadr(fd, ob->id.lib, _2dfa->text);
				}
				else if(act->type==ACT_PARENT) {
					bParentActuator *parenta = act->data; 
					parenta->ob = newlibadr(fd, ob->id.lib, parenta->ob);
				}
				else if(act->type==ACT_STATE) {
					/* bStateActuator *statea = act->data; */
				}
				else if(act->type==ACT_ARMATURE) {
					bArmatureActuator *arma= act->data;
					arma->target= newlibadr(fd, ob->id.lib, arma->target);
					arma->subtarget= newlibadr(fd, ob->id.lib, arma->subtarget);
				}
				act= act->next;
			}
			
			{
				FluidsimModifierData *fluidmd = (FluidsimModifierData *)modifiers_findByType(ob, eModifierType_Fluidsim);
				
				if(fluidmd && fluidmd->fss) 
					fluidmd->fss->ipo = newlibadr_us(fd, ob->id.lib, fluidmd->fss->ipo);
			}

			{
				SmokeModifierData *smd = (SmokeModifierData *)modifiers_findByType(ob, eModifierType_Smoke);
				
				if(smd && smd->type == MOD_SMOKE_TYPE_DOMAIN && smd->domain) 
				{
					smd->domain->coll_group = newlibadr_us(fd, ob->id.lib, smd->domain->coll_group);
					smd->domain->eff_group = newlibadr_us(fd, ob->id.lib, smd->domain->eff_group);
					smd->domain->fluid_group = newlibadr_us(fd, ob->id.lib, smd->domain->fluid_group);

					smd->domain->effector_weights->group = newlibadr(fd, ob->id.lib, smd->domain->effector_weights->group);
				}
			}

			{
				ClothModifierData *clmd = (ClothModifierData *)modifiers_findByType(ob, eModifierType_Cloth);
				
				if(clmd) 
				{
					clmd->sim_parms->effector_weights->group = newlibadr(fd, ob->id.lib, clmd->sim_parms->effector_weights->group);
				}
			}
			
			/* texture field */
			if(ob->pd)
				lib_link_partdeflect(fd, &ob->id, ob->pd);

			if(ob->soft)
				ob->soft->effector_weights->group = newlibadr(fd, ob->id.lib, ob->soft->effector_weights->group);

			lib_link_particlesystems(fd, ob, &ob->id, &ob->particlesystem);
			lib_link_modifiers(fd, ob);
		}
		ob= ob->id.next;
	}

	if(warn)
		BKE_report(fd->reports, RPT_WARNING, "Warning in console");
}


static void direct_link_pose(FileData *fd, bPose *pose)
{
	bPoseChannel *pchan;

	if (!pose)
		return;

	link_list(fd, &pose->chanbase);
	link_list(fd, &pose->agroups);

	for (pchan = pose->chanbase.first; pchan; pchan=pchan->next) {
		pchan->bone= NULL;
		pchan->parent= newdataadr(fd, pchan->parent);
		pchan->child= newdataadr(fd, pchan->child);
		pchan->custom_tx= newdataadr(fd, pchan->custom_tx);
		
		direct_link_constraints(fd, &pchan->constraints);
		
		pchan->prop = newdataadr(fd, pchan->prop);
		if (pchan->prop)
			IDP_DirectLinkProperty(pchan->prop, (fd->flags & FD_FLAGS_SWITCH_ENDIAN), fd);
		
		pchan->mpath= newdataadr(fd, pchan->mpath);
		if (pchan->mpath)
			direct_link_motionpath(fd, pchan->mpath);
		
		pchan->iktree.first= pchan->iktree.last= NULL;
		pchan->path= NULL;
	}
	pose->ikdata = NULL;
	if (pose->ikparam != NULL) {
		pose->ikparam= newdataadr(fd, pose->ikparam);
	}
}

static void direct_link_modifiers(FileData *fd, ListBase *lb)
{
	ModifierData *md;

	link_list(fd, lb);

	for (md=lb->first; md; md=md->next) {
		md->error = NULL;
		md->scene = NULL;
		
		/* if modifiers disappear, or for upward compatibility */
		if(NULL==modifierType_getInfo(md->type))
			md->type= eModifierType_None;
			
		if (md->type==eModifierType_Subsurf) {
			SubsurfModifierData *smd = (SubsurfModifierData*) md;

			smd->emCache = smd->mCache = 0;
		}
		else if (md->type==eModifierType_Armature) {
			ArmatureModifierData *amd = (ArmatureModifierData*) md;
			
			amd->prevCos= NULL;
		}
		else if (md->type==eModifierType_Cloth) {
			ClothModifierData *clmd = (ClothModifierData*) md;
			
			clmd->clothObject = NULL;
			
			clmd->sim_parms= newdataadr(fd, clmd->sim_parms);
			clmd->coll_parms= newdataadr(fd, clmd->coll_parms);

			direct_link_pointcache_list(fd, &clmd->ptcaches, &clmd->point_cache);
			
			if(clmd->sim_parms) {
				if(clmd->sim_parms->presets > 10)
					clmd->sim_parms->presets = 0;

				clmd->sim_parms->reset = 0;
			}

			clmd->sim_parms->effector_weights = newdataadr(fd, clmd->sim_parms->effector_weights);
			if(!clmd->sim_parms->effector_weights)
				clmd->sim_parms->effector_weights = BKE_add_effector_weights(NULL);
			
		}
		else if (md->type==eModifierType_Fluidsim) {
			FluidsimModifierData *fluidmd = (FluidsimModifierData*) md;
			
			fluidmd->fss= newdataadr(fd, fluidmd->fss);
			fluidmd->fss->meshSurfNormals = 0;
		}
		else if (md->type==eModifierType_Smoke) {
			SmokeModifierData *smd = (SmokeModifierData*) md;

			if(smd->type==MOD_SMOKE_TYPE_DOMAIN)
			{
				smd->flow = NULL;
				smd->coll = NULL;
				smd->domain = newdataadr(fd, smd->domain);
				smd->domain->smd = smd;

				smd->domain->fluid = NULL;
				smd->domain->wt = NULL;
				smd->domain->shadow = NULL;
				smd->domain->tex = NULL;
				smd->domain->tex_shadow = NULL;
				smd->domain->tex_wt = NULL;

				smd->domain->effector_weights = newdataadr(fd, smd->domain->effector_weights);
				if(!smd->domain->effector_weights)
					smd->domain->effector_weights = BKE_add_effector_weights(NULL);

				direct_link_pointcache_list(fd, &(smd->domain->ptcaches[0]), &(smd->domain->point_cache[0]));
				direct_link_pointcache_list(fd, &(smd->domain->ptcaches[1]), &(smd->domain->point_cache[1]));
			}
			else if(smd->type==MOD_SMOKE_TYPE_FLOW)
			{
				smd->domain = NULL;
				smd->coll = NULL;
				smd->flow = newdataadr(fd, smd->flow);
				smd->flow->smd = smd;
				smd->flow->psys = newdataadr(fd, smd->flow->psys);
			}
			else if(smd->type==MOD_SMOKE_TYPE_COLL)
			{
				smd->flow = NULL;
				smd->domain = NULL;
				smd->coll = newdataadr(fd, smd->coll);
				if(smd->coll)
				{
					smd->coll->points = NULL;
					smd->coll->numpoints = 0;
				}
				else
					smd->type = 0;

			}
		}
		else if (md->type==eModifierType_Collision) {
			
			CollisionModifierData *collmd = (CollisionModifierData*) md;
			/*
			// TODO: CollisionModifier should use pointcache 
			// + have proper reset events before enabling this
			collmd->x = newdataadr(fd, collmd->x);
			collmd->xnew = newdataadr(fd, collmd->xnew);
			collmd->mfaces = newdataadr(fd, collmd->mfaces);
			
			collmd->current_x = MEM_callocN(sizeof(MVert)*collmd->numverts,"current_x");
			collmd->current_xnew = MEM_callocN(sizeof(MVert)*collmd->numverts,"current_xnew");
			collmd->current_v = MEM_callocN(sizeof(MVert)*collmd->numverts,"current_v");
			*/
			
			collmd->x = NULL;
			collmd->xnew = NULL;
			collmd->current_x = NULL;
			collmd->current_xnew = NULL;
			collmd->current_v = NULL;
			collmd->time = -1000;
			collmd->numverts = 0;
			collmd->bvhtree = NULL;
			collmd->mfaces = NULL;
			
		}
		else if (md->type==eModifierType_Surface) {
			SurfaceModifierData *surmd = (SurfaceModifierData*) md;

			surmd->dm = NULL;
			surmd->bvhtree = NULL;
			surmd->x = NULL;
			surmd->v = NULL;
			surmd->numverts = 0;
		}
		else if (md->type==eModifierType_Hook) {
			HookModifierData *hmd = (HookModifierData*) md;

			hmd->indexar= newdataadr(fd, hmd->indexar);
			if(fd->flags & FD_FLAGS_SWITCH_ENDIAN) {
				int a;
				for(a=0; a<hmd->totindex; a++) {
					SWITCH_INT(hmd->indexar[a]);
				}
			}
		} else if (md->type==eModifierType_ParticleSystem) {
			ParticleSystemModifierData *psmd = (ParticleSystemModifierData*) md;

			psmd->dm=0;
			psmd->psys=newdataadr(fd, psmd->psys);
			psmd->flag &= ~eParticleSystemFlag_psys_updated;
		} else if (md->type==eModifierType_Explode) {
			ExplodeModifierData *psmd = (ExplodeModifierData*) md;

			psmd->facepa=0;
		}
		else if (md->type==eModifierType_MeshDeform) {
			MeshDeformModifierData *mmd = (MeshDeformModifierData*) md;

			mmd->bindweights= newdataadr(fd, mmd->bindweights);
			mmd->bindcos= newdataadr(fd, mmd->bindcos);
			mmd->dyngrid= newdataadr(fd, mmd->dyngrid);
			mmd->dyninfluences= newdataadr(fd, mmd->dyninfluences);
			mmd->dynverts= newdataadr(fd, mmd->dynverts);

			if(fd->flags & FD_FLAGS_SWITCH_ENDIAN) {
				int a;

				if(mmd->bindweights)
					for(a=0; a<mmd->totcagevert*mmd->totvert; a++)
						SWITCH_INT(mmd->bindweights[a])
				if(mmd->bindcos)
					for(a=0; a<mmd->totcagevert*3; a++)
						SWITCH_INT(mmd->bindcos[a])
				if(mmd->dynverts)
					for(a=0; a<mmd->totvert; a++)
						SWITCH_INT(mmd->dynverts[a])
			}
		}
	}
}

static void direct_link_object(FileData *fd, Object *ob)
{
	PartEff *paf;
	bProperty *prop;
	bSensor *sens;
	bController *cont;
	bActuator *act;
	int a;
	
	/* weak weak... this was only meant as draw flag, now is used in give_base too */
	ob->flag &= ~OB_FROMGROUP;
	
	/* editmode doesn't get saved in files, so should get cleared when reloading... */
	ob->mode &= ~(OB_MODE_EDIT|OB_MODE_PARTICLE_EDIT);
	
	ob->disp.first=ob->disp.last= NULL;
	
	ob->adt= newdataadr(fd, ob->adt);
	direct_link_animdata(fd, ob->adt);
	
	ob->pose= newdataadr(fd, ob->pose);
	direct_link_pose(fd, ob->pose);
	
	ob->mpath= newdataadr(fd, ob->mpath);
	if (ob->mpath)
		direct_link_motionpath(fd, ob->mpath);

	link_list(fd, &ob->defbase);
// XXX depreceated - old animation system <<<
	direct_link_nlastrips(fd, &ob->nlastrips);
	link_list(fd, &ob->constraintChannels);
// >>> XXX depreceated - old animation system 

	ob->mat= newdataadr(fd, ob->mat);
	test_pointer_array(fd, (void **)&ob->mat);
	ob->matbits= newdataadr(fd, ob->matbits);
	
	/* do it here, below old data gets converted */
	direct_link_modifiers(fd, &ob->modifiers);
	
	link_list(fd, &ob->effect);
	paf= ob->effect.first;
	while(paf) {
		if(paf->type==EFF_PARTICLE) {
			paf->keys= NULL;
		}
		if(paf->type==EFF_WAVE) {
			WaveEff *wav = (WaveEff*) paf;
			PartEff *next = paf->next;
			WaveModifierData *wmd = (WaveModifierData*) modifier_new(eModifierType_Wave);

			wmd->damp = wav->damp;
			wmd->flag = wav->flag;
			wmd->height = wav->height;
			wmd->lifetime = wav->lifetime;
			wmd->narrow = wav->narrow;
			wmd->speed = wav->speed;
			wmd->startx = wav->startx;
			wmd->starty = wav->startx;
			wmd->timeoffs = wav->timeoffs;
			wmd->width = wav->width;

			BLI_addtail(&ob->modifiers, wmd);

			BLI_remlink(&ob->effect, paf);
			MEM_freeN(paf);

			paf = next;
			continue;
		}
		if(paf->type==EFF_BUILD) {
			BuildEff *baf = (BuildEff*) paf;
			PartEff *next = paf->next;
			BuildModifierData *bmd = (BuildModifierData*) modifier_new(eModifierType_Build);

			bmd->start = baf->sfra;
			bmd->length = baf->len;
			bmd->randomize = 0;
			bmd->seed = 1;

			BLI_addtail(&ob->modifiers, bmd);

			BLI_remlink(&ob->effect, paf);
			MEM_freeN(paf);

			paf = next;
			continue;
		}
		paf= paf->next;
	}

	ob->pd= newdataadr(fd, ob->pd);
	direct_link_partdeflect(ob->pd);
	ob->soft= newdataadr(fd, ob->soft);
	if(ob->soft) {
		SoftBody *sb= ob->soft;		
		
		sb->bpoint= NULL;	// init pointers so it gets rebuilt nicely
		sb->bspring= NULL;
		sb->scratch= NULL;
		/* although not used anymore */
		/* still have to be loaded to be compatible with old files */
		sb->keys= newdataadr(fd, sb->keys);
		test_pointer_array(fd, (void **)&sb->keys);
		if(sb->keys) {
			for(a=0; a<sb->totkey; a++) {
				sb->keys[a]= newdataadr(fd, sb->keys[a]);
			}
		}

		sb->effector_weights = newdataadr(fd, sb->effector_weights);
		if(!sb->effector_weights)
			sb->effector_weights = BKE_add_effector_weights(NULL);

		direct_link_pointcache_list(fd, &sb->ptcaches, &sb->pointcache);
	}
	ob->bsoft= newdataadr(fd, ob->bsoft);
	ob->fluidsimSettings= newdataadr(fd, ob->fluidsimSettings); /* NT */

	link_list(fd, &ob->particlesystem);
	direct_link_particlesystems(fd,&ob->particlesystem);
	
	link_list(fd, &ob->prop);
	prop= ob->prop.first;
	while(prop) {
		prop->poin= newdataadr(fd, prop->poin);
		if(prop->poin==0) prop->poin= &prop->data;
		prop= prop->next;
	}

	link_list(fd, &ob->sensors);
	sens= ob->sensors.first;
	while(sens) {
		sens->data= newdataadr(fd, sens->data);
		sens->links= newdataadr(fd, sens->links);
		test_pointer_array(fd, (void **)&sens->links);
		sens= sens->next;
	}

	direct_link_constraints(fd, &ob->constraints);

	link_glob_list(fd, &ob->controllers);
	if (ob->init_state) {
		/* if a known first state is specified, set it so that the game will start ok */
		ob->state = ob->init_state;
	} else if (!ob->state) {
		ob->state = 1;
	}
	cont= ob->controllers.first;
	while(cont) {
		cont->data= newdataadr(fd, cont->data);
		cont->links= newdataadr(fd, cont->links);
		test_pointer_array(fd, (void **)&cont->links);
		if (cont->state_mask == 0)
			cont->state_mask = 1;
		cont= cont->next;
	}

	link_glob_list(fd, &ob->actuators);
	act= ob->actuators.first;
	while(act) {
		act->data= newdataadr(fd, act->data);
		act= act->next;
	}

	link_list(fd, &ob->hooks);
	while (ob->hooks.first) {
		ObHook *hook = ob->hooks.first;
		HookModifierData *hmd = (HookModifierData*) modifier_new(eModifierType_Hook);

		hook->indexar= newdataadr(fd, hook->indexar);
		if(fd->flags & FD_FLAGS_SWITCH_ENDIAN) {
			int a;
			for(a=0; a<hook->totindex; a++) {
				SWITCH_INT(hook->indexar[a]);
			}
		}

			/* Do conversion here because if we have loaded
			 * a hook we need to make sure it gets converted
			 * and free'd, regardless of version.
			 */
		VECCOPY(hmd->cent, hook->cent);
		hmd->falloff = hook->falloff;
		hmd->force = hook->force;
		hmd->indexar = hook->indexar;
		hmd->object = hook->parent;
		memcpy(hmd->parentinv, hook->parentinv, sizeof(hmd->parentinv));
		hmd->totindex = hook->totindex;

		BLI_addhead(&ob->modifiers, hmd);
		BLI_remlink(&ob->hooks, hook);
		
		modifier_unique_name(&ob->modifiers, (ModifierData*)hmd);

		MEM_freeN(hook);
	}
	
	ob->bb= NULL;
	ob->derivedDeform= NULL;
	ob->derivedFinal= NULL;
	ob->gpulamp.first= ob->gpulamp.last= NULL;
	link_list(fd, &ob->pc_ids);

	if(ob->sculpt)
		ob->sculpt= MEM_callocN(sizeof(SculptSession), "reload sculpt session");
}

/* ************ READ SCENE ***************** */

/* patch for missing scene IDs, can't be in do-versions */
static void composite_patch(bNodeTree *ntree, Scene *scene)
{
	bNode *node;
	
	for(node= ntree->nodes.first; node; node= node->next)
		if(node->id==NULL && ELEM4(node->type, CMP_NODE_R_LAYERS, CMP_NODE_COMPOSITE, CMP_NODE_DEFOCUS, CMP_NODE_OUTPUT_FILE))
			node->id= &scene->id;
}

static void link_paint(FileData *fd, Scene *sce, Paint *p)
{
	if(p && p->brushes) {
		int i;
		for(i = 0; i < p->brush_count; ++i)
			p->brushes[i]= newlibadr_us(fd, sce->id.lib, p->brushes[i]);
	}
}

static void lib_link_scene(FileData *fd, Main *main)
{
	Scene *sce;
	Base *base, *next;
	Sequence *seq;
	SceneRenderLayer *srl;
	TimeMarker *marker;
	
	sce= main->scene.first;
	while(sce) {
		if(sce->id.flag & LIB_NEEDLINK) {
			/*Link ID Properties -- and copy this comment EXACTLY for easy finding
			of library blocks that implement this.*/
			if (sce->id.properties) IDP_LibLinkProperty(sce->id.properties, (fd->flags & FD_FLAGS_SWITCH_ENDIAN), fd);
			if (sce->adt) lib_link_animdata(fd, &sce->id, sce->adt);
			
			lib_link_keyingsets(fd, &sce->id, &sce->keyingsets);
			
			sce->camera= newlibadr(fd, sce->id.lib, sce->camera);
			sce->world= newlibadr_us(fd, sce->id.lib, sce->world);
			sce->set= newlibadr(fd, sce->id.lib, sce->set);
			sce->ima= newlibadr_us(fd, sce->id.lib, sce->ima);
			sce->gpd= newlibadr_us(fd, sce->id.lib, sce->gpd);
			
			link_paint(fd, sce, &sce->toolsettings->sculpt->paint);
			link_paint(fd, sce, &sce->toolsettings->vpaint->paint);
			link_paint(fd, sce, &sce->toolsettings->wpaint->paint);
			link_paint(fd, sce, &sce->toolsettings->imapaint.paint);

			sce->toolsettings->skgen_template = newlibadr(fd, sce->id.lib, sce->toolsettings->skgen_template);

			for(base= sce->base.first; base; base= next) {
				next= base->next;

				/* base->object= newlibadr_us(fd, sce->id.lib, base->object); */
				base->object= newlibadr_us(fd, sce->id.lib, base->object);
				
				if(base->object==NULL) {
					printf("LIB ERROR: base removed\n");
					BKE_reportf(fd->reports, RPT_ERROR, "LIB ERROR: Object lost from scene:'%s\'\n", sce->id.name+2);
					BLI_remlink(&sce->base, base);
					if(base==sce->basact) sce->basact= 0;
					MEM_freeN(base);
				}
			}

			SEQ_BEGIN(sce->ed, seq) {
				if(seq->ipo) seq->ipo= newlibadr_us(fd, sce->id.lib, seq->ipo);
				if(seq->scene) seq->scene= newlibadr(fd, sce->id.lib, seq->scene);
				if(seq->sound) {
					seq->scene_sound = NULL;
					if(seq->type == SEQ_HD_SOUND)
						seq->type = SEQ_SOUND;
					else
						seq->sound= newlibadr(fd, sce->id.lib, seq->sound);
					if (seq->sound) {
						seq->sound->id.us++;
						seq->scene_sound = sound_add_scene_sound(sce, seq, seq->startdisp, seq->enddisp, seq->startofs);
					}
				}
				seq->anim= 0;
			}
			SEQ_END

#ifdef DURIAN_CAMERA_SWITCH
			for(marker= sce->markers.first; marker; marker= marker->next) {
				if(marker->camera) {
					marker->camera= newlibadr(fd, sce->id.lib, marker->camera);
				}
			}
#endif

			if(sce->ed)
				seq_update_muting(sce, sce->ed);
			
			if(sce->nodetree) {
				lib_link_ntree(fd, &sce->id, sce->nodetree);
				composite_patch(sce->nodetree, sce);
			}
			
			for(srl= sce->r.layers.first; srl; srl= srl->next) {
				srl->mat_override= newlibadr_us(fd, sce->id.lib, srl->mat_override);
				srl->light_override= newlibadr_us(fd, sce->id.lib, srl->light_override);
			}
			/*Game Settings: Dome Warp Text*/
//			sce->r.dometext= newlibadr_us(fd, sce->id.lib, sce->r.dometext); // XXX deprecated since 2.5
			sce->gm.dome.warptext= newlibadr_us(fd, sce->id.lib, sce->gm.dome.warptext);

			sce->id.flag -= LIB_NEEDLINK;
		}

		sce= sce->id.next;
	}
}

static void link_recurs_seq(FileData *fd, ListBase *lb)
{
	Sequence *seq;

	link_list(fd, lb);

	for(seq=lb->first; seq; seq=seq->next)
		if(seq->seqbase.first)
			link_recurs_seq(fd, &seq->seqbase);
}

static void direct_link_paint(FileData *fd, Paint **paint)
{
	Paint *p;

	p= (*paint)= newdataadr(fd, (*paint));
	if(p) {
		p->paint_cursor= NULL;
		p->brushes= newdataadr(fd, p->brushes);
		test_pointer_array(fd, (void**)&p->brushes);
	}
}

static void direct_link_scene(FileData *fd, Scene *sce)
{
	Editing *ed;
	Sequence *seq;
	MetaStack *ms;

	sce->theDag = NULL;
	sce->dagisvalid = 0;
	sce->obedit= NULL;
	sce->stats= 0;
	sce->fps_info= NULL;

	sound_create_scene(sce);

	/* set users to one by default, not in lib-link, this will increase it for compo nodes */
	sce->id.us= 1;

	link_list(fd, &(sce->base));
	
	sce->adt= newdataadr(fd, sce->adt);
	direct_link_animdata(fd, sce->adt);
	
	link_list(fd, &sce->keyingsets);
	direct_link_keyingsets(fd, &sce->keyingsets);
	
	sce->basact= newdataadr(fd, sce->basact);
	
	sce->toolsettings= newdataadr(fd, sce->toolsettings);
	if(sce->toolsettings) {
		direct_link_paint(fd, (Paint**)&sce->toolsettings->sculpt);
		direct_link_paint(fd, (Paint**)&sce->toolsettings->vpaint);
		direct_link_paint(fd, (Paint**)&sce->toolsettings->wpaint);

		sce->toolsettings->imapaint.paint.brushes= newdataadr(fd, sce->toolsettings->imapaint.paint.brushes);
		test_pointer_array(fd, (void**)&sce->toolsettings->imapaint.paint.brushes);

		sce->toolsettings->imapaint.paintcursor= NULL;
		sce->toolsettings->particle.paintcursor= NULL;
	}

	if(sce->ed) {
		ListBase *old_seqbasep= &((Editing *)sce->ed)->seqbase;
		
		ed= sce->ed= newdataadr(fd, sce->ed);

		ed->act_seq= newdataadr(fd, ed->act_seq);

		/* recursive link sequences, lb will be correctly initialized */
		link_recurs_seq(fd, &ed->seqbase);

		SEQ_BEGIN(ed, seq) {
			seq->seq1= newdataadr(fd, seq->seq1);
			seq->seq2= newdataadr(fd, seq->seq2);
			seq->seq3= newdataadr(fd, seq->seq3);
			/* a patch: after introduction of effects with 3 input strips */
			if(seq->seq3==0) seq->seq3= seq->seq2;

			seq->plugin= newdataadr(fd, seq->plugin);
			seq->effectdata= newdataadr(fd, seq->effectdata);
			
			if (seq->type & SEQ_EFFECT) {
				seq->flag |= SEQ_EFFECT_NOT_LOADED;
			}

			seq->strip= newdataadr(fd, seq->strip);
			if(seq->strip && seq->strip->done==0) {
				seq->strip->done= 1;
				seq->strip->tstripdata = 0;
				seq->strip->tstripdata_startstill = 0;
				seq->strip->tstripdata_endstill = 0;
				seq->strip->ibuf_startstill = 0;
				seq->strip->ibuf_endstill = 0;

				if(seq->type == SEQ_IMAGE ||
				   seq->type == SEQ_MOVIE ||
				   seq->type == SEQ_RAM_SOUND ||
				   seq->type == SEQ_HD_SOUND) {
					seq->strip->stripdata = newdataadr(
						fd, seq->strip->stripdata);
				} else {
					seq->strip->stripdata = 0;
				}
				if (seq->flag & SEQ_USE_CROP) {
					seq->strip->crop = newdataadr(
						fd, seq->strip->crop);
				} else {
					seq->strip->crop = 0;
				}
				if (seq->flag & SEQ_USE_TRANSFORM) {
					seq->strip->transform = newdataadr(
						fd, seq->strip->transform);
				} else {
					seq->strip->transform = 0;
				}
				if (seq->flag & SEQ_USE_PROXY) {
					seq->strip->proxy = newdataadr(
						fd, seq->strip->proxy);
					seq->strip->proxy->anim = 0;
				} else {
					seq->strip->proxy = 0;
				}
				if (seq->flag & SEQ_USE_COLOR_BALANCE) {
					seq->strip->color_balance = newdataadr(
						fd, seq->strip->color_balance);
				} else {
					seq->strip->color_balance = 0;
				}
				if (seq->strip->color_balance) {
					// seq->strip->color_balance->gui = 0; // XXX - peter, is this relevant in 2.5?
				}
			}
		}
		SEQ_END
		
		/* link metastack, slight abuse of structs here, have to restore pointer to internal part in struct */
		{
			Sequence temp;
			char *poin;
			intptr_t offset;
			
			offset= ((intptr_t)&(temp.seqbase)) - ((intptr_t)&temp);
			
			/* root pointer */
			if(ed->seqbasep == old_seqbasep) {
				ed->seqbasep= &ed->seqbase;
			}
			else {
				
				poin= (char *)ed->seqbasep;
				poin -= offset;
				
				poin= newdataadr(fd, poin);
				if(poin) ed->seqbasep= (ListBase *)(poin+offset);
				else ed->seqbasep= &ed->seqbase;
			}			
			/* stack */
			link_list(fd, &(ed->metastack));
			
			for(ms= ed->metastack.first; ms; ms= ms->next) {
				ms->parseq= newdataadr(fd, ms->parseq);
				
				if(ms->oldbasep == old_seqbasep)
					ms->oldbasep= &ed->seqbase;
				else {
					poin= (char *)ms->oldbasep;
					poin -= offset;
					poin= newdataadr(fd, poin);
					if(poin) ms->oldbasep= (ListBase *)(poin+offset);
					else ms->oldbasep= &ed->seqbase;
				}
			}
		}
	}
	
	sce->r.avicodecdata = newdataadr(fd, sce->r.avicodecdata);
	if (sce->r.avicodecdata) {
		sce->r.avicodecdata->lpFormat = newdataadr(fd, sce->r.avicodecdata->lpFormat);
		sce->r.avicodecdata->lpParms = newdataadr(fd, sce->r.avicodecdata->lpParms);
	}
	
	sce->r.qtcodecdata = newdataadr(fd, sce->r.qtcodecdata);
	if (sce->r.qtcodecdata) {
		sce->r.qtcodecdata->cdParms = newdataadr(fd, sce->r.qtcodecdata->cdParms);
	}
	if (sce->r.ffcodecdata.properties) {
		sce->r.ffcodecdata.properties = newdataadr(
			fd, sce->r.ffcodecdata.properties);
		if (sce->r.ffcodecdata.properties) { 
			IDP_DirectLinkProperty(
				sce->r.ffcodecdata.properties, 
				(fd->flags & FD_FLAGS_SWITCH_ENDIAN), fd);
		}
	}

	link_list(fd, &(sce->markers));
	link_list(fd, &(sce->transform_spaces));
	link_list(fd, &(sce->r.layers));

	sce->nodetree= newdataadr(fd, sce->nodetree);
	if(sce->nodetree)
		direct_link_nodetree(fd, sce->nodetree);
	
}

/* ************ READ WM ***************** */

static void direct_link_windowmanager(FileData *fd, wmWindowManager *wm)
{
	wmWindow *win;
	
	wm->id.us= 1;
	link_list(fd, &(wm->windows));
	
	for(win= wm->windows.first; win; win= win->next) {
		win->ghostwin= NULL;
		win->eventstate= NULL;
		win->curswin= NULL;
		win->tweak= NULL;

		win->queue.first= win->queue.last= NULL;
		win->handlers.first= win->handlers.last= NULL;
		win->modalhandlers.first= win->modalhandlers.last= NULL;
		win->subwindows.first= win->subwindows.last= NULL;
		win->gesture.first= win->gesture.last= NULL;

		win->drawdata= NULL;
		win->drawmethod= -1;
		win->drawfail= 0;
	}
	
	wm->timers.first= wm->timers.last= NULL;
	wm->operators.first= wm->operators.last= NULL;
	wm->paintcursors.first= wm->paintcursors.last= NULL;
	wm->queue.first= wm->queue.last= NULL;
	BKE_reports_init(&wm->reports, RPT_STORE);

	wm->keyconfigs.first= wm->keyconfigs.last= NULL;
	wm->defaultconf= NULL;

	wm->jobs.first= wm->jobs.last= NULL;
	wm->drags.first= wm->drags.last= NULL;
	
	wm->windrawable= NULL;
	wm->initialized= 0;
	wm->op_undo_depth= 0;
}

static void lib_link_windowmanager(FileData *fd, Main *main)
{
	wmWindowManager *wm;
	wmWindow *win;
	
	for(wm= main->wm.first; wm; wm= wm->id.next) {
		if(wm->id.flag & LIB_NEEDLINK) {
			for(win= wm->windows.first; win; win= win->next)
				win->screen= newlibadr(fd, NULL, win->screen);

			wm->id.flag -= LIB_NEEDLINK;
		}
	}
}

/* ****************** READ GREASE PENCIL ***************** */

/* relinks grease-pencil data - used for direct_link and old file linkage */
static void direct_link_gpencil(FileData *fd, bGPdata *gpd)
{
	bGPDlayer *gpl;
	bGPDframe *gpf;
	bGPDstroke *gps;
	
	/* we must firstly have some grease-pencil data to link! */
	if (gpd == NULL)
		return;
	
	/* relink layers */
	link_list(fd, &gpd->layers);
	
	for (gpl= gpd->layers.first; gpl; gpl= gpl->next) {
		/* relink frames */
		link_list(fd, &gpl->frames);
		gpl->actframe= newdataadr(fd, gpl->actframe);
		
		for (gpf= gpl->frames.first; gpf; gpf= gpf->next) {
			/* relink strokes (and their points) */
			link_list(fd, &gpf->strokes);
			
			for (gps= gpf->strokes.first; gps; gps= gps->next) {
				gps->points= newdataadr(fd, gps->points);
			}
		}
	}
}

/* ****************** READ SCREEN ***************** */

static void butspace_version_132(SpaceButs *buts)
{
	buts->v2d.tot.xmin= 0.0f;
	buts->v2d.tot.ymin= 0.0f;
	buts->v2d.tot.xmax= 1279.0f;
	buts->v2d.tot.ymax= 228.0f;

	buts->v2d.min[0]= 256.0f;
	buts->v2d.min[1]= 42.0f;

	buts->v2d.max[0]= 2048.0f;
	buts->v2d.max[1]= 450.0f;

	buts->v2d.minzoom= 0.5f;
	buts->v2d.maxzoom= 1.21f;

	buts->v2d.scroll= 0;
	buts->v2d.keepzoom= 1;
	buts->v2d.keeptot= 1;
}

/* note: file read without screens option G_FILE_NO_UI; 
   check lib pointers in call below */
static void lib_link_screen(FileData *fd, Main *main)
{
	bScreen *sc;
	ScrArea *sa;

	for(sc= main->screen.first; sc; sc= sc->id.next) {
		if(sc->id.flag & LIB_NEEDLINK) {
			sc->id.us= 1;
			sc->scene= newlibadr(fd, sc->id.lib, sc->scene);
			
			sa= sc->areabase.first;
			while(sa) {
				SpaceLink *sl;
				
				sa->full= newlibadr(fd, sc->id.lib, sa->full);
				
				for (sl= sa->spacedata.first; sl; sl= sl->next) {
					if(sl->spacetype==SPACE_VIEW3D) {
						View3D *v3d= (View3D*) sl;
						BGpic *bgpic = NULL;
						
						v3d->camera= newlibadr(fd, sc->id.lib, v3d->camera);
						v3d->ob_centre= newlibadr(fd, sc->id.lib, v3d->ob_centre);
						
						/* should be do_versions but not easy adding into the listbase */
						if(v3d->bgpic) {
							v3d->bgpic= newlibadr(fd, sc->id.lib, v3d->bgpic);
							BLI_addtail(&v3d->bgpicbase, bgpic);
							v3d->bgpic= NULL;
						}

						for(bgpic= v3d->bgpicbase.first; bgpic; bgpic= bgpic->next) {
							bgpic->ima= newlibadr_us(fd, sc->id.lib, bgpic->ima);
						}
						if(v3d->localvd) {
							v3d->localvd->camera= newlibadr(fd, sc->id.lib, v3d->localvd->camera);
						}
					}
					else if(sl->spacetype==SPACE_IPO) {
						SpaceIpo *sipo= (SpaceIpo *)sl;
						bDopeSheet *ads= sipo->ads;
						
						if (ads) {
							ads->source= newlibadr(fd, sc->id.lib, ads->source);
							ads->filter_grp= newlibadr(fd, sc->id.lib, ads->filter_grp);
						}
					}
					else if(sl->spacetype==SPACE_BUTS) {
						SpaceButs *sbuts= (SpaceButs *)sl;
						sbuts->ri= NULL;
						sbuts->pinid= newlibadr(fd, sc->id.lib, sbuts->pinid);
						sbuts->mainbo= sbuts->mainb;
						sbuts->mainbuser= sbuts->mainb;
						if(main->versionfile<132)
							butspace_version_132(sbuts);
					}
					else if(sl->spacetype==SPACE_FILE) {
						SpaceFile *sfile= (SpaceFile *)sl;
						sfile->files= NULL;
						sfile->params= NULL;
						sfile->op= NULL;
						sfile->layout= NULL;
						sfile->folders_prev= NULL;
						sfile->folders_next= NULL;
					}
					else if(sl->spacetype==SPACE_IMASEL) {
						SpaceImaSel *simasel= (SpaceImaSel *)sl;

						simasel->files = NULL;						
						simasel->returnfunc= NULL;
						simasel->menup= NULL;
						simasel->pupmenu= NULL;
						simasel->img= NULL;
					}
					else if(sl->spacetype==SPACE_ACTION) {
						SpaceAction *saction= (SpaceAction *)sl;
						bDopeSheet *ads= &saction->ads;
						
						if (ads) {
							ads->source= newlibadr(fd, sc->id.lib, ads->source);
							ads->filter_grp= newlibadr(fd, sc->id.lib, ads->filter_grp);
						}
						
						saction->action = newlibadr(fd, sc->id.lib, saction->action);
					}
					else if(sl->spacetype==SPACE_IMAGE) {
						SpaceImage *sima= (SpaceImage *)sl;

						sima->image= newlibadr_us(fd, sc->id.lib, sima->image);
					}
					else if(sl->spacetype==SPACE_NLA){
						SpaceNla *snla= (SpaceNla *)sl;
						bDopeSheet *ads= snla->ads;
						
						if (ads) {
							ads->source= newlibadr(fd, sc->id.lib, ads->source);
							ads->filter_grp= newlibadr(fd, sc->id.lib, ads->filter_grp);
						}
					}
					else if(sl->spacetype==SPACE_TEXT) {
						SpaceText *st= (SpaceText *)sl;

						st->text= newlibadr(fd, sc->id.lib, st->text);

					}
					else if(sl->spacetype==SPACE_SCRIPT) {

						SpaceScript *scpt= (SpaceScript *)sl;
						/*scpt->script = NULL; - 2.45 set to null, better re-run the script */
						if (scpt->script) {
							scpt->script= newlibadr(fd, sc->id.lib, scpt->script);
							if (scpt->script) {
								SCRIPT_SET_NULL(scpt->script)
							}
						}
					}
					else if(sl->spacetype==SPACE_OUTLINER) {
						SpaceOops *so= (SpaceOops *)sl;
						TreeStoreElem *tselem;
						int a;

						so->tree.first= so->tree.last= NULL;
						so->search_tse.id= newlibadr(fd, NULL, so->search_tse.id);
						
						if(so->treestore) {
							tselem= so->treestore->data;
							for(a=0; a<so->treestore->usedelem; a++, tselem++) {
								tselem->id= newlibadr(fd, NULL, tselem->id);
							}
						}
					}
					else if(sl->spacetype==SPACE_SOUND) {
						SpaceSound *ssound= (SpaceSound *)sl;

						ssound->sound= newlibadr_us(fd, sc->id.lib, ssound->sound);
					}
					else if(sl->spacetype==SPACE_NODE) {
						SpaceNode *snode= (SpaceNode *)sl;
						
						snode->id= newlibadr(fd, sc->id.lib, snode->id);
						
						/* internal data, a bit patchy */
						if(snode->id) {
							if(GS(snode->id->name)==ID_MA)
								snode->nodetree= ((Material *)snode->id)->nodetree;
							else if(GS(snode->id->name)==ID_SCE)
								snode->nodetree= ((Scene *)snode->id)->nodetree;
							else if(GS(snode->id->name)==ID_TE)
								snode->nodetree= ((Tex *)snode->id)->nodetree;
						}
					}
				}
				sa= sa->next;
			}
			sc->id.flag -= LIB_NEEDLINK;
		}
	}
}

/* Only for undo files, or to restore a screen after reading without UI... */
static void *restore_pointer_by_name(Main *mainp, ID *id, int user)
{
		
	if(id) {
		ListBase *lb= wich_libbase(mainp, GS(id->name));
		
		if(lb) {	// there's still risk of checking corrupt mem (freed Ids in oops)
			ID *idn= lb->first;
			char *name= id->name+2;
			
			while(idn) {
				if(idn->name[2]==name[0] && strcmp(idn->name+2, name)==0) {
					if(idn->lib==id->lib) {
						if(user && idn->us==0) idn->us++;
						break;
					}
				}
				idn= idn->next;
			}
			return idn;
		}
	}
	return NULL;
}

/* called from kernel/blender.c */
/* used to link a file (without UI) to the current UI */
/* note that it assumes the old pointers in UI are still valid, so old Main is not freed */
void lib_link_screen_restore(Main *newmain, bScreen *curscreen, Scene *curscene)
{
	wmWindow *win;
	wmWindowManager *wm;
	bScreen *sc;
	ScrArea *sa;

	/* first windowmanager */
	for(wm= newmain->wm.first; wm; wm= wm->id.next) {
		for(win= wm->windows.first; win; win= win->next) {
			win->screen= restore_pointer_by_name(newmain, (ID *)win->screen, 1);
			
			if(win->screen==NULL)
				win->screen= curscreen;

			win->screen->winid= win->winid;
		}
	}
	
	
	for(sc= newmain->screen.first; sc; sc= sc->id.next) {
		Scene *oldscene= sc->scene;

		sc->scene= restore_pointer_by_name(newmain, (ID *)sc->scene, 1);
		if(sc->scene==NULL)
			sc->scene= curscene;

		/* keep cursor location through undo */
		copy_v3_v3(sc->scene->cursor, oldscene->cursor);

		sa= sc->areabase.first;
		while(sa) {
			SpaceLink *sl;

			for (sl= sa->spacedata.first; sl; sl= sl->next) {
				if(sl->spacetype==SPACE_VIEW3D) {
					View3D *v3d= (View3D*) sl;
					BGpic *bgpic;
					
					v3d->camera= restore_pointer_by_name(newmain, (ID *)v3d->camera, 1);
					if(v3d->camera==NULL)
						v3d->camera= sc->scene->camera;
					v3d->ob_centre= restore_pointer_by_name(newmain, (ID *)v3d->ob_centre, 1);
					
					for(bgpic= v3d->bgpicbase.first; bgpic; bgpic= bgpic->next) {
						bgpic->ima= restore_pointer_by_name(newmain, (ID *)bgpic->ima, 1);
					}
					if(v3d->localvd) {
						/*Base *base;*/

						v3d->localvd->camera= sc->scene->camera;
						
						/* localview can become invalid during undo/redo steps, so we exit it when no could be found */
						/* XXX  regionlocalview ?
						for(base= sc->scene->base.first; base; base= base->next) {
							if(base->lay & v3d->lay) break;
						}
						if(base==NULL) {
							v3d->lay= v3d->localvd->lay;
							v3d->layact= v3d->localvd->layact;
							MEM_freeN(v3d->localvd); 
							v3d->localvd= NULL;
						}
						*/
					}
					else if(v3d->scenelock) v3d->lay= sc->scene->lay;

					/* not very nice, but could help */
					if((v3d->layact & v3d->lay)==0) v3d->layact= v3d->lay;
					
				}
				else if(sl->spacetype==SPACE_IPO) {
					SpaceIpo *sipo= (SpaceIpo *)sl;
					bDopeSheet *ads= sipo->ads;
					
					if (ads) {
						ads->source= restore_pointer_by_name(newmain, (ID *)ads->source, 1);
						
						if (ads->filter_grp)
							ads->filter_grp= restore_pointer_by_name(newmain, (ID *)ads->filter_grp, 0);
					}
				}
				else if(sl->spacetype==SPACE_BUTS) {
					SpaceButs *sbuts= (SpaceButs *)sl;
					sbuts->pinid = restore_pointer_by_name(newmain, sbuts->pinid, 0);
					//XXX if (sbuts->ri) sbuts->ri->curtile = 0;
				}
				else if(sl->spacetype==SPACE_FILE) {
					
					SpaceFile *sfile= (SpaceFile *)sl;
					sfile->files= NULL;
					sfile->folders_prev= NULL;
					sfile->folders_next= NULL;
					sfile->params= NULL;
					sfile->op= NULL;
				}
				else if(sl->spacetype==SPACE_IMASEL) {
                    SpaceImaSel *simasel= (SpaceImaSel *)sl;
					if (simasel->files) {
						//XXX BIF_filelist_freelib(simasel->files);
					}
				}
				else if(sl->spacetype==SPACE_ACTION) {
					SpaceAction *saction= (SpaceAction *)sl;
					
					saction->action = restore_pointer_by_name(newmain, (ID *)saction->action, 1);
					saction->ads.source= restore_pointer_by_name(newmain, (ID *)saction->ads.source, 1);

					if (saction->ads.filter_grp)
						saction->ads.filter_grp= restore_pointer_by_name(newmain, (ID *)saction->ads.filter_grp, 0);
				}
				else if(sl->spacetype==SPACE_IMAGE) {
					SpaceImage *sima= (SpaceImage *)sl;

					sima->image= restore_pointer_by_name(newmain, (ID *)sima->image, 1);
				}
				else if(sl->spacetype==SPACE_NLA){
					SpaceNla *snla= (SpaceNla *)sl;
					bDopeSheet *ads= snla->ads;
					
					if (ads) {
						ads->source= restore_pointer_by_name(newmain, (ID *)ads->source, 1);
						
						if (ads->filter_grp)
							ads->filter_grp= restore_pointer_by_name(newmain, (ID *)ads->filter_grp, 0);
					}
				}
				else if(sl->spacetype==SPACE_TEXT) {
					SpaceText *st= (SpaceText *)sl;

					st->text= restore_pointer_by_name(newmain, (ID *)st->text, 1);
					if(st->text==NULL) st->text= newmain->text.first;
				}
				else if(sl->spacetype==SPACE_SCRIPT) {
					SpaceScript *scpt= (SpaceScript *)sl;
					
					scpt->script= restore_pointer_by_name(newmain, (ID *)scpt->script, 1);
					
					/*sc->script = NULL; - 2.45 set to null, better re-run the script */
					if (scpt->script) {
						SCRIPT_SET_NULL(scpt->script)
					}
				}
				else if(sl->spacetype==SPACE_OUTLINER) {
					SpaceOops *so= (SpaceOops *)sl;
					int a;
					
					so->search_tse.id= restore_pointer_by_name(newmain, so->search_tse.id, 0);
					
					if(so->treestore) {
						TreeStore *ts= so->treestore;
						TreeStoreElem *tselem=ts->data;
						for(a=0; a<ts->usedelem; a++, tselem++) {
							tselem->id= restore_pointer_by_name(newmain, tselem->id, 0);
						}
					}
				}
				else if(sl->spacetype==SPACE_SOUND) {
					SpaceSound *ssound= (SpaceSound *)sl;

					ssound->sound= restore_pointer_by_name(newmain, (ID *)ssound->sound, 1);
				}
				else if(sl->spacetype==SPACE_NODE) {
					SpaceNode *snode= (SpaceNode *)sl;
					
					snode->id= restore_pointer_by_name(newmain, snode->id, 1);
					snode->edittree= NULL;
					
					if(snode->id==NULL)
						snode->nodetree= NULL;
					else {
						if(GS(snode->id->name)==ID_MA)
							snode->nodetree= ((Material *)snode->id)->nodetree;
						else if(GS(snode->id->name)==ID_SCE)
							snode->nodetree= ((Scene *)snode->id)->nodetree;
						else if(GS(snode->id->name)==ID_TE)
							snode->nodetree= ((Tex *)snode->id)->nodetree;
					}
				}
			}
			sa= sa->next;
		}
	}
}

static void direct_link_region(FileData *fd, ARegion *ar, int spacetype)
{
	Panel *pa;

	link_list(fd, &(ar->panels));

	for(pa= ar->panels.first; pa; pa=pa->next) {
		pa->paneltab= newdataadr(fd, pa->paneltab);
		pa->runtime_flag= 0;
		pa->activedata= NULL;
		pa->type= NULL;
	}
	
	ar->regiondata= newdataadr(fd, ar->regiondata);
	if(ar->regiondata) {
		if(spacetype==SPACE_VIEW3D) {
			RegionView3D *rv3d= ar->regiondata;
			
			rv3d->localvd= newdataadr(fd, rv3d->localvd);
			rv3d->clipbb= newdataadr(fd, rv3d->clipbb);
			
			rv3d->depths= NULL;
			rv3d->retopo_view_data= NULL;
			rv3d->ri= NULL;
			rv3d->sms= NULL;
			rv3d->smooth_timer= NULL;
		}
	}
	
	ar->v2d.tab_offset= NULL;
	ar->v2d.tab_num= 0;
	ar->v2d.tab_cur= 0;
	ar->handlers.first= ar->handlers.last= NULL;
	ar->uiblocks.first= ar->uiblocks.last= NULL;
	ar->headerstr= NULL;
	ar->swinid= 0;
	ar->type= NULL;
	ar->swap= 0;
	ar->do_draw= 0;
	memset(&ar->drawrct, 0, sizeof(ar->drawrct));
}

/* for the saved 2.50 files without regiondata */
/* and as patch for 2.48 and older */
static void view3d_split_250(View3D *v3d, ListBase *regions)
{
	ARegion *ar;
	
	for(ar= regions->first; ar; ar= ar->next) {
		if(ar->regiontype==RGN_TYPE_WINDOW && ar->regiondata==NULL) {
			RegionView3D *rv3d;
			
			rv3d= ar->regiondata= MEM_callocN(sizeof(RegionView3D), "region v3d patch");
			rv3d->persp= v3d->persp;
			rv3d->view= v3d->view;
			rv3d->dist= v3d->dist;
			VECCOPY(rv3d->ofs, v3d->ofs);
			QUATCOPY(rv3d->viewquat, v3d->viewquat);
		}
	}

	/* this was not initialized correct always */
	if(v3d->twtype == 0)
		v3d->twtype= V3D_MANIP_TRANSLATE;
}

static void direct_link_screen(FileData *fd, bScreen *sc)
{
	ScrArea *sa;
	ScrVert *sv;
	ScrEdge *se;
	int a;
	
	link_list(fd, &(sc->vertbase));
	link_list(fd, &(sc->edgebase));
	link_list(fd, &(sc->areabase));
	sc->regionbase.first= sc->regionbase.last= NULL;
	sc->context= NULL;

	sc->mainwin= sc->subwinactive= 0;	/* indices */
	sc->swap= 0;
	
	/* hacky patch... but people have been saving files with the verse-blender,
	   causing the handler to keep running for ever, with no means to disable it */
	for(a=0; a<SCREEN_MAXHANDLER; a+=2) {
		if( sc->handler[a]==SCREEN_HANDLER_VERSE) {
			sc->handler[a]= 0;
			break;
		}
	}
	
	/* edges */
	for(se= sc->edgebase.first; se; se= se->next) {
		se->v1= newdataadr(fd, se->v1);
		se->v2= newdataadr(fd, se->v2);
		if( (intptr_t)se->v1 > (intptr_t)se->v2) {
			sv= se->v1;
			se->v1= se->v2;
			se->v2= sv;
		}

		if(se->v1==NULL) {
			printf("error reading screen... file corrupt\n");
			se->v1= se->v2;
		}
	}

	/* areas */
	for(sa= sc->areabase.first; sa; sa= sa->next) {
		SpaceLink *sl;
		ARegion *ar;

		link_list(fd, &(sa->spacedata));
		link_list(fd, &(sa->regionbase));

		sa->handlers.first= sa->handlers.last= NULL;
		sa->type= NULL;	/* spacetype callbacks */
		
		for(ar= sa->regionbase.first; ar; ar= ar->next)
			direct_link_region(fd, ar, sa->spacetype);
		
		/* accident can happen when read/save new file with older version */
		/* 2.50: we now always add spacedata for info */
		if(sa->spacedata.first==NULL) {
			SpaceInfo *sinfo= MEM_callocN(sizeof(SpaceInfo), "spaceinfo");
			sa->spacetype= sinfo->spacetype= SPACE_INFO;
			BLI_addtail(&sa->spacedata, sinfo);
		}
		/* add local view3d too */
		else if(sa->spacetype==SPACE_VIEW3D)
			view3d_split_250(sa->spacedata.first, &sa->regionbase);
		
		for (sl= sa->spacedata.first; sl; sl= sl->next) {
			link_list(fd, &(sl->regionbase));

			for(ar= sl->regionbase.first; ar; ar= ar->next)
				direct_link_region(fd, ar, sl->spacetype);

			if (sl->spacetype==SPACE_VIEW3D) {
				View3D *v3d= (View3D*) sl;
				BGpic *bgpic;

				v3d->flag |= V3D_INVALID_BACKBUF;

				link_list(fd, &(v3d->bgpicbase));

				/* should be do_versions except this doesnt fit well there */
				if(v3d->bgpic) {
					bgpic= newdataadr(fd, v3d->bgpic);
					BLI_addtail(&v3d->bgpicbase, bgpic);
					v3d->bgpic= NULL;
				}

				for(bgpic= v3d->bgpicbase.first; bgpic; bgpic= bgpic->next)
					bgpic->iuser.ok= 1;

				if(v3d->gpd) {
					v3d->gpd= newdataadr(fd, v3d->gpd);
					direct_link_gpencil(fd, v3d->gpd);
				}
				v3d->localvd= newdataadr(fd, v3d->localvd);
				v3d->afterdraw.first= v3d->afterdraw.last= NULL;
				v3d->properties_storage= NULL;
				
				view3d_split_250(v3d, &sl->regionbase);
			}
			else if (sl->spacetype==SPACE_IPO) {
				SpaceIpo *sipo= (SpaceIpo*)sl;
				
				sipo->ads= newdataadr(fd, sipo->ads);
				sipo->ghostCurves.first= sipo->ghostCurves.last= NULL;
			}
			else if (sl->spacetype==SPACE_NLA) {
				SpaceNla *snla= (SpaceNla*)sl;
				
				snla->ads= newdataadr(fd, snla->ads);
			}
			else if (sl->spacetype==SPACE_OUTLINER) {
				SpaceOops *soops= (SpaceOops*) sl;
				
				soops->treestore= newdataadr(fd, soops->treestore);
				if(soops->treestore) {
					soops->treestore->data= newdataadr(fd, soops->treestore->data);
					/* we only saved what was used */
					soops->treestore->totelem= soops->treestore->usedelem;
					soops->storeflag |= SO_TREESTORE_CLEANUP;	// at first draw
				}
			}
			else if(sl->spacetype==SPACE_IMAGE) {
				SpaceImage *sima= (SpaceImage *)sl;
				
				sima->cumap= newdataadr(fd, sima->cumap);
				sima->gpd= newdataadr(fd, sima->gpd);
				if (sima->gpd)
					direct_link_gpencil(fd, sima->gpd);
				if(sima->cumap)
					direct_link_curvemapping(fd, sima->cumap);
				sima->iuser.scene= NULL;
				sima->iuser.ok= 1;
			}
			else if(sl->spacetype==SPACE_NODE) {
				SpaceNode *snode= (SpaceNode *)sl;
				
				if(snode->gpd) {
					snode->gpd= newdataadr(fd, snode->gpd);
					direct_link_gpencil(fd, snode->gpd);
				}
				snode->nodetree= snode->edittree= NULL;
			}
			else if(sl->spacetype==SPACE_LOGIC) {
				SpaceLogic *slogic= (SpaceLogic *)sl;
					
				if(slogic->gpd) {
					slogic->gpd= newdataadr(fd, slogic->gpd);
					direct_link_gpencil(fd, slogic->gpd);
				}
			}
			else if(sl->spacetype==SPACE_SEQ) {
				SpaceSeq *sseq= (SpaceSeq *)sl;
				if(sseq->gpd) {
					sseq->gpd= newdataadr(fd, sseq->gpd);
					direct_link_gpencil(fd, sseq->gpd);
				}
			}
			else if(sl->spacetype==SPACE_BUTS) {
				SpaceButs *sbuts= (SpaceButs *)sl;
				sbuts->path= NULL;
			}
			else if(sl->spacetype==SPACE_CONSOLE) {
				SpaceConsole *sconsole= (SpaceConsole *)sl;
				//ConsoleLine *cl;
				
				link_list(fd, &sconsole->scrollback);
				link_list(fd, &sconsole->history);
				
				//for(cl= sconsole->scrollback.first; cl; cl= cl->next)
				//	cl->line= newdataadr(fd, cl->line);
				
				//for(cl= sconsole->history.first; cl; cl= cl->next)
				//	cl->line= newdataadr(fd, cl->line);
				
			}
			else if(sl->spacetype==SPACE_FILE) {
				SpaceFile *sfile= (SpaceFile *)sl;
				
				/* this sort of info is probably irrelevant for reloading...
				 * plus, it isn't saved to files yet!
				 */
				sfile->folders_prev= sfile->folders_next= NULL;
				sfile->files= NULL;
				sfile->layout= NULL;
				sfile->op= NULL;
				sfile->params= NULL;
			}
		}
		
		sa->actionzones.first= sa->actionzones.last= NULL;

		sa->v1= newdataadr(fd, sa->v1);
		sa->v2= newdataadr(fd, sa->v2);
		sa->v3= newdataadr(fd, sa->v3);
		sa->v4= newdataadr(fd, sa->v4);
	}
}

/* ********** READ LIBRARY *************** */


static void direct_link_library(FileData *fd, Library *lib, Main *main)
{
	Main *newmain;
	
	for(newmain= fd->mainlist.first; newmain; newmain= newmain->next) {
		if(newmain->curlib) {
			if(strcmp(newmain->curlib->filename, lib->filename)==0) {
				printf("Fixed error in file; multiple instances of lib:\n %s\n", lib->filename);
				
				change_idid_adr(&fd->mainlist, fd, lib, newmain->curlib);
//				change_idid_adr_fd(fd, lib, newmain->curlib);
				
				BLI_remlink(&main->library, lib);
				MEM_freeN(lib);
				
				BKE_report(fd->reports, RPT_WARNING, "Library had multiple instances, save and reload!");

				return;
			}
		}
	}
	/* make sure we have full path in lib->filename */
	BLI_strncpy(lib->filename, lib->name, sizeof(lib->name));
	cleanup_path(fd->relabase, lib->filename);
	
//	printf("direct_link_library: name %s\n", lib->name);
//	printf("direct_link_library: filename %s\n", lib->filename);
	
	/* new main */
	newmain= MEM_callocN(sizeof(Main), "directlink");
	BLI_addtail(&fd->mainlist, newmain);
	newmain->curlib= lib;

	lib->parent= NULL;
}

static void lib_link_library(FileData *fd, Main *main)
{
	Library *lib;
	for(lib= main->library.first; lib; lib= lib->id.next) {
		lib->id.us= 1;
	}
}

/* Always call this once you havbe loaded new library data to set the relative paths correctly in relation to the blend file */
static void fix_relpaths_library(const char *basepath, Main *main)
{
	Library *lib;
	/* BLO_read_from_memory uses a blank filename */
	if (basepath==NULL || basepath[0] == '\0')
		return;
		
	for(lib= main->library.first; lib; lib= lib->id.next) {
		/* Libraries store both relative and abs paths, recreate relative paths,
		 * relative to the blend file since indirectly linked libs will be relative to their direct linked library */
		if (strncmp(lib->name, "//", 2)==0) { /* if this is relative to begin with? */
			strncpy(lib->name, lib->filename, sizeof(lib->name));
			BLI_makestringcode(basepath, lib->name);
		}
	}
}

/* ************** READ SOUND ******************* */

static void direct_link_sound(FileData *fd, bSound *sound)
{
	sound->handle = NULL;
	sound->playback_handle = NULL;

	sound->packedfile = direct_link_packedfile(fd, sound->packedfile);
	sound->newpackedfile = direct_link_packedfile(fd, sound->newpackedfile);
}

static void lib_link_sound(FileData *fd, Main *main)
{
	bSound *sound;

	sound= main->sound.first;
	while(sound) {
		if(sound->id.flag & LIB_NEEDLINK) {
			sound->id.flag -= LIB_NEEDLINK;
			sound->ipo= newlibadr_us(fd, sound->id.lib, sound->ipo); // XXX depreceated - old animation system
			
			sound_load(main, sound);

			if(sound->cache)
				sound_cache(sound, 1);
		}
		sound= sound->id.next;
	}
}
/* ***************** READ GROUP *************** */

static void direct_link_group(FileData *fd, Group *group)
{
	link_list(fd, &group->gobject);
}

static void lib_link_group(FileData *fd, Main *main)
{
	Group *group= main->group.first;
	GroupObject *go;
	int add_us;
	
	while(group) {
		if(group->id.flag & LIB_NEEDLINK) {
			group->id.flag -= LIB_NEEDLINK;
			
			add_us= 0;
			
			go= group->gobject.first;
			while(go) {
				go->ob= newlibadr(fd, group->id.lib, go->ob);
				if(go->ob) {
					go->ob->flag |= OB_FROMGROUP;
					/* if group has an object, it increments user... */
					add_us= 1;
					if(go->ob->id.us==0) 
						go->ob->id.us= 1;
				}
				go= go->next;
			}
			if(add_us) group->id.us++;
			rem_from_group(group, NULL, NULL, NULL);	/* removes NULL entries */
		}
		group= group->id.next;
	}
}

/* ************** GENERAL & MAIN ******************** */


static char *dataname(short id_code)
{
	
	switch( id_code ) {
		case ID_OB: return "Data from OB";
		case ID_ME: return "Data from ME";
		case ID_IP: return "Data from IP";
		case ID_SCE: return "Data from SCE";
		case ID_MA: return "Data from MA";
		case ID_TE: return "Data from TE";
		case ID_CU: return "Data from CU";
		case ID_GR: return "Data from GR";
		case ID_AR: return "Data from AR";
		case ID_AC: return "Data from AC";
		case ID_LI: return "Data from LI";
		case ID_MB: return "Data from MB";
		case ID_IM: return "Data from IM";
		case ID_LT: return "Data from LT";
		case ID_LA: return "Data from LA";
		case ID_CA: return "Data from CA";
		case ID_KE: return "Data from KE";
		case ID_WO: return "Data from WO";
		case ID_SCR: return "Data from SCR";
		case ID_VF: return "Data from VF";
		case ID_TXT	: return "Data from TXT";
		case ID_SO: return "Data from SO";
		case ID_NT: return "Data from NT";
		case ID_BR: return "Data from BR";
		case ID_PA: return "Data from PA";
		case ID_GD: return "Data from GD";
	}
	return "Data from Lib Block";
	
}

static BHead *read_data_into_oldnewmap(FileData *fd, BHead *bhead, char *allocname)
{
	bhead = blo_nextbhead(fd, bhead);

	while(bhead && bhead->code==DATA) {
		void *data;
#if 0
		/* XXX DUMB DEBUGGING OPTION TO GIVE NAMES for guarded malloc errors */		
		short *sp= fd->filesdna->structs[bhead->SDNAnr];
		char *allocname = fd->filesdna->types[ sp[0] ];
		char *tmp= malloc(100);
		
		strcpy(tmp, allocname);
		data= read_struct(fd, bhead, tmp);
#else
		data= read_struct(fd, bhead, allocname);
#endif
		
		if (data) {
			oldnewmap_insert(fd->datamap, bhead->old, data, 0);
		}

		bhead = blo_nextbhead(fd, bhead);
	}

	return bhead;
}

static BHead *read_libblock(FileData *fd, Main *main, BHead *bhead, int flag, ID **id_r)
{
	/* this routine reads a libblock and its direct data. Use link functions
	 * to connect it all
	 */

	ID *id;
	ListBase *lb;
	char *allocname;
	
	/* read libblock */
	id = read_struct(fd, bhead, "lib block");
	if (id_r)
		*id_r= id;
	if (!id)
		return blo_nextbhead(fd, bhead);
	
	oldnewmap_insert(fd->libmap, bhead->old, id, bhead->code);	/* for ID_ID check */
	
	/* do after read_struct, for dna reconstruct */
	if(bhead->code==ID_ID) {
		lb= wich_libbase(main, GS(id->name));
	}
	else {
		lb= wich_libbase(main, bhead->code);
	}
	
	BLI_addtail(lb, id);

	/* clear first 8 bits */
	id->flag= (id->flag & 0xFF00) | flag | LIB_NEEDLINK;
	id->lib= main->curlib;
	if(id->flag & LIB_FAKEUSER) id->us= 1;
	else id->us= 0;
	id->icon_id = 0;

	/* this case cannot be direct_linked: it's just the ID part */
	if(bhead->code==ID_ID) {
		return blo_nextbhead(fd, bhead);
	}

	/* need a name for the mallocN, just for debugging and sane prints on leaks */
	allocname= dataname(GS(id->name));
	
	/* read all data into fd->datamap */
	bhead= read_data_into_oldnewmap(fd, bhead, allocname);

	/* init pointers direct data */
	switch( GS(id->name) ) {
		case ID_WM:
			direct_link_windowmanager(fd, (wmWindowManager *)id);
			break;
		case ID_SCR:
			direct_link_screen(fd, (bScreen *)id);
			break;
		case ID_SCE:
			direct_link_scene(fd, (Scene *)id);
			break;
		case ID_OB:
			direct_link_object(fd, (Object *)id);
			break;
		case ID_ME:
			direct_link_mesh(fd, (Mesh *)id);
			break;
		case ID_CU:
			direct_link_curve(fd, (Curve *)id);
			break;
		case ID_MB:
			direct_link_mball(fd, (MetaBall *)id);
			break;
		case ID_MA:
			direct_link_material(fd, (Material *)id);
			break;
		case ID_TE:
			direct_link_texture(fd, (Tex *)id);
			break;
		case ID_IM:
			direct_link_image(fd, (Image *)id);
			break;
		case ID_LA:
			direct_link_lamp(fd, (Lamp *)id);
			break;
		case ID_VF:
			direct_link_vfont(fd, (VFont *)id);
			break;
		case ID_TXT:
			direct_link_text(fd, (Text *)id);
			break;
		case ID_IP:
			direct_link_ipo(fd, (Ipo *)id);
			break;
		case ID_KE:
			direct_link_key(fd, (Key *)id);
			break;
		case ID_LT:
			direct_link_latt(fd, (Lattice *)id);
			break;
		case ID_WO:
			direct_link_world(fd, (World *)id);
			break;
		case ID_LI:
			direct_link_library(fd, (Library *)id, main);
			break;
		case ID_CA:
			direct_link_camera(fd, (Camera *)id);
			break;
		case ID_SO:
			direct_link_sound(fd, (bSound *)id);
			break;
		case ID_GR:
			direct_link_group(fd, (Group *)id);
			break;
		case ID_AR:
			direct_link_armature(fd, (bArmature*)id);
			break;
		case ID_AC:
			direct_link_action(fd, (bAction*)id);
			break;
		case ID_NT:
			direct_link_nodetree(fd, (bNodeTree*)id);
			break;
		case ID_BR:
			direct_link_brush(fd, (Brush*)id);
			break;
		case ID_PA:
			direct_link_particlesettings(fd, (ParticleSettings*)id);
			break;
		case ID_SCRIPT:
			direct_link_script(fd, (Script*)id);
			break;
		case ID_GD:
			direct_link_gpencil(fd, (bGPdata *)id);
			break;
	}
	
	/*link direct data of ID properties*/
	if (id->properties) {
		id->properties = newdataadr(fd, id->properties);
		if (id->properties) { /* this case means the data was written incorrectly, it should not happen */
			IDP_DirectLinkProperty(id->properties, (fd->flags & FD_FLAGS_SWITCH_ENDIAN), fd);
		}
	}

	oldnewmap_free_unused(fd->datamap);
	oldnewmap_clear(fd->datamap);

	return (bhead);
}

/* note, this has to be kept for reading older files... */
/* also version info is written here */
static BHead *read_global(BlendFileData *bfd, FileData *fd, BHead *bhead)
{
	FileGlobal *fg= read_struct(fd, bhead, "Global");
	
	/* copy to bfd handle */
	bfd->main->subversionfile= fg->subversion;
	bfd->main->minversionfile= fg->minversion;
	bfd->main->minsubversionfile= fg->minsubversion;
	
	bfd->winpos= fg->winpos;
	bfd->fileflags= fg->fileflags;
	bfd->displaymode= fg->displaymode;
	bfd->globalf= fg->globalf;
	BLI_strncpy(bfd->filename, fg->filename, sizeof(bfd->filename));
	if(G.fileflags & G_FILE_RECOVER)
		BLI_strncpy(fd->relabase, fg->filename, sizeof(fd->relabase));
	
	bfd->curscreen= fg->curscreen;
	bfd->curscene= fg->curscene;
	
	MEM_freeN(fg);

	fd->globalf= bfd->globalf;
	fd->fileflags= bfd->fileflags;
	
	return blo_nextbhead(fd, bhead);
}

/* note, this has to be kept for reading older files... */
static void link_global(FileData *fd, BlendFileData *bfd)
{
	
	bfd->curscreen= newlibadr(fd, 0, bfd->curscreen);
	bfd->curscene= newlibadr(fd, 0, bfd->curscene);
	// this happens in files older than 2.35
	if(bfd->curscene==NULL) {
		if(bfd->curscreen) bfd->curscene= bfd->curscreen->scene;
	}
}

static void vcol_to_fcol(Mesh *me)
{
	MFace *mface;
	unsigned int *mcol, *mcoln, *mcolmain;
	int a;

	if(me->totface==0 || me->mcol==0) return;

	mcoln= mcolmain= MEM_mallocN(4*sizeof(int)*me->totface, "mcoln");
	mcol = (unsigned int *)me->mcol;
	mface= me->mface;
	for(a=me->totface; a>0; a--, mface++) {
		mcoln[0]= mcol[mface->v1];
		mcoln[1]= mcol[mface->v2];
		mcoln[2]= mcol[mface->v3];
		mcoln[3]= mcol[mface->v4];
		mcoln+= 4;
	}

	MEM_freeN(me->mcol);
	me->mcol= (MCol *)mcolmain;
}

static int map_223_keybd_code_to_224_keybd_code(int code)
{
	switch (code) {
		case 312:	return 311; /* F12KEY */
		case 159:	return 161; /* PADSLASHKEY */
		case 161:	return 150; /* PAD0 */
		case 154:	return 151; /* PAD1 */
		case 150:	return 152; /* PAD2 */
		case 155:	return 153; /* PAD3 */
		case 151:	return 154; /* PAD4 */
		case 156:	return 155; /* PAD5 */
		case 152:	return 156; /* PAD6 */
		case 157:	return 157; /* PAD7 */
		case 153:	return 158; /* PAD8 */
		case 158:	return 159; /* PAD9 */
		default: return code;
	}
}

static void bone_version_238(ListBase *lb)
{
	Bone *bone;
	
	for(bone= lb->first; bone; bone= bone->next) {
		if(bone->rad_tail==0.0f && bone->rad_head==0.0f) {
			bone->rad_head= 0.25f*bone->length;
			bone->rad_tail= 0.1f*bone->length;
			
			bone->dist-= bone->rad_head;
			if(bone->dist<=0.0f) bone->dist= 0.0f;
		}
		bone_version_238(&bone->childbase);
	}
}

static void bone_version_239(ListBase *lb)
{
	Bone *bone;
	
	for(bone= lb->first; bone; bone= bone->next) {
		if(bone->layer==0) 
			bone->layer= 1;
		bone_version_239(&bone->childbase);
	}
}

static void ntree_version_241(bNodeTree *ntree)
{
	bNode *node;
	
	if(ntree->type==NTREE_COMPOSIT) {
		for(node= ntree->nodes.first; node; node= node->next) {
			if(node->type==CMP_NODE_BLUR) {
				if(node->storage==NULL) {
					NodeBlurData *nbd= MEM_callocN(sizeof(NodeBlurData), "node blur patch");
					nbd->sizex= node->custom1;
					nbd->sizey= node->custom2;
					nbd->filtertype= R_FILTER_QUAD;
					node->storage= nbd;
				}
			}
			else if(node->type==CMP_NODE_VECBLUR) {
				if(node->storage==NULL) {
					NodeBlurData *nbd= MEM_callocN(sizeof(NodeBlurData), "node blur patch");
					nbd->samples= node->custom1;
					nbd->maxspeed= node->custom2;
					nbd->fac= 1.0f;
					node->storage= nbd;
				}
			}
		}
	}
}

static void ntree_version_242(bNodeTree *ntree)
{
	bNode *node;
	
	if(ntree->type==NTREE_COMPOSIT) {
		for(node= ntree->nodes.first; node; node= node->next) {
			if(node->type==CMP_NODE_HUE_SAT) {
				if(node->storage) {
					NodeHueSat *nhs= node->storage;
					if(nhs->val==0.0f) nhs->val= 1.0f;
				}
			}
		}
	}
	else if(ntree->type==NTREE_SHADER) {
		for(node= ntree->nodes.first; node; node= node->next)
			if(node->type == SH_NODE_GEOMETRY && node->storage == NULL)
				node->storage= MEM_callocN(sizeof(NodeGeometry), "NodeGeometry");
	}
	
}


/* somehow, probably importing via python, keyblock adrcodes are not in order */
static void sort_shape_fix(Main *main)
{
	Key *key;
	KeyBlock *kb;
	int sorted= 0;
	
	while(sorted==0) {
		sorted= 1;
		for(key= main->key.first; key; key= key->id.next) {
			for(kb= key->block.first; kb; kb= kb->next) {
				if(kb->next && kb->adrcode>kb->next->adrcode) {
					KeyBlock *next= kb->next;
					BLI_remlink(&key->block, kb);
					BLI_insertlink(&key->block, next, kb);
					kb= next;
					sorted= 0;
				}
			}
		}
		if(sorted==0) printf("warning, shape keys were sorted incorrect, fixed it!\n");
	}
}

static void customdata_version_242(Mesh *me)
{
	CustomDataLayer *layer;
	MTFace *mtf;
	MCol *mcol;
	TFace *tf;
	int a, mtfacen, mcoln;

	if (!me->vdata.totlayer) {
		CustomData_add_layer(&me->vdata, CD_MVERT, CD_ASSIGN, me->mvert, me->totvert);

		if (me->msticky)
			CustomData_add_layer(&me->vdata, CD_MSTICKY, CD_ASSIGN, me->msticky, me->totvert);
		if (me->dvert)
			CustomData_add_layer(&me->vdata, CD_MDEFORMVERT, CD_ASSIGN, me->dvert, me->totvert);
	}

	if (!me->edata.totlayer)
		CustomData_add_layer(&me->edata, CD_MEDGE, CD_ASSIGN, me->medge, me->totedge);
	
	if (!me->fdata.totlayer) {
		CustomData_add_layer(&me->fdata, CD_MFACE, CD_ASSIGN, me->mface, me->totface);

		if (me->tface) {
			if (me->mcol)
				MEM_freeN(me->mcol);

			me->mcol= CustomData_add_layer(&me->fdata, CD_MCOL, CD_CALLOC, NULL, me->totface);
			me->mtface= CustomData_add_layer(&me->fdata, CD_MTFACE, CD_CALLOC, NULL, me->totface);

			mtf= me->mtface;
			mcol= me->mcol;
			tf= me->tface;

			for (a=0; a < me->totface; a++, mtf++, tf++, mcol+=4) {
				memcpy(mcol, tf->col, sizeof(tf->col));
				memcpy(mtf->uv, tf->uv, sizeof(tf->uv));

				mtf->flag= tf->flag;
				mtf->unwrap= tf->unwrap;
				mtf->mode= tf->mode;
				mtf->tile= tf->tile;
				mtf->tpage= tf->tpage;
				mtf->transp= tf->transp;
			}

			MEM_freeN(me->tface);
			me->tface= NULL;
		}
		else if (me->mcol) {
			me->mcol= CustomData_add_layer(&me->fdata, CD_MCOL, CD_ASSIGN, me->mcol, me->totface);
		}
	}

	if (me->tface) {
		MEM_freeN(me->tface);
		me->tface= NULL;
	}

	for (a=0, mtfacen=0, mcoln=0; a < me->fdata.totlayer; a++) {
		layer= &me->fdata.layers[a];

		if (layer->type == CD_MTFACE) {
			if (layer->name[0] == 0) {
				if (mtfacen == 0) strcpy(layer->name, "UVTex");
				else sprintf(layer->name, "UVTex.%.3d", mtfacen);
			}
			mtfacen++;
		}
		else if (layer->type == CD_MCOL) {
			if (layer->name[0] == 0) {
				if (mcoln == 0) strcpy(layer->name, "Col");
				else sprintf(layer->name, "Col.%.3d", mcoln);
			}
			mcoln++;
		}
	}

	mesh_update_customdata_pointers(me);
}

/*only copy render texface layer from active*/
static void customdata_version_243(Mesh *me)
{
	CustomDataLayer *layer;
	int a;

	for (a=0; a < me->fdata.totlayer; a++) {
		layer= &me->fdata.layers[a];
		layer->active_rnd = layer->active;
	}
}

/* struct NodeImageAnim moved to ImageUser, and we make it default available */
static void do_version_ntree_242_2(bNodeTree *ntree)
{
	bNode *node;
	
	if(ntree->type==NTREE_COMPOSIT) {
		for(node= ntree->nodes.first; node; node= node->next) {
			if(ELEM3(node->type, CMP_NODE_IMAGE, CMP_NODE_VIEWER, CMP_NODE_SPLITVIEWER)) {
				/* only image had storage */
				if(node->storage) {
					NodeImageAnim *nia= node->storage;
					ImageUser *iuser= MEM_callocN(sizeof(ImageUser), "ima user node");

					iuser->frames= nia->frames;
					iuser->sfra= nia->sfra;
					iuser->offset= nia->nr-1;
					iuser->cycl= nia->cyclic;
					iuser->fie_ima= 2;
					iuser->ok= 1;
					
					node->storage= iuser;
					MEM_freeN(nia);
				}
				else {
					ImageUser *iuser= node->storage= MEM_callocN(sizeof(ImageUser), "node image user");
					iuser->sfra= 1;
					iuser->fie_ima= 2;
					iuser->ok= 1;
				}
			}
		}
	}
}

static void ntree_version_245(FileData *fd, Library *lib, bNodeTree *ntree)
{
	bNode *node;
	NodeTwoFloats *ntf;
	ID *nodeid;
	Image *image;
	ImageUser *iuser;

	if(ntree->type==NTREE_COMPOSIT) {
		for(node= ntree->nodes.first; node; node= node->next) {
			if(node->type == CMP_NODE_ALPHAOVER) {
				if(!node->storage) {
					ntf= MEM_callocN(sizeof(NodeTwoFloats), "NodeTwoFloats");
					node->storage= ntf;
					if(node->custom1)
						ntf->x= 1.0f;
				}
			}
			
			/* fix for temporary flag changes during 245 cycle */
			nodeid= newlibadr(fd, lib, node->id);
			if(node->storage && nodeid && GS(nodeid->name) == ID_IM) {
				image= (Image*)nodeid;
				iuser= node->storage;
				if(iuser->flag & IMA_OLD_PREMUL) {
					iuser->flag &= ~IMA_OLD_PREMUL;
					iuser->flag |= IMA_DO_PREMUL;
				}
				if(iuser->flag & IMA_DO_PREMUL) {
					image->flag &= ~IMA_OLD_PREMUL;
					image->flag |= IMA_DO_PREMUL;
				}
			}
		}
	}
}

static void idproperties_fix_groups_lengths_recurse(IDProperty *prop)
{
	IDProperty *loop;
	int i;
	
	for (loop=prop->data.group.first, i=0; loop; loop=loop->next, i++) {
		if (loop->type == IDP_GROUP) idproperties_fix_groups_lengths_recurse(loop);
	}
	
	if (prop->len != i) {
		printf("Found and fixed bad id property group length.\n");
		prop->len = i;
	}
}

static void idproperties_fix_group_lengths(ListBase idlist)
{
	ID *id;
	
	for (id=idlist.first; id; id=id->next) {
		if (id->properties) {
			idproperties_fix_groups_lengths_recurse(id->properties);
		}
	}
}

static void alphasort_version_246(FileData *fd, Library *lib, Mesh *me)
{
	Material *ma;
	MFace *mf;
	MTFace *tf;
	int a, b, texalpha;

	/* verify we have a tface layer */
	for(b=0; b<me->fdata.totlayer; b++)
		if(me->fdata.layers[b].type == CD_MTFACE)
			break;
	
	if(b == me->fdata.totlayer)
		return;

	/* if we do, set alpha sort if the game engine did it before */
	for(a=0, mf=me->mface; a<me->totface; a++, mf++) {
		if(mf->mat_nr < me->totcol) {
			ma= newlibadr(fd, lib, me->mat[(int)mf->mat_nr]);
			texalpha = 0;

			/* we can't read from this if it comes from a library,
			 * because direct_link might not have happened on it,
			 * so ma->mtex is not pointing to valid memory yet */
			if(ma && ma->id.lib)
				ma= NULL;

			for(b=0; ma && b<MAX_MTEX; b++)
				if(ma->mtex && ma->mtex[b] && ma->mtex[b]->mapto & MAP_ALPHA)
					texalpha = 1;
		}
		else {
			ma= NULL;
			texalpha = 0;
		}

		for(b=0; b<me->fdata.totlayer; b++) {
			if(me->fdata.layers[b].type == CD_MTFACE) {
				tf = ((MTFace*)me->fdata.layers[b].data) + a;

				tf->mode &= ~TF_ALPHASORT;
				if(ma && (ma->mode & MA_ZTRANSP))
					if(ELEM(tf->transp, TF_ALPHA, TF_ADD) || (texalpha && (tf->transp != TF_CLIP)))
						tf->mode |= TF_ALPHASORT;
			}
		}
	}
}

/* 2.50 patch */
static void area_add_header_region(ScrArea *sa, ListBase *lb)
{
	ARegion *ar= MEM_callocN(sizeof(ARegion), "area region from do_versions");
	
	BLI_addtail(lb, ar);
	ar->regiontype= RGN_TYPE_HEADER;
	if(sa->headertype==1)
		ar->alignment= RGN_ALIGN_BOTTOM;
	else
		ar->alignment= RGN_ALIGN_TOP;
	
	/* initialise view2d data for header region, to allow panning */
	/* is copy from ui_view2d.c */
	ar->v2d.keepzoom = (V2D_LOCKZOOM_X|V2D_LOCKZOOM_Y|V2D_LIMITZOOM|V2D_KEEPASPECT);
	ar->v2d.keepofs = V2D_LOCKOFS_Y;
	ar->v2d.keeptot = V2D_KEEPTOT_STRICT; 
	ar->v2d.align = V2D_ALIGN_NO_NEG_X|V2D_ALIGN_NO_NEG_Y;
	ar->v2d.flag = (V2D_PIXELOFS_X|V2D_PIXELOFS_Y);
}

static void sequencer_init_preview_region(ARegion* ar)
{
	// XXX a bit ugly still, copied from space_sequencer
	/* NOTE: if you change values here, also change them in space_sequencer.c, sequencer_new */
	ar->regiontype= RGN_TYPE_PREVIEW;
	ar->alignment= RGN_ALIGN_TOP;
	ar->flag |= RGN_FLAG_HIDDEN;
	ar->v2d.keepzoom= V2D_KEEPASPECT | V2D_KEEPZOOM;
	ar->v2d.minzoom= 0.00001f;
	ar->v2d.maxzoom= 100000.0f;
	ar->v2d.tot.xmin= -960.0f; /* 1920 width centered */
	ar->v2d.tot.ymin= -540.0f; /* 1080 height centered */
	ar->v2d.tot.xmax= 960.0f;
	ar->v2d.tot.ymax= 540.0f;
	ar->v2d.min[0]= 0.0f;
	ar->v2d.min[1]= 0.0f;
	ar->v2d.max[0]= 12000.0f;
	ar->v2d.max[1]= 12000.0f;
	ar->v2d.cur= ar->v2d.tot;
	ar->v2d.align= V2D_ALIGN_FREE; // (V2D_ALIGN_NO_NEG_X|V2D_ALIGN_NO_NEG_Y);
	ar->v2d.keeptot= V2D_KEEPTOT_FREE;
}

/* 2.50 patch */
static void area_add_window_regions(ScrArea *sa, SpaceLink *sl, ListBase *lb)
{
	ARegion *ar;
	ARegion *ar_main;

	if(sl) {
		/* first channels for ipo action nla... */
		switch(sl->spacetype) {
			case SPACE_IPO:
				ar= MEM_callocN(sizeof(ARegion), "area region from do_versions");
				BLI_addtail(lb, ar);
				ar->regiontype= RGN_TYPE_CHANNELS;
				ar->alignment= RGN_ALIGN_LEFT; 
				ar->v2d.scroll= (V2D_SCROLL_RIGHT|V2D_SCROLL_BOTTOM);
				
					// for some reason, this doesn't seem to go auto like for NLA...
				ar= MEM_callocN(sizeof(ARegion), "area region from do_versions");
				BLI_addtail(lb, ar);
				ar->regiontype= RGN_TYPE_UI;
				ar->alignment= RGN_ALIGN_RIGHT;
				ar->v2d.scroll= V2D_SCROLL_RIGHT;
				ar->v2d.flag = RGN_FLAG_HIDDEN;
				break;
				
			case SPACE_ACTION:
				ar= MEM_callocN(sizeof(ARegion), "area region from do_versions");
				BLI_addtail(lb, ar);
				ar->regiontype= RGN_TYPE_CHANNELS;
				ar->alignment= RGN_ALIGN_LEFT;
				ar->v2d.scroll= V2D_SCROLL_BOTTOM;
				ar->v2d.flag = V2D_VIEWSYNC_AREA_VERTICAL;
				break;
				
			case SPACE_NLA:
				ar= MEM_callocN(sizeof(ARegion), "area region from do_versions");
				BLI_addtail(lb, ar);
				ar->regiontype= RGN_TYPE_CHANNELS;
				ar->alignment= RGN_ALIGN_LEFT;
				ar->v2d.scroll= V2D_SCROLL_BOTTOM;
				ar->v2d.flag = V2D_VIEWSYNC_AREA_VERTICAL;
				
					// for some reason, some files still don't get this auto
				ar= MEM_callocN(sizeof(ARegion), "area region from do_versions");
				BLI_addtail(lb, ar);
				ar->regiontype= RGN_TYPE_UI;
				ar->alignment= RGN_ALIGN_RIGHT;
				ar->v2d.scroll= V2D_SCROLL_RIGHT;
				ar->v2d.flag = RGN_FLAG_HIDDEN;
				break;
				
			case SPACE_NODE:
				ar= MEM_callocN(sizeof(ARegion), "nodetree area for node");
				BLI_addtail(lb, ar);
				ar->regiontype= RGN_TYPE_CHANNELS;
				ar->alignment= RGN_ALIGN_LEFT;
				ar->v2d.scroll = (V2D_SCROLL_RIGHT|V2D_SCROLL_BOTTOM);
				ar->v2d.flag = V2D_VIEWSYNC_AREA_VERTICAL;
				/* temporarily hide it */
				ar->flag = RGN_FLAG_HIDDEN;
				break;
			case SPACE_FILE:
				ar= MEM_callocN(sizeof(ARegion), "nodetree area for node");
				BLI_addtail(lb, ar);
				ar->regiontype= RGN_TYPE_CHANNELS;
				ar->alignment= RGN_ALIGN_LEFT;

				ar= MEM_callocN(sizeof(ARegion), "ui area for file");
				BLI_addtail(lb, ar);
				ar->regiontype= RGN_TYPE_UI;
				ar->alignment= RGN_ALIGN_TOP;
				break;
			case SPACE_SEQ:
				ar_main = (ARegion*)lb->first;
				for (; ar_main; ar_main = ar_main->next) {
					if (ar_main->regiontype == RGN_TYPE_WINDOW)
						break;
				}
				ar= MEM_callocN(sizeof(ARegion), "preview area for sequencer");
				BLI_insertlinkbefore(lb, ar_main, ar);
				sequencer_init_preview_region(ar);
				break;
			case SPACE_VIEW3D:
				/* toolbar */
				ar= MEM_callocN(sizeof(ARegion), "toolbar for view3d");
				
				BLI_addtail(lb, ar);
				ar->regiontype= RGN_TYPE_TOOLS;
				ar->alignment= RGN_ALIGN_LEFT;
				ar->flag = RGN_FLAG_HIDDEN;
				
				/* tool properties */
				ar= MEM_callocN(sizeof(ARegion), "tool properties for view3d");
				
				BLI_addtail(lb, ar);
				ar->regiontype= RGN_TYPE_TOOL_PROPS;
				ar->alignment= RGN_ALIGN_BOTTOM|RGN_SPLIT_PREV;
				ar->flag = RGN_FLAG_HIDDEN;
				
				/* buttons/list view */
				ar= MEM_callocN(sizeof(ARegion), "buttons for view3d");
				
				BLI_addtail(lb, ar);
				ar->regiontype= RGN_TYPE_UI;
				ar->alignment= RGN_ALIGN_RIGHT;
				ar->flag = RGN_FLAG_HIDDEN;
#if 0
			case SPACE_BUTS:
				/* context UI region */
				ar= MEM_callocN(sizeof(ARegion), "area region from do_versions");
				BLI_addtail(lb, ar);
				ar->regiontype= RGN_TYPE_UI;
				ar->alignment= RGN_ALIGN_RIGHT;
				
				break;
#endif
		}
	}

	/* main region */
	ar= MEM_callocN(sizeof(ARegion), "area region from do_versions");
	
	BLI_addtail(lb, ar);
	ar->winrct= sa->totrct;
	
	ar->regiontype= RGN_TYPE_WINDOW;
	
	if(sl) {
		/* if active spacetype has view2d data, copy that over to main region */
		/* and we split view3d */
		switch(sl->spacetype) {
			case SPACE_VIEW3D:
				view3d_split_250((View3D *)sl, lb);
				break;		
						
			case SPACE_OUTLINER:
			{
				SpaceOops *soops= (SpaceOops *)sl;
				
				memcpy(&ar->v2d, &soops->v2d, sizeof(View2D));
				
				ar->v2d.scroll &= ~V2D_SCROLL_LEFT;
				ar->v2d.scroll |= (V2D_SCROLL_RIGHT|V2D_SCROLL_BOTTOM_O);
				ar->v2d.align = (V2D_ALIGN_NO_NEG_X|V2D_ALIGN_NO_POS_Y);
				ar->v2d.keepzoom |= (V2D_LOCKZOOM_X|V2D_LOCKZOOM_Y|V2D_KEEPASPECT);
				ar->v2d.keeptot = V2D_KEEPTOT_STRICT;
				ar->v2d.minzoom= ar->v2d.maxzoom= 1.0f;
				//ar->v2d.flag |= V2D_IS_INITIALISED;
			}
				break;
			case SPACE_TIME:
			{
				SpaceTime *stime= (SpaceTime *)sl;
				memcpy(&ar->v2d, &stime->v2d, sizeof(View2D));
				
				ar->v2d.scroll |= (V2D_SCROLL_BOTTOM|V2D_SCROLL_SCALE_HORIZONTAL);
				ar->v2d.align |= V2D_ALIGN_NO_NEG_Y;
				ar->v2d.keepofs |= V2D_LOCKOFS_Y;
				ar->v2d.keepzoom |= V2D_LOCKZOOM_Y;
				ar->v2d.tot.ymin= ar->v2d.cur.ymin= -10.0;
				ar->v2d.min[1]= ar->v2d.max[1]= 20.0;
			}
				break;
			case SPACE_IPO:
			{
				SpaceIpo *sipo= (SpaceIpo *)sl;
				memcpy(&ar->v2d, &sipo->v2d, sizeof(View2D));
				
				/* init mainarea view2d */
				ar->v2d.scroll |= (V2D_SCROLL_BOTTOM|V2D_SCROLL_SCALE_HORIZONTAL);
				ar->v2d.scroll |= (V2D_SCROLL_LEFT|V2D_SCROLL_SCALE_VERTICAL);
				
				ar->v2d.min[0]= FLT_MIN;
				ar->v2d.min[1]= FLT_MIN;
				
				ar->v2d.max[0]= MAXFRAMEF;
				ar->v2d.max[1]= FLT_MAX;
				
				//ar->v2d.flag |= V2D_IS_INITIALISED;
				break;
			}
			case SPACE_SOUND:
			{
				SpaceSound *ssound= (SpaceSound *)sl;
				memcpy(&ar->v2d, &ssound->v2d, sizeof(View2D));
				
				ar->v2d.scroll |= (V2D_SCROLL_BOTTOM|V2D_SCROLL_SCALE_HORIZONTAL);
				ar->v2d.scroll |= (V2D_SCROLL_LEFT);
				//ar->v2d.flag |= V2D_IS_INITIALISED;
				break;
			}
			case SPACE_NLA:
			{
				SpaceNla *snla= (SpaceNla *)sl;
				memcpy(&ar->v2d, &snla->v2d, sizeof(View2D));
				
				ar->v2d.tot.ymin= (float)(-sa->winy)/3.0f;
				ar->v2d.tot.ymax= 0.0f;
				
				ar->v2d.scroll |= (V2D_SCROLL_BOTTOM|V2D_SCROLL_SCALE_HORIZONTAL);
				ar->v2d.scroll |= (V2D_SCROLL_RIGHT);
				ar->v2d.align = V2D_ALIGN_NO_POS_Y;
				ar->v2d.flag |= V2D_VIEWSYNC_AREA_VERTICAL;
				break;
			}
			case SPACE_ACTION:
			{
				/* we totally reinit the view for the Action Editor, as some old instances had some weird cruft set */
				ar->v2d.tot.xmin= -20.0f;
				ar->v2d.tot.ymin= (float)(-sa->winy)/3.0f;
				ar->v2d.tot.xmax= (float)((sa->winx > 120)? (sa->winx) : 120);
				ar->v2d.tot.ymax= 0.0f;
				
				ar->v2d.cur= ar->v2d.tot;
				
				ar->v2d.min[0]= 0.0f;
 				ar->v2d.min[1]= 0.0f;
				
				ar->v2d.max[0]= MAXFRAMEF;
 				ar->v2d.max[1]= FLT_MAX;
			 	
				ar->v2d.minzoom= 0.01f;
				ar->v2d.maxzoom= 50;
				ar->v2d.scroll = (V2D_SCROLL_BOTTOM|V2D_SCROLL_SCALE_HORIZONTAL);
				ar->v2d.scroll |= (V2D_SCROLL_RIGHT);
				ar->v2d.keepzoom= V2D_LOCKZOOM_Y;
				ar->v2d.align= V2D_ALIGN_NO_POS_Y;
				ar->v2d.flag = V2D_VIEWSYNC_AREA_VERTICAL;
				break;
			}
			case SPACE_SEQ:
			{
				SpaceSeq *sseq= (SpaceSeq *)sl;
				memcpy(&ar->v2d, &sseq->v2d, sizeof(View2D));
				
				ar->v2d.scroll |= (V2D_SCROLL_BOTTOM|V2D_SCROLL_SCALE_HORIZONTAL);
				ar->v2d.scroll |= (V2D_SCROLL_LEFT|V2D_SCROLL_SCALE_VERTICAL);
				ar->v2d.align= V2D_ALIGN_NO_NEG_Y;
				ar->v2d.flag |= V2D_IS_INITIALISED;
				break;
			}
			case SPACE_NODE:
			{
				SpaceNode *snode= (SpaceNode *)sl;
				memcpy(&ar->v2d, &snode->v2d, sizeof(View2D));
				
				ar->v2d.scroll= (V2D_SCROLL_RIGHT|V2D_SCROLL_BOTTOM);
				ar->v2d.keepzoom= V2D_LIMITZOOM|V2D_KEEPASPECT;
				break;
			}
			case SPACE_BUTS:
			{
				SpaceButs *sbuts= (SpaceButs *)sl;
				memcpy(&ar->v2d, &sbuts->v2d, sizeof(View2D));
				
				ar->v2d.scroll |= (V2D_SCROLL_RIGHT|V2D_SCROLL_BOTTOM); 
				break;
			}
			case SPACE_FILE:
 			{
				// SpaceFile *sfile= (SpaceFile *)sl;
				ar->v2d.tot.xmin = ar->v2d.tot.ymin = 0;
				ar->v2d.tot.xmax = ar->winx;
				ar->v2d.tot.ymax = ar->winy;
				ar->v2d.cur = ar->v2d.tot;
				ar->regiontype= RGN_TYPE_WINDOW;
				ar->v2d.scroll = (V2D_SCROLL_RIGHT|V2D_SCROLL_BOTTOM_O);
				ar->v2d.align = (V2D_ALIGN_NO_NEG_X|V2D_ALIGN_NO_POS_Y);
				ar->v2d.keepzoom = (V2D_LOCKZOOM_X|V2D_LOCKZOOM_Y|V2D_LIMITZOOM|V2D_KEEPASPECT);
				break;
			}
			case SPACE_TEXT:
			{
				SpaceText *st= (SpaceText *)sl;
				st->flags |= ST_FIND_WRAP;
			}
				//case SPACE_XXX: // FIXME... add other ones
				//	memcpy(&ar->v2d, &((SpaceXxx *)sl)->v2d, sizeof(View2D));
				//	break;
		}
	}
}

static void do_versions_windowmanager_2_50(bScreen *screen)
{
	ScrArea *sa;
	SpaceLink *sl;
	
	/* add regions */
	for(sa= screen->areabase.first; sa; sa= sa->next) {
		
		/* we keep headertype variable to convert old files only */
		if(sa->headertype)
			area_add_header_region(sa, &sa->regionbase);
		
		area_add_window_regions(sa, sa->spacedata.first, &sa->regionbase);
		
		/* space imageselect is depricated */
		for(sl= sa->spacedata.first; sl; sl= sl->next) {
			if(sl->spacetype==SPACE_IMASEL)
				sl->spacetype= SPACE_INFO;	/* spacedata then matches */
		}		
		
		/* pushed back spaces also need regions! */
		if(sa->spacedata.first) {
			sl= sa->spacedata.first;
			for(sl= sl->next; sl; sl= sl->next) {
				if(sa->headertype)
					area_add_header_region(sa, &sl->regionbase);
				area_add_window_regions(sa, sl, &sl->regionbase);
			}
		}
	}
}

static void versions_gpencil_add_main(ListBase *lb, ID *id, char *name)
{
	
	BLI_addtail(lb, id);
	id->us= 1;
	id->flag= LIB_FAKEUSER;
	*( (short *)id->name )= ID_GD;
	
	new_id(lb, id, name);
	/* alphabetic insterion: is in new_id */
	
	if(G.f & G_DEBUG)
		printf("Converted GPencil to ID: %s\n", id->name+2);
}

static void do_versions_gpencil_2_50(Main *main, bScreen *screen)
{
	ScrArea *sa;
	SpaceLink *sl;
	
	/* add regions */
	for(sa= screen->areabase.first; sa; sa= sa->next) {
		for(sl= sa->spacedata.first; sl; sl= sl->next) {
			if (sl->spacetype==SPACE_VIEW3D) {
				View3D *v3d= (View3D*) sl;
				if(v3d->gpd) {
					versions_gpencil_add_main(&main->gpencil, (ID *)v3d->gpd, "GPencil View3D");
					v3d->gpd= NULL;
				}
			}
			else if (sl->spacetype==SPACE_NODE) {
				SpaceNode *snode= (SpaceNode *)sl;
				if(snode->gpd) {
					versions_gpencil_add_main(&main->gpencil, (ID *)snode->gpd, "GPencil Node");
					snode->gpd= NULL;
				}
			}
			else if (sl->spacetype==SPACE_SEQ) {
				SpaceSeq *sseq= (SpaceSeq *)sl;
				if(sseq->gpd) {
					versions_gpencil_add_main(&main->gpencil, (ID *)sseq->gpd, "GPencil Node");
					sseq->gpd= NULL;
				}
			}
			else if (sl->spacetype==SPACE_IMAGE) {
				SpaceImage *sima= (SpaceImage *)sl;
				if(sima->gpd) {
					versions_gpencil_add_main(&main->gpencil, (ID *)sima->gpd, "GPencil Image");
					sima->gpd= NULL;
				}
			}
		}
	}		
}

static void do_version_mtex_factor_2_50(MTex **mtex_array, short idtype)
{
	MTex *mtex;
	float varfac, colfac;
	int a, neg;

	if(!mtex_array)
		return;

	for(a=0; a<MAX_MTEX; a++) {
		if(mtex_array[a]) {
			mtex= mtex_array[a];

			neg= mtex->maptoneg;
			varfac= mtex->varfac;
			colfac= mtex->colfac;

			if(neg & MAP_DISP) mtex->dispfac= -mtex->dispfac;
			if(neg & MAP_NORM) mtex->norfac= -mtex->norfac;
			if(neg & MAP_WARP) mtex->warpfac= -mtex->warpfac;

			mtex->colspecfac= (neg & MAP_COLSPEC)? -colfac: colfac;
			mtex->mirrfac= (neg & MAP_COLMIR)? -colfac: colfac;
			mtex->alphafac= (neg & MAP_ALPHA)? -varfac: varfac;
			mtex->difffac= (neg & MAP_REF)? -varfac: varfac;
			mtex->specfac= (neg & MAP_SPEC)? -varfac: varfac;
			mtex->emitfac= (neg & MAP_EMIT)? -varfac: varfac;
			mtex->hardfac= (neg & MAP_HAR)? -varfac: varfac;
			mtex->raymirrfac= (neg & MAP_RAYMIRR)? -varfac: varfac;
			mtex->translfac= (neg & MAP_TRANSLU)? -varfac: varfac;
			mtex->ambfac= (neg & MAP_AMB)? -varfac: varfac;
			mtex->colemitfac= (neg & MAP_EMISSION_COL)? -colfac: colfac;
			mtex->colreflfac= (neg & MAP_REFLECTION_COL)? -colfac: colfac;
			mtex->coltransfac= (neg & MAP_TRANSMISSION_COL)? -colfac: colfac;
			mtex->densfac= (neg & MAP_DENSITY)? -varfac: varfac;
			mtex->scatterfac= (neg & MAP_SCATTERING)? -varfac: varfac;
			mtex->reflfac= (neg & MAP_REFLECTION)? -varfac: varfac;

			mtex->timefac= (neg & MAP_PA_TIME)? -varfac: varfac;
			mtex->lengthfac= (neg & MAP_PA_LENGTH)? -varfac: varfac;
			mtex->clumpfac= (neg & MAP_PA_CLUMP)? -varfac: varfac;
			mtex->kinkfac= (neg & MAP_PA_KINK)? -varfac: varfac;
			mtex->roughfac= (neg & MAP_PA_ROUGH)? -varfac: varfac;
			mtex->padensfac= (neg & MAP_PA_DENS)? -varfac: varfac;
			mtex->lifefac= (neg & MAP_PA_LIFE)? -varfac: varfac;
			mtex->sizefac= (neg & MAP_PA_SIZE)? -varfac: varfac;
			mtex->ivelfac= (neg & MAP_PA_IVEL)? -varfac: varfac;
			mtex->pvelfac= (neg & MAP_PA_PVEL)? -varfac: varfac;

			mtex->shadowfac= (neg & LAMAP_SHAD)? -colfac: colfac;

			mtex->zenupfac= (neg & WOMAP_ZENUP)? -colfac: colfac;
			mtex->zendownfac= (neg & WOMAP_ZENDOWN)? -colfac: colfac;
			mtex->blendfac= (neg & WOMAP_BLEND)? -varfac: varfac;

			if(idtype == ID_MA)
				mtex->colfac= (neg & MAP_COL)? -colfac: colfac;
			else if(idtype == ID_LA)
				mtex->colfac= (neg & LAMAP_COL)? -colfac: colfac;
			else if(idtype == ID_WO)
				mtex->colfac= (neg & WOMAP_HORIZ)? -colfac: colfac;
		}
	}
}

static void do_version_shading_sys_250(FileData *fd, Library *lib, Main *main)
{
	Material *ma;
	Tex *tex;
	World *wo;
	Lamp *la;
	Object *ob;
	
	for(ma=main->mat.first; ma; ma=ma->id.next) {
		if(ma->rampin_col==MA_RAMP_IN_ENERGY)
			ma->rampin_col= MA_RAMP_IN_RESULT;
		if(ma->rampin_spec==MA_RAMP_IN_ENERGY)
			ma->rampin_spec= MA_RAMP_IN_RESULT;
	}

	for(tex= main->tex.first; tex; tex= tex->id.next)
		if(tex->use_nodes)
			tex->type= TEX_NODES;

	for(wo= main->world.first; wo; wo= wo->id.next)
		if(wo->ao_samp_method == WO_AOSAMP_CONSTANT)
			wo->ao_samp_method= WO_AOSAMP_HAMMERSLEY;

	for(la= main->lamp.first; la; la= la->id.next) {
		if(la->ray_samp_method == LA_SAMP_CONSTANT)
			la->ray_samp_method= LA_SAMP_HAMMERSLEY;
		if(la->falloff_type == LA_FALLOFF_SLIDERS)
			la->falloff_type= LA_FALLOFF_INVLINEAR;

		la->energy *= M_PI*la->dist;
		la->falloff_smooth = 1.0f;
	}

	for(ob= main->object.first; ob; ob= ob->id.next) {
		ob->rayresolution= 1.0f;
		ob->displacebound= 0.1f;
		ob->shadingrate= 1.0f;
	}
}

static void do_version_constraints_radians_degrees_250(ListBase *lb)
{
	bConstraint *con;

	for	(con=lb->first; con; con=con->next) {
		if(con->type==CONSTRAINT_TYPE_RIGIDBODYJOINT) {
			bRigidBodyJointConstraint *data = con->data;
			data->axX *= M_PI/180.0;
			data->axY *= M_PI/180.0;
			data->axZ *= M_PI/180.0;
		}
		else if(con->type==CONSTRAINT_TYPE_KINEMATIC) {
			bKinematicConstraint *data = con->data;
			data->poleangle *= M_PI/180.0;
		}
		else if(con->type==CONSTRAINT_TYPE_ROTLIMIT) {
			bRotLimitConstraint *data = con->data;

			data->xmin *= M_PI/180.0;
			data->xmax *= M_PI/180.0;
			data->ymin *= M_PI/180.0;
			data->ymax *= M_PI/180.0;
			data->zmin *= M_PI/180.0;
			data->zmax *= M_PI/180.0;
		}
	}
}

static void do_versions(FileData *fd, Library *lib, Main *main)
{
	/* WATCH IT!!!: pointers from libdata have not been converted */

	if(G.f & G_DEBUG)
		printf("read file %s\n  Version %d sub %d\n", fd->relabase, main->versionfile, main->subversionfile);
	
	if(main->versionfile == 100) {
		/* tex->extend and tex->imageflag have changed: */
		Tex *tex = main->tex.first;
		while(tex) {
			if(tex->id.flag & LIB_NEEDLINK) {

				if(tex->extend==0) {
					if(tex->xrepeat || tex->yrepeat) tex->extend= TEX_REPEAT;
					else {
						tex->extend= TEX_EXTEND;
						tex->xrepeat= tex->yrepeat= 1;
					}
				}

			}
			tex= tex->id.next;
		}
	}
	if(main->versionfile <= 101) {
		/* frame mapping */
		Scene *sce = main->scene.first;
		while(sce) {
			sce->r.framapto= 100;
			sce->r.images= 100;
			sce->r.framelen= 1.0;
			sce= sce->id.next;
		}
	}
	if(main->versionfile <= 102) {
		/* init halo's at 1.0 */
		Material *ma = main->mat.first;
		while(ma) {
			ma->add= 1.0;
			ma= ma->id.next;
		}
	}
	if(main->versionfile <= 103) {
		/* new variable in object: colbits */
		Object *ob = main->object.first;
		int a;
		while(ob) {
			ob->colbits= 0;
			if(ob->totcol) {
				for(a=0; a<ob->totcol; a++) {
					if(ob->mat[a]) ob->colbits |= (1<<a);
				}
			}
			ob= ob->id.next;
		}
	}
	if(main->versionfile <= 104) {
		/* timeoffs moved */
		Object *ob = main->object.first;
		while(ob) {
			if(ob->transflag & 1) {
				ob->transflag -= 1;
				ob->ipoflag |= OB_OFFS_OB;
			}
			ob= ob->id.next;
		}
	}
	if(main->versionfile <= 105) {
		Object *ob = main->object.first;
		while(ob) {
			ob->dupon= 1; ob->dupoff= 0;
			ob->dupsta= 1; ob->dupend= 100;
			ob= ob->id.next;
		}
	}
	if(main->versionfile <= 106) {
		/* mcol changed */
		Mesh *me = main->mesh.first;
		while(me) {
			if(me->mcol) vcol_to_fcol(me);
			me= me->id.next;
		}

	}
	if(main->versionfile <= 107) {
		Object *ob;
		Scene *sce = main->scene.first;
		while(sce) {
			sce->r.mode |= R_GAMMA;
			sce= sce->id.next;
		}
		ob= main->object.first;
		while(ob) {
			ob->ipoflag |= OB_OFFS_PARENT;
			if(ob->dt==0) ob->dt= OB_SOLID;
			ob= ob->id.next;
		}

	}
	if(main->versionfile <= 109) {
		/* new variable: gridlines */
		bScreen *sc = main->screen.first;
		while(sc) {
			ScrArea *sa= sc->areabase.first;
			while(sa) {
				SpaceLink *sl= sa->spacedata.first;
				while (sl) {
					if (sl->spacetype==SPACE_VIEW3D) {
						View3D *v3d= (View3D*) sl;

						if (v3d->gridlines==0) v3d->gridlines= 20;
					}
					sl= sl->next;
				}
				sa= sa->next;
			}
			sc= sc->id.next;
		}
	}
	if(main->versionfile <= 112) {
		Mesh *me = main->mesh.first;
		while(me) {
			me->cubemapsize= 1.0;
			me= me->id.next;
		}
	}
	if(main->versionfile <= 113) {
		Material *ma = main->mat.first;
		while(ma) {
			if(ma->flaresize==0.0) ma->flaresize= 1.0;
			ma->subsize= 1.0;
			ma->flareboost= 1.0;
			ma= ma->id.next;
		}
	}

	if(main->versionfile <= 134) {
		Tex *tex = main->tex.first;
		while (tex) {
			if ((tex->rfac == 0.0) &&
			    (tex->gfac == 0.0) &&
			    (tex->bfac == 0.0)) {
				tex->rfac = 1.0;
				tex->gfac = 1.0;
				tex->bfac = 1.0;
				tex->filtersize = 1.0;
			}
			tex = tex->id.next;
		}
	}
	if(main->versionfile <= 140) {
		/* r-g-b-fac in texture */
		Tex *tex = main->tex.first;
		while (tex) {
			if ((tex->rfac == 0.0) &&
			    (tex->gfac == 0.0) &&
			    (tex->bfac == 0.0)) {
				tex->rfac = 1.0;
				tex->gfac = 1.0;
				tex->bfac = 1.0;
				tex->filtersize = 1.0;
			}
			tex = tex->id.next;
		}
	}
	if(main->versionfile <= 153) {
		Scene *sce = main->scene.first;
		while(sce) {
			if(sce->r.blurfac==0.0) sce->r.blurfac= 1.0;
			sce= sce->id.next;
		}
	}
	if(main->versionfile <= 163) {
		Scene *sce = main->scene.first;
		while(sce) {
			if(sce->r.frs_sec==0) sce->r.frs_sec= 25;
			sce= sce->id.next;
		}
	}
	if(main->versionfile <= 164) {
		Mesh *me= main->mesh.first;
		while(me) {
			me->smoothresh= 30;
			me= me->id.next;
		}
	}
	if(main->versionfile <= 165) {
		Mesh *me= main->mesh.first;
		TFace *tface;
		int nr;
		char *cp;

		while(me) {
			if(me->tface) {
				nr= me->totface;
				tface= me->tface;
				while(nr--) {
					cp= (char *)&tface->col[0];
					if(cp[1]>126) cp[1]= 255; else cp[1]*=2;
					if(cp[2]>126) cp[2]= 255; else cp[2]*=2;
					if(cp[3]>126) cp[3]= 255; else cp[3]*=2;
					cp= (char *)&tface->col[1];
					if(cp[1]>126) cp[1]= 255; else cp[1]*=2;
					if(cp[2]>126) cp[2]= 255; else cp[2]*=2;
					if(cp[3]>126) cp[3]= 255; else cp[3]*=2;
					cp= (char *)&tface->col[2];
					if(cp[1]>126) cp[1]= 255; else cp[1]*=2;
					if(cp[2]>126) cp[2]= 255; else cp[2]*=2;
					if(cp[3]>126) cp[3]= 255; else cp[3]*=2;
					cp= (char *)&tface->col[3];
					if(cp[1]>126) cp[1]= 255; else cp[1]*=2;
					if(cp[2]>126) cp[2]= 255; else cp[2]*=2;
					if(cp[3]>126) cp[3]= 255; else cp[3]*=2;

					tface++;
				}
			}
			me= me->id.next;
		}
	}

	if(main->versionfile <= 169) {
		Mesh *me= main->mesh.first;
		while(me) {
			if(me->subdiv==0) me->subdiv= 1;
			me= me->id.next;
		}
	}

	if(main->versionfile <= 169) {
		bScreen *sc= main->screen.first;
		while(sc) {
			ScrArea *sa= sc->areabase.first;
			while(sa) {
				SpaceLink *sl= sa->spacedata.first;
				while(sl) {
					if(sl->spacetype==SPACE_IPO) {
						SpaceIpo *sipo= (SpaceIpo*) sl;
						sipo->v2d.max[0]= 15000.0;
					}
					sl= sl->next;
				}
				sa= sa->next;
			}
			sc= sc->id.next;
		}
	}

	if(main->versionfile <= 170) {
		Object *ob = main->object.first;
		PartEff *paf;
		while (ob) {
			paf = give_parteff(ob);
			if (paf) {
				if (paf->staticstep == 0) {
					paf->staticstep= 5;
				}
			}
			ob = ob->id.next;
		}
	}

	if(main->versionfile <= 171) {
		bScreen *sc= main->screen.first;
		while(sc) {
			ScrArea *sa= sc->areabase.first;
			while(sa) {
				SpaceLink *sl= sa->spacedata.first;
				while(sl) {
					if(sl->spacetype==SPACE_TEXT) {
						SpaceText *st= (SpaceText*) sl;
						st->lheight= 12;
					}
					sl= sl->next;
				}
				sa= sa->next;
			}
			sc= sc->id.next;
		}
	}

	if(main->versionfile <= 173) {
		int a, b;
		Mesh *me= main->mesh.first;
		while(me) {
			if(me->tface) {
				TFace *tface= me->tface;
				for(a=0; a<me->totface; a++, tface++) {
					for(b=0; b<4; b++) {
						tface->uv[b][0]/= 32767.0;
						tface->uv[b][1]/= 32767.0;
					}
				}
			}
			me= me->id.next;
		}
	}

	if(main->versionfile <= 191) {
		Object *ob= main->object.first;
		Material *ma = main->mat.first;

		/* let faces have default add factor of 0.0 */
		while(ma) {
		  if (!(ma->mode & MA_HALO)) ma->add = 0.0;
		  ma = ma->id.next;
		}

		while(ob) {
			ob->mass= 1.0f;
			ob->damping= 0.1f;
			/*ob->quat[1]= 1.0f;*/ /* quats arnt used yet */
			ob= ob->id.next;
		}
	}

	if(main->versionfile <= 193) {
		Object *ob= main->object.first;
		while(ob) {
			ob->inertia= 1.0f;
			ob->rdamping= 0.1f;
			ob= ob->id.next;
		}
	}

	if(main->versionfile <= 196) {
		Mesh *me= main->mesh.first;
		int a, b;
		while(me) {
			if(me->tface) {
				TFace *tface= me->tface;
				for(a=0; a<me->totface; a++, tface++) {
					for(b=0; b<4; b++) {
						tface->mode |= TF_DYNAMIC;
						tface->mode &= ~TF_INVISIBLE;
					}
				}
			}
			me= me->id.next;
		}
	}

	if(main->versionfile <= 200) {
		Object *ob= main->object.first;
		while(ob) {
			ob->scaflag = ob->gameflag & (64+128+256+512+1024+2048);
			    /* 64 is do_fh */
			ob->gameflag &= ~(128+256+512+1024+2048);
			ob = ob->id.next;
		}
	}

	if(main->versionfile <= 201) {
		/* add-object + end-object are joined to edit-object actuator */
		Object *ob = main->object.first;
		bProperty *prop;
		bActuator *act;
		bIpoActuator *ia;
		bEditObjectActuator *eoa;
		bAddObjectActuator *aoa;
		while (ob) {
			act = ob->actuators.first;
			while (act) {
				if(act->type==ACT_IPO) {
					ia= act->data;
					prop= get_ob_property(ob, ia->name);
					if(prop) {
						ia->type= ACT_IPO_FROM_PROP;
					}
				}
				else if(act->type==ACT_ADD_OBJECT) {
					aoa= act->data;
					eoa= MEM_callocN(sizeof(bEditObjectActuator), "edit ob act");
					eoa->type= ACT_EDOB_ADD_OBJECT;
					eoa->ob= aoa->ob;
					eoa->time= aoa->time;
					MEM_freeN(aoa);
					act->data= eoa;
					act->type= act->otype= ACT_EDIT_OBJECT;
				}
				else if(act->type==ACT_END_OBJECT) {
					eoa= MEM_callocN(sizeof(bEditObjectActuator), "edit ob act");
					eoa->type= ACT_EDOB_END_OBJECT;
					act->data= eoa;
					act->type= act->otype= ACT_EDIT_OBJECT;
				}
				act= act->next;
			}
			ob = ob->id.next;
		}
	}

	if(main->versionfile <= 202) {
		/* add-object and end-object are joined to edit-object
		 * actuator */
		Object *ob= main->object.first;
		bActuator *act;
		bObjectActuator *oa;
		while(ob) {
			act= ob->actuators.first;
			while(act) {
				if(act->type==ACT_OBJECT) {
					oa= act->data;
					oa->flag &= ~(ACT_TORQUE_LOCAL|ACT_DROT_LOCAL);		/* this actuator didn't do local/glob rot before */
				}
				act= act->next;
			}
			ob= ob->id.next;
		}
	}

	if(main->versionfile <= 204) {
		/* patches for new physics */
		Object *ob= main->object.first;
		bActuator *act;
		bObjectActuator *oa;
		bSound *sound;
		while(ob) {

			/* please check this for demo20 files like
			 * original Egypt levels etc.  converted
			 * rotation factor of 50 is not workable */
			act= ob->actuators.first;
			while(act) {
				if(act->type==ACT_OBJECT) {
					oa= act->data;

					oa->forceloc[0]*= 25.0;
					oa->forceloc[1]*= 25.0;
					oa->forceloc[2]*= 25.0;

					oa->forcerot[0]*= 10.0;
					oa->forcerot[1]*= 10.0;
					oa->forcerot[2]*= 10.0;
				}
				act= act->next;
			}
			ob= ob->id.next;
		}

		sound = main->sound.first;
		while (sound) {
			if (sound->volume < 0.01) {
				sound->volume = 1.0;
			}
			sound = sound->id.next;
		}
	}

	if(main->versionfile <= 205) {
		/* patches for new physics */
		Object *ob= main->object.first;
		bActuator *act;
		bSensor *sens;
		bEditObjectActuator *oa;
		bRaySensor *rs;
		bCollisionSensor *cs;
		while(ob) {
		    /* Set anisotropic friction off for old objects,
		     * values to 1.0.  */
			ob->gameflag &= ~OB_ANISOTROPIC_FRICTION;
			ob->anisotropicFriction[0] = 1.0;
			ob->anisotropicFriction[1] = 1.0;
			ob->anisotropicFriction[2] = 1.0;

			act= ob->actuators.first;
			while(act) {
				if(act->type==ACT_EDIT_OBJECT) {
					/* Zero initial velocity for newly
					 * added objects */
					oa= act->data;
					oa->linVelocity[0] = 0.0;
					oa->linVelocity[1] = 0.0;
					oa->linVelocity[2] = 0.0;
					oa->localflag = 0;
				}
				act= act->next;
			}

			sens= ob->sensors.first;
			while (sens) {
				/* Extra fields for radar sensors. */
				if(sens->type == SENS_RADAR) {
					bRadarSensor *s = sens->data;
					s->range = 10000.0;
				}

				/* Pulsing: defaults for new sensors. */
				if(sens->type != SENS_ALWAYS) {
					sens->pulse = 0;
					sens->freq = 0;
				} else {
					sens->pulse = 1;
				}

				/* Invert: off. */
				sens->invert = 0;

				/* Collision and ray: default = trigger
				 * on property. The material field can
				 * remain empty. */
				if(sens->type == SENS_COLLISION) {
					cs = (bCollisionSensor*) sens->data;
					cs->mode = 0;
				}
				if(sens->type == SENS_RAY) {
					rs = (bRaySensor*) sens->data;
					rs->mode = 0;
				}
				sens = sens->next;
			}
			ob= ob->id.next;
		}
		/* have to check the exact multiplier */
	}

	if(main->versionfile <= 211) {
		/* Render setting: per scene, the applicable gamma value
		 * can be set. Default is 1.0, which means no
		 * correction.  */
		bActuator *act;
		bObjectActuator *oa;
		Object *ob;

		/* added alpha in obcolor */
		ob= main->object.first;
		while(ob) {
			ob->col[3]= 1.0;
			ob= ob->id.next;
		}

		/* added alpha in obcolor */
		ob= main->object.first;
		while(ob) {
			act= ob->actuators.first;
			while(act) {
				if (act->type==ACT_OBJECT) {
					/* multiply velocity with 50 in old files */
					oa= act->data;
					if (fabs(oa->linearvelocity[0]) >= 0.01f)
						oa->linearvelocity[0] *= 50.0;
					if (fabs(oa->linearvelocity[1]) >= 0.01f)
						oa->linearvelocity[1] *= 50.0;
					if (fabs(oa->linearvelocity[2]) >= 0.01f)
						oa->linearvelocity[2] *= 50.0;
					if (fabs(oa->angularvelocity[0])>=0.01f)
						oa->angularvelocity[0] *= 50.0;
					if (fabs(oa->angularvelocity[1])>=0.01f)
						oa->angularvelocity[1] *= 50.0;
					if (fabs(oa->angularvelocity[2])>=0.01f)
						oa->angularvelocity[2] *= 50.0;
				}
				act= act->next;
			}
			ob= ob->id.next;
		}
	}

	if(main->versionfile <= 212) {

		bSound* sound;
		bProperty *prop;
		Object *ob;
		Mesh *me;

		sound = main->sound.first;
		while (sound)
		{
			sound->max_gain = 1.0;
			sound->min_gain = 0.0;
			sound->distance = 1.0;

			if (sound->attenuation > 0.0)
				sound->flags |= SOUND_FLAGS_3D;
			else
				sound->flags &= ~SOUND_FLAGS_3D;

			sound = sound->id.next;
		}

		ob = main->object.first;

		while (ob) {
			prop= ob->prop.first;
			while(prop) {
				if (prop->type == GPROP_TIME) {
					// convert old GPROP_TIME values from int to float
					*((float *)&prop->data) = (float) prop->data;
				}

				prop= prop->next;
			}
			ob = ob->id.next;
		}

			/* me->subdiv changed to reflect the actual reparametization
			 * better, and smeshes were removed - if it was a smesh make
			 * it a subsurf, and reset the subdiv level because subsurf
			 * takes a lot more work to calculate.
			 */
		for (me= main->mesh.first; me; me= me->id.next) {
			if (me->flag&ME_SMESH) {
				me->flag&= ~ME_SMESH;
				me->flag|= ME_SUBSURF;

				me->subdiv= 1;
			} else {
				if (me->subdiv<2)
					me->subdiv= 1;
				else
					me->subdiv--;
			}
		}
	}

	if(main->versionfile <= 220) {
		Object *ob;
		Mesh *me;

		ob = main->object.first;

		/* adapt form factor in order to get the 'old' physics
		 * behaviour back...*/

		while (ob) {
			/* in future, distinguish between different
			 * object bounding shapes */
			ob->formfactor = 0.4f;
			/* patch form factor , note that inertia equiv radius
			 * of a rotation symmetrical obj */
			if (ob->inertia != 1.0) {
				ob->formfactor /= ob->inertia * ob->inertia;
			}
			ob = ob->id.next;
		}

			/* Began using alpha component of vertex colors, but
			 * old file vertex colors are undefined, reset them
			 * to be fully opaque. -zr
			 */
		for (me= main->mesh.first; me; me= me->id.next) {
			if (me->mcol) {
				int i;

				for (i=0; i<me->totface*4; i++) {
					MCol *mcol= &me->mcol[i];
					mcol->a= 255;
				}
			}
			if (me->tface) {
				int i, j;

				for (i=0; i<me->totface; i++) {
					TFace *tf= &((TFace*) me->tface)[i];

					for (j=0; j<4; j++) {
						char *col= (char*) &tf->col[j];

						col[0]= 255;
					}
				}
			}
		}
	}
	if(main->versionfile <= 221) {
		Scene *sce= main->scene.first;

		// new variables for std-alone player and runtime
		while(sce) {

			sce->r.xplay= 640;
			sce->r.yplay= 480;
			sce->r.freqplay= 60;

			sce= sce->id.next;
		}

	}
	if(main->versionfile <= 222) {
		Scene *sce= main->scene.first;

		// new variables for std-alone player and runtime
		while(sce) {

			sce->r.depth= 32;

			sce= sce->id.next;
		}
	}


	if(main->versionfile <= 223) {
		VFont *vf;
		Image *ima;
		Object *ob;

		for (vf= main->vfont.first; vf; vf= vf->id.next) {
			if (BLI_streq(vf->name+strlen(vf->name)-6, ".Bfont")) {
				strcpy(vf->name, "<builtin>");
			}
		}

		/* Old textures animate at 25 FPS */
		for (ima = main->image.first; ima; ima=ima->id.next){
			ima->animspeed = 25;
		}

			/* Zr remapped some keyboard codes to be linear (stupid zr) */
		for (ob= main->object.first; ob; ob= ob->id.next) {
			bSensor *sens;

			for (sens= ob->sensors.first; sens; sens= sens->next) {
				if (sens->type==SENS_KEYBOARD) {
					bKeyboardSensor *ks= sens->data;

					ks->key= map_223_keybd_code_to_224_keybd_code(ks->key);
					ks->qual= map_223_keybd_code_to_224_keybd_code(ks->qual);
					ks->qual2= map_223_keybd_code_to_224_keybd_code(ks->qual2);
				}
			}
		}
	}
	if(main->versionfile <= 224) {
		bSound* sound;
		Scene *sce;
		Mesh *me;
		bScreen *sc;

		for (sound=main->sound.first; sound; sound=sound->id.next) {
			if (sound->packedfile) {
				if (sound->newpackedfile == NULL) {
					sound->newpackedfile = sound->packedfile;
				}
				sound->packedfile = NULL;
			}
		}
		/* Make sure that old subsurf meshes don't have zero subdivision level for rendering */
		for (me=main->mesh.first; me; me=me->id.next){
			if ((me->flag & ME_SUBSURF) && (me->subdivr==0))
				me->subdivr=me->subdiv;
		}

		for (sce= main->scene.first; sce; sce= sce->id.next) {
			sce->r.stereomode = 1;  // no stereo
		}

			/* some oldfile patch, moved from set_func_space */
		for (sc= main->screen.first; sc; sc= sc->id.next) {
			ScrArea *sa;

			for (sa= sc->areabase.first; sa; sa= sa->next) {
				SpaceLink *sl;

				for (sl= sa->spacedata.first; sl; sl= sl->next) {
					if (sl->spacetype==SPACE_IPO) {
						SpaceSeq *sseq= (SpaceSeq*) sl;
						sseq->v2d.keeptot= 0;
					}
				}
			}
		}

	}


	if(main->versionfile <= 225) {
		World *wo;
		/* Use Sumo for old games */
		for (wo = main->world.first; wo; wo= wo->id.next) {
			wo->physicsEngine = 2;
		}
	}

	if(main->versionfile <= 227) {
		Scene *sce;
		Material *ma;
		bScreen *sc;
		Object *ob;

		/*  As of now, this insures that the transition from the old Track system
		    to the new full constraint Track is painless for everyone. - theeth
		*/
		ob = main->object.first;

		while (ob) {
			ListBase *list;
			list = &ob->constraints;

			/* check for already existing TrackTo constraint
			   set their track and up flag correctly */

			if (list){
				bConstraint *curcon;
				for (curcon = list->first; curcon; curcon=curcon->next){
					if (curcon->type == CONSTRAINT_TYPE_TRACKTO){
						bTrackToConstraint *data = curcon->data;
						data->reserved1 = ob->trackflag;
						data->reserved2 = ob->upflag;
					}
				}
			}

			if (ob->type == OB_ARMATURE) {
				if (ob->pose){
					bConstraint *curcon;
					bPoseChannel *pchan;
					for (pchan = ob->pose->chanbase.first;
						 pchan; pchan=pchan->next){
						for (curcon = pchan->constraints.first;
							 curcon; curcon=curcon->next){
							if (curcon->type == CONSTRAINT_TYPE_TRACKTO){
								bTrackToConstraint *data = curcon->data;
								data->reserved1 = ob->trackflag;
								data->reserved2 = ob->upflag;
							}
						}
					}
                }
			}

			/* Change Ob->Track in real TrackTo constraint */

			if (ob->track){
				bConstraint *con;
				bConstraintTypeInfo *cti;
				bTrackToConstraint *data;
				void *cdata;

				list = &ob->constraints;
				if (list)
				{
					con = MEM_callocN(sizeof(bConstraint), "constraint");
					strcpy (con->name, "AutoTrack");
					unique_constraint_name(con, list);
					con->flag |= CONSTRAINT_EXPAND;
					con->enforce=1.0F;
					con->type = CONSTRAINT_TYPE_TRACKTO;
					
					cti= get_constraint_typeinfo(CONSTRAINT_TYPE_TRACKTO);
					cdata= MEM_callocN(cti->size, cti->structName);
					cti->new_data(cdata);
					data = (bTrackToConstraint *)cdata;
					
					data->tar = ob->track;
					data->reserved1 = ob->trackflag;
					data->reserved2 = ob->upflag;
					con->data= (void*) data;
					BLI_addtail(list, con);
				}
				ob->track = 0;
			}
			
			ob = ob->id.next;
		}


		for (sce= main->scene.first; sce; sce= sce->id.next) {
			sce->audio.mixrate = 44100;
			sce->audio.flag |= AUDIO_SCRUB;
			sce->r.mode |= R_ENVMAP;
		}
		// init new shader vars
		for (ma= main->mat.first; ma; ma= ma->id.next) {
			ma->refrac= 4.0f;
			ma->roughness= 0.5f;
			ma->param[0]= 0.5f;
			ma->param[1]= 0.1f;
			ma->param[2]= 0.1f;
			ma->param[3]= 0.05f;
		}
		// patch for old wrong max view2d settings, allows zooming out more
		for (sc= main->screen.first; sc; sc= sc->id.next) {
			ScrArea *sa;

			for (sa= sc->areabase.first; sa; sa= sa->next) {
				SpaceLink *sl;

				for (sl= sa->spacedata.first; sl; sl= sl->next) {
					if (sl->spacetype==SPACE_ACTION) {
						SpaceAction *sac= (SpaceAction *) sl;
						sac->v2d.max[0]= 32000;
					}
					else if (sl->spacetype==SPACE_NLA) {
						SpaceNla *sla= (SpaceNla *) sl;
						sla->v2d.max[0]= 32000;
					}
				}
			}
		}
	}
	if(main->versionfile <= 228) {
		Scene *sce;
		bScreen *sc;
		Object *ob;


		/*  As of now, this insures that the transition from the old Track system
		    to the new full constraint Track is painless for everyone.*/
		ob = main->object.first;

		while (ob) {
			ListBase *list;
			list = &ob->constraints;

			/* check for already existing TrackTo constraint
			   set their track and up flag correctly */

			if (list){
				bConstraint *curcon;
				for (curcon = list->first; curcon; curcon=curcon->next){
					if (curcon->type == CONSTRAINT_TYPE_TRACKTO){
						bTrackToConstraint *data = curcon->data;
						data->reserved1 = ob->trackflag;
						data->reserved2 = ob->upflag;
					}
				}
			}

			if (ob->type == OB_ARMATURE) {
				if (ob->pose){
					bConstraint *curcon;
					bPoseChannel *pchan;
					for (pchan = ob->pose->chanbase.first;
						 pchan; pchan=pchan->next){
						for (curcon = pchan->constraints.first;
							 curcon; curcon=curcon->next){
							if (curcon->type == CONSTRAINT_TYPE_TRACKTO){
								bTrackToConstraint *data = curcon->data;
								data->reserved1 = ob->trackflag;
								data->reserved2 = ob->upflag;
							}
						}
					}
                }
			}

			ob = ob->id.next;
		}

		for (sce= main->scene.first; sce; sce= sce->id.next) {
			sce->r.mode |= R_ENVMAP;
		}

		// convert old mainb values for new button panels
		for (sc= main->screen.first; sc; sc= sc->id.next) {
			ScrArea *sa;

			for (sa= sc->areabase.first; sa; sa= sa->next) {
				SpaceLink *sl;

				for (sl= sa->spacedata.first; sl; sl= sl->next) {
					if (sl->spacetype==SPACE_BUTS) {
						SpaceButs *sbuts= (SpaceButs *) sl;

						sbuts->v2d.maxzoom= 1.2f;
						sbuts->align= 1;	/* horizontal default */
					
						if(sbuts->mainb==BUTS_LAMP) {
							sbuts->mainb= CONTEXT_SHADING;
							//sbuts->tab[CONTEXT_SHADING]= TAB_SHADING_LAMP;
						}
						else if(sbuts->mainb==BUTS_MAT) {
							sbuts->mainb= CONTEXT_SHADING;
							//sbuts->tab[CONTEXT_SHADING]= TAB_SHADING_MAT;
						}
						else if(sbuts->mainb==BUTS_TEX) {
							sbuts->mainb= CONTEXT_SHADING;
							//sbuts->tab[CONTEXT_SHADING]= TAB_SHADING_TEX;
						}
						else if(sbuts->mainb==BUTS_ANIM) {
							sbuts->mainb= CONTEXT_OBJECT;
						}
						else if(sbuts->mainb==BUTS_WORLD) {
							sbuts->mainb= CONTEXT_SCENE;
							//sbuts->tab[CONTEXT_SCENE]= TAB_SCENE_WORLD;
						}
						else if(sbuts->mainb==BUTS_RENDER) {
							sbuts->mainb= CONTEXT_SCENE;
							//sbuts->tab[CONTEXT_SCENE]= TAB_SCENE_RENDER;
						}
						else if(sbuts->mainb==BUTS_GAME) {
							sbuts->mainb= CONTEXT_LOGIC;
						}
						else if(sbuts->mainb==BUTS_FPAINT) {
							sbuts->mainb= CONTEXT_EDITING;
						}
						else if(sbuts->mainb==BUTS_RADIO) {
							sbuts->mainb= CONTEXT_SHADING;
							//sbuts->tab[CONTEXT_SHADING]= TAB_SHADING_RAD;
						}
						else if(sbuts->mainb==BUTS_CONSTRAINT) {
							sbuts->mainb= CONTEXT_OBJECT;
						}
						else if(sbuts->mainb==BUTS_SCRIPT) {
							sbuts->mainb= CONTEXT_OBJECT;
						}
						else if(sbuts->mainb==BUTS_EDIT) {
							sbuts->mainb= CONTEXT_EDITING;
						}
						else sbuts->mainb= CONTEXT_SCENE;
					}
				}
			}
		}
	}
	/* ton: made this 230 instead of 229,
	   to be sure (tuho files) and this is a reliable check anyway
	   nevertheless, we might need to think over a fitness (initialize)
	   check apart from the do_versions() */

	if(main->versionfile <= 230) {
		bScreen *sc;

		// new variable blockscale, for panels in any area
		for (sc= main->screen.first; sc; sc= sc->id.next) {
			ScrArea *sa;

			for (sa= sc->areabase.first; sa; sa= sa->next) {
				SpaceLink *sl;

				for (sl= sa->spacedata.first; sl; sl= sl->next) {
					if(sl->blockscale==0.0) sl->blockscale= 0.7f;
					/* added: 5x better zoom in for action */
					if(sl->spacetype==SPACE_ACTION) {
						SpaceAction *sac= (SpaceAction *)sl;
						sac->v2d.maxzoom= 50;
					}
				}
			}
		}
	}
	if(main->versionfile <= 231) {
		/* new bit flags for showing/hiding grid floor and axes */
		bScreen *sc = main->screen.first;
		while(sc) {
			ScrArea *sa= sc->areabase.first;
			while(sa) {
				SpaceLink *sl= sa->spacedata.first;
				while (sl) {
					if (sl->spacetype==SPACE_VIEW3D) {
						View3D *v3d= (View3D*) sl;

						if (v3d->gridflag==0) {
							v3d->gridflag |= V3D_SHOW_X;
							v3d->gridflag |= V3D_SHOW_Y;
							v3d->gridflag |= V3D_SHOW_FLOOR;
							v3d->gridflag &= ~V3D_SHOW_Z;
						}
					}
					sl= sl->next;
				}
				sa= sa->next;
			}
			sc= sc->id.next;
		}
	}
	if(main->versionfile <= 231) {
		Material *ma= main->mat.first;
		bScreen *sc = main->screen.first;
		Scene *sce;
		Lamp *la;

		/* introduction of raytrace */
		while(ma) {
			if(ma->fresnel_tra_i==0.0) ma->fresnel_tra_i= 1.25;
			if(ma->fresnel_mir_i==0.0) ma->fresnel_mir_i= 1.25;

			ma->ang= 1.0;
			ma->ray_depth= 2;
			ma->ray_depth_tra= 2;
			ma->fresnel_tra= 0.0;
			ma->fresnel_mir= 0.0;

			ma= ma->id.next;
		}
		sce= main->scene.first;
		while(sce) {
			if(sce->r.gauss==0.0) sce->r.gauss= 1.0;
			sce= sce->id.next;
		}
		la= main->lamp.first;
		while(la) {
			if(la->k==0.0) la->k= 1.0;
			if(la->ray_samp==0) la->ray_samp= 1;
			if(la->ray_sampy==0) la->ray_sampy= 1;
			if(la->ray_sampz==0) la->ray_sampz= 1;
			if(la->area_size==0.0) la->area_size= 1.0;
			if(la->area_sizey==0.0) la->area_sizey= 1.0;
			if(la->area_sizez==0.0) la->area_sizez= 1.0;
			la= la->id.next;
		}

		/* new bit flags for showing/hiding grid floor and axes */

		while(sc) {
			ScrArea *sa= sc->areabase.first;
			while(sa) {
				SpaceLink *sl= sa->spacedata.first;
				while (sl) {
					if (sl->spacetype==SPACE_VIEW3D) {
						View3D *v3d= (View3D*) sl;

						if (v3d->gridflag==0) {
							v3d->gridflag |= V3D_SHOW_X;
							v3d->gridflag |= V3D_SHOW_Y;
							v3d->gridflag |= V3D_SHOW_FLOOR;
							v3d->gridflag &= ~V3D_SHOW_Z;
						}
					}
					sl= sl->next;
				}
				sa= sa->next;
			}
			sc= sc->id.next;
		}
	}
	if(main->versionfile <= 232) {
		Tex *tex= main->tex.first;
		World *wrld= main->world.first;
		bScreen *sc;
		Scene *sce;

		while(tex) {
			if((tex->flag & (TEX_CHECKER_ODD+TEX_CHECKER_EVEN))==0) {
				tex->flag |= TEX_CHECKER_ODD;
			}
			/* copied from kernel texture.c */
			if(tex->ns_outscale==0.0) {
				/* musgrave */
				tex->mg_H = 1.0f;
				tex->mg_lacunarity = 2.0f;
				tex->mg_octaves = 2.0f;
				tex->mg_offset = 1.0f;
				tex->mg_gain = 1.0f;
				tex->ns_outscale = 1.0f;
				/* distnoise */
				tex->dist_amount = 1.0f;
				/* voronoi */
				tex->vn_w1 = 1.0f;
				tex->vn_mexp = 2.5f;
			}
			tex= tex->id.next;
		}

		while(wrld) {
			if(wrld->aodist==0.0) {
				wrld->aodist= 10.0f;
				wrld->aobias= 0.05f;
			}
			if(wrld->aosamp==0.0) wrld->aosamp= 5;
			if(wrld->aoenergy==0.0) wrld->aoenergy= 1.0;
			wrld= wrld->id.next;
		}


		// new variable blockscale, for panels in any area, do again because new
		// areas didnt initialize it to 0.7 yet
		for (sc= main->screen.first; sc; sc= sc->id.next) {
			ScrArea *sa;
			for (sa= sc->areabase.first; sa; sa= sa->next) {
				SpaceLink *sl;
				for (sl= sa->spacedata.first; sl; sl= sl->next) {
					if(sl->blockscale==0.0) sl->blockscale= 0.7f;

					/* added: 5x better zoom in for nla */
					if(sl->spacetype==SPACE_NLA) {
						SpaceNla *snla= (SpaceNla *)sl;
						snla->v2d.maxzoom= 50;
					}
				}
			}
		}
		sce= main->scene.first;
		while(sce) {
			if(sce->r.ocres==0) sce->r.ocres= 64;
			sce= sce->id.next;
		}

	}
	if(main->versionfile <= 233) {
		bScreen *sc;
		Material *ma= main->mat.first;
		Object *ob= main->object.first;
		
		while(ma) {
			if(ma->rampfac_col==0.0) ma->rampfac_col= 1.0;
			if(ma->rampfac_spec==0.0) ma->rampfac_spec= 1.0;
			if(ma->pr_lamp==0) ma->pr_lamp= 3;
			ma= ma->id.next;
		}
		
		/* this should have been done loooong before! */
		while(ob) {
			if(ob->ipowin==0) ob->ipowin= ID_OB;
			ob= ob->id.next;
		}
		
		for (sc= main->screen.first; sc; sc= sc->id.next) {
			ScrArea *sa;
			for (sa= sc->areabase.first; sa; sa= sa->next) {
				SpaceLink *sl;
				for (sl= sa->spacedata.first; sl; sl= sl->next) {
					if(sl->spacetype==SPACE_VIEW3D) {
						View3D *v3d= (View3D *)sl;
						v3d->flag |= V3D_SELECT_OUTLINE;
					}
				}
			}
		}
	}


	

	if(main->versionfile <= 234) {
		World *wo;
		bScreen *sc;
		
		// force sumo engine to be active
		for (wo = main->world.first; wo; wo= wo->id.next) {
			if(wo->physicsEngine==0) wo->physicsEngine = 2;
		}
		
		for (sc= main->screen.first; sc; sc= sc->id.next) {
			ScrArea *sa;
			for (sa= sc->areabase.first; sa; sa= sa->next) {
				SpaceLink *sl;
				for (sl= sa->spacedata.first; sl; sl= sl->next) {
					if(sl->spacetype==SPACE_VIEW3D) {
						View3D *v3d= (View3D *)sl;
						v3d->flag |= V3D_ZBUF_SELECT;
					}
					else if(sl->spacetype==SPACE_TEXT) {
						SpaceText *st= (SpaceText *)sl;
						if(st->tabnumber==0) st->tabnumber= 2;
					}
				}
			}
		}
	}
	if(main->versionfile <= 235) {
		Tex *tex= main->tex.first;
		Scene *sce= main->scene.first;
		Sequence *seq;
		Editing *ed;
		
		while(tex) {
			if(tex->nabla==0.0) tex->nabla= 0.025f;
			tex= tex->id.next;
		}
		while(sce) {
			ed= sce->ed;
			if(ed) {
				SEQ_BEGIN(sce->ed, seq) {
					if(seq->type==SEQ_IMAGE || seq->type==SEQ_MOVIE)
						seq->flag |= SEQ_MAKE_PREMUL;
				}
				SEQ_END
			}
			
			sce= sce->id.next;
		}
	}
	if(main->versionfile <= 236) {
		Object *ob;
		Camera *cam= main->camera.first;
		Material *ma;
		bScreen *sc;

		while(cam) {
			if(cam->ortho_scale==0.0) {
				cam->ortho_scale= 256.0f/cam->lens;
				if(cam->type==CAM_ORTHO) printf("NOTE: ortho render has changed, tweak new Camera 'scale' value.\n");
			}
			cam= cam->id.next;
		}
		/* set manipulator type */
		/* force oops draw if depgraph was set*/
		/* set time line var */
		for (sc= main->screen.first; sc; sc= sc->id.next) {
			ScrArea *sa;
			for (sa= sc->areabase.first; sa; sa= sa->next) {
				SpaceLink *sl;
				for (sl= sa->spacedata.first; sl; sl= sl->next) {
					if(sl->spacetype==SPACE_VIEW3D) {
						View3D *v3d= (View3D *)sl;
						if(v3d->twtype==0) v3d->twtype= V3D_MANIP_TRANSLATE;
					}
					else if(sl->spacetype==SPACE_TIME) {
						SpaceTime *stime= (SpaceTime *)sl;
						if(stime->redraws==0)
							stime->redraws= TIME_ALL_3D_WIN|TIME_ALL_ANIM_WIN;
					}
				}
			}
		}
		// init new shader vars
		for (ma= main->mat.first; ma; ma= ma->id.next) {
			if(ma->darkness==0.0) {
				ma->rms=0.1f;
				ma->darkness=1.0f;
			}
		}
		
		/* softbody init new vars */
		for(ob= main->object.first; ob; ob= ob->id.next) {
			if(ob->soft) {
				if(ob->soft->defgoal==0.0) ob->soft->defgoal= 0.7f;
				if(ob->soft->physics_speed==0.0) ob->soft->physics_speed= 1.0f;
				
				if(ob->soft->interval==0) {
					ob->soft->interval= 2;
					ob->soft->sfra= 1;
					ob->soft->efra= 100;
				}
			}
			if(ob->soft && ob->soft->vertgroup==0) {
				bDeformGroup *locGroup = defgroup_find_name(ob, "SOFTGOAL");
				if(locGroup){
					/* retrieve index for that group */
					ob->soft->vertgroup =  1 + defgroup_find_index(ob, locGroup); 
				}
			}
		}
	}
	if(main->versionfile <= 237) {
		bArmature *arm;
		bConstraint *con;
		Object *ob;
		
		// armature recode checks 
		for(arm= main->armature.first; arm; arm= arm->id.next) {
			where_is_armature(arm);
		}
		for(ob= main->object.first; ob; ob= ob->id.next) {
			if(ob->parent) {
				Object *parent= newlibadr(fd, lib, ob->parent);
				if (parent && parent->type==OB_LATTICE)
					ob->partype = PARSKEL;
			}

			// btw. armature_rebuild_pose is further only called on leave editmode
			if(ob->type==OB_ARMATURE) {
				if(ob->pose)
					ob->pose->flag |= POSE_RECALC;
				ob->recalc |= OB_RECALC;	// cannot call stuff now (pointers!), done in setup_app_data

				/* new generic xray option */
				arm= newlibadr(fd, lib, ob->data);
				if(arm->flag & ARM_DRAWXRAY) {
					ob->dtx |= OB_DRAWXRAY;
				}
			} else if (ob->type==OB_MESH) {
				Mesh *me = newlibadr(fd, lib, ob->data);
				
				if ((me->flag&ME_SUBSURF)) {
					SubsurfModifierData *smd = (SubsurfModifierData*) modifier_new(eModifierType_Subsurf);
					
					smd->levels = MAX2(1, me->subdiv);
					smd->renderLevels = MAX2(1, me->subdivr);
					smd->subdivType = me->subsurftype;
					
					smd->modifier.mode = 0;
					if (me->subdiv!=0)
						smd->modifier.mode |= 1;
					if (me->subdivr!=0)
						smd->modifier.mode |= 2;
					if (me->flag&ME_OPT_EDGES)
						smd->flags |= eSubsurfModifierFlag_ControlEdges;
					
					BLI_addtail(&ob->modifiers, smd);
					
					modifier_unique_name(&ob->modifiers, (ModifierData*)smd);
				}
			}
			
			// follow path constraint needs to set the 'path' option in curves...
			for(con=ob->constraints.first; con; con= con->next) {
				if(con->type==CONSTRAINT_TYPE_FOLLOWPATH) {
					bFollowPathConstraint *data = con->data;
					Object *obc= newlibadr(fd, lib, data->tar);
					
					if(obc && obc->type==OB_CURVE) {
						Curve *cu= newlibadr(fd, lib, obc->data);
						if(cu) cu->flag |= CU_PATH;
					}
				}
			}
		}
	}
	if(main->versionfile <= 238) {
		Lattice *lt;
		Object *ob;
		bArmature *arm;
		Mesh *me;
		Key *key;
		Scene *sce= main->scene.first;

		while(sce){
			if(sce->toolsettings == NULL){
				sce->toolsettings = MEM_callocN(sizeof(struct ToolSettings),"Tool Settings Struct");	
				sce->toolsettings->cornertype=0;
				sce->toolsettings->degr = 90; 
				sce->toolsettings->step = 9;
				sce->toolsettings->turn = 1; 				
				sce->toolsettings->extr_offs = 1; 
				sce->toolsettings->doublimit = 0.001f;
				sce->toolsettings->segments = 32;
				sce->toolsettings->rings = 32;
				sce->toolsettings->vertices = 32;
				sce->toolsettings->editbutflag =1;
			}
			sce= sce->id.next;	
		}

		for (lt=main->latt.first; lt; lt=lt->id.next) {
			if (lt->fu==0.0 && lt->fv==0.0 && lt->fw==0.0) {
				calc_lat_fudu(lt->flag, lt->pntsu, &lt->fu, &lt->du);
				calc_lat_fudu(lt->flag, lt->pntsv, &lt->fv, &lt->dv);
				calc_lat_fudu(lt->flag, lt->pntsw, &lt->fw, &lt->dw);
			}
		}

		for(ob=main->object.first; ob; ob= ob->id.next) {
			ModifierData *md;
			PartEff *paf;

			for (md=ob->modifiers.first; md; md=md->next) {
				if (md->type==eModifierType_Subsurf) {
					SubsurfModifierData *smd = (SubsurfModifierData*) md;

					smd->flags &= ~(eSubsurfModifierFlag_Incremental|eSubsurfModifierFlag_DebugIncr);
				}
			}

			if ((ob->softflag&OB_SB_ENABLE) && !modifiers_findByType(ob, eModifierType_Softbody)) {
				if (ob->softflag&OB_SB_POSTDEF) {
					md = ob->modifiers.first;

					while (md && modifierType_getInfo(md->type)->type==eModifierTypeType_OnlyDeform) {
						md = md->next;
					}

					BLI_insertlinkbefore(&ob->modifiers, md, modifier_new(eModifierType_Softbody));
				} else {
					BLI_addhead(&ob->modifiers, modifier_new(eModifierType_Softbody));
				}

				ob->softflag &= ~OB_SB_ENABLE;
			}
			if(ob->pose) {
				bPoseChannel *pchan;
				bConstraint *con;
				for(pchan= ob->pose->chanbase.first; pchan; pchan= pchan->next) {
					// note, pchan->bone is also lib-link stuff
					if (pchan->limitmin[0] == 0.0f && pchan->limitmax[0] == 0.0f) {
						pchan->limitmin[0]= pchan->limitmin[1]= pchan->limitmin[2]= -180.0f;
						pchan->limitmax[0]= pchan->limitmax[1]= pchan->limitmax[2]= 180.0f;
						
						for(con= pchan->constraints.first; con; con= con->next) {
							if(con->type == CONSTRAINT_TYPE_KINEMATIC) {
								bKinematicConstraint *data = (bKinematicConstraint*)con->data;
								data->weight = 1.0f;
								data->orientweight = 1.0f;
								data->flag &= ~CONSTRAINT_IK_ROT;
								
								/* enforce conversion from old IK_TOPARENT to rootbone index */
								data->rootbone= -1;
								
								/* update_pose_etc handles rootbone==-1 */
								ob->pose->flag |= POSE_RECALC;
							}	
						}
					}
				}
			}

			paf = give_parteff(ob);
			if (paf) {
				if(paf->disp == 0)
					paf->disp = 100;
				if(paf->speedtex == 0)
					paf->speedtex = 8;
				if(paf->omat == 0)
					paf->omat = 1;
			}
		}
		
		for(arm=main->armature.first; arm; arm= arm->id.next) {
			bone_version_238(&arm->bonebase);
			arm->deformflag |= ARM_DEF_VGROUP;
		}

		for(me=main->mesh.first; me; me= me->id.next) {
			if (!me->medge) {
				make_edges(me, 1);	/* 1 = use mface->edcode */
			} else {
				mesh_strip_loose_faces(me);
			}
		}
		
		for(key= main->key.first; key; key= key->id.next) {
			KeyBlock *kb;
			int index= 1;
			
			/* trick to find out if we already introduced adrcode */
			for(kb= key->block.first; kb; kb= kb->next)
				if(kb->adrcode) break;
			
			if(kb==NULL) {
				for(kb= key->block.first; kb; kb= kb->next) {
					if(kb==key->refkey) {
						if(kb->name[0]==0)
							strcpy(kb->name, "Basis");
					}
					else {
						if(kb->name[0]==0)
							sprintf(kb->name, "Key %d", index);
						kb->adrcode= index++;
					}
				}
			}
		}
	}
	if(main->versionfile <= 239) {
		bArmature *arm;
		Object *ob;
		Scene *sce= main->scene.first;
		Camera *cam= main->camera.first;
		Material *ma= main->mat.first;
		int set_passepartout= 0;
		
		/* deformflag is local in modifier now */
		for(ob=main->object.first; ob; ob= ob->id.next) {
			ModifierData *md;
			
			for (md=ob->modifiers.first; md; md=md->next) {
				if (md->type==eModifierType_Armature) {
					ArmatureModifierData *amd = (ArmatureModifierData*) md;
					if(amd->object && amd->deformflag==0) {
						Object *oba= newlibadr(fd, lib, amd->object);
						bArmature *arm= newlibadr(fd, lib, oba->data);
						amd->deformflag= arm->deformflag;
					}
				}
			}
		}
		
		/* updating stepsize for ghost drawing */
		for(arm= main->armature.first; arm; arm= arm->id.next) {
			if (arm->ghostsize==0) arm->ghostsize=1;
			bone_version_239(&arm->bonebase);
			if(arm->layer==0) arm->layer= 1;
		}
		
		for(;sce;sce= sce->id.next) {
			/* make 'innervert' the default subdivide type, for backwards compat */
			sce->toolsettings->cornertype=1;
		
			if(sce->r.scemode & R_PASSEPARTOUT) {
				set_passepartout= 1;
				sce->r.scemode &= ~R_PASSEPARTOUT;
			}
			/* gauss is filter variable now */
			if(sce->r.mode & R_GAUSS) {
				sce->r.filtertype= R_FILTER_GAUSS;
				sce->r.mode &= ~R_GAUSS;
			}
		}
		
		for(;cam; cam= cam->id.next) {
			if(set_passepartout)
				cam->flag |= CAM_SHOWPASSEPARTOUT;
			
			/* make sure old cameras have title safe on */
			if (!(cam->flag & CAM_SHOWTITLESAFE))
			 cam->flag |= CAM_SHOWTITLESAFE;
			
			/* set an appropriate camera passepartout alpha */
			if (!(cam->passepartalpha)) cam->passepartalpha = 0.2f;
		}
		
		for(; ma; ma= ma->id.next) {
			if(ma->strand_sta==0.0f) {
				ma->strand_sta= ma->strand_end= 1.0f;
				ma->mode |= MA_TANGENT_STR;
			}
			if(ma->mode & MA_TRACEBLE) ma->mode |= MA_SHADBUF;
		}
	}
	
	if(main->versionfile <= 241) {
		Object *ob;
		Tex *tex;
		Scene *sce;
		World *wo;
		Lamp *la;
		Material *ma;
		bArmature *arm;
		bNodeTree *ntree;
		
		for (wo = main->world.first; wo; wo= wo->id.next) {
			/* Migrate to Bullet for games, except for the NaN versions */
			/* People can still explicitely choose for Sumo (after 2.42 is out) */
			if(main->versionfile > 225)
				wo->physicsEngine = WOPHY_BULLET;
			if(WO_AODIST == wo->aomode)
				wo->aocolor= WO_AOPLAIN;
		}
		
		/* updating layers still */
		for(arm= main->armature.first; arm; arm= arm->id.next) {
			bone_version_239(&arm->bonebase);
			if(arm->layer==0) arm->layer= 1;
		}
		for(sce= main->scene.first; sce; sce= sce->id.next) {
			if(sce->jumpframe==0) sce->jumpframe= 10;
			if(sce->audio.mixrate==0) sce->audio.mixrate= 44100;

			if(sce->r.xparts<2) sce->r.xparts= 4;
			if(sce->r.yparts<2) sce->r.yparts= 4;
			/* adds default layer */
			if(sce->r.layers.first==NULL)
				scene_add_render_layer(sce);
			else {
				SceneRenderLayer *srl;
				/* new layer flag for sky, was default for solid */
				for(srl= sce->r.layers.first; srl; srl= srl->next) {
					if(srl->layflag & SCE_LAY_SOLID)
						srl->layflag |= SCE_LAY_SKY;
					srl->passflag &= (SCE_PASS_COMBINED|SCE_PASS_Z|SCE_PASS_NORMAL|SCE_PASS_VECTOR);
				}
			}
			
			/* node version changes */
			if(sce->nodetree)
				ntree_version_241(sce->nodetree);

			/* uv calculation options moved to toolsettings */
			if (sce->toolsettings->uvcalc_radius == 0.0) {
				sce->toolsettings->uvcalc_radius = 1.0f;
				sce->toolsettings->uvcalc_cubesize = 1.0f;
				sce->toolsettings->uvcalc_mapdir = 1;
				sce->toolsettings->uvcalc_mapalign = 1;
				sce->toolsettings->uvcalc_flag = UVCALC_FILLHOLES;
				sce->toolsettings->unwrapper = 1;
			}

			if(sce->r.mode & R_PANORAMA) {
				/* all these checks to ensure saved files with cvs version keep working... */
				if(sce->r.xsch < sce->r.ysch) {
					Object *obc= newlibadr(fd, lib, sce->camera);
					if(obc && obc->type==OB_CAMERA) {
						Camera *cam= newlibadr(fd, lib, obc->data);
						if(cam->lens>=10.0f) {
							sce->r.xsch*= sce->r.xparts;
							cam->lens*= (float)sce->r.ysch/(float)sce->r.xsch;
						}
					}
				}
			}
		}
		
		for(ntree= main->nodetree.first; ntree; ntree= ntree->id.next)
			ntree_version_241(ntree);
		
		for(la= main->lamp.first; la; la= la->id.next)
			if(la->buffers==0)
				la->buffers= 1;
		
		for(tex= main->tex.first; tex; tex= tex->id.next) {
			if(tex->env && tex->env->viewscale==0.0f)
				tex->env->viewscale= 1.0f;
//			tex->imaflag |= TEX_GAUSS_MIP;
		}
		
		/* for empty drawsize and drawtype */
		for(ob=main->object.first; ob; ob= ob->id.next) {
			if(ob->empty_drawsize==0.0f) {
				ob->empty_drawtype = OB_ARROWS;
				ob->empty_drawsize = 1.0;
			}
		}
		
		for(ma= main->mat.first; ma; ma= ma->id.next) {
			/* stucci returns intensity from now on */
			int a;
			for(a=0; a<MAX_MTEX; a++) {
				if(ma->mtex[a] && ma->mtex[a]->tex) {
					Tex *tex= newlibadr(fd, lib, ma->mtex[a]->tex);
					if(tex && tex->type==TEX_STUCCI)
						ma->mtex[a]->mapto &= ~(MAP_COL|MAP_SPEC|MAP_REF);
				}
			}
			/* transmissivity defaults */
			if(ma->tx_falloff==0.0) ma->tx_falloff= 1.0;
		}
		
		/* during 2.41 images with this name were used for viewer node output, lets fix that */
		if(main->versionfile == 241) {
			Image *ima;
			for(ima= main->image.first; ima; ima= ima->id.next)
				if(strcmp(ima->name, "Compositor")==0) {
					strcpy(ima->id.name+2, "Viewer Node");
					strcpy(ima->name, "Viewer Node");
				}
		}
	}
		
	if(main->versionfile <= 242) {
		Scene *sce;
		bScreen *sc;
		Object *ob;
		Curve *cu;
		Material *ma;
		Mesh *me;
		Group *group;
		Nurb *nu;
		BezTriple *bezt;
		BPoint *bp;
		bNodeTree *ntree;
		int a;
		
		for(sc= main->screen.first; sc; sc= sc->id.next) {
			ScrArea *sa;
			sa= sc->areabase.first;
			while(sa) {
				SpaceLink *sl;

				for (sl= sa->spacedata.first; sl; sl= sl->next) {
					if(sl->spacetype==SPACE_VIEW3D) {
						View3D *v3d= (View3D*) sl;
						if (v3d->gridsubdiv == 0)
							v3d->gridsubdiv = 10;
					}
				}
				sa = sa->next;
			}
		}
		
		for(sce= main->scene.first; sce; sce= sce->id.next) {
			if (sce->toolsettings->select_thresh == 0.0f)
				sce->toolsettings->select_thresh= 0.01f;
			if (sce->toolsettings->clean_thresh == 0.0f) 
				sce->toolsettings->clean_thresh = 0.1f;
				
			if (sce->r.threads==0) {
				if (sce->r.mode & R_THREADS)
					sce->r.threads= 2;
				else
					sce->r.threads= 1;
			}
			if(sce->nodetree)
				ntree_version_242(sce->nodetree);
		}
		
		for(ntree= main->nodetree.first; ntree; ntree= ntree->id.next)
			ntree_version_242(ntree);
		
		/* add default radius values to old curve points */
		for(cu= main->curve.first; cu; cu= cu->id.next) {
			for(nu= cu->nurb.first; nu; nu= nu->next) {
				if (nu) {
					if(nu->bezt) {
						for(bezt=nu->bezt, a=0; a<nu->pntsu; a++, bezt++) {
							if (!bezt->radius) bezt->radius= 1.0;
						}
					}
					else if(nu->bp) {
						for(bp=nu->bp, a=0; a<nu->pntsu*nu->pntsv; a++, bp++) {
							if(!bp->radius) bp->radius= 1.0;
						}
					}
				}
			}
		}
		
		for(ob = main->object.first; ob; ob= ob->id.next) {
			ModifierData *md;
			ListBase *list;
			list = &ob->constraints;

			/* check for already existing MinMax (floor) constraint
			   and update the sticky flagging */

			if (list){
				bConstraint *curcon;
				for (curcon = list->first; curcon; curcon=curcon->next){
					switch (curcon->type) {
						case CONSTRAINT_TYPE_MINMAX:
						{
							bMinMaxConstraint *data = curcon->data;
							if (data->sticky==1) 
								data->flag |= MINMAX_STICKY;
							else 
								data->flag &= ~MINMAX_STICKY;
						}
							break;
						case CONSTRAINT_TYPE_ROTLIKE:
						{
							bRotateLikeConstraint *data = curcon->data;
							
							/* version patch from buttons_object.c */
							if(data->flag==0) 
								data->flag = ROTLIKE_X|ROTLIKE_Y|ROTLIKE_Z;
						}
							break;
					}
				}
			}

			if (ob->type == OB_ARMATURE) {
				if (ob->pose){
					bConstraint *curcon;
					bPoseChannel *pchan;
					for (pchan = ob->pose->chanbase.first; pchan; pchan=pchan->next){
						for (curcon = pchan->constraints.first; curcon; curcon=curcon->next){
							switch (curcon->type) {
								case CONSTRAINT_TYPE_MINMAX:
								{
									bMinMaxConstraint *data = curcon->data;
									if (data->sticky==1) 
										data->flag |= MINMAX_STICKY;
									else 
										data->flag &= ~MINMAX_STICKY;
								}
									break;
								case CONSTRAINT_TYPE_KINEMATIC:
								{
									bKinematicConstraint *data = curcon->data;
									if (!(data->flag & CONSTRAINT_IK_POS)) {
										data->flag |= CONSTRAINT_IK_POS;
										data->flag |= CONSTRAINT_IK_STRETCH;
									}
								}
									break;
								case CONSTRAINT_TYPE_ROTLIKE:
								{
									bRotateLikeConstraint *data = curcon->data;
									
									/* version patch from buttons_object.c */
									if(data->flag==0) 
										data->flag = ROTLIKE_X|ROTLIKE_Y|ROTLIKE_Z;
								}
									break;
							}
						}
					}
				}
			}
			
			/* copy old object level track settings to curve modifers */
			for (md=ob->modifiers.first; md; md=md->next) {
				if (md->type==eModifierType_Curve) {
					CurveModifierData *cmd = (CurveModifierData*) md;

					if (cmd->defaxis == 0) cmd->defaxis = ob->trackflag+1;
				}
			}
			
		}
		
		for(ma = main->mat.first; ma; ma= ma->id.next) {
			if(ma->shad_alpha==0.0f)
				ma->shad_alpha= 1.0f;
			if(ma->nodetree)
				ntree_version_242(ma->nodetree);
		}

		for(me=main->mesh.first; me; me=me->id.next)
			customdata_version_242(me);
		
		for(group= main->group.first; group; group= group->id.next)
			if(group->layer==0)
			   group->layer= (1<<20)-1;
		
		/* History fix (python?), shape key adrcode numbers have to be sorted */
		sort_shape_fix(main);
				
		/* now, subversion control! */
		if(main->subversionfile < 3) {
			bScreen *sc;
			Image *ima;
			Tex *tex;
			
			/* Image refactor initialize */
			for(ima= main->image.first; ima; ima= ima->id.next) {
				ima->source= IMA_SRC_FILE;
				ima->type= IMA_TYPE_IMAGE;
				
				ima->gen_x= 256; ima->gen_y= 256;
				ima->gen_type= 1;
				
				if(0==strncmp(ima->id.name+2, "Viewer Node", sizeof(ima->id.name+2))) {
					ima->source= IMA_SRC_VIEWER;
					ima->type= IMA_TYPE_COMPOSITE;
				}
				if(0==strncmp(ima->id.name+2, "Render Result", sizeof(ima->id.name+2))) {
					ima->source= IMA_SRC_VIEWER;
					ima->type= IMA_TYPE_R_RESULT;
				}
				
			}
			for(tex= main->tex.first; tex; tex= tex->id.next) {
				if(tex->type==TEX_IMAGE && tex->ima) {
					ima= newlibadr(fd, lib, tex->ima);
					if(tex->imaflag & TEX_ANIM5_)
						ima->source= IMA_SRC_MOVIE;
					if(tex->imaflag & TEX_FIELDS_)
						ima->flag |= IMA_FIELDS;
					if(tex->imaflag & TEX_STD_FIELD_)
						ima->flag |= IMA_STD_FIELD;
					if(tex->imaflag & TEX_ANTIALI_)
						ima->flag |= IMA_ANTIALI;
				}
				tex->iuser.frames= tex->frames;
				tex->iuser.fie_ima= tex->fie_ima;
				tex->iuser.offset= tex->offset;
				tex->iuser.sfra= tex->sfra;
				tex->iuser.cycl= (tex->imaflag & TEX_ANIMCYCLIC_)!=0;
			}
			for(sce= main->scene.first; sce; sce= sce->id.next) {
				if(sce->nodetree)
					do_version_ntree_242_2(sce->nodetree);
			}
			for(ntree= main->nodetree.first; ntree; ntree= ntree->id.next)
				do_version_ntree_242_2(ntree);
			for(ma = main->mat.first; ma; ma= ma->id.next)
				if(ma->nodetree)
					do_version_ntree_242_2(ma->nodetree);
			
			for(sc= main->screen.first; sc; sc= sc->id.next) {
				ScrArea *sa;
				for(sa= sc->areabase.first; sa; sa= sa->next) {
					SpaceLink *sl;
					for (sl= sa->spacedata.first; sl; sl= sl->next) {
						if(sl->spacetype==SPACE_IMAGE)
							((SpaceImage *)sl)->iuser.fie_ima= 2;
						else if(sl->spacetype==SPACE_VIEW3D) {
							View3D *v3d= (View3D *)sl;
							BGpic *bgpic;
							for(bgpic= v3d->bgpicbase.first; bgpic; bgpic= bgpic->next)
								bgpic->iuser.fie_ima= 2;
						}
					}
				}
			}
		}
		
		if(main->subversionfile < 4) {
			for(sce= main->scene.first; sce; sce= sce->id.next) {
				sce->r.bake_mode= 1;	/* prevent to include render stuff here */
				sce->r.bake_filter= 2;
				sce->r.bake_osa= 5;
				sce->r.bake_flag= R_BAKE_CLEAR;
			}
		}

		if(main->subversionfile < 5) {
			for(sce= main->scene.first; sce; sce= sce->id.next) {
				/* improved triangle to quad conversion settings */
				if(sce->toolsettings->jointrilimit==0.0f)
					sce->toolsettings->jointrilimit= 0.8f;
			}
		}
	}
	if(main->versionfile <= 243) {
		Object *ob= main->object.first;
		Camera *cam = main->camera.first;
		Material *ma;
		
		for(; cam; cam= cam->id.next) {
			cam->angle= 360.0f * (float)atan(16.0f/cam->lens) / (float)M_PI;
		}

		for(ma=main->mat.first; ma; ma= ma->id.next) {
			if(ma->sss_scale==0.0f) {
				ma->sss_radius[0]= 1.0f;
				ma->sss_radius[1]= 1.0f;
				ma->sss_radius[2]= 1.0f;
				ma->sss_col[0]= 0.8f;
				ma->sss_col[1]= 0.8f;
				ma->sss_col[2]= 0.8f;
				ma->sss_error= 0.05f;
				ma->sss_scale= 0.1f;
				ma->sss_ior= 1.3f;
				ma->sss_colfac= 1.0f;
				ma->sss_texfac= 0.0f;
			}
			if(ma->sss_front==0 && ma->sss_back==0) {
				ma->sss_front= 1.0f;
				ma->sss_back= 1.0f;
			}
			if(ma->sss_col[0]==0 && ma->sss_col[1]==0 && ma->sss_col[2]==0) {
				ma->sss_col[0]= ma->r;
				ma->sss_col[1]= ma->g;
				ma->sss_col[2]= ma->b;
			}
		}
		
		for(; ob; ob= ob->id.next) {
			bDeformGroup *curdef;
			
			for(curdef= ob->defbase.first; curdef; curdef=curdef->next) {
				/* replace an empty-string name with unique name */
				if (curdef->name[0] == '\0') {
					defgroup_unique_name(curdef, ob);
				}
			}

			if(main->versionfile < 243 || main->subversionfile < 1) {
				ModifierData *md;

				/* translate old mirror modifier axis values to new flags */
				for (md=ob->modifiers.first; md; md=md->next) {
					if (md->type==eModifierType_Mirror) {
						MirrorModifierData *mmd = (MirrorModifierData*) md;

						switch(mmd->axis)
						{
						case 0:
							mmd->flag |= MOD_MIR_AXIS_X;
							break;
						case 1:
							mmd->flag |= MOD_MIR_AXIS_Y;
							break;
						case 2:
							mmd->flag |= MOD_MIR_AXIS_Z;
							break;
						}

						mmd->axis = 0;
					}
				}
			}
		}
		
		/* render layer added, this is not the active layer */
		if(main->versionfile <= 243 || main->subversionfile < 2) {
			Mesh *me;
			for(me=main->mesh.first; me; me=me->id.next)
				customdata_version_243(me);
		}		

	}
	
	if(main->versionfile <= 244) {
		Scene *sce;
		bScreen *sc;
		Lamp *la;
		World *wrld;
		
		if(main->versionfile != 244 || main->subversionfile < 2) {
			for(sce= main->scene.first; sce; sce= sce->id.next)
				sce->r.mode |= R_SSS;

			/* correct older action editors - incorrect scrolling */
			for(sc= main->screen.first; sc; sc= sc->id.next) {
				ScrArea *sa;
				sa= sc->areabase.first;
				while(sa) {
					SpaceLink *sl;

					for (sl= sa->spacedata.first; sl; sl= sl->next) {
						if(sl->spacetype==SPACE_ACTION) {
							SpaceAction *saction= (SpaceAction*) sl;
							
							saction->v2d.tot.ymin= -1000.0;
							saction->v2d.tot.ymax= 0.0;
							
							saction->v2d.cur.ymin= -75.0;
							saction->v2d.cur.ymax= 5.0;
						}
					}
					sa = sa->next;
				}
			}
		}
		if (main->versionfile != 244 || main->subversionfile < 3) {	
			/* constraints recode version patch used to be here. Moved to 245 now... */
			
			
			for(wrld=main->world.first; wrld; wrld= wrld->id.next) {
				if (wrld->mode & WO_AMB_OCC)
					wrld->ao_samp_method = WO_AOSAMP_CONSTANT;
				else
					wrld->ao_samp_method = WO_AOSAMP_HAMMERSLEY;
				
				wrld->ao_adapt_thresh = 0.005f;
			}
			
			for(la=main->lamp.first; la; la= la->id.next) {
				if (la->type == LA_AREA)
					la->ray_samp_method = LA_SAMP_CONSTANT;
				else
					la->ray_samp_method = LA_SAMP_HALTON;
				
				la->adapt_thresh = 0.001f;
			}
		}
	}
	if(main->versionfile <= 245) {
		Scene *sce;
		bScreen *sc;
		Object *ob;
		Image *ima;
		Lamp *la;
		Material *ma;
		ParticleSettings *part;
		World *wrld;
		Mesh *me;
		bNodeTree *ntree;
		Tex *tex;
		ModifierData *md;
		ParticleSystem *psys;
		
		/* unless the file was created 2.44.3 but not 2.45, update the constraints */
		if ( !(main->versionfile==244 && main->subversionfile==3) &&
			 ((main->versionfile<245) || (main->versionfile==245 && main->subversionfile==0)) ) 
		{
			for (ob = main->object.first; ob; ob= ob->id.next) {
				ListBase *list;
				list = &ob->constraints;
				
				/* fix up constraints due to constraint recode changes (originally at 2.44.3) */
				if (list) {
					bConstraint *curcon;
					for (curcon = list->first; curcon; curcon=curcon->next) {
						/* old CONSTRAINT_LOCAL check -> convert to CONSTRAINT_SPACE_LOCAL */
						if (curcon->flag & 0x20) {
							curcon->ownspace = CONSTRAINT_SPACE_LOCAL;
							curcon->tarspace = CONSTRAINT_SPACE_LOCAL;
						}
						
						switch (curcon->type) {
							case CONSTRAINT_TYPE_LOCLIMIT:
							{
								bLocLimitConstraint *data= (bLocLimitConstraint *)curcon->data;
								
								/* old limit without parent option for objects */
								if (data->flag2)
									curcon->ownspace = CONSTRAINT_SPACE_LOCAL;
							}
								break;
						}	
					}
				}
				
				/* correctly initialise constinv matrix */
				unit_m4(ob->constinv);
				
				if (ob->type == OB_ARMATURE) {
					if (ob->pose) {
						bConstraint *curcon;
						bPoseChannel *pchan;
						
						for (pchan = ob->pose->chanbase.first; pchan; pchan=pchan->next) {
							/* make sure constraints are all up to date */
							for (curcon = pchan->constraints.first; curcon; curcon=curcon->next) {
								/* old CONSTRAINT_LOCAL check -> convert to CONSTRAINT_SPACE_LOCAL */
								if (curcon->flag & 0x20) {
									curcon->ownspace = CONSTRAINT_SPACE_LOCAL;
									curcon->tarspace = CONSTRAINT_SPACE_LOCAL;
								}
								
								switch (curcon->type) {
									case CONSTRAINT_TYPE_ACTION:
									{
										bActionConstraint *data= (bActionConstraint *)curcon->data;
										
										/* 'data->local' used to mean that target was in local-space */
										if (data->local)
											curcon->tarspace = CONSTRAINT_SPACE_LOCAL;
									}							
										break;
								}
							}
							
							/* correctly initialise constinv matrix */
							unit_m4(pchan->constinv);
						}
					}
				}
			}
		}
		
		/* fix all versions before 2.45 */
		if (main->versionfile != 245) {

			/* repair preview from 242 - 244*/
			for(ima= main->image.first; ima; ima= ima->id.next) {
				ima->preview = NULL;
			}
			
			/* repair imasel space - completely reworked */
			for(sc= main->screen.first; sc; sc= sc->id.next) {
				ScrArea *sa;
				sa= sc->areabase.first;
				while(sa) {
					SpaceLink *sl;
					
					for (sl= sa->spacedata.first; sl; sl= sl->next) {
						if(sl->spacetype==SPACE_IMASEL) {
							SpaceImaSel *simasel= (SpaceImaSel*) sl;
							simasel->blockscale= 0.7f;
							/* view 2D */
							simasel->v2d.tot.xmin=  -10.0f;
							simasel->v2d.tot.ymin=  -10.0f;
							simasel->v2d.tot.xmax= (float)sa->winx + 10.0f;
							simasel->v2d.tot.ymax= (float)sa->winy + 10.0f;						
							simasel->v2d.cur.xmin=  0.0f;
							simasel->v2d.cur.ymin=  0.0f;
							simasel->v2d.cur.xmax= (float)sa->winx;
							simasel->v2d.cur.ymax= (float)sa->winy;						
							simasel->v2d.min[0]= 1.0;
							simasel->v2d.min[1]= 1.0;						
							simasel->v2d.max[0]= 32000.0f;
							simasel->v2d.max[1]= 32000.0f;						
							simasel->v2d.minzoom= 0.5f;
							simasel->v2d.maxzoom= 1.21f;						
							simasel->v2d.scroll= 0;
							simasel->v2d.keepzoom= V2D_LIMITZOOM|V2D_KEEPASPECT;
							simasel->v2d.keeptot= 0;
							simasel->prv_h = 96;
							simasel->prv_w = 96;
							simasel->flag = 7; /* ??? elubie */
							strcpy (simasel->dir,  U.textudir);	/* TON */
							strcpy (simasel->file, "");
							
							simasel->returnfunc     =  0;	
							simasel->title[0]       =  0;
						}
					}
					sa = sa->next;
				}
			}
		}

		/* add point caches */
		for(ob=main->object.first; ob; ob=ob->id.next) {
			if(ob->soft && !ob->soft->pointcache)
				ob->soft->pointcache= BKE_ptcache_add(&ob->soft->ptcaches);

			for(psys=ob->particlesystem.first; psys; psys=psys->next) {
				//if(psys->soft && !psys->soft->pointcache)
				//	psys->soft->pointcache= BKE_ptcache_add(&psys->soft->ptcaches);
				if(!psys->pointcache)
					psys->pointcache= BKE_ptcache_add(&psys->ptcaches);
			}

			for(md=ob->modifiers.first; md; md=md->next) {
				if(md->type==eModifierType_Cloth) {
					ClothModifierData *clmd = (ClothModifierData*) md;
					if(!clmd->point_cache)
						clmd->point_cache= BKE_ptcache_add(&clmd->ptcaches);
				}
			}
		}

		/* Copy over old per-level multires vertex data
		   into a single vertex array in struct Multires */
		for(me = main->mesh.first; me; me=me->id.next) {
			if(me->mr && !me->mr->verts) {
				MultiresLevel *lvl = me->mr->levels.last;
				if(lvl) {
					me->mr->verts = lvl->verts;
					lvl->verts = NULL;
					/* Don't need the other vert arrays */
					for(lvl = lvl->prev; lvl; lvl = lvl->prev) {
						MEM_freeN(lvl->verts);
						lvl->verts = NULL;
					}
				}
			}
		}
		
		if (main->versionfile != 245 || main->subversionfile < 1) {
			for(la=main->lamp.first; la; la= la->id.next) {
				if (la->mode & LA_QUAD) la->falloff_type = LA_FALLOFF_SLIDERS;
				else la->falloff_type = LA_FALLOFF_INVLINEAR;
				
				if (la->curfalloff == NULL) {
					la->curfalloff = curvemapping_add(1, 0.0f, 1.0f, 1.0f, 0.0f);
					curvemapping_initialize(la->curfalloff);
				}
			}
		}		
		
		for(ma=main->mat.first; ma; ma= ma->id.next) {
			if(ma->samp_gloss_mir == 0) {
				ma->gloss_mir = ma->gloss_tra= 1.0f;
				ma->aniso_gloss_mir = 1.0f;
				ma->samp_gloss_mir = ma->samp_gloss_tra= 18;
				ma->adapt_thresh_mir = ma->adapt_thresh_tra = 0.005f;
				ma->dist_mir = 0.0f;
				ma->fadeto_mir = MA_RAYMIR_FADETOSKY;
			}

			if(ma->strand_min == 0.0f)
				ma->strand_min= 1.0f;
		}

		for(part=main->particle.first; part; part=part->id.next) {
			if(part->ren_child_nbr==0)
				part->ren_child_nbr= part->child_nbr;

			if(part->simplify_refsize==0) {
				part->simplify_refsize= 1920;
				part->simplify_rate= 1.0f;
				part->simplify_transition= 0.1f;
				part->simplify_viewport= 0.8f;
			}
		}

		for(wrld=main->world.first; wrld; wrld= wrld->id.next) {
			if(wrld->ao_approx_error == 0.0f)
				wrld->ao_approx_error= 0.25f;
		}

		for(sce= main->scene.first; sce; sce= sce->id.next) {
			if(sce->nodetree)
				ntree_version_245(fd, lib, sce->nodetree);

			if(sce->r.simplify_shadowsamples == 0) {
				sce->r.simplify_subsurf= 6;
				sce->r.simplify_particles= 1.0f;
				sce->r.simplify_shadowsamples= 16;
				sce->r.simplify_aosss= 1.0f;
			}

			if(sce->r.cineongamma == 0) {
				sce->r.cineonblack= 95;
				sce->r.cineonwhite= 685;
				sce->r.cineongamma= 1.7f;
			}
		}

		for(ntree=main->nodetree.first; ntree; ntree= ntree->id.next)
			ntree_version_245(fd, lib, ntree);

		/* fix for temporary flag changes during 245 cycle */
		for(ima= main->image.first; ima; ima= ima->id.next) {
			if(ima->flag & IMA_OLD_PREMUL) {
				ima->flag &= ~IMA_OLD_PREMUL;
				ima->flag |= IMA_DO_PREMUL;
			}
		}

		for(tex=main->tex.first; tex; tex=tex->id.next) {
			if(tex->iuser.flag & IMA_OLD_PREMUL) {
				tex->iuser.flag &= ~IMA_OLD_PREMUL;
				tex->iuser.flag |= IMA_DO_PREMUL;

			}

			ima= newlibadr(fd, lib, tex->ima);
			if(ima && (tex->iuser.flag & IMA_DO_PREMUL)) { 
				ima->flag &= ~IMA_OLD_PREMUL;
				ima->flag |= IMA_DO_PREMUL;
			}
		}
	}
	
	/* sanity check for skgen
	 * */
	{
		Scene *sce;
		for(sce=main->scene.first; sce; sce = sce->id.next)
		{
			if (sce->toolsettings->skgen_subdivisions[0] == sce->toolsettings->skgen_subdivisions[1] ||
				sce->toolsettings->skgen_subdivisions[0] == sce->toolsettings->skgen_subdivisions[2] ||
				sce->toolsettings->skgen_subdivisions[1] == sce->toolsettings->skgen_subdivisions[2])
			{
					sce->toolsettings->skgen_subdivisions[0] = SKGEN_SUB_CORRELATION;
					sce->toolsettings->skgen_subdivisions[1] = SKGEN_SUB_LENGTH;
					sce->toolsettings->skgen_subdivisions[2] = SKGEN_SUB_ANGLE;
			}
		}
	}
	

	if ((main->versionfile < 245) || (main->versionfile == 245 && main->subversionfile < 2)) {
		Image *ima;

		/* initialize 1:1 Aspect */
		for(ima= main->image.first; ima; ima= ima->id.next) {
			ima->aspx = ima->aspy = 1.0f;				
		}

	}

	if ((main->versionfile < 245) || (main->versionfile == 245 && main->subversionfile < 4)) {
		bArmature *arm;
		ModifierData *md;
		Object *ob;
		
		for(arm= main->armature.first; arm; arm= arm->id.next)
			arm->deformflag |= ARM_DEF_B_BONE_REST;
		
		for(ob = main->object.first; ob; ob= ob->id.next) {
			for(md=ob->modifiers.first; md; md=md->next) {
				if(md->type==eModifierType_Armature)
					((ArmatureModifierData*)md)->deformflag |= ARM_DEF_B_BONE_REST;
			}
		}
	}

	if ((main->versionfile < 245) || (main->versionfile == 245 && main->subversionfile < 5)) {
		/* foreground color needs to be somthing other then black */
		Scene *sce;
		for(sce= main->scene.first; sce; sce=sce->id.next) {
			sce->r.fg_stamp[0] = sce->r.fg_stamp[1] = sce->r.fg_stamp[2] = 0.8f;
			sce->r.fg_stamp[3] = 1.0f; /* dont use text alpha yet */
			sce->r.bg_stamp[3] = 0.25f; /* make sure the background has full alpha */
		}
	}

	
	if ((main->versionfile < 245) || (main->versionfile == 245 && main->subversionfile < 6)) {
		Scene *sce;
		/* fix frs_sec_base */
		for(sce= main->scene.first; sce; sce= sce->id.next) {
			if (sce->r.frs_sec_base == 0) {
				sce->r.frs_sec_base = 1;
			}
		}
	}
	
	if ((main->versionfile < 245) || (main->versionfile == 245 && main->subversionfile < 7)) {
		Object *ob;
		bPoseChannel *pchan;
		bConstraint *con;
		bConstraintTarget *ct;
		
		for (ob = main->object.first; ob; ob= ob->id.next) {
			if (ob->pose) {
				for (pchan=ob->pose->chanbase.first; pchan; pchan=pchan->next) {
					for (con=pchan->constraints.first; con; con=con->next) {
						if (con->type == CONSTRAINT_TYPE_PYTHON) {
							bPythonConstraint *data= (bPythonConstraint *)con->data;
							if (data->tar) {
								/* version patching needs to be done */
								ct= MEM_callocN(sizeof(bConstraintTarget), "PyConTarget");
								
								ct->tar = data->tar;
								strcpy(ct->subtarget, data->subtarget);
								ct->space = con->tarspace;
								
								BLI_addtail(&data->targets, ct);
								data->tarnum++;
								
								/* clear old targets to avoid problems */
								data->tar = NULL;
								strcpy(data->subtarget, "");
							}
						}
						else if (con->type == CONSTRAINT_TYPE_LOCLIKE) {
							bLocateLikeConstraint *data= (bLocateLikeConstraint *)con->data;
							
							/* new headtail functionality makes Bone-Tip function obsolete */
							if (data->flag & LOCLIKE_TIP)
								con->headtail = 1.0f;
						}
					}
				}
			}
			
			for (con=ob->constraints.first; con; con=con->next) {
				if (con->type==CONSTRAINT_TYPE_PYTHON) {
					bPythonConstraint *data= (bPythonConstraint *)con->data;
					if (data->tar) {
						/* version patching needs to be done */
						ct= MEM_callocN(sizeof(bConstraintTarget), "PyConTarget");
						
						ct->tar = data->tar;
						strcpy(ct->subtarget, data->subtarget);
						ct->space = con->tarspace;
						
						BLI_addtail(&data->targets, ct);
						data->tarnum++;
						
						/* clear old targets to avoid problems */
						data->tar = NULL;
						strcpy(data->subtarget, "");
					}
				}
				else if (con->type == CONSTRAINT_TYPE_LOCLIKE) {
					bLocateLikeConstraint *data= (bLocateLikeConstraint *)con->data;
					
					/* new headtail functionality makes Bone-Tip function obsolete */
					if (data->flag & LOCLIKE_TIP)
						con->headtail = 1.0f;
				}
			}

			if(ob->soft && ob->soft->keys) {
				SoftBody *sb = ob->soft;
				int k;

				for(k=0; k<sb->totkey; k++) {
					if(sb->keys[k])
						MEM_freeN(sb->keys[k]);
				}

				MEM_freeN(sb->keys);

				sb->keys = NULL;
				sb->totkey = 0;
			}
		}
	}

	if ((main->versionfile < 245) || (main->versionfile == 245 && main->subversionfile < 8)) {
		Scene *sce;
		Object *ob;
		PartEff *paf=0;

		for(ob = main->object.first; ob; ob= ob->id.next) {
			if(ob->soft && ob->soft->keys) {
				SoftBody *sb = ob->soft;
				int k;

				for(k=0; k<sb->totkey; k++) {
					if(sb->keys[k])
						MEM_freeN(sb->keys[k]);
				}

				MEM_freeN(sb->keys);

				sb->keys = NULL;
				sb->totkey = 0;
			}

			/* convert old particles to new system */
			if((paf = give_parteff(ob))) {
				ParticleSystem *psys;
				ModifierData *md;
				ParticleSystemModifierData *psmd;
				ParticleSettings *part;

				/* create new particle system */
				psys = MEM_callocN(sizeof(ParticleSystem), "particle_system");
				psys->pointcache = BKE_ptcache_add(&psys->ptcaches);

				part = psys->part = psys_new_settings("ParticleSettings", main);
				
				/* needed for proper libdata lookup */
				oldnewmap_insert(fd->libmap, psys->part, psys->part, 0);
				part->id.lib= ob->id.lib;

				part->id.us--;
				part->id.flag |= (ob->id.flag & LIB_NEEDLINK);
				
				psys->totpart=0;
				psys->flag= PSYS_ENABLED|PSYS_CURRENT;

				BLI_addtail(&ob->particlesystem, psys);

				md= modifier_new(eModifierType_ParticleSystem);
				sprintf(md->name, "ParticleSystem %i", BLI_countlist(&ob->particlesystem));
				psmd= (ParticleSystemModifierData*) md;
				psmd->psys=psys;
				BLI_addtail(&ob->modifiers, md);

				/* convert settings from old particle system */
				/* general settings */
				part->totpart = MIN2(paf->totpart, 100000);
				part->sta = paf->sta;
				part->end = paf->end;
				part->lifetime = paf->lifetime;
				part->randlife = paf->randlife;
				psys->seed = paf->seed;
				part->disp = paf->disp;
				part->omat = paf->mat[0];
				part->hair_step = paf->totkey;

				part->eff_group = paf->group;

				/* old system didn't interpolate between keypoints at render time */
				part->draw_step = part->ren_step = 0;

				/* physics */
				part->normfac = paf->normfac * 25.0f;
				part->obfac = paf->obfac;
				part->randfac = paf->randfac * 25.0f;
				part->dampfac = paf->damp;
				VECCOPY(part->acc, paf->force);

				/* flags */
				if(paf->stype & PAF_VECT) {
					if(paf->flag & PAF_STATIC) {
						/* new hair lifetime is always 100.0f */
						float fac = paf->lifetime / 100.0f;

						part->draw_as = PART_DRAW_PATH;
						part->type = PART_HAIR;
						psys->recalc |= PSYS_RECALC_REDO;

						part->normfac *= fac;
						part->randfac *= fac;
					}
					else {
						part->draw_as = PART_DRAW_LINE;
						part->draw |= PART_DRAW_VEL_LENGTH;
						part->draw_line[1] = 0.04f;
					}
				}

				part->rotmode = PART_ROT_VEL;
				
				part->flag |= (paf->flag & PAF_BSPLINE) ? PART_HAIR_BSPLINE : 0;
				part->flag |= (paf->flag & PAF_TRAND) ? PART_TRAND : 0;
				part->flag |= (paf->flag & PAF_EDISTR) ? PART_EDISTR : 0;
				part->flag |= (paf->flag & PAF_UNBORN) ? PART_UNBORN : 0;
				part->flag |= (paf->flag & PAF_DIED) ? PART_DIED : 0;
				part->from |= (paf->flag & PAF_FACE) ? PART_FROM_FACE : 0;
				part->draw |= (paf->flag & PAF_SHOWE) ? PART_DRAW_EMITTER : 0;

				psys->vgroup[PSYS_VG_DENSITY] = paf->vertgroup;
				psys->vgroup[PSYS_VG_VEL] = paf->vertgroup_v;
				psys->vgroup[PSYS_VG_LENGTH] = paf->vertgroup_v;

				/* dupliobjects */
				if(ob->transflag & OB_DUPLIVERTS) {
					Object *dup = main->object.first;

					for(; dup; dup= dup->id.next) {
						if(ob == newlibadr(fd, lib, dup->parent)) {
							part->dup_ob = dup;
							ob->transflag |= OB_DUPLIPARTS;
							ob->transflag &= ~OB_DUPLIVERTS;

							part->draw_as = PART_DRAW_OB;

							/* needed for proper libdata lookup */
							oldnewmap_insert(fd->libmap, dup, dup, 0);
						}
					}
				}

				
				{
					FluidsimModifierData *fluidmd = (FluidsimModifierData *)modifiers_findByType(ob, eModifierType_Fluidsim);
					if(fluidmd && fluidmd->fss && fluidmd->fss->type == OB_FLUIDSIM_PARTICLE)
						part->type = PART_FLUID;
				}

				free_effects(&ob->effect);

				printf("Old particle system converted to new system.\n");
			}
		}

		for(sce= main->scene.first; sce; sce=sce->id.next) {
			ParticleEditSettings *pset= &sce->toolsettings->particle;
			int a;

			if(pset->brush[0].size == 0) {
				pset->flag= PE_KEEP_LENGTHS|PE_LOCK_FIRST|PE_DEFLECT_EMITTER;
				pset->emitterdist= 0.25f;
				pset->totrekey= 5;
				pset->totaddkey= 5;
				pset->brushtype= PE_BRUSH_NONE;

				for(a=0; a<PE_TOT_BRUSH; a++) {
					pset->brush[a].strength= 50;
					pset->brush[a].size= 50;
					pset->brush[a].step= 10;
				}

				pset->brush[PE_BRUSH_CUT].strength= 100;
			}
		}
	}
	if ((main->versionfile < 245) || (main->versionfile == 245 && main->subversionfile < 9)) {
		Material *ma;
		int a;

		for(ma=main->mat.first; ma; ma= ma->id.next)
			if(ma->mode & MA_NORMAP_TANG)
				for(a=0; a<MAX_MTEX; a++)
					if(ma->mtex[a] && ma->mtex[a]->tex)
						ma->mtex[a]->normapspace = MTEX_NSPACE_TANGENT;
	}
	
	if ((main->versionfile < 245) || (main->versionfile == 245 && main->subversionfile < 10)) {
		Object *ob;
		
		/* dupliface scale */
		for(ob= main->object.first; ob; ob= ob->id.next)
			ob->dupfacesca = 1.0f;
	}
	
	if ((main->versionfile < 245) || (main->versionfile == 245 && main->subversionfile < 11)) {
		Object *ob;
		bActionStrip *strip;
		
		/* nla-strips - scale */		
		for (ob= main->object.first; ob; ob= ob->id.next) {
			for (strip= ob->nlastrips.first; strip; strip= strip->next) {
				float length, actlength, repeat;
				
				if (strip->flag & ACTSTRIP_USESTRIDE)
					repeat= 1.0f;
				else
					repeat= strip->repeat;
				
				length = strip->end-strip->start;
				if (length == 0.0f) length= 1.0f;
				actlength = strip->actend-strip->actstart;
				
				strip->scale = length / (repeat * actlength);
				if (strip->scale == 0.0f) strip->scale= 1.0f;
			}	
			if(ob->soft){
				ob->soft->inpush =  ob->soft->inspring;
				ob->soft->shearstiff = 1.0f; 
			}
		}
	}

	if ((main->versionfile < 245) || (main->versionfile == 245 && main->subversionfile < 14)) {
		Scene *sce;
		Sequence *seq;
		
		for(sce=main->scene.first; sce; sce=sce->id.next) {
			SEQ_BEGIN(sce->ed, seq) {
				if (seq->blend_mode == 0)
					seq->blend_opacity = 100.0f;
			}
			SEQ_END
		}
	}
	
	/*fix broken group lengths in id properties*/
	if ((main->versionfile < 245) || (main->versionfile == 245 && main->subversionfile < 15)) {
		idproperties_fix_group_lengths(main->scene);
		idproperties_fix_group_lengths(main->library);
		idproperties_fix_group_lengths(main->object);
		idproperties_fix_group_lengths(main->mesh);
		idproperties_fix_group_lengths(main->curve);
		idproperties_fix_group_lengths(main->mball);
		idproperties_fix_group_lengths(main->mat);
		idproperties_fix_group_lengths(main->tex);
		idproperties_fix_group_lengths(main->image);
		idproperties_fix_group_lengths(main->wave);
		idproperties_fix_group_lengths(main->latt);
		idproperties_fix_group_lengths(main->lamp);
		idproperties_fix_group_lengths(main->camera);
		idproperties_fix_group_lengths(main->ipo);
		idproperties_fix_group_lengths(main->key);
		idproperties_fix_group_lengths(main->world);
		idproperties_fix_group_lengths(main->screen);
		idproperties_fix_group_lengths(main->script);
		idproperties_fix_group_lengths(main->vfont);
		idproperties_fix_group_lengths(main->text);
		idproperties_fix_group_lengths(main->sound);
		idproperties_fix_group_lengths(main->group);
		idproperties_fix_group_lengths(main->armature);
		idproperties_fix_group_lengths(main->action);
		idproperties_fix_group_lengths(main->nodetree);
		idproperties_fix_group_lengths(main->brush);
		idproperties_fix_group_lengths(main->particle);		
	}

	/* sun/sky */
	if(main->versionfile < 246) {
		Object *ob;
		bActuator *act;

		/* dRot actuator change direction in 2.46 */
		for(ob = main->object.first; ob; ob= ob->id.next) {
			for(act= ob->actuators.first; act; act= act->next) {
				if (act->type == ACT_OBJECT) {
					bObjectActuator *ba= act->data;

					ba->drot[0] = -ba->drot[0];
					ba->drot[1] = -ba->drot[1];
					ba->drot[2] = -ba->drot[2];
				}
			}
		}
	}
	
	// convert fluids to modifier
	if(main->versionfile < 246 || (main->versionfile == 246 && main->subversionfile < 1))
	{
		Object *ob;
		
		for(ob = main->object.first; ob; ob= ob->id.next) {
			if(ob->fluidsimSettings)
			{
				FluidsimModifierData *fluidmd = (FluidsimModifierData *)modifier_new(eModifierType_Fluidsim);
				BLI_addhead(&ob->modifiers, (ModifierData *)fluidmd);
				
				MEM_freeN(fluidmd->fss);
				fluidmd->fss = MEM_dupallocN(ob->fluidsimSettings);
				fluidmd->fss->ipo = newlibadr_us(fd, ob->id.lib, ob->fluidsimSettings->ipo);
				MEM_freeN(ob->fluidsimSettings);
				
				fluidmd->fss->lastgoodframe = INT_MAX;
				fluidmd->fss->flag = 0;
				fluidmd->fss->meshSurfNormals = 0;
			}
		}
	}
	

	if(main->versionfile < 246 || (main->versionfile == 246 && main->subversionfile < 1)) {
		Mesh *me;

		for(me=main->mesh.first; me; me= me->id.next)
			alphasort_version_246(fd, lib, me);
	}
	
	if(main->versionfile < 246 || (main->versionfile == 246 && main->subversionfile < 1)){
		Object *ob;
		for(ob = main->object.first; ob; ob= ob->id.next) {
			if(ob->pd && (ob->pd->forcefield == PFIELD_WIND))
				ob->pd->f_noise = 0.0f;
		}
	}

	if (main->versionfile < 247 || (main->versionfile == 247 && main->subversionfile < 2)){
		Object *ob;
		for(ob = main->object.first; ob; ob= ob->id.next) {
			ob->gameflag |= OB_COLLISION;
			ob->margin = 0.06f;
		}
	}

	if (main->versionfile < 247 || (main->versionfile == 247 && main->subversionfile < 3)){
		Object *ob;
		for(ob = main->object.first; ob; ob= ob->id.next) {
			// Starting from subversion 3, ACTOR is a separate feature.
			// Before it was conditioning all the other dynamic flags
			if (!(ob->gameflag & OB_ACTOR))
				ob->gameflag &= ~(OB_GHOST|OB_DYNAMIC|OB_RIGID_BODY|OB_SOFT_BODY|OB_COLLISION_RESPONSE);
			/* suitable default for older files */
		}
	}

	if (main->versionfile < 247 || (main->versionfile == 247 && main->subversionfile < 5)) {
		Lamp *la= main->lamp.first;
		for(; la; la= la->id.next) {
			la->skyblendtype= MA_RAMP_ADD;
			la->skyblendfac= 1.0f;
		}
	}
	
	/* set the curve radius interpolation to 2.47 default - easy */
	if (main->versionfile < 247 || (main->versionfile == 247 && main->subversionfile < 6)) {
		Curve *cu;
		Nurb *nu;
		
		for(cu= main->curve.first; cu; cu= cu->id.next) {
			for(nu= cu->nurb.first; nu; nu= nu->next) {
				if (nu) {
					nu->radius_interp = 3;
					
					/* resolu and resolv are now used differently for surfaces
					 * rather then using the resolution to define the entire number of divisions,
					 * use it for the number of divisions per segment
					 */
					if (nu->pntsv > 1) {
						nu->resolu = MAX2( 1, (int)(((float)nu->resolu / (float)nu->pntsu)+0.5f) );
						nu->resolv = MAX2( 1, (int)(((float)nu->resolv / (float)nu->pntsv)+0.5f) );
					}
				}
			}
		}
	}
	/* direction constraint actuators were always local in previous version */
	if (main->versionfile < 247 || (main->versionfile == 247 && main->subversionfile < 7)) {
		bActuator *act;
		Object *ob;
		
		for(ob = main->object.first; ob; ob= ob->id.next) {
			for(act= ob->actuators.first; act; act= act->next) {
				if (act->type == ACT_CONSTRAINT) {
					bConstraintActuator *coa = act->data;
					if (coa->type == ACT_CONST_TYPE_DIST) {
						coa->flag |= ACT_CONST_LOCAL;
					}
				}
			}
		}
	}

	if (main->versionfile < 247 || (main->versionfile == 247 && main->subversionfile < 9)) {
		Lamp *la= main->lamp.first;
		for(; la; la= la->id.next) {
			la->sky_exposure= 1.0f;
		}
	}
	
	/* BGE message actuators needed OB prefix, very confusing */
	if (main->versionfile < 247 || (main->versionfile == 247 && main->subversionfile < 10)) {
		bActuator *act;
		Object *ob;
		
		for(ob = main->object.first; ob; ob= ob->id.next) {
			for(act= ob->actuators.first; act; act= act->next) {
				if (act->type == ACT_MESSAGE) {
					bMessageActuator *msgAct = (bMessageActuator *) act->data;
					if (strlen(msgAct->toPropName) > 2) {
						/* strip first 2 chars, would have only worked if these were OB anyway */
						memmove( msgAct->toPropName, msgAct->toPropName+2, sizeof(msgAct->toPropName)-2 );
					} else {
						msgAct->toPropName[0] = '\0';
					}
				}
			}
		}
	}

	if (main->versionfile < 248) {
		Lamp *la;

		for(la=main->lamp.first; la; la= la->id.next) {
			if(la->atm_turbidity == 0.0) {
				la->sun_effect_type = 0;
				la->horizon_brightness = 1.0f;
				la->spread = 1.0f;
				la->sun_brightness = 1.0f;
				la->sun_size = 1.0f;
				la->backscattered_light = 1.0f;
				la->atm_turbidity = 2.0f;
				la->atm_inscattering_factor = 1.0f;
				la->atm_extinction_factor = 1.0f;
				la->atm_distance_factor = 1.0f;
				la->sun_intensity = 1.0f;
			}
		}
	}

	if (main->versionfile < 248 || (main->versionfile == 248 && main->subversionfile < 2)) {
		Scene *sce;
		
		/* Note, these will need to be added for painting */
		for (sce= main->scene.first; sce; sce= sce->id.next) {
			sce->toolsettings->imapaint.seam_bleed = 2;
			sce->toolsettings->imapaint.normal_angle = 80;

			/* initialize skeleton generation toolsettings */
			sce->toolsettings->skgen_resolution = 250;
			sce->toolsettings->skgen_threshold_internal 	= 0.1f;
			sce->toolsettings->skgen_threshold_external 	= 0.1f;
			sce->toolsettings->skgen_angle_limit	 		= 30.0f;
			sce->toolsettings->skgen_length_ratio			= 1.3f;
			sce->toolsettings->skgen_length_limit			= 1.5f;
			sce->toolsettings->skgen_correlation_limit		= 0.98f;
			sce->toolsettings->skgen_symmetry_limit			= 0.1f;
			sce->toolsettings->skgen_postpro = SKGEN_SMOOTH;
			sce->toolsettings->skgen_postpro_passes = 3;
			sce->toolsettings->skgen_options = SKGEN_FILTER_INTERNAL|SKGEN_FILTER_EXTERNAL|SKGEN_FILTER_SMART|SKGEN_SUB_CORRELATION|SKGEN_HARMONIC;
			sce->toolsettings->skgen_subdivisions[0] = SKGEN_SUB_CORRELATION;
			sce->toolsettings->skgen_subdivisions[1] = SKGEN_SUB_LENGTH;
			sce->toolsettings->skgen_subdivisions[2] = SKGEN_SUB_ANGLE;

			
			sce->toolsettings->skgen_retarget_angle_weight = 1.0f;
			sce->toolsettings->skgen_retarget_length_weight = 1.0f;
			sce->toolsettings->skgen_retarget_distance_weight = 1.0f;
	
			/* Skeleton Sketching */
			sce->toolsettings->bone_sketching = 0;
			sce->toolsettings->skgen_retarget_roll = SK_RETARGET_ROLL_VIEW;
		}
	}
	if (main->versionfile < 248 || (main->versionfile == 248 && main->subversionfile < 3)) {
		bScreen *sc;
		
		/* adjust default settings for Animation Editors */
		for (sc= main->screen.first; sc; sc= sc->id.next) {
			ScrArea *sa;
			
			for (sa= sc->areabase.first; sa; sa= sa->next) { 
				SpaceLink *sl;
				
				for (sl= sa->spacedata.first; sl; sl= sl->next) {
					switch (sl->spacetype) {
						case SPACE_ACTION:
						{
							SpaceAction *sact= (SpaceAction *)sl;
							
							sact->mode= SACTCONT_DOPESHEET;
							sact->autosnap= SACTSNAP_FRAME;
						}
							break;
						case SPACE_IPO:
						{
							SpaceIpo *sipo= (SpaceIpo *)sl;
							sipo->autosnap= SACTSNAP_FRAME;
						}
							break;
						case SPACE_NLA:
						{
							SpaceNla *snla= (SpaceNla *)sl;
							snla->autosnap= SACTSNAP_FRAME;
						}
							break;
					}
				}
			}
		}
	}

	if (main->versionfile < 248 || (main->versionfile == 248 && main->subversionfile < 3)) {
		Object *ob;

		/* Adjustments needed after Bullets update */
		for(ob = main->object.first; ob; ob= ob->id.next) {
			ob->damping *= 0.635f;
			ob->rdamping = 0.1 + (0.8f * ob->rdamping);
		}
	}
	
	if (main->versionfile < 248 || (main->versionfile == 248 && main->subversionfile < 4)) {
		Scene *sce;
		World *wrld;

		/*  Dome (Fisheye) default parameters  */
		for (sce= main->scene.first; sce; sce= sce->id.next) {
			sce->r.domeangle = 180;
			sce->r.domemode = 1;
			sce->r.domeres = 4;
			sce->r.domeresbuf = 1.0f;
			sce->r.dometilt = 0;
		}
		/* DBVT culling by default */
		for(wrld=main->world.first; wrld; wrld= wrld->id.next) {
			wrld->mode |= WO_DBVT_CULLING;
			wrld->occlusionRes = 128;
		}
	}

	if (main->versionfile < 248 || (main->versionfile == 248 && main->subversionfile < 5)) {
		Object *ob;
		World *wrld;
		for(ob = main->object.first; ob; ob= ob->id.next) {
			ob->m_contactProcessingThreshold = 1.; //pad3 is used for m_contactProcessingThreshold
			if(ob->parent) {
				/* check if top parent has compound shape set and if yes, set this object
				   to compound shaper as well (was the behaviour before, now it's optional) */
				Object *parent= newlibadr(fd, lib, ob->parent);
				while (parent && parent->parent != NULL) {
					parent = newlibadr(fd, lib, parent->parent);
				}
				if(parent) {
					if (parent->gameflag & OB_CHILD)
						ob->gameflag |= OB_CHILD;
				}
			}
		}
		for(wrld=main->world.first; wrld; wrld= wrld->id.next) {
			wrld->ticrate = 60;
			wrld->maxlogicstep = 5;
			wrld->physubstep = 1;
			wrld->maxphystep = 5;
		}
	}

	if (main->versionfile < 249) {
		Scene *sce;
		for (sce= main->scene.first; sce; sce= sce->id.next)
			sce->r.renderer= 0;
		
	}
	
	// correct introduce of seed for wind force
	if (main->versionfile < 249 && main->subversionfile < 1) {
		Object *ob;
		for(ob = main->object.first; ob; ob= ob->id.next) {
			if(ob->pd)
				ob->pd->seed = ((unsigned int)(ceil(PIL_check_seconds_timer()))+1) % 128;
		}
	
	}

	if (main->versionfile < 249 && main->subversionfile < 2) {
		Scene *sce= main->scene.first;
		Sequence *seq;
		Editing *ed;
		
		while(sce) {
			ed= sce->ed;
			if(ed) {
				SEQP_BEGIN(ed, seq) {
					if (seq->strip && seq->strip->proxy){
						if (sce->r.size != 100.0) {
							seq->strip->proxy->size
								= sce->r.size;
						} else {
							seq->strip->proxy->size
								= 25.0;
						}
						seq->strip->proxy->quality =90;
					}
				}
				SEQ_END
			}
			
			sce= sce->id.next;
		}

	}

	if (main->versionfile < 250) {
		bScreen *screen;
		Scene *scene;
		Base *base;
		Material *ma;
		Camera *cam;
		Mesh *me;
		Curve *cu;
		Scene *sce;
		Tex *tx;
		ParticleSettings *part;
		Object *ob;
		//PTCacheID *pid;
		//ListBase pidlist;

		bSound *sound;
		Sequence *seq;
		bActuator *act;
		int a;

		for(sound = main->sound.first; sound; sound = sound->id.next)
		{
			if(sound->newpackedfile)
			{
				sound->packedfile = sound->newpackedfile;
				sound->newpackedfile = NULL;
			}
		}

		for(ob = main->object.first; ob; ob= ob->id.next) {
			for(act= ob->actuators.first; act; act= act->next) {
				if (act->type == ACT_SOUND) {
					bSoundActuator *sAct = (bSoundActuator*) act->data;
					if(sAct->sound)
					{
						sound = newlibadr(fd, lib, sAct->sound);
						sAct->flag = sound->flags | SOUND_FLAGS_3D ? ACT_SND_3D_SOUND : 0;
						sAct->pitch = sound->pitch;
						sAct->volume = sound->volume;
						sAct->sound3D.reference_distance = sound->distance;
						sAct->sound3D.max_gain = sound->max_gain;
						sAct->sound3D.min_gain = sound->min_gain;
						sAct->sound3D.rolloff_factor = sound->attenuation;
					}
					else
					{
						sAct->sound3D.reference_distance = 1.0f;
						sAct->volume = 1.0f;
						sAct->sound3D.max_gain = 1.0f;
						sAct->sound3D.rolloff_factor = 1.0f;
					}
					sAct->sound3D.cone_inner_angle = 360.0f;
					sAct->sound3D.cone_outer_angle = 360.0f;
					sAct->sound3D.max_distance = FLT_MAX;
				}
			}
		}

		for(scene = main->scene.first; scene; scene = scene->id.next)
		{
			if(scene->ed && scene->ed->seqbasep)
			{
				for(seq = scene->ed->seqbasep->first; seq; seq = seq->next)
				{
					if(seq->type == SEQ_HD_SOUND)
					{
						char str[FILE_MAX];
						BLI_join_dirfile(str, seq->strip->dir, seq->strip->stripdata->name);
						BLI_convertstringcode(str, G.sce);
						seq->sound = sound_new_file(main, str);
					}
				}
			}
		}

		for(screen= main->screen.first; screen; screen= screen->id.next) {
			do_versions_windowmanager_2_50(screen);
			do_versions_gpencil_2_50(main, screen);
		}
		
		/* old Animation System (using IPO's) needs to be converted to the new Animato system 
		 * (NOTE: conversion code in blenkernel/intern/ipo.c for now)
		 */
		//do_versions_ipos_to_animato(main);
		
		/* shader, composit and texture node trees have id.name empty, put something in
		 * to have them show in RNA viewer and accessible otherwise.
		 */
		for(ma= main->mat.first; ma; ma= ma->id.next) {
			if(ma->nodetree && strlen(ma->nodetree->id.name)==0)
				strcpy(ma->nodetree->id.name, "NTShader Nodetree");
			
			/* which_output 0 is now "not specified" */
			for(a=0; a<MAX_MTEX; a++) {
				if(ma->mtex[a]) {
					tx= newlibadr(fd, lib, ma->mtex[a]->tex);
					if(tx && tx->use_nodes)
						ma->mtex[a]->which_output++;
				}
			}
		}
		/* and composit trees */
		for(sce= main->scene.first; sce; sce= sce->id.next) {
			if(sce->nodetree && strlen(sce->nodetree->id.name)==0)
				strcpy(sce->nodetree->id.name, "NTCompositing Nodetree");

			/* move to cameras */
			if(sce->r.mode & R_PANORAMA) {
				for(base=sce->base.first; base; base=base->next) {
					ob= newlibadr(fd, lib, base->object);

					if(ob->type == OB_CAMERA && !ob->id.lib) {
						cam= newlibadr(fd, lib, ob->data);
						cam->flag |= CAM_PANORAMA;
					}
				}

				sce->r.mode &= ~R_PANORAMA;
			}
		}
		/* and texture trees */
		for(tx= main->tex.first; tx; tx= tx->id.next) {
			bNode *node;

			if(tx->nodetree) {
				if(strlen(tx->nodetree->id.name)==0)
					strcpy(tx->nodetree->id.name, "NTTexture Nodetree");

				/* which_output 0 is now "not specified" */
				for(node=tx->nodetree->nodes.first; node; node=node->next)
					if(node->type == TEX_NODE_OUTPUT)
						node->custom1++;
			}
		}
		
		/* copy standard draw flag to meshes(used to be global, is not available here) */
		for(me= main->mesh.first; me; me= me->id.next) {
			me->drawflag= ME_DRAWEDGES|ME_DRAWFACES|ME_DRAWCREASES;
		}

		/* particle draw and render types */
		for(part= main->particle.first; part; part= part->id.next) {
			if(part->draw_as) {
				if(part->draw_as == PART_DRAW_DOT) {
					part->ren_as = PART_DRAW_HALO;
					part->draw_as = PART_DRAW_REND;
				}
				else if(part->draw_as <= PART_DRAW_AXIS) {
					part->ren_as = PART_DRAW_HALO;
				}
				else {
					part->ren_as = part->draw_as;
					part->draw_as = PART_DRAW_REND;
				}
			}
			part->path_end = 1.0f;
			part->clength = 1.0f;
		}
		/* set old pointcaches to have disk cache flag */
		for(ob = main->object.first; ob; ob= ob->id.next) {

			//BKE_ptcache_ids_from_object(&pidlist, ob);

			//for(pid=pidlist.first; pid; pid=pid->next)
			//	pid->cache->flag |= PTCACHE_DISK_CACHE;

			//BLI_freelistN(&pidlist);
		}

		/* type was a mixed flag & enum. move the 2d flag elsewhere */
		for(cu = main->curve.first; cu; cu= cu->id.next) {
			Nurb *nu;

			for(nu= cu->nurb.first; nu; nu= nu->next) {
				nu->flag |= (nu->type & CU_2D);
				nu->type &= CU_TYPE;
			}
		}
	}

	if (main->versionfile < 250 || (main->versionfile == 250 && main->subversionfile < 1)) {
		Object *ob;
		Material *ma;
		Tex *tex;
		Scene *sce;
		ToolSettings *ts;
		//PTCacheID *pid;
		//ListBase pidlist;
		int a;

		for(ob = main->object.first; ob; ob = ob->id.next) {
			//BKE_ptcache_ids_from_object(&pidlist, ob);

			//for(pid=pidlist.first; pid; pid=pid->next) {
			//	if(pid->ptcaches->first == NULL)
			//		pid->ptcaches->first = pid->ptcaches->last = pid->cache;
			//}

			//BLI_freelistN(&pidlist);

			if(ob->type == OB_MESH) {
				Mesh *me = newlibadr(fd, lib, ob->data);
				void *olddata = ob->data;
				ob->data = me;

				if(me && me->id.lib==NULL && me->mr) /* XXX - library meshes crash on loading most yoFrankie levels, the multires pointer gets invalid -  Campbell */
					multires_load_old(ob, me);

				ob->data = olddata;
			}

			if(ob->totcol && ob->matbits == NULL) {
				int a;

				ob->matbits= MEM_callocN(sizeof(char)*ob->totcol, "ob->matbits");
				for(a=0; a<ob->totcol; a++)
					ob->matbits[a]= ob->colbits & (1<<a);
			}
		}

		/* texture filter */
		for(tex = main->tex.first; tex; tex = tex->id.next) {
			if(tex->afmax == 0)
				tex->afmax= 8;
		}

		for(ma = main->mat.first; ma; ma = ma->id.next) {
			if(ma->mode & MA_WIRE) {
				ma->material_type= MA_TYPE_WIRE;
				ma->mode &= ~MA_WIRE;
			}
			if(ma->mode & MA_HALO) {
				ma->material_type= MA_TYPE_HALO;
				ma->mode &= ~MA_HALO;
			}

			if(ma->mode & (MA_ZTRANSP|MA_RAYTRANSP)) {
				ma->mode |= MA_TRANSP;
			}
			else {
				ma->mode |= MA_ZTRANSP;
				ma->mode &= ~MA_TRANSP;
			}

			/* set new bump for unused slots */
			for(a=0; a<MAX_MTEX; a++) {
				if(ma->mtex[a]) {
					tex= ma->mtex[a]->tex;
					if(!tex)
						ma->mtex[a]->texflag |= MTEX_NEW_BUMP;
					else {
						tex= (Tex*)newlibadr(fd, ma->id.lib, tex);
						if(tex && tex->type == 0) /* invalid type */
							ma->mtex[a]->texflag |= MTEX_NEW_BUMP;
					}
				}
			}
			
			/* volume rendering settings */
			if (ma->vol.stepsize < 0.0001f) {
				ma->vol.density = 1.0f;
				ma->vol.emission = 0.0f;
				ma->vol.scattering = 1.0f;
				ma->vol.emission_col[0] = ma->vol.emission_col[1] = ma->vol.emission_col[2] = 1.0f;
				ma->vol.density_scale = 1.0f;
				ma->vol.depth_cutoff = 0.01f;
				ma->vol.stepsize_type = MA_VOL_STEP_RANDOMIZED;
				ma->vol.stepsize = 0.2f;
				ma->vol.shade_type = MA_VOL_SHADE_SHADED;
				ma->vol.shadeflag |= MA_VOL_PRECACHESHADING;
				ma->vol.precache_resolution = 50;
			}
		}

		for(sce = main->scene.first; sce; sce = sce->id.next) {
			ts= sce->toolsettings;
			if(ts->normalsize == 0.0 || !ts->uv_selectmode || ts->vgroup_weight == 0.0) {
				ts->normalsize= 0.1f;
				ts->selectmode= SCE_SELECT_VERTEX;
				
				/* autokeying - setting should be taken from the user-prefs
				 * but the userprefs version may not have correct flags set 
				 * (i.e. will result in blank box when enabled)
				 */
				ts->autokey_mode= U.autokey_mode;
				if (ts->autokey_mode == 0) 
					ts->autokey_mode= 2; /* 'add/replace' but not on */
				ts->uv_selectmode= UV_SELECT_VERTEX;
				ts->vgroup_weight= 1.0f;
			}

			/* Game Settings */
			//Dome
			sce->gm.dome.angle = sce->r.domeangle;
			sce->gm.dome.mode = sce->r.domemode;
			sce->gm.dome.res = sce->r.domeres;
			sce->gm.dome.resbuf = sce->r.domeresbuf;
			sce->gm.dome.tilt = sce->r.dometilt;
			sce->gm.dome.warptext = sce->r.dometext;

			//Stand Alone
			sce->gm.fullscreen = sce->r.fullscreen;
			sce->gm.xplay = sce->r.xplay;
			sce->gm.yplay = sce->r.yplay;
			sce->gm.freqplay = sce->r.freqplay;
			sce->gm.depth = sce->r.depth;
			sce->gm.attrib = sce->r.attrib;

			//Stereo
			sce->gm.xsch = sce->r.xsch;
			sce->gm.ysch = sce->r.ysch;
			sce->gm.stereomode = sce->r.stereomode;
			/* reassigning stereomode NO_STEREO and DOME to a separeted flag*/
			if (sce->gm.stereomode == 1){ //1 = STEREO_NOSTEREO
				sce->gm.stereoflag = STEREO_NOSTEREO;
				sce->gm.stereomode = STEREO_ANAGLYPH;
			}
			else if(sce->gm.stereomode == 8){ //8 = STEREO_DOME
				sce->gm.stereoflag = STEREO_DOME;
				sce->gm.stereomode = STEREO_ANAGLYPH;
			}
			else
				sce->gm.stereoflag = STEREO_ENABLED;

			//Framing
			sce->gm.framing = sce->framing;
			sce->gm.xplay = sce->r.xplay;
			sce->gm.yplay = sce->r.yplay;
			sce->gm.freqplay= sce->r.freqplay;
			sce->gm.depth= sce->r.depth;

			//Physic (previously stored in world)
			sce->gm.gravity =9.8f;
			sce->gm.physicsEngine= WOPHY_BULLET;// Bullet by default
			sce->gm.mode = WO_DBVT_CULLING;	// DBVT culling by default
			sce->gm.occlusionRes = 128;
			sce->gm.ticrate = 60;
			sce->gm.maxlogicstep = 5;
			sce->gm.physubstep = 1;
			sce->gm.maxphystep = 5;
		}
	}

	if (main->versionfile < 250 || (main->versionfile == 250 && main->subversionfile < 2)) {
		Scene *sce;
		Object *ob;

		for(sce = main->scene.first; sce; sce = sce->id.next) {
			if(fd->fileflags & G_FILE_ENABLE_ALL_FRAMES)
				sce->gm.flag |= GAME_ENABLE_ALL_FRAMES;
			if(fd->fileflags & G_FILE_SHOW_DEBUG_PROPS)
				sce->gm.flag |= GAME_SHOW_DEBUG_PROPS;
			if(fd->fileflags & G_FILE_SHOW_FRAMERATE)
				sce->gm.flag |= GAME_SHOW_FRAMERATE;
			if(fd->fileflags & G_FILE_SHOW_PHYSICS)
				sce->gm.flag |= GAME_SHOW_PHYSICS;
			if(fd->fileflags & G_FILE_GLSL_NO_SHADOWS)
				sce->gm.flag |= GAME_GLSL_NO_SHADOWS;
			if(fd->fileflags & G_FILE_GLSL_NO_SHADERS)
				sce->gm.flag |= GAME_GLSL_NO_SHADERS;
			if(fd->fileflags & G_FILE_GLSL_NO_RAMPS)
				sce->gm.flag |= GAME_GLSL_NO_RAMPS;
			if(fd->fileflags & G_FILE_GLSL_NO_NODES)
				sce->gm.flag |= GAME_GLSL_NO_NODES;
			if(fd->fileflags & G_FILE_GLSL_NO_EXTRA_TEX)
				sce->gm.flag |= GAME_GLSL_NO_EXTRA_TEX;
			if(fd->fileflags & G_FILE_IGNORE_DEPRECATION_WARNINGS)
				sce->gm.flag |= GAME_IGNORE_DEPRECATION_WARNINGS;

			if(fd->fileflags & G_FILE_GAME_MAT_GLSL)
				sce->gm.matmode= GAME_MAT_GLSL;
			else if(fd->fileflags & G_FILE_GAME_MAT)
				sce->gm.matmode= GAME_MAT_MULTITEX;
			else
				sce->gm.matmode= GAME_MAT_TEXFACE;

			sce->gm.flag |= GAME_DISPLAY_LISTS;
		}
		
		for(ob = main->object.first; ob; ob = ob->id.next) {
			if(ob->flag & 8192) // OB_POSEMODE = 8192
				ob->mode |= OB_MODE_POSE;
		}
	}

	if (main->versionfile < 250 || (main->versionfile == 250 && main->subversionfile < 4)) {
		Scene *sce;
		Object *ob;
		Material *ma;
		Lamp *la;
		World *wo;
		Tex *tex;
		ParticleSettings *part;
		int do_gravity = 0;

		for(sce = main->scene.first; sce; sce = sce->id.next)
			if(sce->unit.scale_length == 0.0f)
				sce->unit.scale_length= 1.0f;
		
		for(ob = main->object.first; ob; ob = ob->id.next) {
			/* fluid-sim stuff */
			FluidsimModifierData *fluidmd = (FluidsimModifierData *)modifiers_findByType(ob, eModifierType_Fluidsim);
			if (fluidmd) fluidmd->fss->fmd = fluidmd;
			
			/* rotation modes were added, but old objects would now default to being 'quaternion based' */
			ob->rotmode= ROT_MODE_EUL;
		}
		
		for(ma = main->mat.first; ma; ma=ma->id.next) {
			if(ma->vol.reflection == 0.f) {
				ma->vol.reflection = 1.f;
				ma->vol.transmission_col[0] = ma->vol.transmission_col[1] = ma->vol.transmission_col[2] = 1.0f;
				ma->vol.reflection_col[0] = ma->vol.reflection_col[1] = ma->vol.reflection_col[2] = 1.0f;
			}

			do_version_mtex_factor_2_50(ma->mtex, ID_MA);
		}

		for(la = main->lamp.first; la; la=la->id.next)
			do_version_mtex_factor_2_50(la->mtex, ID_LA);

		for(wo = main->world.first; wo; wo=wo->id.next)
			do_version_mtex_factor_2_50(wo->mtex, ID_WO);

		for(tex = main->tex.first; tex; tex=tex->id.next)
			if(tex->vd)
				if(tex->vd->extend == 0)
					tex->vd->extend = TEX_CLIP;
		
		for(sce= main->scene.first; sce; sce= sce->id.next)
		{
			if(sce->audio.main == 0.0)
				sce->audio.main = 1.0;

			sce->r.ffcodecdata.audio_mixrate = sce->audio.mixrate;
			sce->r.ffcodecdata.audio_volume = sce->audio.main;
			sce->audio.distance_model = 2.0;
			sce->audio.doppler_factor = 1.0;
			sce->audio.speed_of_sound = 343.3;
		}

		/* Add default gravity to scenes */
		for(sce= main->scene.first; sce; sce= sce->id.next) {
			if((sce->physics_settings.flag & PHYS_GLOBAL_GRAVITY) == 0
				&& len_v3(sce->physics_settings.gravity) == 0.0f) {

				sce->physics_settings.gravity[0] = sce->physics_settings.gravity[1] = 0.0f;
				sce->physics_settings.gravity[2] = -9.81f;
				sce->physics_settings.flag = PHYS_GLOBAL_GRAVITY;
				do_gravity = 1;
			}
		}

		/* Assign proper global gravity weights for dynamics (only z-coordinate is taken into account) */
		if(do_gravity) for(part= main->particle.first; part; part= part->id.next)
			part->effector_weights->global_gravity = part->acc[2]/-9.81f;

		for(ob = main->object.first; ob; ob = ob->id.next) {
			ModifierData *md;

			if(do_gravity) {
				for(md= ob->modifiers.first; md; md= md->next) {
					ClothModifierData *clmd = (ClothModifierData *)modifiers_findByType(ob, eModifierType_Cloth);
					if(clmd)
						clmd->sim_parms->effector_weights->global_gravity = clmd->sim_parms->gravity[2]/-9.81;
				}

				if(ob->soft)
					ob->soft->effector_weights->global_gravity = ob->soft->grav/9.81;
			}

			/* Normal wind shape is plane */
			if(ob->pd) {
				if(ob->pd->forcefield == PFIELD_WIND)
					ob->pd->shape = PFIELD_SHAPE_PLANE;
				
				if(ob->pd->flag & PFIELD_PLANAR)
					ob->pd->shape = PFIELD_SHAPE_PLANE;
				else if(ob->pd->flag & PFIELD_SURFACE)
					ob->pd->shape = PFIELD_SHAPE_SURFACE;
			}
		}
	}

	if (main->versionfile < 250 || (main->versionfile == 250 && main->subversionfile < 6)) {
		Object *ob;
		Lamp *la;
		
		/* New variables for axis-angle rotations and/or quaternion rotations were added, and need proper initialisation */
		for (ob= main->object.first; ob; ob= ob->id.next) {
			/* new variables for all objects */
			ob->quat[0]= 1.0f;
			ob->rotAxis[1]= 1.0f;
			
			/* bones */
			if (ob->pose) {
				bPoseChannel *pchan;
				
				for (pchan= ob->pose->chanbase.first; pchan; pchan= pchan->next) {
					/* just need to initalise rotation axis properly... */
					pchan->rotAxis[1]= 1.0f;
				}
			}
		}

		for(la = main->lamp.first; la; la=la->id.next)
			la->compressthresh= 0.05f;
	}

	if (main->versionfile < 250 || (main->versionfile == 250 && main->subversionfile < 7)) {
		Mesh *me;
		Nurb *nu;
		Lattice *lt;
		Curve *cu;
		Key *key;
		float *data;
		int a, tot;

		/* shape keys are no longer applied to the mesh itself, but rather
		   to the derivedmesh/displist, so here we ensure that the basis
		   shape key is always set in the mesh coordinates. */

		for(me= main->mesh.first; me; me= me->id.next) {
			if((key = newlibadr(fd, lib, me->key)) && key->refkey) {
				data= key->refkey->data;
				tot= MIN2(me->totvert, key->refkey->totelem);

				for(a=0; a<tot; a++, data+=3)
					VECCOPY(me->mvert[a].co, data)
			}
		}

		for(lt= main->latt.first; lt; lt= lt->id.next) {
			if((key = newlibadr(fd, lib, lt->key)) && key->refkey) {
				data= key->refkey->data;
				tot= MIN2(lt->pntsu*lt->pntsv*lt->pntsw, key->refkey->totelem);

				for(a=0; a<tot; a++, data+=3)
					VECCOPY(lt->def[a].vec, data)
			}
		}

		for(cu= main->curve.first; cu; cu= cu->id.next) {
			if((key = newlibadr(fd, lib, cu->key)) && key->refkey) {
				data= key->refkey->data;

				for(nu=cu->nurb.first; nu; nu=nu->next) {
					if(nu->bezt) {
						BezTriple *bezt = nu->bezt;

						for(a=0; a<nu->pntsu; a++, bezt++) {
							VECCOPY(bezt->vec[0], data); data+=3;
							VECCOPY(bezt->vec[1], data); data+=3;
							VECCOPY(bezt->vec[2], data); data+=3;
							bezt->alfa= *data; data++;
						}
					}
					else if(nu->bp) {
						BPoint *bp = nu->bp;

						for(a=0; a<nu->pntsu*nu->pntsv; a++, bp++) {
							VECCOPY(bp->vec, data); data+=3;
							bp->alfa= *data; data++;
						}
					}
				}
			}
		}
	}

	if (main->versionfile < 250 || (main->versionfile == 250 && main->subversionfile < 8))
	{
		{
			Scene *sce= main->scene.first;
			while(sce) {
				Sequence *seq;
				
				if(sce->r.frame_step==0)
					sce->r.frame_step= 1;
				if (sce->r.mblur_samples==0)
					sce->r.mblur_samples = sce->r.osa;
				
				if(sce->ed && sce->ed->seqbasep)
				{
					seq=sce->ed->seqbasep->first;
					while(seq) {
						seqbase_unique_name_recursive(&sce->ed->seqbase, seq);
						seq=seq->next;
					}
				}
				
				sce= sce->id.next;
			}
		}
		{
			/* ensure all nodes have unique names */
			bNodeTree *ntree= main->nodetree.first;
			while(ntree) {
				bNode *node=ntree->nodes.first;
				
				while(node) {
					nodeUniqueName(ntree, node);
					node= node->next;
				}
				
				ntree= ntree->id.next;
			}
		}
		{
			Object *ob=main->object.first;
			while (ob) {
				/* shaded mode disabled for now */
				if (ob->dt == OB_SHADED) ob->dt = OB_TEXTURE;
				ob=ob->id.next;
			}
		}
		
		{
			bScreen *screen;
			ScrArea *sa;
			SpaceLink *sl;
			
			for(screen= main->screen.first; screen; screen= screen->id.next) {
				for(sa= screen->areabase.first; sa; sa= sa->next) {
					for(sl= sa->spacedata.first; sl; sl= sl->next) {
						if(sl->spacetype==SPACE_VIEW3D) {
							View3D *v3d = (View3D *)sl;
							if (v3d->drawtype == OB_SHADED) v3d->drawtype = OB_SOLID;
						}
					}
				}
			}
		}
		
		/* only convert old 2.50 files with color management */
		if (main->versionfile == 250) {
			Scene *sce=main->scene.first;
			Material *ma=main->mat.first;
			World *wo=main->world.first;
			Tex *tex=main->tex.first;
			int i, convert=0;
			
			/* convert to new color management system:
			 while previously colors were stored as srgb, 
			 now they are stored as linear internally, 
			 with screen gamma correction in certain places in the UI. */

			/* don't know what scene is active, so we'll convert if any scene has it enabled... */
			while (sce) {
				if(sce->r.color_mgt_flag & R_COLOR_MANAGEMENT)
					convert=1;
				sce=sce->id.next;
			}
			
			if (convert) {
				while(ma) {
					if (ma->ramp_col) {
						ColorBand *band = (ColorBand *)ma->ramp_col;
						for (i=0; i<band->tot; i++) {
							CBData *data = band->data + i;
							srgb_to_linearrgb_v3_v3(&data->r, &data->r);
						}
					}
					if (ma->ramp_spec) {
						ColorBand *band = (ColorBand *)ma->ramp_spec;
						for (i=0; i<band->tot; i++) {
							CBData *data = band->data + i;
							srgb_to_linearrgb_v3_v3(&data->r, &data->r);
						}
					}
					
					srgb_to_linearrgb_v3_v3(&ma->r, &ma->r);
					srgb_to_linearrgb_v3_v3(&ma->specr, &ma->specr);
					srgb_to_linearrgb_v3_v3(&ma->mirr, &ma->mirr);
					srgb_to_linearrgb_v3_v3(ma->sss_col, ma->sss_col);
					ma=ma->id.next;
				}
				
				while(tex) {
					if (tex->coba) {
						ColorBand *band = (ColorBand *)tex->coba;
						for (i=0; i<band->tot; i++) {
							CBData *data = band->data + i;
							srgb_to_linearrgb_v3_v3(&data->r, &data->r);
						}
					}
					tex=tex->id.next;
				}
				
				while(wo) {
					srgb_to_linearrgb_v3_v3(&wo->ambr, &wo->ambr);
					srgb_to_linearrgb_v3_v3(&wo->horr, &wo->horr);
					srgb_to_linearrgb_v3_v3(&wo->zenr, &wo->zenr);
					wo=wo->id.next;
				}
			}
		}
		/* clear hanging 'temp' screens from older 2.5 files*/
		if (main->versionfile == 250) {
			bScreen *screen, *nextscreen;
			wmWindowManager *wm;
			wmWindow *win, *nextwin;

			for(screen= main->screen.first; screen; screen= nextscreen) {
				nextscreen= screen->id.next;

				if (screen->full == SCREENTEMP) {
					/* remove corresponding windows */
					for(wm= main->wm.first; wm; wm=wm->id.next) {
						for(win= wm->windows.first; win; win=nextwin) {
							nextwin= win->next;

							if(newlibadr(fd, wm->id.lib, win->screen) == screen)
								BLI_freelinkN(&wm->windows, win);
						}
					}

					/* remove screen itself */
					free_libblock(&main->screen, screen);
				}
			}
		}
	}
	
	if (main->versionfile < 250 || (main->versionfile == 250 && main->subversionfile < 9))
	{
		Scene *sce;
		Mesh *me;
		Object *ob;

		for(sce=main->scene.first; sce; sce=sce->id.next)
			if(!sce->toolsettings->particle.selectmode)
				sce->toolsettings->particle.selectmode= SCE_SELECT_PATH;

		if (main->versionfile == 250 && main->subversionfile > 1) {
			for(me=main->mesh.first; me; me=me->id.next)
				multires_load_old_250(me);

			for(ob=main->object.first; ob; ob=ob->id.next) {
				MultiresModifierData *mmd = (MultiresModifierData *)modifiers_findByType(ob, eModifierType_Multires);

				if(mmd) {
					mmd->totlvl--;
					mmd->lvl--;
					mmd->sculptlvl= mmd->lvl;
					mmd->renderlvl= mmd->lvl;
				}
			}
		}
	}

	if (main->versionfile < 250 || (main->versionfile == 250 && main->subversionfile < 10))
	{
		Object *ob;

		/* properly initialise hair clothsim data on old files */
		for(ob = main->object.first; ob; ob = ob->id.next) {
			ModifierData *md;
			for(md= ob->modifiers.first; md; md= md->next) {
				if (md->type == eModifierType_Cloth) {
					ClothModifierData *clmd = (ClothModifierData *)md;
					if (clmd->sim_parms->velocity_smooth < 0.01f)
						clmd->sim_parms->velocity_smooth = 0.f;
				}
			}
		}
	}

	/* fix bad area setup in subversion 10 */
	if (main->versionfile == 250 && main->subversionfile == 10)
	{
		/* fix for new view type in sequencer */
		bScreen *screen;
		ScrArea *sa;
		SpaceLink *sl;


		/* remove all preview window in wrong spaces */
		for(screen= main->screen.first; screen; screen= screen->id.next) {
			for(sa= screen->areabase.first; sa; sa= sa->next) {
				for(sl= sa->spacedata.first; sl; sl= sl->next) {
					if(sl->spacetype!=SPACE_SEQ) {
						ARegion *ar;
						ListBase *regionbase;

						if (sl == sa->spacedata.first) {
							regionbase = &sa->regionbase;
						} else {
							regionbase = &sl->regionbase;
						}


						for( ar = regionbase->first; ar; ar = ar->next) {
							if (ar->regiontype == RGN_TYPE_PREVIEW)
								break;
						}

						if (ar && (ar->regiontype == RGN_TYPE_PREVIEW)) {
							SpaceType *st= BKE_spacetype_from_id(SPACE_SEQ);
							BKE_area_region_free(st, ar);
							BLI_freelinkN(regionbase, ar);
						}
					}
				}
			}
		}
	}

	if (main->versionfile < 250 || (main->versionfile == 250 && main->subversionfile < 11))
	{
		{
			/* fix for new view type in sequencer */
			bScreen *screen;
			ScrArea *sa;
			SpaceLink *sl;


			for(screen= main->screen.first; screen; screen= screen->id.next) {
				for(sa= screen->areabase.first; sa; sa= sa->next) {
					for(sl= sa->spacedata.first; sl; sl= sl->next) {
						if(sl->spacetype==SPACE_SEQ) {
							ARegion *ar;
							ARegion *ar_main;
							ListBase *regionbase;
							SpaceSeq *sseq = (SpaceSeq *)sl;

							if (sl == sa->spacedata.first) {
								regionbase = &sa->regionbase;
							} else {
								regionbase = &sl->regionbase;
							}

							if (sseq->view == 0) sseq->view = SEQ_VIEW_SEQUENCE;
							if (sseq->mainb == 0) sseq->mainb = SEQ_DRAW_IMG_IMBUF;

							ar_main = (ARegion*)regionbase->first;
							for (; ar_main; ar_main = ar_main->next) {
								if (ar_main->regiontype == RGN_TYPE_WINDOW)
									break;
							}
							ar= MEM_callocN(sizeof(ARegion), "preview area for sequencer");
							BLI_insertlinkbefore(regionbase, ar_main, ar);
							sequencer_init_preview_region(ar);
						}
					}
				}
			}
		}
	}

	if (main->versionfile < 250 || (main->versionfile == 250 && main->subversionfile < 12))
	{
		Scene *sce;
		Object *ob;
		Brush *brush;
		Material *ma;
		
		/* game engine changes */
		for(sce = main->scene.first; sce; sce = sce->id.next) {
			sce->gm.eyeseparation = 0.10;
		}
		
		/* anim viz changes */
		for (ob= main->object.first; ob; ob= ob->id.next) {
			/* initialise object defaults */
			animviz_settings_init(&ob->avs);
			
			/* if armature, copy settings for pose from armature data 
			 * performing initialisation where appropriate 
			 */
			if (ob->pose && ob->data) {
				bArmature *arm= newlibadr(fd, lib, ob->data);
				if(arm) { /* XXX - why does this fail in some cases? */
					bAnimVizSettings *avs= &ob->pose->avs;
					
					/* ghosting settings ---------------- */
						/* ranges */
					avs->ghost_bc= avs->ghost_ac= arm->ghostep;
					
					avs->ghost_sf= arm->ghostsf;
					avs->ghost_ef= arm->ghostef;
					if ((avs->ghost_sf == avs->ghost_ef) && (avs->ghost_sf == 0)) {
						avs->ghost_sf= 1;
						avs->ghost_ef= 100;
					}
					
						/* type */
					if (arm->ghostep == 0)
						avs->ghost_type= GHOST_TYPE_NONE;
					else
						avs->ghost_type= arm->ghosttype + 1;
					
						/* stepsize */
					avs->ghost_step= arm->ghostsize;
					if (avs->ghost_step == 0)
						avs->ghost_step= 1;
					
					/* path settings --------------------- */
						/* ranges */
					avs->path_bc= arm->pathbc;
					avs->path_ac= arm->pathac;
					if ((avs->path_bc == avs->path_ac) && (avs->path_bc == 0))
						avs->path_bc= avs->path_ac= 10;
					
					avs->path_sf= arm->pathsf;
					avs->path_ef= arm->pathef;
					if ((avs->path_sf == avs->path_ef) && (avs->path_sf == 0)) {
						avs->path_sf= 1;
						avs->path_ef= 250;
					}
					
						/* flags */
					if (arm->pathflag & ARM_PATH_FNUMS)
						avs->path_viewflag |= MOTIONPATH_VIEW_FNUMS;
					if (arm->pathflag & ARM_PATH_KFRAS)
						avs->path_viewflag |= MOTIONPATH_VIEW_KFRAS;
					if (arm->pathflag & ARM_PATH_KFNOS)
						avs->path_viewflag |= MOTIONPATH_VIEW_KFNOS;
					
						/* bake flags */
					if (arm->pathflag & ARM_PATH_HEADS)
						avs->path_bakeflag |= MOTIONPATH_BAKE_HEADS;
					
						/* type */
					if (arm->pathflag & ARM_PATH_ACFRA)
						avs->path_type = MOTIONPATH_TYPE_ACFRA;
					
						/* stepsize */
					avs->path_step= arm->pathsize;
					if (avs->path_step == 0)
						avs->path_step= 1;
				}
				else
					animviz_settings_init(&ob->pose->avs);
			}
		}
		
		/* brush texture changes */
		for (brush= main->brush.first; brush; brush= brush->id.next) {
			default_mtex(&brush->mtex);
		}

		for (ma= main->mat.first; ma; ma= ma->id.next) {
			if (ma->vol.ms_spread < 0.0001f) {
				ma->vol.ms_spread = 0.2f;
				ma->vol.ms_diff = 1.f;
				ma->vol.ms_intensity = 1.f;	
			}
		}
	}
	
	if (main->versionfile < 250 || (main->versionfile == 250 && main->subversionfile < 13)) {
		/* NOTE: if you do more conversion, be sure to do it outside of this and
		   increase subversion again, otherwise it will not be correct */
		Object *ob;
		
		/* convert degrees to radians for internal use */
		for (ob=main->object.first; ob; ob=ob->id.next) {
			bPoseChannel *pchan;

			do_version_constraints_radians_degrees_250(&ob->constraints);

			if (ob->pose) {
				for (pchan=ob->pose->chanbase.first; pchan; pchan=pchan->next) {
					pchan->limitmin[0] *= M_PI/180.0;
					pchan->limitmin[1] *= M_PI/180.0;
					pchan->limitmin[2] *= M_PI/180.0;
					pchan->limitmax[0] *= M_PI/180.0;
					pchan->limitmax[1] *= M_PI/180.0;
					pchan->limitmax[2] *= M_PI/180.0;

					do_version_constraints_radians_degrees_250(&pchan->constraints);
				}
			}
		}
	}
	
	if (main->versionfile < 250 || (main->versionfile == 250 && main->subversionfile < 14)) {
		/* fix for bad View2D extents for Animation Editors */
		bScreen *screen;
		ScrArea *sa;
		SpaceLink *sl;
		
		for (screen= main->screen.first; screen; screen= screen->id.next) {
			for (sa= screen->areabase.first; sa; sa= sa->next) {
				for (sl= sa->spacedata.first; sl; sl= sl->next) {
					ListBase *regionbase;
					ARegion *ar;
					
					if (sl == sa->spacedata.first)
						regionbase = &sa->regionbase;
					else
						regionbase = &sl->regionbase;
						
					if (ELEM(sl->spacetype, SPACE_ACTION, SPACE_NLA)) {
						for (ar = (ARegion*)regionbase->first; ar; ar = ar->next) {
							if (ar->regiontype == RGN_TYPE_WINDOW) {
								ar->v2d.cur.ymax= ar->v2d.tot.ymax= 0.0f;
								ar->v2d.cur.ymin= ar->v2d.tot.ymin= (float)(-sa->winy) / 3.0f;
							}
						}
					}
				}
			}
		}
	}
	
	if (main->versionfile < 250 || (main->versionfile == 250 && main->subversionfile < 15)) {
		World *wo;
		Material *ma;

		/* ambient default from 0.5f to 1.0f */
		for(ma= main->mat.first; ma; ma=ma->id.next)
			ma->amb *= 2.0f;

		for(wo= main->world.first; wo; wo=wo->id.next) {
			/* ao splitting into ao/env/indirect */
			wo->ao_env_energy= wo->aoenergy;
			wo->aoenergy= 1.0f;

			if(wo->ao_indirect_bounces == 0)
				wo->ao_indirect_bounces= 1;
			else
				wo->mode |= WO_INDIRECT_LIGHT;

			if(wo->aomix == WO_AOSUB)
				wo->ao_env_energy= -wo->ao_env_energy;
			else if(wo->aomix == WO_AOADDSUB)
				wo->mode |= WO_AMB_OCC;

			wo->aomix= WO_AOMUL;

			/* ambient default from 0.5f to 1.0f */
			mul_v3_fl(&wo->ambr, 0.5f);
			wo->ao_env_energy *= 0.5f;
		}
	}
<<<<<<< HEAD

	/* put 2.50 compatibility code here until next subversion bump */
	{
=======
	
	if (main->versionfile < 250 || (main->versionfile == 250 && main->subversionfile < 17)) {
>>>>>>> da3802f5
		Scene *sce;
		Sequence *seq;
		Material *ma;

		/* initialize to sane default so toggling on border shows something */
		for(sce = main->scene.first; sce; sce = sce->id.next) {
			if(sce->r.border.xmin == 0.0f && sce->r.border.ymin == 0.0f &&
			   sce->r.border.xmax == 0.0f && sce->r.border.ymax == 0.0f) {
				sce->r.border.xmin= 0.0f;
				sce->r.border.ymin= 0.0f;
				sce->r.border.xmax= 1.0f;
				sce->r.border.ymax= 1.0f;
			}

			if((sce->r.ffcodecdata.flags & FFMPEG_MULTIPLEX_AUDIO) == 0)
				sce->r.ffcodecdata.audio_codec = 0x0; // CODEC_ID_NONE

			SEQ_BEGIN(sce->ed, seq) {
				seq->volume = 1.0f;
			}
			SEQ_END
		}

		for(ma = main->mat.first; ma; ma=ma->id.next)
			if(ma->mode & MA_TRACEBLE)
				ma->shade_flag |= MA_APPROX_OCCLUSION;

		/* sequencer changes */
		{
			bScreen *screen;
			ScrArea *sa;
			SpaceLink *sl;

			for(screen= main->screen.first; screen; screen= screen->id.next) {
				for(sa= screen->areabase.first; sa; sa= sa->next) {
					for(sl= sa->spacedata.first; sl; sl= sl->next) {
						if(sl->spacetype==SPACE_SEQ) {
							ARegion *ar_preview;
							ListBase *regionbase;

							if (sl == sa->spacedata.first) {
								regionbase = &sa->regionbase;
							} else {
								regionbase = &sl->regionbase;
							}

							ar_preview = (ARegion*)regionbase->first;
							for (; ar_preview; ar_preview = ar_preview->next) {
								if (ar_preview->regiontype == RGN_TYPE_PREVIEW)
									break;
							}
							if (ar_preview && (ar_preview->regiontype == RGN_TYPE_PREVIEW)) {
								sequencer_init_preview_region(ar_preview);
							}
						}
					}
				}
			}
		} /* sequencer changes */
	}

<<<<<<< HEAD
	if (main->versionfile < 251 || (main->versionfile == 251 && main->subversionfile < 1))
		do_version_shading_sys_250(fd, lib, main);
=======
	/* put 2.50 compatibility code here until next subversion bump */
	{
	}
>>>>>>> da3802f5

	/* WATCH IT!!!: pointers from libdata have not been converted yet here! */
	/* WATCH IT 2!: Userdef struct init has to be in editors/interface/resources.c! */

	/* don't forget to set version number in blender.c! */
}

static void lib_link_all(FileData *fd, Main *main)
{
	oldnewmap_sort(fd);
	
	lib_link_windowmanager(fd, main);
	lib_link_screen(fd, main);
	lib_link_scene(fd, main);
	lib_link_object(fd, main);
	lib_link_curve(fd, main);
	lib_link_mball(fd, main);
	lib_link_material(fd, main);
	lib_link_texture(fd, main);
	lib_link_image(fd, main);
	lib_link_ipo(fd, main);		// XXX depreceated... still needs to be maintained for version patches still
	lib_link_key(fd, main);
	lib_link_world(fd, main);
	lib_link_lamp(fd, main);
	lib_link_latt(fd, main);
	lib_link_text(fd, main);
	lib_link_camera(fd, main);
	lib_link_sound(fd, main);
	lib_link_group(fd, main);
	lib_link_armature(fd, main);
	lib_link_action(fd, main);
	lib_link_vfont(fd, main);
	lib_link_nodetree(fd, main);	/* has to be done after scene/materials, this will verify group nodes */
	lib_link_brush(fd, main);
	lib_link_particlesettings(fd, main);

	lib_link_mesh(fd, main);		/* as last: tpage images with users at zero */

	lib_link_library(fd, main);		/* only init users */
}


static BHead *read_userdef(BlendFileData *bfd, FileData *fd, BHead *bhead)
{
	UserDef *user;
	wmKeyMap *keymap;
	wmKeyMapItem *kmi;

	bfd->user= user= read_struct(fd, bhead, "user def");

	/* read all data into fd->datamap */
	bhead= read_data_into_oldnewmap(fd, bhead, "user def");

	link_list(fd, &user->themes);
	link_list(fd, &user->keymaps);
	link_list(fd, &user->addons);

	for(keymap=user->keymaps.first; keymap; keymap=keymap->next) {
		keymap->modal_items= NULL;
		keymap->poll= NULL;

		link_list(fd, &keymap->items);
		for(kmi=keymap->items.first; kmi; kmi=kmi->next) {
			kmi->properties= newdataadr(fd, kmi->properties);
			if(kmi->properties)
				IDP_DirectLinkProperty(kmi->properties, (fd->flags & FD_FLAGS_SWITCH_ENDIAN), fd);
			kmi->ptr= NULL;
		}
	}

	// XXX
	user->uifonts.first= user->uifonts.last= NULL;
	user->uistyles.first= user->uistyles.last= NULL;

	/* free fd->datamap again */
	oldnewmap_free_unused(fd->datamap);
	oldnewmap_clear(fd->datamap);

	return bhead;
}

BlendFileData *blo_read_file_internal(FileData *fd, char *file)
{
	BHead *bhead= blo_firstbhead(fd);
	BlendFileData *bfd;

	bfd= MEM_callocN(sizeof(BlendFileData), "blendfiledata");
	bfd->main= MEM_callocN(sizeof(Main), "main");
	BLI_addtail(&fd->mainlist, bfd->main);

	bfd->main->versionfile= fd->fileversion;
	
	bfd->type= BLENFILETYPE_BLEND;
	strncpy(bfd->main->name, file, sizeof(bfd->main->name)-1);

	while(bhead) {
		switch(bhead->code) {
		case DATA:
		case DNA1:
		case TEST:
		case REND:
			bhead = blo_nextbhead(fd, bhead);
			break;
		case GLOB:
			bhead= read_global(bfd, fd, bhead);
			break;
		case USER:
			bhead= read_userdef(bfd, fd, bhead);
			break;
		case ENDB:
			bhead = NULL;
			break;

		case ID_LI:
			/* skip library datablocks in undo, this works together with
			   BLO_read_from_memfile, where the old main->library is restored
			   overwriting  the libraries from the memory file. previously
			   it did not save ID_LI/ID_ID blocks in this case, but they are
			   needed to make quit.blend recover them correctly. */
			if(fd->memfile)
				bhead= blo_nextbhead(fd, bhead);
			else
				bhead= read_libblock(fd, bfd->main, bhead, LIB_LOCAL, NULL);
			break;
		case ID_ID:
			/* same as above */
			if(fd->memfile)
				bhead= blo_nextbhead(fd, bhead);
			else
				/* always adds to the most recently loaded
				 * ID_LI block, see direct_link_library.
				 * this is part of the file format definition. */
				bhead = read_libblock(fd, fd->mainlist.last, bhead, LIB_READ+LIB_EXTERN, NULL);
			break;
			
			/* in 2.50+ files, the file identifier for screens is patched, forward compatibility */
		case ID_SCRN:
			bhead->code= ID_SCR;
			/* deliberate pass on to default */
		default:
			bhead = read_libblock(fd, bfd->main, bhead, LIB_LOCAL, NULL);
		}
	}

	/* do before read_libraries, but skip undo case */
//	if(fd->memfile==NULL) (the mesh shuffle hacks don't work yet? ton)
		do_versions(fd, NULL, bfd->main);

	read_libraries(fd, &fd->mainlist);
	
	blo_join_main(&fd->mainlist);

	lib_link_all(fd, bfd->main);
	lib_verify_nodetree(bfd->main, 1);
	fix_relpaths_library(fd->relabase, bfd->main); /* make all relative paths, relative to the open blend file */
	
	link_global(fd, bfd);	/* as last */
	
	return bfd;
}

/* ************* APPEND LIBRARY ************** */

struct bheadsort {
	BHead *bhead;
	void *old;
};

static int verg_bheadsort(const void *v1, const void *v2)
{
	const struct bheadsort *x1=v1, *x2=v2;
	
	if( x1->old > x2->old) return 1;
	else if( x1->old < x2->old) return -1;
	return 0;
}

static void sort_bhead_old_map(FileData *fd)
{
	BHead *bhead;
	struct bheadsort *bhs;
	int tot= 0;
	
	for (bhead= blo_firstbhead(fd); bhead; bhead= blo_nextbhead(fd, bhead))
		tot++;
	
	fd->tot_bheadmap= tot;
	if(tot==0) return;
	
	bhs= fd->bheadmap= MEM_mallocN(tot*sizeof(struct bheadsort), "bheadsort");
	
	for (bhead= blo_firstbhead(fd); bhead; bhead= blo_nextbhead(fd, bhead), bhs++) {
		bhs->bhead= bhead;
		bhs->old= bhead->old;
	}
	
	qsort(fd->bheadmap, tot, sizeof(struct bheadsort), verg_bheadsort);
		
}

static BHead *find_previous_lib(FileData *fd, BHead *bhead)
{
	/* skip library datablocks in undo, see comment in read_libblock */
	if(fd->memfile)
		return NULL;

	for (; bhead; bhead= blo_prevbhead(fd, bhead))
		if (bhead->code==ID_LI)
			break;

	return bhead;
}

static BHead *find_bhead(FileData *fd, void *old)
{
#if 0
	BHead *bhead;
#endif
	struct bheadsort *bhs, bhs_s;
	
	if (!old)
		return NULL;

	if (fd->bheadmap==NULL)
		sort_bhead_old_map(fd);
	
	bhs_s.old= old;
	bhs= bsearch(&bhs_s, fd->bheadmap, fd->tot_bheadmap, sizeof(struct bheadsort), verg_bheadsort);

	if(bhs)
		return bhs->bhead;
	
#if 0
	for (bhead= blo_firstbhead(fd); bhead; bhead= blo_nextbhead(fd, bhead))
		if (bhead->old==old)
			return bhead;
#endif

	return NULL;
}

char *bhead_id_name(FileData *fd, BHead *bhead)
{
	return ((char *)(bhead+1)) + fd->id_name_offs;
}

static ID *is_yet_read(FileData *fd, Main *mainvar, BHead *bhead)
{
	const char *idname= bhead_id_name(fd, bhead);
	/* wich_libbase can be NULL, intentionally not using idname+2 */
	return BLI_findstring(wich_libbase(mainvar, GS(idname)), idname, offsetof(ID, name));
}

static void expand_doit(FileData *fd, Main *mainvar, void *old)
{
	BHead *bhead;
	ID *id;

	bhead= find_bhead(fd, old);
	if(bhead) {
			/* from another library? */
		if(bhead->code==ID_ID) {
			BHead *bheadlib= find_previous_lib(fd, bhead);

			if(bheadlib) {
				Library *lib= read_struct(fd, bheadlib, "Library");
				Main *ptr= blo_find_main(fd, &fd->mainlist, lib->name, fd->relabase);

				id= is_yet_read(fd, ptr, bhead);

				if(id==NULL) {
					read_libblock(fd, ptr, bhead, LIB_READ+LIB_INDIRECT, NULL);
					// commented because this can print way too much
					// if(G.f & G_DEBUG) printf("expand_doit: other lib %s\n", lib->name);
					
					/* for outliner dependency only */
					ptr->curlib->parent= mainvar->curlib;
				}
				else {
					/* The line below was commented by Ton (I assume), when Hos did the merge from the orange branch. rev 6568
					 * This line is NEEDED, the case is that you have 3 blend files...
					 * user.blend, lib.blend and lib_indirect.blend - if user.blend alredy references a "tree" from
					 * lib_indirect.blend but lib.blend does too, linking in a Scene or Group from lib.blend can result in an
					 * empty without the dupli group referenced. Once you save and reload the group would appier. - Campbell */
					/* This crashes files, must look further into it */
					/*oldnewmap_insert(fd->libmap, bhead->old, id, 1);*/
					
					change_idid_adr_fd(fd, bhead->old, id);
					// commented because this can print way too much
					// if(G.f & G_DEBUG) printf("expand_doit: already linked: %s lib: %s\n", id->name, lib->name);
				}
				
				MEM_freeN(lib);
			}
		}
		else {
			id= is_yet_read(fd, mainvar, bhead);
			if(id==NULL) {
				read_libblock(fd, mainvar, bhead, LIB_TESTIND, NULL);
			}
			else {
				/* this is actually only needed on UI call? when ID was already read before, and another append
				   happens which invokes same ID... in that case the lookup table needs this entry */
				oldnewmap_insert(fd->libmap, bhead->old, id, 1);
                // commented because this can print way too much
				// if(G.f & G_DEBUG) printf("expand: already read %s\n", id->name);
			}
		}
	}
}



// XXX depreceated - old animation system
static void expand_ipo(FileData *fd, Main *mainvar, Ipo *ipo)
{
	IpoCurve *icu;
	for(icu= ipo->curve.first; icu; icu= icu->next) {
		if(icu->driver)
			expand_doit(fd, mainvar, icu->driver->ob);
	}
}

// XXX depreceated - old animation system
static void expand_constraint_channels(FileData *fd, Main *mainvar, ListBase *chanbase)
{
	bConstraintChannel *chan;
	for (chan=chanbase->first; chan; chan=chan->next) {
		expand_doit(fd, mainvar, chan->ipo);
	}
}

static void expand_fmodifiers(FileData *fd, Main *mainvar, ListBase *list)
{
	FModifier *fcm;
	
	for (fcm= list->first; fcm; fcm= fcm->next) {
		/* library data for specific F-Modifier types */
		switch (fcm->type) {
			case FMODIFIER_TYPE_PYTHON:
			{
				FMod_Python *data= (FMod_Python *)fcm->data;
				
				expand_doit(fd, mainvar, data->script);
			}
				break;
		}
	}
}

static void expand_fcurves(FileData *fd, Main *mainvar, ListBase *list)
{
	FCurve *fcu;
	
	for (fcu= list->first; fcu; fcu= fcu->next) {
		/* Driver targets if there is a driver */
		if (fcu->driver) {
			ChannelDriver *driver= fcu->driver;
			DriverVar *dvar;
			
			for (dvar= driver->variables.first; dvar; dvar= dvar->next) {
				DRIVER_TARGETS_LOOPER(dvar) 
				{
					// TODO: only expand those that are going to get used?
					expand_doit(fd, mainvar, dtar->id);
				}
				DRIVER_TARGETS_LOOPER_END
			}
		}
		
		/* F-Curve Modifiers */
		expand_fmodifiers(fd, mainvar, &fcu->modifiers);
	}
}

static void expand_action(FileData *fd, Main *mainvar, bAction *act)
{
	bActionChannel *chan;
	
	// XXX depreceated - old animation system --------------
	for (chan=act->chanbase.first; chan; chan=chan->next) {
		expand_doit(fd, mainvar, chan->ipo);
		expand_constraint_channels(fd, mainvar, &chan->constraintChannels);
	}
	// ---------------------------------------------------
	
	/* F-Curves in Action */
	expand_fcurves(fd, mainvar, &act->curves);
}

static void expand_keyingsets(FileData *fd, Main *mainvar, ListBase *list)
{
	KeyingSet *ks;
	KS_Path *ksp;
	
	/* expand the ID-pointers in KeyingSets's paths */
	for (ks= list->first; ks; ks= ks->next) {
		for (ksp= ks->paths.first; ksp; ksp= ksp->next) {
			expand_doit(fd, mainvar, ksp->id);
		}
	}
}

static void expand_animdata_nlastrips(FileData *fd, Main *mainvar, ListBase *list)
{
	NlaStrip *strip;
	
	for (strip= list->first; strip; strip= strip->next) {
		/* check child strips */
		expand_animdata_nlastrips(fd, mainvar, &strip->strips);
		
		/* check F-Curves */
		expand_fcurves(fd, mainvar, &strip->fcurves);
		
		/* check F-Modifiers */
		expand_fmodifiers(fd, mainvar, &strip->modifiers);
		
		/* relink referenced action */
		expand_doit(fd, mainvar, strip->act);
	}
}

static void expand_animdata(FileData *fd, Main *mainvar, AnimData *adt)
{
	NlaTrack *nlt;
	
	/* own action */
	expand_doit(fd, mainvar, adt->action);
	expand_doit(fd, mainvar, adt->tmpact);
	
	/* drivers - assume that these F-Curves have driver data to be in this list... */
	expand_fcurves(fd, mainvar, &adt->drivers);
	
	/* nla-data - referenced actions */
	for (nlt= adt->nla_tracks.first; nlt; nlt= nlt->next) 
		expand_animdata_nlastrips(fd, mainvar, &nlt->strips);
}	

static void expand_particlesettings(FileData *fd, Main *mainvar, ParticleSettings *part)
{
	expand_doit(fd, mainvar, part->dup_ob);
	expand_doit(fd, mainvar, part->dup_group);
	expand_doit(fd, mainvar, part->eff_group);
	expand_doit(fd, mainvar, part->bb_ob);
	
	if(part->adt)
		expand_animdata(fd, mainvar, part->adt);
}

static void expand_group(FileData *fd, Main *mainvar, Group *group)
{
	GroupObject *go;
	
	for(go= group->gobject.first; go; go= go->next) {
		expand_doit(fd, mainvar, go->ob);
	}
}

static void expand_key(FileData *fd, Main *mainvar, Key *key)
{
	expand_doit(fd, mainvar, key->ipo); // XXX depreceated - old animation system
	
	if(key->adt)
		expand_animdata(fd, mainvar, key->adt);
}

static void expand_nodetree(FileData *fd, Main *mainvar, bNodeTree *ntree)
{
	bNode *node;
	
	if(ntree->adt)
		expand_animdata(fd, mainvar, ntree->adt);
		
	if(ntree->gpd)
		expand_doit(fd, mainvar, ntree->gpd);
	
	for(node= ntree->nodes.first; node; node= node->next)
		if(node->id && node->type!=CMP_NODE_R_LAYERS)
			expand_doit(fd, mainvar, node->id);

}

static void expand_texture(FileData *fd, Main *mainvar, Tex *tex)
{
	expand_doit(fd, mainvar, tex->ima);
	expand_doit(fd, mainvar, tex->ipo); // XXX depreceated - old animation system
	
	if(tex->adt)
		expand_animdata(fd, mainvar, tex->adt);
	
	if(tex->nodetree)
		expand_nodetree(fd, mainvar, tex->nodetree);
}

static void expand_brush(FileData *fd, Main *mainvar, Brush *brush)
{
	expand_doit(fd, mainvar, brush->mtex.tex);
	expand_doit(fd, mainvar, brush->clone.image);
}

static void expand_material(FileData *fd, Main *mainvar, Material *ma)
{
	int a;

	for(a=0; a<MAX_MTEX; a++) {
		if(ma->mtex[a]) {
			expand_doit(fd, mainvar, ma->mtex[a]->tex);
			expand_doit(fd, mainvar, ma->mtex[a]->object);
		}
	}
	
	expand_doit(fd, mainvar, ma->ipo); // XXX depreceated - old animation system
	
	if(ma->adt)
		expand_animdata(fd, mainvar, ma->adt);
	
	if(ma->nodetree)
		expand_nodetree(fd, mainvar, ma->nodetree);
}

static void expand_lamp(FileData *fd, Main *mainvar, Lamp *la)
{
	int a;

	for(a=0; a<MAX_MTEX; a++) {
		if(la->mtex[a]) {
			expand_doit(fd, mainvar, la->mtex[a]->tex);
			expand_doit(fd, mainvar, la->mtex[a]->object);
		}
	}
	
	expand_doit(fd, mainvar, la->ipo); // XXX depreceated - old animation system
	
	if (la->adt)
		expand_animdata(fd, mainvar, la->adt);
}

static void expand_lattice(FileData *fd, Main *mainvar, Lattice *lt)
{
	expand_doit(fd, mainvar, lt->ipo); // XXX depreceated - old animation system
	expand_doit(fd, mainvar, lt->key);
}


static void expand_world(FileData *fd, Main *mainvar, World *wrld)
{
	int a;

	for(a=0; a<MAX_MTEX; a++) {
		if(wrld->mtex[a]) {
			expand_doit(fd, mainvar, wrld->mtex[a]->tex);
			expand_doit(fd, mainvar, wrld->mtex[a]->object);
		}
	}
	
	expand_doit(fd, mainvar, wrld->ipo); // XXX depreceated - old animation system
	
	if (wrld->adt)
		expand_animdata(fd, mainvar, wrld->adt);
}


static void expand_mball(FileData *fd, Main *mainvar, MetaBall *mb)
{
	int a;

	for(a=0; a<mb->totcol; a++) {
		expand_doit(fd, mainvar, mb->mat[a]);
	}
	
	if(mb->adt)
		expand_animdata(fd, mainvar, mb->adt);
}

static void expand_curve(FileData *fd, Main *mainvar, Curve *cu)
{
	int a;

	for(a=0; a<cu->totcol; a++) {
		expand_doit(fd, mainvar, cu->mat[a]);
	}
	
	expand_doit(fd, mainvar, cu->vfont);
	expand_doit(fd, mainvar, cu->vfontb);	
	expand_doit(fd, mainvar, cu->vfonti);
	expand_doit(fd, mainvar, cu->vfontbi);
	expand_doit(fd, mainvar, cu->key);
	expand_doit(fd, mainvar, cu->ipo); // XXX depreceated - old animation system
	expand_doit(fd, mainvar, cu->bevobj);
	expand_doit(fd, mainvar, cu->taperobj);
	expand_doit(fd, mainvar, cu->textoncurve);
	
	if(cu->adt)
		expand_animdata(fd, mainvar, cu->adt);
}

static void expand_mesh(FileData *fd, Main *mainvar, Mesh *me)
{
	CustomDataLayer *layer;
	MTFace *mtf;
	TFace *tf;
	int a, i;
	
	for(a=0; a<me->totcol; a++) {
		expand_doit(fd, mainvar, me->mat[a]);
	}

	expand_doit(fd, mainvar, me->key);
	expand_doit(fd, mainvar, me->texcomesh);

	if(me->tface) {
		tf= me->tface;
		for(i=0; i<me->totface; i++, tf++)
			if(tf->tpage)
				expand_doit(fd, mainvar, tf->tpage);
	}

	for(a=0; a<me->fdata.totlayer; a++) {
		layer= &me->fdata.layers[a];

		if(layer->type == CD_MTFACE) {
			mtf= (MTFace*)layer->data;
			for(i=0; i<me->totface; i++, mtf++)
				if(mtf->tpage)
					expand_doit(fd, mainvar, mtf->tpage);
		}
	}
}

/* temp struct used to transport needed info to expand_constraint_cb() */
typedef struct tConstraintExpandData {
	FileData *fd;
	Main *mainvar;
} tConstraintExpandData;
/* callback function used to expand constraint ID-links */
static void expand_constraint_cb(bConstraint *con, ID **idpoin, void *userdata)
{
	tConstraintExpandData *ced= (tConstraintExpandData *)userdata;
	expand_doit(ced->fd, ced->mainvar, *idpoin);
}

static void expand_constraints(FileData *fd, Main *mainvar, ListBase *lb)
{
	tConstraintExpandData ced;
	bConstraint *curcon;
	
	/* relink all ID-blocks used by the constraints */
	ced.fd= fd;
	ced.mainvar= mainvar;
	
	id_loop_constraints(lb, expand_constraint_cb, &ced);
	
	/* depreceated manual expansion stuff */
	for (curcon=lb->first; curcon; curcon=curcon->next) {
		if (curcon->ipo)
			expand_doit(fd, mainvar, curcon->ipo); // XXX depreceated - old animation system
	}
}

static void expand_bones(FileData *fd, Main *mainvar, Bone *bone)
{
	Bone *curBone;

	for (curBone = bone->childbase.first; curBone; curBone=curBone->next) {
		expand_bones(fd, mainvar, curBone);
	}

}

static void expand_pose(FileData *fd, Main *mainvar, bPose *pose)
{
	bPoseChannel *chan;

	if (!pose)
		return;

	for (chan = pose->chanbase.first; chan; chan=chan->next) {
		expand_constraints(fd, mainvar, &chan->constraints);
		expand_doit(fd, mainvar, chan->custom);
	}
}

static void expand_armature(FileData *fd, Main *mainvar, bArmature *arm)
{
	Bone *curBone;

	if(arm->adt)
		expand_animdata(fd, mainvar, arm->adt);

	for (curBone = arm->bonebase.first; curBone; curBone=curBone->next) {
		expand_bones(fd, mainvar, curBone);
	}
}

static void expand_modifier(FileData *fd, Main *mainvar, ModifierData *md)
{
	if (md->type==eModifierType_Lattice) {
		LatticeModifierData *lmd = (LatticeModifierData*) md;
			
		expand_doit(fd, mainvar, lmd->object);
	} 
	else if (md->type==eModifierType_Curve) {
		CurveModifierData *cmd = (CurveModifierData*) md;
			
		expand_doit(fd, mainvar, cmd->object);
	}
	else if (md->type==eModifierType_Array) {
		ArrayModifierData *amd = (ArrayModifierData*) md;
			
		expand_doit(fd, mainvar, amd->curve_ob);
		expand_doit(fd, mainvar, amd->offset_ob);
	}
	else if (md->type==eModifierType_Mirror) {
		MirrorModifierData *mmd = (MirrorModifierData*) md;
			
		expand_doit(fd, mainvar, mmd->mirror_ob);
	}
	else if (md->type==eModifierType_Displace) {
		DisplaceModifierData *dmd = (DisplaceModifierData*) md;
		
		expand_doit(fd, mainvar, dmd->map_object);
		expand_doit(fd, mainvar, dmd->texture);
	}
	else if (md->type==eModifierType_Smoke) {
		SmokeModifierData *smd = (SmokeModifierData*) md;
			
		if(smd->type==MOD_SMOKE_TYPE_DOMAIN && smd->domain)
		{	
			expand_doit(fd, mainvar, smd->domain->coll_group);
			expand_doit(fd, mainvar, smd->domain->fluid_group);
			expand_doit(fd, mainvar, smd->domain->eff_group);
		}
	}
}

static void expand_object(FileData *fd, Main *mainvar, Object *ob)
{
	ModifierData *md;
	ParticleSystem *psys;
	bSensor *sens;
	bController *cont;
	bActuator *act;
	bActionStrip *strip;
	PartEff *paf;
	int a;


	expand_doit(fd, mainvar, ob->data);
	
	for (md=ob->modifiers.first; md; md=md->next) {
		expand_modifier(fd, mainvar, md);
	}

	expand_pose(fd, mainvar, ob->pose);
	expand_doit(fd, mainvar, ob->poselib);
	expand_constraints(fd, mainvar, &ob->constraints);
	
	expand_doit(fd, mainvar, ob->gpd);
	
// XXX depreceated - old animation system (for version patching only) 
	expand_doit(fd, mainvar, ob->ipo);
	expand_doit(fd, mainvar, ob->action);
	
	expand_constraint_channels(fd, mainvar, &ob->constraintChannels);

	for (strip=ob->nlastrips.first; strip; strip=strip->next){
		expand_doit(fd, mainvar, strip->object);
		expand_doit(fd, mainvar, strip->act);
		expand_doit(fd, mainvar, strip->ipo);
	}
// XXX depreceated - old animation system (for version patching only)
	
	if(ob->adt)
		expand_animdata(fd, mainvar, ob->adt);
	
	for(a=0; a<ob->totcol; a++) {
		expand_doit(fd, mainvar, ob->mat[a]);
	}
	
	paf = give_parteff(ob);
	if (paf && paf->group) 
		expand_doit(fd, mainvar, paf->group);

	if(ob->dup_group)
		expand_doit(fd, mainvar, ob->dup_group);
	
	if(ob->proxy)
		expand_doit(fd, mainvar, ob->proxy);
	if(ob->proxy_group)
		expand_doit(fd, mainvar, ob->proxy_group);

	for(psys=ob->particlesystem.first; psys; psys=psys->next)
		expand_doit(fd, mainvar, psys->part);

	sens= ob->sensors.first;
	while(sens) {
		if(sens->type==SENS_TOUCH) {
			bTouchSensor *ts= sens->data;
			expand_doit(fd, mainvar, ts->ma);
		}
		else if(sens->type==SENS_MESSAGE) {
			bMessageSensor *ms= sens->data;
			expand_doit(fd, mainvar, ms->fromObject);
		}
		sens= sens->next;
	}

	cont= ob->controllers.first;
	while(cont) {
		if(cont->type==CONT_PYTHON) {
			bPythonCont *pc= cont->data;
			expand_doit(fd, mainvar, pc->text);
		}
		cont= cont->next;
	}

	act= ob->actuators.first;
	while(act) {
		if(act->type==ACT_SOUND) {
			bSoundActuator *sa= act->data;
			expand_doit(fd, mainvar, sa->sound);
		}
		else if(act->type==ACT_CAMERA) {
			bCameraActuator *ca= act->data;
			expand_doit(fd, mainvar, ca->ob);
		}
		else if(act->type==ACT_EDIT_OBJECT) {
			bEditObjectActuator *eoa= act->data;
			if(eoa) {
				expand_doit(fd, mainvar, eoa->ob);
				expand_doit(fd, mainvar, eoa->me);
			}
		}
		else if(act->type==ACT_OBJECT) {
			bObjectActuator *oa= act->data;
			expand_doit(fd, mainvar, oa->reference);
		}
		else if(act->type==ACT_ADD_OBJECT) {
			bAddObjectActuator *aoa= act->data;
			expand_doit(fd, mainvar, aoa->ob);
		}
		else if(act->type==ACT_SCENE) {
			bSceneActuator *sa= act->data;
			expand_doit(fd, mainvar, sa->camera);
			expand_doit(fd, mainvar, sa->scene);
		}
		else if(act->type==ACT_2DFILTER) {
			bTwoDFilterActuator *tdfa= act->data;
			expand_doit(fd, mainvar, tdfa->text);
		}
		else if(act->type==ACT_ACTION) {
			bActionActuator *aa= act->data;
			expand_doit(fd, mainvar, aa->act);
		}
		else if(act->type==ACT_SHAPEACTION) {
			bActionActuator *aa= act->data;
			expand_doit(fd, mainvar, aa->act);
		}
		else if(act->type==ACT_PROPERTY) {
			bPropertyActuator *pa= act->data;
			expand_doit(fd, mainvar, pa->ob);
		}
		else if(act->type==ACT_MESSAGE) {
			bMessageActuator *ma= act->data;
			expand_doit(fd, mainvar, ma->toObject);
		}
		else if(act->type==ACT_PARENT) {
			bParentActuator *pa= act->data;
			expand_doit(fd, mainvar, pa->ob);
		}
		else if(act->type==ACT_ARMATURE) {
			bArmatureActuator *arma= act->data;
			expand_doit(fd, mainvar, arma->target);
		}
		act= act->next;
	}

	if(ob->pd && ob->pd->tex)
		expand_doit(fd, mainvar, ob->pd->tex);
	
}

static void expand_scene(FileData *fd, Main *mainvar, Scene *sce)
{
	Base *base;
	SceneRenderLayer *srl;

	for(base= sce->base.first; base; base= base->next) {
		expand_doit(fd, mainvar, base->object);
	}
	expand_doit(fd, mainvar, sce->camera);
	expand_doit(fd, mainvar, sce->world);
	
	if(sce->adt)
		expand_animdata(fd, mainvar, sce->adt);
	expand_keyingsets(fd, mainvar, &sce->keyingsets);
	
	if(sce->set)
		expand_doit(fd, mainvar, sce->set);
	
	if(sce->nodetree)
		expand_nodetree(fd, mainvar, sce->nodetree);
	
	for(srl= sce->r.layers.first; srl; srl= srl->next) {
		expand_doit(fd, mainvar, srl->mat_override);
		expand_doit(fd, mainvar, srl->light_override);
	}

	if(sce->r.dometext)
		expand_doit(fd, mainvar, sce->gm.dome.warptext);
		
	if(sce->gpd)
		expand_doit(fd, mainvar, sce->gpd);

	if(sce->ed) {
		Sequence *seq;

		SEQ_BEGIN(sce->ed, seq) {
			if(seq->scene) expand_doit(fd, mainvar, seq->scene);
			if(seq->sound) expand_doit(fd, mainvar, seq->sound);
		}
		SEQ_END
	}

#ifdef DURIAN_CAMERA_SWITCH
	{
		TimeMarker *marker;

		for(marker= sce->markers.first; marker; marker= marker->next) {
			if(marker->camera) {
				expand_doit(fd, mainvar, marker->camera);
			}
		}
	}
#endif
}

static void expand_camera(FileData *fd, Main *mainvar, Camera *ca)
{
	expand_doit(fd, mainvar, ca->ipo); // XXX depreceated - old animation system
	
	if(ca->adt)
		expand_animdata(fd, mainvar, ca->adt);
}

static void expand_sound(FileData *fd, Main *mainvar, bSound *snd)
{
	expand_doit(fd, mainvar, snd->ipo); // XXX depreceated - old animation system
}


static void expand_main(FileData *fd, Main *mainvar)
{
	ListBase *lbarray[MAX_LIBARRAY];
	ID *id;
	int a, doit= 1;

	if(fd==0) return;

	while(doit) {
		doit= 0;

		a= set_listbasepointers(mainvar, lbarray);
		while(a--) {
			id= lbarray[a]->first;

			while(id) {
				if(id->flag & LIB_TEST) {

					switch(GS(id->name)) {

					case ID_OB:
						expand_object(fd, mainvar, (Object *)id);
						break;
					case ID_ME:
						expand_mesh(fd, mainvar, (Mesh *)id);
						break;
					case ID_CU:
						expand_curve(fd, mainvar, (Curve *)id);
						break;
					case ID_MB:
						expand_mball(fd, mainvar, (MetaBall *)id);
						break;
					case ID_SCE:
						expand_scene(fd, mainvar, (Scene *)id);
						break;
					case ID_MA:
						expand_material(fd, mainvar, (Material *)id);
						break;
					case ID_TE:
						expand_texture(fd, mainvar, (Tex *)id);
						break;
					case ID_WO:
						expand_world(fd, mainvar, (World *)id);
						break;
					case ID_LT:
						expand_lattice(fd, mainvar, (Lattice *)id);
						break;
					case ID_LA:
						expand_lamp(fd, mainvar,(Lamp *)id);
						break;
					case ID_KE:
						expand_key(fd, mainvar, (Key *)id);
						break;
					case ID_CA:
						expand_camera(fd, mainvar, (Camera *)id);
						break;
					case ID_SO:
						expand_sound(fd, mainvar, (bSound *)id);
						break;
					case ID_AR:
						expand_armature(fd, mainvar, (bArmature *)id);
						break;
					case ID_AC:
						expand_action(fd, mainvar, (bAction *)id); // XXX depreceated - old animation system
						break;
					case ID_GR:
						expand_group(fd, mainvar, (Group *)id);
						break;
					case ID_NT:
						expand_nodetree(fd, mainvar, (bNodeTree *)id);
						break;
					case ID_BR:
						expand_brush(fd, mainvar, (Brush *)id);
						break;
					case ID_IP:
						expand_ipo(fd, mainvar, (Ipo *)id); // XXX depreceated - old animation system
						break;
					case ID_PA:
						expand_particlesettings(fd, mainvar, (ParticleSettings *)id);
					}

					doit= 1;
					id->flag -= LIB_TEST;

				}
				id= id->next;
			}
		}
	}
}

static int object_in_any_scene(Main *mainvar, Object *ob)
{
	Scene *sce;
	
	for(sce= mainvar->scene.first; sce; sce= sce->id.next)
		if(object_in_scene(ob, sce))
			return 1;
	return 0;
}

/* when *lib set, it also does objects that were in the appended group */
static void give_base_to_objects(Main *mainvar, Scene *sce, Library *lib, int is_group_append)
{
	Object *ob;
	Base *base;

	/* give all objects which are LIB_INDIRECT a base, or for a group when *lib has been set */
	for(ob= mainvar->object.first; ob; ob= ob->id.next) {
		
		if( ob->id.flag & LIB_INDIRECT ) {
			
				/* IF below is quite confusing!
				if we are appending, but this object wasnt just added allong with a group,
				then this is alredy used indirectly in the scene somewhere else and we didnt just append it.
				
				(ob->id.flag & LIB_PRE_EXISTING)==0 means that this is a newly appended object - Campbell */
			if (is_group_append==0 || (ob->id.flag & LIB_PRE_EXISTING)==0) {
				
				int do_it= 0;
				
				if(ob->id.us==0)
					do_it= 1;
				else if(ob->id.us==1 && lib)
					if(ob->id.lib==lib && (ob->flag & OB_FROMGROUP) && object_in_any_scene(mainvar, ob)==0)
						do_it= 1;
						
				if(do_it) {
					base= MEM_callocN( sizeof(Base), "add_ext_base");
					BLI_addtail(&(sce->base), base);
					base->lay= ob->lay;
					base->object= ob;
					base->flag= ob->flag;
					ob->id.us= 1;
					
					ob->id.flag -= LIB_INDIRECT;
					ob->id.flag |= LIB_EXTERN;
				}
			}
		}
	}
}

/* when *lib set, it also does objects that were in the appended group */
static void give_base_to_groups(Main *mainvar, Scene *scene)
{
	Group *group;

	/* give all objects which are LIB_INDIRECT a base, or for a group when *lib has been set */
	for(group= mainvar->group.first; group; group= group->id.next) {
		if(((group->id.flag & LIB_INDIRECT)==0 && (group->id.flag & LIB_PRE_EXISTING)==0)) {
			Base *base;

			/* add_object(...) messes with the selection */
			Object *ob= add_only_object(OB_EMPTY, group->id.name+2);
			ob->type= OB_EMPTY;
			ob->lay= scene->lay;

			/* assign the base */
			base= scene_add_base(scene, ob);
			base->flag |= SELECT;
			base->object->flag= base->flag;
			ob->recalc |= OB_RECALC;
			scene->basact= base;

			/* assign the group */
			ob->dup_group= group;
			ob->transflag |= OB_DUPLIGROUP;
			rename_id(&ob->id, group->id.name+2);
			VECCOPY(ob->loc, scene->cursor);
		}
	}
}

static void append_named_part(const bContext *C, Main *mainl, FileData *fd, char *name, int idcode, short flag)
{
	Scene *scene= CTX_data_scene(C);
	Object *ob;
	Base *base;
	BHead *bhead;
	ID *id;
	int endloop=0;

	bhead = blo_firstbhead(fd);
	while(bhead && endloop==0) {

		if(bhead->code==ENDB) endloop= 1;
		else if(bhead->code==idcode) {
			char *idname= bhead_id_name(fd, bhead);
				
			if(strcmp(idname+2, name)==0) {

				id= is_yet_read(fd, mainl, bhead);
				if(id==NULL) {
					read_libblock(fd, mainl, bhead, LIB_TESTEXT, NULL);
				}
				else {
					printf("append: already linked\n");
					oldnewmap_insert(fd->libmap, bhead->old, id, 1);
					if(id->flag & LIB_INDIRECT) {
						id->flag -= LIB_INDIRECT;
						id->flag |= LIB_EXTERN;
					}
				}

				if(idcode==ID_OB && scene) {	/* loose object: give a base */
					base= MEM_callocN( sizeof(Base), "app_nam_part");
					BLI_addtail(&scene->base, base);

					if(id==NULL) ob= mainl->object.last;
					else ob= (Object *)id;
					
					/* link at active layer (view3d->lay if in context, else scene->lay */
					if((flag & FILE_ACTIVELAY)) {
						View3D *v3d = CTX_wm_view3d(C);
						if (v3d) {
							ob->lay = v3d->layact;
						} else {
							ob->lay = scene->lay;
						}
					}
					base->lay= ob->lay;
					base->object= ob;
					ob->id.us++;
					
					if(flag & FILE_AUTOSELECT) { 
						base->flag |= SELECT;
						base->object->flag = base->flag;
						/* do NOT make base active here! screws up GUI stuff, if you want it do it on src/ level */
					}
				}
				endloop= 1;
			}
		}

		bhead = blo_nextbhead(fd, bhead);
	}
}

void BLO_library_append_named_part(const bContext *C, Main *mainl, BlendHandle** bh, char *name, int idcode, short flag)
{
	FileData *fd= (FileData*)(*bh);
	append_named_part(C, mainl, fd, name, idcode, flag);
}

static void append_id_part(FileData *fd, Main *mainvar, ID *id, ID **id_r)
{
	BHead *bhead;

	for (bhead= blo_firstbhead(fd); bhead; bhead= blo_nextbhead(fd, bhead)) {
		if (bhead->code == GS(id->name)) {
			
			if (BLI_streq(id->name, bhead_id_name(fd, bhead))) {
				id->flag &= ~LIB_READ;
				id->flag |= LIB_TEST;
//				printf("read lib block %s\n", id->name);
				read_libblock(fd, mainvar, bhead, id->flag, id_r);

				break;
			}
		} else if (bhead->code==ENDB)
			break;
	}
}

/* common routine to append/link something from a library */

static Main* library_append_begin(const bContext *C, FileData **fd, char *dir)
{
	Main *mainvar= CTX_data_main(C);
	Main *mainl;

	/* make mains */
	blo_split_main(&(*fd)->mainlist, mainvar);

	/* which one do we need? */
	mainl = blo_find_main(*fd, &(*fd)->mainlist, dir, G.sce);
	
	mainl->versionfile= (*fd)->fileversion;	/* needed for do_version */
	
	return mainl;
}

Main* BLO_library_append_begin(const bContext *C, BlendHandle** bh, char *dir)
{
	FileData *fd= (FileData*)(*bh);
	return library_append_begin(C, &fd, dir);
}

static void append_do_cursor(Scene *scene, Library *curlib, short flag)
{
	Base *centerbase;
	Object *ob;
	float *curs, centerloc[3], vec[3], min[3], max[3];
	int count= 0;

	/* when not linking (appending)... */
	if(flag & FILE_LINK) 
		return;

	/* we're not appending at cursor */
	if((flag & FILE_ATCURSOR) == 0) 
		return;
	
	/* find the center of everything appended */
	INIT_MINMAX(min, max);
	centerbase= (scene->base.first);
	while(centerbase) {
		if(centerbase->object->id.lib==curlib && centerbase->object->parent==NULL) {
			VECCOPY(vec, centerbase->object->loc);
			DO_MINMAX(vec, min, max);
			count++;
		}
		centerbase= centerbase->next;
	}
	/* we haven't found any objects to move to cursor */
	if(!count) 
		return;
	
	/* move from the center of the appended objects to cursor */
	centerloc[0]= (min[0]+max[0])/2;
	centerloc[1]= (min[1]+max[1])/2;
	centerloc[2]= (min[2]+max[2])/2;
	curs = scene->cursor;
	VECSUB(centerloc,curs,centerloc);
	
	/* now translate the center of the objects */
	centerbase= (scene->base.first);
	while(centerbase) {
		if(centerbase->object->id.lib==curlib && centerbase->object->parent==NULL) {
			ob= centerbase->object;
			ob->loc[0] += centerloc[0];
			ob->loc[1] += centerloc[1];
			ob->loc[2] += centerloc[2];
		}
		centerbase= centerbase->next;
	}
}

static void library_append_end(const bContext *C, Main *mainl, FileData **fd, int idcode, short flag)
{
	Main *mainvar= CTX_data_main(C);
	Scene *scene= CTX_data_scene(C);

	/* make main consistent */
	expand_main(*fd, mainl);

	/* do this when expand found other libs */
	read_libraries(*fd, &(*fd)->mainlist);

	/* make the lib path relative if required */
	if(flag & FILE_STRINGCODE) {

		/* use the full path, this could have been read by other library even */
		BLI_strncpy(mainl->curlib->name, mainl->curlib->filename, sizeof(mainl->curlib->name));
		
		/* uses current .blend file as reference */
		BLI_makestringcode(G.sce, mainl->curlib->name);
	}

	blo_join_main(&(*fd)->mainlist);
	mainvar= (*fd)->mainlist.first;

	lib_link_all(*fd, mainvar);
	lib_verify_nodetree(mainvar, 0);
	fix_relpaths_library(G.sce, mainvar); /* make all relative paths, relative to the open blend file */

	/* give a base to loose objects. If group append, do it for objects too */
	if(scene) {
		if(idcode==ID_GR) {
			if (flag & FILE_LINK) {
				give_base_to_objects(mainvar, scene, NULL, 0);
			} else {
				give_base_to_objects(mainvar, scene, mainl->curlib, 1);
			}

			if (flag & FILE_GROUP_INSTANCE) {
				give_base_to_groups(mainvar, scene);
			}
		} else {
			give_base_to_objects(mainvar, scene, NULL, 0);
		}
	}
	/* has been removed... erm, why? s..ton) */
	/* 20040907: looks like they are give base already in append_named_part(); -Nathan L */
	/* 20041208: put back. It only linked direct, not indirect objects (ton) */
	
	/* patch to prevent switch_endian happens twice */
	if((*fd)->flags & FD_FLAGS_SWITCH_ENDIAN) {
		blo_freefiledata( *fd );
		*fd = NULL;
	}	

	append_do_cursor(scene, mainl->curlib, flag);
}

void BLO_library_append_end(const bContext *C, struct Main *mainl, BlendHandle** bh, int idcode, short flag)
{
	FileData *fd= (FileData*)(*bh);
	library_append_end(C, mainl, &fd, idcode, flag);
	*bh= (BlendHandle*)fd;
}

/* this is a version of BLO_library_append needed by the BPython API, so
 * scripts can load data from .blend files -- see Blender.Library module.*/
/* append to scene */
/* this should probably be moved into the Python code anyway */
/* tentatively removed, Python should be able to use the split functions too: */
/* BLO_library_append_begin, BLO_library_append_end, BLO_library_append_named_part */
#if 0 
void BLO_script_library_append(BlendHandle **bh, char *dir, char *name, 
		int idcode, short flag, Main *mainvar, Scene *scene, ReportList *reports)
{
	FileData *fd= (FileData*)(*bh);

	/* try to append the requested object */
	fd->reports= reports;
	library_append(mainvar, scene, name, dir, idcode, 0, &fd, NULL, 0, flag );
	if(fd) fd->reports= NULL;

	/* do we need to do this? */
	if(scene)
		DAG_scene_sort(scene);

	*bh= (BlendHandle*)fd;
}
#endif

/* ************* READ LIBRARY ************** */

static int mainvar_count_libread_blocks(Main *mainvar)
{
	ListBase *lbarray[MAX_LIBARRAY];
	int a, tot= 0;

	a= set_listbasepointers(mainvar, lbarray);
	while(a--) {
		ID *id= lbarray[a]->first;

		for (id= lbarray[a]->first; id; id= id->next)
			if (id->flag & LIB_READ)
				tot++;
	}
	return tot;
}

static void read_libraries(FileData *basefd, ListBase *mainlist)
{
	Main *mainl= mainlist->first;
	Main *mainptr;
	ListBase *lbarray[MAX_LIBARRAY];
	int a, doit= 1;

	while(doit) {
		doit= 0;

		/* test 1: read libdata */
		mainptr= mainl->next;
		while(mainptr) {
			int tot= mainvar_count_libread_blocks(mainptr);
			
			// printf("found LIB_READ %s\n", mainptr->curlib->name);
			if(tot) {
				FileData *fd= mainptr->curlib->filedata;

				if(fd==NULL) {

					/* printf and reports for now... its important users know this */
					printf("read library: %s\n", mainptr->curlib->name);
					BKE_reportf(basefd->reports, RPT_INFO, "read library: '%s'\n", mainptr->curlib->name);

					fd= blo_openblenderfile(mainptr->curlib->filename, basefd->reports);

					if (fd) {
						fd->reports= basefd->reports;
						
						if (fd->libmap)
							oldnewmap_free(fd->libmap);

						fd->libmap = oldnewmap_new();
						
						mainptr->curlib->filedata= fd;
						mainptr->versionfile= fd->fileversion;
						
						/* subversion */
						read_file_version(fd, mainptr);
					}
					else mainptr->curlib->filedata= NULL;

					if (fd==NULL) {
						printf("ERROR: can't find lib %s \n", mainptr->curlib->filename);
						BKE_reportf(basefd->reports, RPT_ERROR, "Can't find lib '%s'\n", mainptr->curlib->filename);
					}
				}
				if(fd) {
					doit= 1;
					a= set_listbasepointers(mainptr, lbarray);
					while(a--) {
						ID *id= lbarray[a]->first;

						while(id) {
							ID *idn= id->next;
							if(id->flag & LIB_READ) {
								ID *realid= NULL;
								BLI_remlink(lbarray[a], id);

								append_id_part(fd, mainptr, id, &realid);
								if (!realid) {
									printf("LIB ERROR: can't find %s\n", id->name);
									BKE_reportf(fd->reports, RPT_ERROR, "LIB ERROR: %s:'%s' missing from '%s'\n", BLO_idcode_to_name(GS(id->name)), id->name+2, mainptr->curlib->filename);
								}
								
								change_idid_adr(mainlist, basefd, id, realid);

								MEM_freeN(id);
							}
							id= idn;
						}
					}

					expand_main(fd, mainptr);
					
					/* dang FileData... now new libraries need to be appended to original filedata, it is not a good replacement for the old global (ton) */
					while( fd->mainlist.first ) {
						Main *mp= fd->mainlist.first;
						BLI_remlink(&fd->mainlist, mp);
						BLI_addtail(&basefd->mainlist, mp);
					}
				}
			}

			mainptr= mainptr->next;
		}
	}
	
	/* test if there are unread libblocks */
	for(mainptr= mainl->next; mainptr; mainptr= mainptr->next) {
		a= set_listbasepointers(mainptr, lbarray);
		while(a--) {
			ID *id= lbarray[a]->first;
			while(id) {
				ID *idn= id->next;
				if(id->flag & LIB_READ) {
					BLI_remlink(lbarray[a], id);

					printf("LIB ERROR: can't find %s\n", id->name);
					BKE_reportf(basefd->reports, RPT_ERROR, "LIB ERROR: %s:'%s' missing from '%s'\n", BLO_idcode_to_name(GS(id->name)), id->name+2, mainptr->curlib->filename);
					change_idid_adr(mainlist, basefd, id, NULL);

					MEM_freeN(id);
				}
				id= idn;
			}
		}
	}
	
	/* do versions, link, and free */
	for(mainptr= mainl->next; mainptr; mainptr= mainptr->next) {
		/* some mains still have to be read, then
		 * versionfile is still zero! */
		if(mainptr->versionfile) {
			if(mainptr->curlib->filedata) // can be zero... with shift+f1 append
				do_versions(mainptr->curlib->filedata, mainptr->curlib, mainptr);
			else
				do_versions(basefd, NULL, mainptr);
		}
		
		if(mainptr->curlib->filedata)
			lib_link_all(mainptr->curlib->filedata, mainptr);
		
		if(mainptr->curlib->filedata) blo_freefiledata(mainptr->curlib->filedata);
		mainptr->curlib->filedata= NULL;
	}
}


/* reading runtime */

BlendFileData *blo_read_blendafterruntime(int file, char *name, int actualsize, ReportList *reports)
{
	BlendFileData *bfd = NULL;
	FileData *fd = filedata_new();
	fd->filedes = file;
	fd->buffersize = actualsize;
	fd->read = fd_read_from_file;

	/* needed for library_append and read_libraries */
	BLI_strncpy(fd->relabase, name, sizeof(fd->relabase));

	fd = blo_decode_and_check(fd, reports);
	if (!fd)
		return NULL;

	fd->reports= reports;
	bfd= blo_read_file_internal(fd, "");
	blo_freefiledata(fd);

	return bfd;
}<|MERGE_RESOLUTION|>--- conflicted
+++ resolved
@@ -10614,14 +10614,8 @@
 			wo->ao_env_energy *= 0.5f;
 		}
 	}
-<<<<<<< HEAD
-
-	/* put 2.50 compatibility code here until next subversion bump */
-	{
-=======
-	
+
 	if (main->versionfile < 250 || (main->versionfile == 250 && main->subversionfile < 17)) {
->>>>>>> da3802f5
 		Scene *sce;
 		Sequence *seq;
 		Material *ma;
@@ -10683,14 +10677,12 @@
 		} /* sequencer changes */
 	}
 
-<<<<<<< HEAD
 	if (main->versionfile < 251 || (main->versionfile == 251 && main->subversionfile < 1))
 		do_version_shading_sys_250(fd, lib, main);
-=======
+
 	/* put 2.50 compatibility code here until next subversion bump */
 	{
 	}
->>>>>>> da3802f5
 
 	/* WATCH IT!!!: pointers from libdata have not been converted yet here! */
 	/* WATCH IT 2!: Userdef struct init has to be in editors/interface/resources.c! */
