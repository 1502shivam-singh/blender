--- conflicted
+++ resolved
@@ -12158,21 +12158,6 @@
 	/* put compatibility code here until next subversion bump */
 	{
 		{
-<<<<<<< HEAD
-			/* Initialize BGE exit key to esc key */
-			Scene *scene;
-			for(scene= main->scene.first; scene; scene= scene->id.next) {
-				if (!scene->gm.exitkey)
-					scene->gm.exitkey = 218; //218 is the Blender key code for ESC
-			}
-		}
-
-		{
-			/* Initialize default values for collision masks */
-			Object *ob;
-			for(ob=main->object.first; ob; ob=ob->id.next)
-				ob->col_group = ob->col_mask = 1;
-=======
 			/* set default alpha value of Image outputs in image and render layer nodes to 0 */
 			Scene *sce;
 			bNodeTree *ntree;
@@ -12203,7 +12188,22 @@
 						part->rotmode = PART_ROT_VEL;
 				}
 			}
->>>>>>> f1cea89d
+		}
+
+		{
+			/* Initialize BGE exit key to esc key */
+			Scene *scene;
+			for(scene= main->scene.first; scene; scene= scene->id.next) {
+				if (!scene->gm.exitkey)
+					scene->gm.exitkey = 218; //218 is the Blender key code for ESC
+			}
+		}
+
+		{
+			/* Initialize default values for collision masks */
+			Object *ob;
+			for(ob=main->object.first; ob; ob=ob->id.next)
+				ob->col_group = ob->col_mask = 1;
 		}
 	}
 
