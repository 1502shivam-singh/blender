/*
 * $Id$
 *
 * ***** BEGIN GPL LICENSE BLOCK *****
 *
 * This program is free software; you can redistribute it and/or
 * modify it under the terms of the GNU General Public License
 * as published by the Free Software Foundation; either version 2
 * of the License, or (at your option) any later version.
 *
 * This program is distributed in the hope that it will be useful,
 * but WITHOUT ANY WARRANTY; without even the implied warranty of
 * MERCHANTABILITY or FITNESS FOR A PARTICULAR PURPOSE.  See the
 * GNU General Public License for more details.
 *
 * You should have received a copy of the GNU General Public License
 * along with this program; if not, write to the Free Software Foundation,
 * Inc., 59 Temple Place - Suite 330, Boston, MA  02111-1307, USA.
 *
 * The Original Code is Copyright (C) 2001-2002 by NaN Holding BV.
 * All rights reserved.
 *
 *
 * Contributor(s): Blender Foundation
 *
 * ***** END GPL LICENSE BLOCK *****
 *
 */

#include "zlib.h"

#ifdef WIN32
#include "winsock2.h"
#include "BLI_winstuff.h"
#endif

#include <limits.h>
#include <stdio.h> // for printf fopen fwrite fclose sprintf FILE
#include <stdlib.h> // for getenv atoi
#include <fcntl.h> // for open
#include <string.h> // for strrchr strncmp strstr
#include <math.h> // for fabs

#ifndef WIN32
	#include <unistd.h> // for read close
	#include <sys/param.h> // for MAXPATHLEN
#else
	#include <io.h> // for open close read
#endif

#include "DNA_anim_types.h"
#include "DNA_action_types.h"
#include "DNA_armature_types.h"
#include "DNA_ID.h"
#include "DNA_actuator_types.h"
#include "DNA_boid_types.h"
#include "DNA_brush_types.h"
#include "DNA_camera_types.h"
#include "DNA_cloth_types.h"
#include "DNA_color_types.h"
#include "DNA_controller_types.h"
#include "DNA_constraint_types.h"
#include "DNA_curve_types.h"
#include "DNA_customdata_types.h"
#include "DNA_effect_types.h"
#include "DNA_fileglobal_types.h"
#include "DNA_genfile.h"
#include "DNA_group_types.h"
#include "DNA_gpencil_types.h"
#include "DNA_ipo_types.h"
#include "DNA_image_types.h"
#include "DNA_key_types.h"
#include "DNA_lattice_types.h"
#include "DNA_lamp_types.h"
#include "DNA_meta_types.h"
#include "DNA_material_types.h"
#include "DNA_mesh_types.h"
#include "DNA_meshdata_types.h"
#include "DNA_modifier_types.h"
#include "DNA_nla_types.h"
#include "DNA_node_types.h"
#include "DNA_object_types.h"
#include "DNA_object_force.h"
#include "DNA_object_fluidsim.h" // NT
#include "DNA_outliner_types.h"
#include "DNA_object_force.h"
#include "DNA_packedFile_types.h"
#include "DNA_particle_types.h"
#include "DNA_property_types.h"
#include "DNA_text_types.h"
#include "DNA_view3d_types.h"
#include "DNA_screen_types.h"
#include "DNA_sensor_types.h"
#include "DNA_sdna_types.h"
#include "DNA_scene_types.h"
#include "DNA_sequence_types.h"
#include "DNA_smoke_types.h"
#include "DNA_sound_types.h"
#include "DNA_space_types.h"
#include "DNA_texture_types.h"
#include "DNA_userdef_types.h"
#include "DNA_vfont_types.h"
#include "DNA_world_types.h"
#include "DNA_windowmanager_types.h"

#include "MEM_guardedalloc.h"
#include "BLI_blenlib.h"
#include "BLI_arithb.h"
#include "BLI_storage_types.h" // for relname flags

#include "BKE_animsys.h"
#include "BKE_action.h"
#include "BKE_armature.h"
#include "BKE_brush.h"
#include "BKE_cdderivedmesh.h"
#include "BKE_cloth.h"
#include "BKE_colortools.h"
#include "BKE_constraint.h"
#include "BKE_curve.h"
#include "BKE_customdata.h"
#include "BKE_deform.h"
#include "BKE_depsgraph.h"
#include "BKE_effect.h" /* give_parteff */
#include "BKE_fcurve.h"
#include "BKE_global.h" // for G
#include "BKE_group.h"
#include "BKE_image.h"
#include "BKE_ipo.h"
#include "BKE_key.h" //void set_four_ipo
#include "BKE_lattice.h"
#include "BKE_library.h" // for wich_libbase
#include "BKE_main.h" // for Main
#include "BKE_mesh.h" // for ME_ defines (patching)
#include "BKE_modifier.h"
#include "BKE_multires.h"
#include "BKE_node.h" // for tree type defines
#include "BKE_object.h"
#include "BKE_particle.h"
#include "BKE_pointcache.h"
#include "BKE_property.h" // for get_ob_property
#include "BKE_report.h"
#include "BKE_sca.h" // for init_actuator
#include "BKE_scene.h"
#include "BKE_softbody.h"	// sbNew()
#include "BKE_bullet.h"		// bsbNew()
#include "BKE_sculpt.h"
#include "BKE_sequence.h"
#include "BKE_texture.h" // for open_plugin_tex
#include "BKE_utildefines.h" // SWITCH_INT DATA ENDB DNA1 O_BINARY GLOB USER TEST REND
#include "BKE_idprop.h"

// AUD_XXX
#include "BKE_sound.h"

//XXX #include "BIF_butspace.h" // badlevel, for do_versions, patching event codes
//XXX #include "BIF_filelist.h" // badlevel too, where to move this? - elubie
//XXX #include "BIF_previewrender.h" // bedlelvel, for struct RenderInfo
#include "BLO_readfile.h"
#include "BLO_undofile.h"
#include "BLO_readblenfile.h" // streaming read pipe, for BLO_readblenfile BLO_readblenfilememory

#include "readfile.h"

#include "PIL_time.h"

#include <errno.h>

/*
 Remark: still a weak point is the newadress() function, that doesnt solve reading from
 multiple files at the same time

 (added remark: oh, i thought that was solved? will look at that... (ton)

READ
- Existing Library (Main) push or free
- allocate new Main
- load file
- read SDNA
- for each LibBlock
	- read LibBlock
	- if a Library
		- make a new Main
		- attach ID's to it
	- else
		- read associated 'direct data'
		- link direct data (internal and to LibBlock)
- read FileGlobal
- read USER data, only when indicated (file is ~/.B.blend or .B25.blend)
- free file
- per Library (per Main)
	- read file
	- read SDNA
	- find LibBlocks and attach IDs to Main
		- if external LibBlock
			- search all Main's
				- or it's already read,
				- or not read yet
				- or make new Main
	- per LibBlock
		- read recursive
		- read associated direct data
		- link direct data (internal and to LibBlock)
	- free file
- per Library with unread LibBlocks
	- read file
	- read SDNA
	- per LibBlock
			   - read recursive
			   - read associated direct data
			   - link direct data (internal and to LibBlock)
		- free file
- join all Mains
- link all LibBlocks and indirect pointers to libblocks
- initialize FileGlobal and copy pointers to Global
*/

/* also occurs in library.c */
/* GS reads the memory pointed at in a specific ordering. There are,
 * however two definitions for it. I have jotted them down here, both,
 * but I think the first one is actually used. The thing is that
 * big-endian systems might read this the wrong way round. OTOH, we
 * constructed the IDs that are read out with this macro explicitly as
 * well. I expect we'll sort it out soon... */

/* from blendef: */
#define GS(a)	(*((short *)(a)))

/* from misc_util: flip the bytes from x  */
/*  #define GS(x) (((unsigned char *)(x))[0] << 8 | ((unsigned char *)(x))[1]) */

// only used here in readfile.c
#define SWITCH_LONGINT(a) { \
	char s_i, *p_i; \
	p_i= (char *)&(a);  \
	s_i=p_i[0]; p_i[0]=p_i[7]; p_i[7]=s_i; \
	s_i=p_i[1]; p_i[1]=p_i[6]; p_i[6]=s_i; \
	s_i=p_i[2]; p_i[2]=p_i[5]; p_i[5]=s_i; \
	s_i=p_i[3]; p_i[3]=p_i[4]; p_i[4]=s_i; }

/***/

typedef struct OldNew {
	void *old, *newp;
	int nr;
} OldNew;

typedef struct OldNewMap {
	OldNew *entries;
	int nentries, entriessize;
	int sorted;
	int lasthit;
} OldNewMap;


/* local prototypes */
static void *read_struct(FileData *fd, BHead *bh, char *blockname);


static OldNewMap *oldnewmap_new(void)
{
	OldNewMap *onm= MEM_callocN(sizeof(*onm), "OldNewMap");

	onm->entriessize= 1024;
	onm->entries= MEM_mallocN(sizeof(*onm->entries)*onm->entriessize, "OldNewMap.entries");

	return onm;
}

static int verg_oldnewmap(const void *v1, const void *v2)
{
	const struct OldNew *x1=v1, *x2=v2;

	if( x1->old > x2->old) return 1;
	else if( x1->old < x2->old) return -1;
	return 0;
}


static void oldnewmap_sort(FileData *fd)
{
	qsort(fd->libmap->entries, fd->libmap->nentries, sizeof(OldNew), verg_oldnewmap);
	fd->libmap->sorted= 1;
}

/* nr is zero for data, and ID code for libdata */
static void oldnewmap_insert(OldNewMap *onm, void *oldaddr, void *newaddr, int nr)
{
	OldNew *entry;

	if(oldaddr==NULL || newaddr==NULL) return;

	if (onm->nentries==onm->entriessize) {
		int osize= onm->entriessize;
		OldNew *oentries= onm->entries;

		onm->entriessize*= 2;
		onm->entries= MEM_mallocN(sizeof(*onm->entries)*onm->entriessize, "OldNewMap.entries");

		memcpy(onm->entries, oentries, sizeof(*oentries)*osize);
		MEM_freeN(oentries);
	}

	entry= &onm->entries[onm->nentries++];
	entry->old= oldaddr;
	entry->newp= newaddr;
	entry->nr= nr;
}

static void *oldnewmap_lookup_and_inc(OldNewMap *onm, void *addr)
{
	int i;

	if (onm->lasthit<onm->nentries-1) {
		OldNew *entry= &onm->entries[++onm->lasthit];

		if (entry->old==addr) {
			entry->nr++;
			return entry->newp;
		}
	}

	for (i=0; i<onm->nentries; i++) {
		OldNew *entry= &onm->entries[i];

		if (entry->old==addr) {
			onm->lasthit= i;

			entry->nr++;
			return entry->newp;
		}
	}

	return NULL;
}

/* for libdata, nr has ID code, no increment */
static void *oldnewmap_liblookup(OldNewMap *onm, void *addr, void *lib)
{
	int i;

	if(addr==NULL) return NULL;

	/* lasthit works fine for non-libdata, linking there is done in same sequence as writing */
	if(onm->sorted) {
		OldNew entry_s, *entry;

		entry_s.old= addr;

		entry= bsearch(&entry_s, onm->entries, onm->nentries, sizeof(OldNew), verg_oldnewmap);
		if(entry) {
			ID *id= entry->newp;

			if (id && (!lib || id->lib)) {
				return entry->newp;
			}
		}
	}

	for (i=0; i<onm->nentries; i++) {
		OldNew *entry= &onm->entries[i];

		if (entry->old==addr) {
			ID *id= entry->newp;

			if (id && (!lib || id->lib)) {
				return entry->newp;
			}
		}
	}

	return NULL;
}

static void oldnewmap_free_unused(OldNewMap *onm)
{
	int i;

	for (i=0; i<onm->nentries; i++) {
		OldNew *entry= &onm->entries[i];
		if (entry->nr==0) {
			MEM_freeN(entry->newp);
			entry->newp= NULL;
		}
	}
}

static void oldnewmap_clear(OldNewMap *onm)
{
	onm->nentries= 0;
	onm->lasthit= 0;
}

static void oldnewmap_free(OldNewMap *onm)
{
	MEM_freeN(onm->entries);
	MEM_freeN(onm);
}

/***/

static void read_libraries(FileData *basefd, ListBase *mainlist);

/* ************ help functions ***************** */

static void add_main_to_main(Main *mainvar, Main *from)
{
	ListBase *lbarray[MAX_LIBARRAY], *fromarray[MAX_LIBARRAY];
	int a;

	a= set_listbasepointers(mainvar, lbarray);
	a= set_listbasepointers(from, fromarray);
	while(a--) {
		addlisttolist(lbarray[a], fromarray[a]);
	}
}

void blo_join_main(ListBase *mainlist)
{
	Main *tojoin, *mainl;


	mainl= mainlist->first;
	while ((tojoin= mainl->next)) {
		add_main_to_main(mainl, tojoin);
		BLI_remlink(mainlist, tojoin);
		MEM_freeN(tojoin);
	}
}

static void split_libdata(ListBase *lb, Main *first)
{
	ListBase *lbn;
	ID *id, *idnext;
	Main *mainvar;

	id= lb->first;
	while(id) {
		idnext= id->next;
		if(id->lib) {
			mainvar= first;
			while(mainvar) {
				if(mainvar->curlib==id->lib) {
					lbn= wich_libbase(mainvar, GS(id->name));
					BLI_remlink(lb, id);
					BLI_addtail(lbn, id);
					break;
				}
				mainvar= mainvar->next;
			}
			if(mainvar==0) printf("error split_libdata\n");
		}
		id= idnext;
	}
}

void blo_split_main(ListBase *mainlist, Main *main)
{
	ListBase *lbarray[MAX_LIBARRAY];
	Library *lib;
	int i;

	mainlist->first= mainlist->last= main;
	main->next= NULL;

	if(main->library.first==NULL)
		return;

	for (lib= main->library.first; lib; lib= lib->id.next) {
		Main *libmain= MEM_callocN(sizeof(Main), "libmain");
		libmain->curlib= lib;
		BLI_addtail(mainlist, libmain);
	}

	i= set_listbasepointers(main, lbarray);
	while(i--)
		split_libdata(lbarray[i], main->next);
}

/* removes things like /blah/blah/../../blah/ etc, then writes in *name the full path */
static void cleanup_path(const char *relabase, char *name)
{
	char filename[FILE_MAXFILE];

	BLI_splitdirstring(name, filename);
	BLI_cleanup_dir(relabase, name);
	strcat(name, filename);
}

static void read_file_version(FileData *fd, Main *main)
{
	BHead *bhead;

	for (bhead= blo_firstbhead(fd); bhead; bhead= blo_nextbhead(fd, bhead)) {
		if (bhead->code==GLOB) {
			FileGlobal *fg= read_struct(fd, bhead, "Global");
			if(fg) {
				main->subversionfile= fg->subversion;
				main->minversionfile= fg->minversion;
				main->minsubversionfile= fg->minsubversion;
				MEM_freeN(fg);
			}
			else if (bhead->code==ENDB)
				break;
		}
	}
}


static Main *blo_find_main(FileData *fd, ListBase *mainlist, const char *name, const char *relabase)
{
	Main *m;
	Library *lib;
	char name1[FILE_MAXDIR+FILE_MAXFILE];

	strncpy(name1, name, sizeof(name1)-1);
	cleanup_path(relabase, name1);
//	printf("blo_find_main: original in  %s\n", name);
//	printf("blo_find_main: converted to %s\n", name1);

	for (m= mainlist->first; m; m= m->next) {
		char *libname= (m->curlib)?m->curlib->filename:m->name;

		if (BLI_streq(name1, libname)) {
			if(G.f & G_DEBUG) printf("blo_find_main: found library %s\n", libname);
			return m;
		}
	}

	m= MEM_callocN(sizeof(Main), "find_main");
	BLI_addtail(mainlist, m);

	lib= alloc_libblock(&m->library, ID_LI, "lib");
	strncpy(lib->name, name, sizeof(lib->name)-1);
	BLI_strncpy(lib->filename, name1, sizeof(lib->filename));

	m->curlib= lib;

	read_file_version(fd, m);

	if(G.f & G_DEBUG) printf("blo_find_main: added new lib %s\n", name);
	return m;
}


/* ************ FILE PARSING ****************** */

static void switch_endian_bh4(BHead4 *bhead)
{
	/* the ID_.. codes */
	if((bhead->code & 0xFFFF)==0) bhead->code >>=16;

	if (bhead->code != ENDB) {
		SWITCH_INT(bhead->len);
		SWITCH_INT(bhead->SDNAnr);
		SWITCH_INT(bhead->nr);
	}
}

static void switch_endian_bh8(BHead8 *bhead)
{
	/* the ID_.. codes */
	if((bhead->code & 0xFFFF)==0) bhead->code >>=16;

	if (bhead->code != ENDB) {
		SWITCH_INT(bhead->len);
		SWITCH_INT(bhead->SDNAnr);
		SWITCH_INT(bhead->nr);
	}
}

static void bh4_from_bh8(BHead *bhead, BHead8 *bhead8, int do_endian_swap)
{
	BHead4 *bhead4 = (BHead4 *) bhead;
#if defined(WIN32) && !defined(FREE_WINDOWS)
	__int64 old;
#else
	long long old;
#endif

	bhead4->code= bhead8->code;
	bhead4->len= bhead8->len;

	if (bhead4->code != ENDB) {

		// why is this here ??
		if (do_endian_swap) {
			SWITCH_LONGINT(bhead8->old);
		}

		/* this patch is to avoid a long long being read from not-eight aligned positions
		   is necessary on any modern 64bit architecture) */
		memcpy(&old, &bhead8->old, 8);
		bhead4->old = (int) (old >> 3);

		bhead4->SDNAnr= bhead8->SDNAnr;
		bhead4->nr= bhead8->nr;
	}
}

static void bh8_from_bh4(BHead *bhead, BHead4 *bhead4)
{
	BHead8 *bhead8 = (BHead8 *) bhead;

	bhead8->code= bhead4->code;
	bhead8->len= bhead4->len;

	if (bhead8->code != ENDB) {
		bhead8->old= bhead4->old;
		bhead8->SDNAnr= bhead4->SDNAnr;
		bhead8->nr= bhead4->nr;
	}
}

static BHeadN *get_bhead(FileData *fd)
{
	BHead8 bhead8;
	BHead4 bhead4;
	BHead  bhead;
	BHeadN *new_bhead = 0;
	int readsize;

	if (fd) {
		if ( ! fd->eof) {

			/* not strictly needed but shuts valgrind up
			 * since uninitialized memory gets compared */
			memset(&bhead8, 0, sizeof(BHead8));
			memset(&bhead4, 0, sizeof(BHead4));
			memset(&bhead,  0, sizeof(BHead));

			// First read the bhead structure.
			// Depending on the platform the file was written on this can
			// be a big or little endian BHead4 or BHead8 structure.

			// As usual 'ENDB' (the last *partial* bhead of the file)
			// needs some special handling. We don't want to EOF just yet.

			if (fd->flags & FD_FLAGS_FILE_POINTSIZE_IS_4) {
				bhead4.code = DATA;
				readsize = fd->read(fd, &bhead4, sizeof(bhead4));

				if (readsize == sizeof(bhead4) || bhead4.code == ENDB) {
					if (fd->flags & FD_FLAGS_SWITCH_ENDIAN) {
						switch_endian_bh4(&bhead4);
					}

					if (fd->flags & FD_FLAGS_POINTSIZE_DIFFERS) {
						bh8_from_bh4(&bhead, &bhead4);
					} else {
						memcpy(&bhead, &bhead4, sizeof(bhead));
					}
				} else {
					fd->eof = 1;
					bhead.len= 0;
				}
			} else {
				bhead8.code = DATA;
				readsize = fd->read(fd, &bhead8, sizeof(bhead8));

				if (readsize == sizeof(bhead8) || bhead8.code == ENDB) {
					if (fd->flags & FD_FLAGS_SWITCH_ENDIAN) {
						switch_endian_bh8(&bhead8);
					}

					if (fd->flags & FD_FLAGS_POINTSIZE_DIFFERS) {
						bh4_from_bh8(&bhead, &bhead8, (fd->flags & FD_FLAGS_SWITCH_ENDIAN));
					} else {
						memcpy(&bhead, &bhead8, sizeof(bhead));
					}
				} else {
					fd->eof = 1;
					bhead.len= 0;
				}
			}

			/* make sure people are not trying to pass bad blend files */
			if (bhead.len < 0) fd->eof = 1;

			// bhead now contains the (converted) bhead structure. Now read
			// the associated data and put everything in a BHeadN (creative naming !)

			if ( ! fd->eof) {
				new_bhead = MEM_mallocN(sizeof(BHeadN) + bhead.len, "new_bhead");
				if (new_bhead) {
					new_bhead->next = new_bhead->prev = 0;
					new_bhead->bhead = bhead;

					readsize = fd->read(fd, new_bhead + 1, bhead.len);

					if (readsize != bhead.len) {
						fd->eof = 1;
						MEM_freeN(new_bhead);
						new_bhead = 0;
					}
				} else {
					fd->eof = 1;
				}
			}
		}
	}

	// We've read a new block. Now add it to the list
	// of blocks.

	if (new_bhead) {
		BLI_addtail(&fd->listbase, new_bhead);
	}

	return(new_bhead);
}

BHead *blo_firstbhead(FileData *fd)
{
	BHeadN *new_bhead;
	BHead *bhead = 0;

	// Rewind the file
	// Read in a new block if necessary

	new_bhead = fd->listbase.first;
	if (new_bhead == 0) {
		new_bhead = get_bhead(fd);
	}

	if (new_bhead) {
		bhead = &new_bhead->bhead;
	}

	return(bhead);
}

BHead *blo_prevbhead(FileData *fd, BHead *thisblock)
{
	BHeadN *bheadn= (BHeadN *) (((char *) thisblock) - GET_INT_FROM_POINTER( &((BHeadN*)0)->bhead) );
	BHeadN *prev= bheadn->prev;

	return prev?&prev->bhead:NULL;
}

BHead *blo_nextbhead(FileData *fd, BHead *thisblock)
{
	BHeadN *new_bhead = NULL;
	BHead *bhead = NULL;

	if (thisblock) {
		// bhead is actually a sub part of BHeadN
		// We calculate the BHeadN pointer from the BHead pointer below
		new_bhead = (BHeadN *) (((char *) thisblock) - GET_INT_FROM_POINTER( &((BHeadN*)0)->bhead) );

		// get the next BHeadN. If it doesn't exist we read in the next one
		new_bhead = new_bhead->next;
		if (new_bhead == 0) {
			new_bhead = get_bhead(fd);
		}
	}

	if (new_bhead) {
		// here we do the reverse:
		// go from the BHeadN pointer to the BHead pointer
		bhead = &new_bhead->bhead;
	}

	return(bhead);
}

static void decode_blender_header(FileData *fd)
{
	char header[SIZEOFBLENDERHEADER], num[4];
	int readsize;

	// read in the header data
	readsize = fd->read(fd, header, sizeof(header));

	if (readsize == sizeof(header)) {
		if(strncmp(header, "BLENDER", 7) == 0) {
			int remove_this_endian_test= 1;

			fd->flags |= FD_FLAGS_FILE_OK;

			// what size are pointers in the file ?
			if(header[7]=='_') {
				fd->flags |= FD_FLAGS_FILE_POINTSIZE_IS_4;
				if (sizeof(void *) != 4) {
					fd->flags |= FD_FLAGS_POINTSIZE_DIFFERS;
				}
			} else {
				if (sizeof(void *) != 8) {
					fd->flags |= FD_FLAGS_POINTSIZE_DIFFERS;
				}
			}

			// is the file saved in a different endian
			// than we need ?
			if (((((char*)&remove_this_endian_test)[0]==1)?L_ENDIAN:B_ENDIAN) != ((header[8]=='v')?L_ENDIAN:B_ENDIAN)) {
				fd->flags |= FD_FLAGS_SWITCH_ENDIAN;
			}

			// get the version number

			memcpy(num, header+9, 3);
			num[3] = 0;
			fd->fileversion = atoi(num);
		}
	}
}

static int read_file_dna(FileData *fd)
{
	BHead *bhead;

	for (bhead= blo_firstbhead(fd); bhead; bhead= blo_nextbhead(fd, bhead)) {
		if (bhead->code==DNA1) {
			int do_endian_swap= (fd->flags&FD_FLAGS_SWITCH_ENDIAN)?1:0;

			fd->filesdna= DNA_sdna_from_data(&bhead[1], bhead->len, do_endian_swap);
			if (fd->filesdna) {

				fd->compflags= DNA_struct_get_compareflags(fd->filesdna, fd->memsdna);
				/* used to retrieve ID names from (bhead+1) */
				fd->id_name_offs= DNA_elem_offset(fd->filesdna, "ID", "char", "name[]");
			}

			return 1;
		} else if (bhead->code==ENDB)
			break;
	}

	return 0;
}

static int fd_read_from_file(FileData *filedata, void *buffer, unsigned int size)
{
	int readsize = read(filedata->filedes, buffer, size);

	if (readsize < 0) {
		readsize = EOF;
	} else {
		filedata->seek += readsize;
	}

	return (readsize);
}

static int fd_read_gzip_from_file(FileData *filedata, void *buffer, unsigned int size)
{
	int readsize = gzread(filedata->gzfiledes, buffer, size);

	if (readsize < 0) {
		readsize = EOF;
	} else {
		filedata->seek += readsize;
	}

	return (readsize);
}

static int fd_read_from_memory(FileData *filedata, void *buffer, unsigned int size)
{
		// don't read more bytes then there are available in the buffer
	int readsize = MIN2(size, filedata->buffersize - filedata->seek);

	memcpy(buffer, filedata->buffer + filedata->seek, readsize);
	filedata->seek += readsize;

	return (readsize);
}

static int fd_read_from_memfile(FileData *filedata, void *buffer, unsigned int size)
{
	static unsigned int seek= 1<<30;	/* the current position */
	static unsigned int offset= 0;		/* size of previous chunks */
	static MemFileChunk *chunk=NULL;
	unsigned int chunkoffset, readsize, totread;

	if(size==0) return 0;

	if(seek != (unsigned int)filedata->seek) {
		chunk= filedata->memfile->chunks.first;
		seek= 0;

		while(chunk) {
			if(seek + chunk->size > (unsigned) filedata->seek) break;
			seek+= chunk->size;
			chunk= chunk->next;
		}
		offset= seek;
		seek= filedata->seek;
	}

	if(chunk) {
		totread= 0;

		do {
			/* first check if it's on the end if current chunk */
			if(seek-offset == chunk->size) {
				offset+= chunk->size;
				chunk= chunk->next;
			}

			/* debug, should never happen */
			if(chunk==NULL) {
				printf("illegal read, chunk zero\n");
				return 0;
			}

			chunkoffset= seek-offset;
			readsize= size-totread;

			/* data can be spread over multiple chunks, so clamp size
			 * to within this chunk, and then it will read further in
			 * the next chunk */
			if(chunkoffset+readsize > chunk->size)
				readsize= chunk->size-chunkoffset;

			memcpy((char*)buffer+totread, chunk->buf+chunkoffset, readsize);
			totread += readsize;
			filedata->seek += readsize;
			seek += readsize;
		} while(totread < size);

		return totread;
	}

	return 0;
}

static FileData *filedata_new(void)
{
	FileData *fd = MEM_callocN(sizeof(FileData), "FileData");

	fd->filedes = -1;
	fd->gzfiledes = NULL;

		/* XXX, this doesn't need to be done all the time,
		 * but it keeps us reentrant,  remove once we have
		 * a lib that provides a nice lock. - zr
		 */
	fd->memsdna = DNA_sdna_from_data(DNAstr,  DNAlen,  0);

	fd->datamap = oldnewmap_new();
	fd->globmap = oldnewmap_new();
	fd->libmap = oldnewmap_new();

	return fd;
}

static FileData *blo_decode_and_check(FileData *fd, ReportList *reports)
{
	decode_blender_header(fd);

	if (fd->flags & FD_FLAGS_FILE_OK) {
		if (!read_file_dna(fd)) {
			BKE_report(reports, RPT_ERROR, "File incomplete");
			blo_freefiledata(fd);
			fd= NULL;
		}
	}
	else {
		BKE_report(reports, RPT_ERROR, "File is not a Blender file");
		blo_freefiledata(fd);
		fd= NULL;
	}

	return fd;
}

/* cannot be called with relative paths anymore! */
/* on each new library added, it now checks for the current FileData and expands relativeness */
FileData *blo_openblenderfile(char *name, ReportList *reports)
{
	gzFile gzfile;

	gzfile= gzopen(name, "rb");

	if (NULL == gzfile) {
		BKE_report(reports, RPT_ERROR, "Unable to open");
		return NULL;
	} else {
		FileData *fd = filedata_new();
		fd->gzfiledes = gzfile;
		fd->read = fd_read_gzip_from_file;

		/* needed for library_append and read_libraries */
		BLI_strncpy(fd->filename, name, sizeof(fd->filename));

		return blo_decode_and_check(fd, reports);
	}
}

FileData *blo_openblendermemory(void *mem, int memsize, ReportList *reports)
{
	if (!mem || memsize<SIZEOFBLENDERHEADER) {
		BKE_report(reports, RPT_ERROR, (mem)? "Unable to read": "Unable to open");
		return NULL;
	} else {
		FileData *fd= filedata_new();
		fd->buffer= mem;
		fd->buffersize= memsize;
		fd->read= fd_read_from_memory;
		fd->flags|= FD_FLAGS_NOT_MY_BUFFER;

		return blo_decode_and_check(fd, reports);
	}
}

FileData *blo_openblendermemfile(MemFile *memfile, ReportList *reports)
{
	if (!memfile) {
		BKE_report(reports, RPT_ERROR, "Unable to open");
		return NULL;
	} else {
		FileData *fd= filedata_new();
		fd->memfile= memfile;

		fd->read= fd_read_from_memfile;
		fd->flags|= FD_FLAGS_NOT_MY_BUFFER;

		return blo_decode_and_check(fd, reports);
	}
}


void blo_freefiledata(FileData *fd)
{
	if (fd) {

		if (fd->filedes != -1) {
			close(fd->filedes);
		}

		if (fd->gzfiledes != NULL)
		{
			gzclose(fd->gzfiledes);
		}

		if (fd->buffer && !(fd->flags & FD_FLAGS_NOT_MY_BUFFER)) {
			MEM_freeN(fd->buffer);
			fd->buffer = 0;
		}

		// Free all BHeadN data blocks
		BLI_freelistN(&fd->listbase);

		if (fd->memsdna)
			DNA_sdna_free(fd->memsdna);
		if (fd->filesdna)
			DNA_sdna_free(fd->filesdna);
		if (fd->compflags)
			MEM_freeN(fd->compflags);

		if (fd->datamap)
			oldnewmap_free(fd->datamap);
		if (fd->globmap)
			oldnewmap_free(fd->globmap);
		if (fd->imamap)
			oldnewmap_free(fd->imamap);
		if (fd->libmap && !(fd->flags & FD_FLAGS_NOT_MY_LIBMAP))
			oldnewmap_free(fd->libmap);
		if (fd->bheadmap)
			MEM_freeN(fd->bheadmap);

		MEM_freeN(fd);
	}
}

/* ************ DIV ****************** */

int BLO_has_bfile_extension(char *str)
{
	return (BLI_testextensie(str, ".ble") || BLI_testextensie(str, ".blend")||BLI_testextensie(str, ".blend.gz"));
}

/* ************** OLD POINTERS ******************* */

static void *newdataadr(FileData *fd, void *adr)		/* only direct databocks */
{
	return oldnewmap_lookup_and_inc(fd->datamap, adr);
}

static void *newglobadr(FileData *fd, void *adr)		/* direct datablocks with global linking */
{
	return oldnewmap_lookup_and_inc(fd->globmap, adr);
}

static void *newimaadr(FileData *fd, void *adr)		/* used to restore image data after undo */
{
	if(fd->imamap && adr)
		return oldnewmap_lookup_and_inc(fd->imamap, adr);
	return NULL;
}


static void *newlibadr(FileData *fd, void *lib, void *adr)		/* only lib data */
{
	return oldnewmap_liblookup(fd->libmap, adr, lib);
}

static void *newlibadr_us(FileData *fd, void *lib, void *adr)	/* increases user number */
{
	ID *id= newlibadr(fd, lib, adr);

	if(id)
		id->us++;

	return id;
}

static void change_idid_adr_fd(FileData *fd, void *old, void *new)
{
	int i;

	for (i=0; i<fd->libmap->nentries; i++) {
		OldNew *entry= &fd->libmap->entries[i];

		if (old==entry->newp && entry->nr==ID_ID) {
			entry->newp= new;
			if(new) entry->nr= GS( ((ID *)new)->name );
			break;
		}
	}
}

static void change_idid_adr(ListBase *mainlist, FileData *basefd, void *old, void *new)
{
	Main *mainptr;

	for(mainptr= mainlist->first; mainptr; mainptr= mainptr->next) {
		FileData *fd;

		if(mainptr->curlib) fd= mainptr->curlib->filedata;
		else fd= basefd;

		if(fd) {
			change_idid_adr_fd(fd, old, new);
		}
	}
}

/* lib linked proxy objects point to our local data, we need
 * to clear that pointer before reading the undo memfile since
 * the object might be removed, it is set again in reading
 * if the local object still exists */
void blo_clear_proxy_pointers_from_lib(FileData *fd, Main *oldmain)
{
	Object *ob= oldmain->object.first;

	for(;ob; ob= ob->id.next)
		if(ob->id.lib)
			ob->proxy_from= NULL;
}

void blo_make_image_pointer_map(FileData *fd, Main *oldmain)
{
	Image *ima= oldmain->image.first;
	Scene *sce= oldmain->scene.first;

	fd->imamap= oldnewmap_new();

	for(;ima; ima= ima->id.next) {
		Link *ibuf= ima->ibufs.first;
		for(; ibuf; ibuf= ibuf->next)
			oldnewmap_insert(fd->imamap, ibuf, ibuf, 0);
		if(ima->gputexture)
			oldnewmap_insert(fd->imamap, ima->gputexture, ima->gputexture, 0);
	}
	for(; sce; sce= sce->id.next) {
		if(sce->nodetree) {
			bNode *node;
			for(node= sce->nodetree->nodes.first; node; node= node->next)
				oldnewmap_insert(fd->imamap, node->preview, node->preview, 0);
		}
	}
}

/* set old main image ibufs to zero if it has been restored */
/* this works because freeing old main only happens after this call */
void blo_end_image_pointer_map(FileData *fd, Main *oldmain)
{
	OldNew *entry= fd->imamap->entries;
	Image *ima= oldmain->image.first;
	Scene *sce= oldmain->scene.first;
	int i;

	/* used entries were restored, so we put them to zero */
	for (i=0; i<fd->imamap->nentries; i++, entry++) {
		if (entry->nr>0)
			entry->newp= NULL;
	}

	for(;ima; ima= ima->id.next) {
		Link *ibuf, *next;

		/* this mirrors direct_link_image */
		for(ibuf= ima->ibufs.first; ibuf; ibuf= next) {
			next= ibuf->next;
			if(NULL==newimaadr(fd, ibuf)) {	/* so was restored */
				BLI_remlink(&ima->ibufs, ibuf);
				ima->bindcode= 0;
				ima->gputexture= NULL;
			}
		}

		ima->gputexture= newimaadr(fd, ima->gputexture);
	}
	for(; sce; sce= sce->id.next) {
		if(sce->nodetree) {
			bNode *node;
			for(node= sce->nodetree->nodes.first; node; node= node->next)
				node->preview= newimaadr(fd, node->preview);
		}
	}
}

/* undo file support: add all library pointers in lookup */
void blo_add_library_pointer_map(ListBase *mainlist, FileData *fd)
{
	Main *ptr= mainlist->first;
	ListBase *lbarray[MAX_LIBARRAY];

	for(ptr= ptr->next; ptr; ptr= ptr->next) {
		int i= set_listbasepointers(ptr, lbarray);
		while(i--) {
			ID *id;
			for(id= lbarray[i]->first; id; id= id->next)
				oldnewmap_insert(fd->libmap, id, id, GS(id->name));
		}
	}
}


/* ********** END OLD POINTERS ****************** */
/* ********** READ FILE ****************** */

static void switch_endian_structs(struct SDNA *filesdna, BHead *bhead)
{
	int blocksize, nblocks;
	char *data;

	data= (char *)(bhead+1);
	blocksize= filesdna->typelens[ filesdna->structs[bhead->SDNAnr][0] ];

	nblocks= bhead->nr;
	while(nblocks--) {
		DNA_struct_switch_endian(filesdna, bhead->SDNAnr, data);

		data+= blocksize;
	}
}

static void *read_struct(FileData *fd, BHead *bh, char *blockname)
{
	void *temp= NULL;

	if (bh->len) {
		/* switch is based on file dna */
		if (bh->SDNAnr && (fd->flags & FD_FLAGS_SWITCH_ENDIAN))
			switch_endian_structs(fd->filesdna, bh);

		if (fd->compflags[bh->SDNAnr]) {	/* flag==0: doesn't exist anymore */
			if(fd->compflags[bh->SDNAnr]==2) {
				temp= DNA_struct_reconstruct(fd->memsdna, fd->filesdna, fd->compflags, bh->SDNAnr, bh->nr, (bh+1));
			} else {
				temp= MEM_mallocN(bh->len, blockname);
				memcpy(temp, (bh+1), bh->len);
			}
		}
	}

	return temp;
}

static void link_list(FileData *fd, ListBase *lb)		/* only direct data */
{
	Link *ln, *prev;

	if(lb->first==NULL) return;

	lb->first= newdataadr(fd, lb->first);
	ln= lb->first;
	prev= NULL;
	while(ln) {
		ln->next= newdataadr(fd, ln->next);
		ln->prev= prev;
		prev= ln;
		ln= ln->next;
	}
	lb->last= prev;
}

static void link_glob_list(FileData *fd, ListBase *lb)		/* for glob data */
{
	Link *ln, *prev;
	void *poin;

	if(lb->first==0) return;
	poin= newdataadr(fd, lb->first);
	if(lb->first) {
		oldnewmap_insert(fd->globmap, lb->first, poin, 0);
	}
	lb->first= poin;

	ln= lb->first;
	prev= 0;
	while(ln) {
		poin= newdataadr(fd, ln->next);
		if(ln->next) {
			oldnewmap_insert(fd->globmap, ln->next, poin, 0);
		}
		ln->next= poin;
		ln->prev= prev;
		prev= ln;
		ln= ln->next;
	}
	lb->last= prev;
}

static void test_pointer_array(FileData *fd, void **mat)
{
#if defined(WIN32) && !defined(FREE_WINDOWS)
	__int64 *lpoin, *lmat;
#else
	long long *lpoin, *lmat;
#endif
	int len, *ipoin, *imat;

		/* manually convert the pointer array in
		 * the old dna format to a pointer array in
		 * the new dna format.
		 */
	if(*mat) {
		len= MEM_allocN_len(*mat)/fd->filesdna->pointerlen;

		if(fd->filesdna->pointerlen==8 && fd->memsdna->pointerlen==4) {
			ipoin=imat= MEM_mallocN( len*4, "newmatar");
			lpoin= *mat;

			while(len-- > 0) {
				if((fd->flags & FD_FLAGS_SWITCH_ENDIAN))
					SWITCH_LONGINT(*lpoin);
				*ipoin= (int) ((*lpoin) >> 3);
				ipoin++;
				lpoin++;
			}
			MEM_freeN(*mat);
			*mat= imat;
		}

		if(fd->filesdna->pointerlen==4 && fd->memsdna->pointerlen==8) {
			lpoin=lmat= MEM_mallocN( len*8, "newmatar");
			ipoin= *mat;

			while(len-- > 0) {
				*lpoin= *ipoin;
				ipoin++;
				lpoin++;
			}
			MEM_freeN(*mat);
			*mat= lmat;
		}
	}
}

/* ************ READ ID Properties *************** */

void IDP_DirectLinkProperty(IDProperty *prop, int switch_endian, FileData *fd);
void IDP_LibLinkProperty(IDProperty *prop, int switch_endian, FileData *fd);

static void IDP_DirectLinkIDPArray(IDProperty *prop, int switch_endian, FileData *fd)
{
	IDProperty **array;
	int i;

	/*since we didn't save the extra buffer, set totallen to len.*/
	prop->totallen = prop->len;
	prop->data.pointer = newdataadr(fd, prop->data.pointer);

	if (switch_endian) {
		test_pointer_array(fd, prop->data.pointer);
		array= (IDProperty**) prop->data.pointer;

		for(i=0; i<prop->len; i++)
			IDP_DirectLinkProperty(array[i], switch_endian, fd);
	}
}

static void IDP_DirectLinkArray(IDProperty *prop, int switch_endian, FileData *fd)
{
	IDProperty **array;
	int i;

	/*since we didn't save the extra buffer, set totallen to len.*/
	prop->totallen = prop->len;
	prop->data.pointer = newdataadr(fd, prop->data.pointer);

	if (switch_endian) {
		if(prop->subtype == IDP_GROUP) {
			test_pointer_array(fd, prop->data.pointer);
			array= prop->data.pointer;

			for(i=0; i<prop->len; i++)
				IDP_DirectLinkProperty(array[i], switch_endian, fd);
		}
		else if(prop->subtype == IDP_DOUBLE) {
			for (i=0; i<prop->len; i++) {
				SWITCH_LONGINT(((double*)prop->data.pointer)[i]);
			}
		} else {
			for (i=0; i<prop->len; i++) {
				SWITCH_INT(((int*)prop->data.pointer)[i]);
			}
		}
	}
}

static void IDP_DirectLinkString(IDProperty *prop, int switch_endian, FileData *fd)
{
	/*since we didn't save the extra string buffer, set totallen to len.*/
	prop->totallen = prop->len;
	prop->data.pointer = newdataadr(fd, prop->data.pointer);
}

static void IDP_DirectLinkGroup(IDProperty *prop, int switch_endian, FileData *fd)
{
	ListBase *lb = &prop->data.group;
	IDProperty *loop;

	link_list(fd, lb);

	/*Link child id properties now*/
	for (loop=prop->data.group.first; loop; loop=loop->next) {
		IDP_DirectLinkProperty(loop, switch_endian, fd);
	}
}

void IDP_DirectLinkProperty(IDProperty *prop, int switch_endian, FileData *fd)
{
	switch (prop->type) {
		case IDP_GROUP:
			IDP_DirectLinkGroup(prop, switch_endian, fd);
			break;
		case IDP_STRING:
			IDP_DirectLinkString(prop, switch_endian, fd);
			break;
		case IDP_ARRAY:
			IDP_DirectLinkArray(prop, switch_endian, fd);
			break;
		case IDP_IDPARRAY:
			IDP_DirectLinkIDPArray(prop, switch_endian, fd);
			break;
		case IDP_DOUBLE:
			/*erg, stupid doubles.  since I'm storing them
			 in the same field as int val; val2 in the
			 IDPropertyData struct, they have to deal with
			 endianness specifically

			 in theory, val and val2 would've already been swapped
			 if switch_endian is true, so we have to first unswap
			 them then reswap them as a single 64-bit entity.
			 */

			if (switch_endian) {
				SWITCH_INT(prop->data.val);
				SWITCH_INT(prop->data.val2);
				SWITCH_LONGINT(prop->data.val);
			}

			break;
	}
}

/*stub function*/
void IDP_LibLinkProperty(IDProperty *prop, int switch_endian, FileData *fd)
{
}

/* ************ READ CurveMapping *************** */

/* cuma itself has been read! */
static void direct_link_curvemapping(FileData *fd, CurveMapping *cumap)
{
	int a;

	/* flag seems to be able to hang? Maybe old files... not bad to clear anyway */
	cumap->flag &= ~CUMA_PREMULLED;

	for(a=0; a<CM_TOT; a++) {
		cumap->cm[a].curve= newdataadr(fd, cumap->cm[a].curve);
		cumap->cm[a].table= NULL;
	}
}

/* ************ READ Brush *************** */
/* library brush linking after fileread */
static void lib_link_brush(FileData *fd, Main *main)
{
	Brush *brush;
	MTex *mtex;
	int a;

	/* only link ID pointers */
	for(brush= main->brush.first; brush; brush= brush->id.next) {
		if(brush->id.flag & LIB_NEEDLINK) {
			brush->id.flag -= LIB_NEEDLINK;

			brush->clone.image= newlibadr_us(fd, brush->id.lib, brush->clone.image);

			for(a=0; a<MAX_MTEX; a++) {
				mtex= brush->mtex[a];
				if(mtex)
					mtex->tex= newlibadr_us(fd, brush->id.lib, mtex->tex);
			}

			brush->clone.image= newlibadr_us(fd, brush->id.lib, brush->clone.image);
		}
	}
}

static void direct_link_brush(FileData *fd, Brush *brush)
{
	/* brush itself has been read */
	int a;

	for(a=0; a<MAX_MTEX; a++)
		brush->mtex[a]= newdataadr(fd, brush->mtex[a]);

	/* fallof curve */
	brush->curve= newdataadr(fd, brush->curve);
	if(brush->curve)
		direct_link_curvemapping(fd, brush->curve);
	else
		brush_curve_preset(brush, BRUSH_PRESET_SHARP);
}

static void direct_link_script(FileData *fd, Script *script)
{
	script->id.us = 1;
	SCRIPT_SET_NULL(script)
}


/* ************ READ PACKEDFILE *************** */

static PackedFile *direct_link_packedfile(FileData *fd, PackedFile *oldpf)
{
	PackedFile *pf= newdataadr(fd, oldpf);

	if (pf) {
		pf->data= newdataadr(fd, pf->data);
	}

	return pf;
}

/* ************ READ IMAGE PREVIEW *************** */

static PreviewImage *direct_link_preview_image(FileData *fd, PreviewImage *old_prv)
{
	PreviewImage *prv= newdataadr(fd, old_prv);

	if (prv) {
		int i;
		for (i=0; i < PREVIEW_MIPMAPS; ++i) {
			if (prv->rect[i]) {
				prv->rect[i] = newdataadr(fd, prv->rect[i]);
			}
		}
	}

	return prv;
}

/* ************ READ ANIMATION STUFF ***************** */

/* Legacy Data Support (for Version Patching) ----------------------------- */

// XXX depreceated - old animation system
static void lib_link_ipo(FileData *fd, Main *main)
{
	Ipo *ipo;

	ipo= main->ipo.first;
	while(ipo) {
		if(ipo->id.flag & LIB_NEEDLINK) {
			IpoCurve *icu;
			for(icu= ipo->curve.first; icu; icu= icu->next) {
				if(icu->driver)
					icu->driver->ob= newlibadr(fd, ipo->id.lib, icu->driver->ob);
			}
			ipo->id.flag -= LIB_NEEDLINK;
		}
		ipo= ipo->id.next;
	}
}

// XXX depreceated - old animation system
static void direct_link_ipo(FileData *fd, Ipo *ipo)
{
	IpoCurve *icu;

	link_list(fd, &(ipo->curve));
	icu= ipo->curve.first;
	while(icu) {
		icu->bezt= newdataadr(fd, icu->bezt);
		icu->bp= newdataadr(fd, icu->bp);
		icu->driver= newdataadr(fd, icu->driver);
		icu= icu->next;
	}
}

// XXX depreceated - old animation system
static void lib_link_nlastrips(FileData *fd, ID *id, ListBase *striplist)
{
	bActionStrip *strip;
	bActionModifier *amod;

	for (strip=striplist->first; strip; strip=strip->next){
		strip->object = newlibadr(fd, id->lib, strip->object);
		strip->act = newlibadr_us(fd, id->lib, strip->act);
		strip->ipo = newlibadr(fd, id->lib, strip->ipo);
		for(amod= strip->modifiers.first; amod; amod= amod->next)
			amod->ob= newlibadr(fd, id->lib, amod->ob);
	}
}

// XXX depreceated - old animation system
static void direct_link_nlastrips(FileData *fd, ListBase *strips)
{
	bActionStrip *strip;

	link_list(fd, strips);

	for(strip= strips->first; strip; strip= strip->next)
		link_list(fd, &strip->modifiers);
}

// XXX depreceated - old animation system
static void lib_link_constraint_channels(FileData *fd, ID *id, ListBase *chanbase)
{
	bConstraintChannel *chan;

	for (chan=chanbase->first; chan; chan=chan->next){
		chan->ipo = newlibadr_us(fd, id->lib, chan->ipo);
	}
}

/* Data Linking ----------------------------- */

static void lib_link_fmodifiers(FileData *fd, ID *id, ListBase *list)
{
	FModifier *fcm;

	for (fcm= list->first; fcm; fcm= fcm->next) {
		/* data for specific modifiers */
		switch (fcm->type) {
			case FMODIFIER_TYPE_PYTHON:
			{
				FMod_Python *data= (FMod_Python *)fcm->data;
				data->script = newlibadr(fd, id->lib, data->script);
			}
				break;
		}
	}
}

static void lib_link_fcurves(FileData *fd, ID *id, ListBase *list)
{
	FCurve *fcu;

	/* relink ID-block references... */
	for (fcu= list->first; fcu; fcu= fcu->next) {
		/* driver data */
		if (fcu->driver) {
			ChannelDriver *driver= fcu->driver;
			DriverTarget *dtar;

			for (dtar= driver->targets.first; dtar; dtar= dtar->next)
				dtar->id= newlibadr(fd, id->lib, dtar->id);
		}

		/* modifiers */
		lib_link_fmodifiers(fd, id, &fcu->modifiers);
	}
}


/* NOTE: this assumes that link_list has already been called on the list */
static void direct_link_fmodifiers(FileData *fd, ListBase *list)
{
	FModifier *fcm;

	for (fcm= list->first; fcm; fcm= fcm->next) {
		/* relink general data */
		fcm->data = newdataadr(fd, fcm->data);
		fcm->edata= NULL;

		/* do relinking of data for specific types */
		switch (fcm->type) {
			case FMODIFIER_TYPE_GENERATOR:
			{
				FMod_Generator *data= (FMod_Generator *)fcm->data;

				data->coefficients= newdataadr(fd, data->coefficients);
			}
				break;
			case FMODIFIER_TYPE_ENVELOPE:
			{
				FMod_Envelope *data= (FMod_Envelope *)fcm->data;

				data->data= newdataadr(fd, data->data);
			}
				break;
			case FMODIFIER_TYPE_PYTHON:
			{
				FMod_Python *data= (FMod_Python *)fcm->data;

				data->prop = newdataadr(fd, data->prop);
				IDP_DirectLinkProperty(data->prop, (fd->flags & FD_FLAGS_SWITCH_ENDIAN), fd);
			}
				break;
		}
	}
}

/* NOTE: this assumes that link_list has already been called on the list */
static void direct_link_fcurves(FileData *fd, ListBase *list)
{
	FCurve *fcu;

	/* link F-Curve data to F-Curve again (non ID-libs) */
	for (fcu= list->first; fcu; fcu= fcu->next) {
		/* curve data */
		fcu->bezt= newdataadr(fd, fcu->bezt);
		fcu->fpt= newdataadr(fd, fcu->fpt);

		/* rna path */
		fcu->rna_path= newdataadr(fd, fcu->rna_path);

		/* group */
		fcu->grp= newdataadr(fd, fcu->grp);

		/* driver */
		fcu->driver= newdataadr(fd, fcu->driver);
		if (fcu->driver) {
			ChannelDriver *driver= fcu->driver;
			DriverTarget *dtar;

			/* relink targets and their paths */
			link_list(fd, &driver->targets);
			for (dtar= driver->targets.first; dtar; dtar= dtar->next)
				dtar->rna_path= newdataadr(fd, dtar->rna_path);
		}

		/* modifiers */
		link_list(fd, &fcu->modifiers);
		direct_link_fmodifiers(fd, &fcu->modifiers);
	}
}


static void lib_link_action(FileData *fd, Main *main)
{
	bAction *act;
	bActionChannel *chan;

	for (act= main->action.first; act; act= act->id.next) {
		if (act->id.flag & LIB_NEEDLINK) {
			act->id.flag -= LIB_NEEDLINK;

// XXX depreceated - old animation system <<<
			for (chan=act->chanbase.first; chan; chan=chan->next) {
				chan->ipo= newlibadr_us(fd, act->id.lib, chan->ipo);
				lib_link_constraint_channels(fd, &act->id, &chan->constraintChannels);
			}
// >>> XXX depreceated - old animation system

			lib_link_fcurves(fd, &act->id, &act->curves);
		}
	}
}

static void direct_link_action(FileData *fd, bAction *act)
{
	bActionChannel *achan; // XXX depreceated - old animation system
	bActionGroup *agrp;

	link_list(fd, &act->curves);
	link_list(fd, &act->chanbase); // XXX depreceated - old animation system
	link_list(fd, &act->groups);
	link_list(fd, &act->markers);

// XXX depreceated - old animation system <<<
	for (achan = act->chanbase.first; achan; achan=achan->next) {
		achan->grp= newdataadr(fd, achan->grp);

		link_list(fd, &achan->constraintChannels);
	}
// >>> XXX depreceated - old animation system

	direct_link_fcurves(fd, &act->curves);

	for (agrp = act->groups.first; agrp; agrp= agrp->next) {
		agrp->channels.first= newdataadr(fd, agrp->channels.first);
		agrp->channels.last= newdataadr(fd, agrp->channels.last);
	}
}

static void lib_link_nladata_strips(FileData *fd, ID *id, ListBase *list)
{
	NlaStrip *strip;

	for (strip= list->first; strip; strip= strip->next) {
		/* check strip's children */
		lib_link_nladata_strips(fd, id, &strip->strips);

		/* reassign the counted-reference to action */
		strip->act = newlibadr_us(fd, id->lib, strip->act);
	}
}

static void lib_link_nladata(FileData *fd, ID *id, ListBase *list)
{
	NlaTrack *nlt;

	/* we only care about the NLA strips inside the tracks */
	for (nlt= list->first; nlt; nlt= nlt->next) {
		lib_link_nladata_strips(fd, id, &nlt->strips);
	}
}

/* This handles Animato NLA-Strips linking
 * NOTE: this assumes that link_list has already been called on the list
 */
static void direct_link_nladata_strips(FileData *fd, ListBase *list)
{
	NlaStrip *strip;

	for (strip= list->first; strip; strip= strip->next) {
		/* strip's child strips */
		link_list(fd, &strip->strips);
		direct_link_nladata_strips(fd, &strip->strips);

		/* strip's F-Curves */
		link_list(fd, &strip->fcurves);
		direct_link_fcurves(fd, &strip->fcurves);

		/* strip's F-Modifiers */
		link_list(fd, &strip->modifiers);
		direct_link_fcurves(fd, &strip->modifiers);
	}
}

/* NOTE: this assumes that link_list has already been called on the list */
static void direct_link_nladata(FileData *fd, ListBase *list)
{
	NlaTrack *nlt;

	for (nlt= list->first; nlt; nlt= nlt->next) {
		/* relink list of strips */
		link_list(fd, &nlt->strips);

		/* relink strip data */
		direct_link_nladata_strips(fd, &nlt->strips);
	}
}

/* ------- */

static void lib_link_keyingsets(FileData *fd, ID *id, ListBase *list)
{
	KeyingSet *ks;
	KS_Path *ksp;

	/* here, we're only interested in the ID pointer stored in some of the paths */
	for (ks= list->first; ks; ks= ks->next) {
		for (ksp= ks->paths.first; ksp; ksp= ksp->next) {
			ksp->id= newlibadr(fd, id->lib, ksp->id);
		}
	}
}

/* NOTE: this assumes that link_list has already been called on the list */
static void direct_link_keyingsets(FileData *fd, ListBase *list)
{
	KeyingSet *ks;
	KS_Path *ksp;

	/* link KeyingSet data to KeyingSet again (non ID-libs) */
	for (ks= list->first; ks; ks= ks->next) {
		/* paths */
		link_list(fd, &ks->paths);

		for (ksp= ks->paths.first; ksp; ksp= ksp->next) {
			/* rna path */
			ksp->rna_path= newdataadr(fd, ksp->rna_path);
		}
	}
}

/* ------- */

static void lib_link_animdata(FileData *fd, ID *id, AnimData *adt)
{
	if (adt == NULL)
		return;

	/* link action data */
	adt->action= newlibadr_us(fd, id->lib, adt->action);
	adt->tmpact= newlibadr_us(fd, id->lib, adt->tmpact);

	/* link drivers */
	lib_link_fcurves(fd, id, &adt->drivers);

	/* overrides don't have lib-link for now, so no need to do anything */

	/* link NLA-data */
	lib_link_nladata(fd, id, &adt->nla_tracks);
}

static void direct_link_animdata(FileData *fd, AnimData *adt)
{
	/* NOTE: must have called newdataadr already before doing this... */
	if (adt == NULL)
		return;

	/* link drivers */
	link_list(fd, &adt->drivers);
	direct_link_fcurves(fd, &adt->drivers);

	/* link overrides */
	// TODO...

	/* link NLA-data */
	link_list(fd, &adt->nla_tracks);
	direct_link_nladata(fd, &adt->nla_tracks);

	/* clear temp pointers that may have been set... */
	// TODO: it's probably only a small cost to reload this anyway...
	adt->actstrip= NULL;
}

/* ************ READ NODE TREE *************** */

/* singe node tree (also used for material/scene trees), ntree is not NULL */
static void lib_link_ntree(FileData *fd, ID *id, bNodeTree *ntree)
{
	bNode *node;

	if(ntree->adt) lib_link_animdata(fd, &ntree->id, ntree->adt);

	for(node= ntree->nodes.first; node; node= node->next)
		node->id= newlibadr_us(fd, id->lib, node->id);
}

/* library ntree linking after fileread */
static void lib_link_nodetree(FileData *fd, Main *main)
{
	bNodeTree *ntree;

	/* only link ID pointers */
	for(ntree= main->nodetree.first; ntree; ntree= ntree->id.next) {
		if(ntree->id.flag & LIB_NEEDLINK) {
			ntree->id.flag -= LIB_NEEDLINK;
			lib_link_ntree(fd, &ntree->id, ntree);
		}
	}
}

/* verify types for nodes and groups, all data has to be read */
/* open = 0: appending/linking, open = 1: open new file (need to clean out dynamic
* typedefs*/
static void lib_verify_nodetree(Main *main, int open)
{
	Scene *sce;
	Material *ma;
	Tex *tx;
	bNodeTree *ntree;

	/* this crashes blender on undo/redo
		if(open==1) {
			reinit_nodesystem();
		}*/

	/* now create the own typeinfo structs an verify nodes */
	/* here we still assume no groups in groups */
	for(ntree= main->nodetree.first; ntree; ntree= ntree->id.next) {
		ntreeVerifyTypes(ntree);	/* internal nodes, no groups! */
		ntreeMakeOwnType(ntree);	/* for group usage */
	}

	/* now verify all types in material trees, groups are set OK now */
	for(ma= main->mat.first; ma; ma= ma->id.next) {
		if(ma->nodetree)
			ntreeVerifyTypes(ma->nodetree);
	}
	/* and scene trees */
	for(sce= main->scene.first; sce; sce= sce->id.next) {
		if(sce->nodetree)
			ntreeVerifyTypes(sce->nodetree);
	}
	/* and texture trees */
	for(tx= main->tex.first; tx; tx= tx->id.next) {
		if(tx->nodetree)
			ntreeVerifyTypes(tx->nodetree);
	}
}



/* ntree itself has been read! */
static void direct_link_nodetree(FileData *fd, bNodeTree *ntree)
{
	/* note: writing and reading goes in sync, for speed */
	bNode *node;
	bNodeSocket *sock;
	bNodeLink *link;

	ntree->init= 0;		/* to set callbacks and force setting types */
	ntree->owntype= NULL;
	ntree->timecursor= NULL;

	ntree->adt= newdataadr(fd, ntree->adt);
	direct_link_animdata(fd, ntree->adt);

	link_list(fd, &ntree->nodes);
	for(node= ntree->nodes.first; node; node= node->next) {
		if(node->type == NODE_DYNAMIC) {
			node->custom1= 0;
			node->custom1= BSET(node->custom1, NODE_DYNAMIC_LOADED);
			node->typeinfo= NULL;
		}

		node->storage= newdataadr(fd, node->storage);
		if(node->storage) {

			/* could be handlerized at some point */
			if(ntree->type==NTREE_SHADER && (node->type==SH_NODE_CURVE_VEC || node->type==SH_NODE_CURVE_RGB))
				direct_link_curvemapping(fd, node->storage);
			else if(ntree->type==NTREE_COMPOSIT) {
				if( ELEM3(node->type, CMP_NODE_TIME, CMP_NODE_CURVE_VEC, CMP_NODE_CURVE_RGB))
					direct_link_curvemapping(fd, node->storage);
				else if(ELEM3(node->type, CMP_NODE_IMAGE, CMP_NODE_VIEWER, CMP_NODE_SPLITVIEWER))
					((ImageUser *)node->storage)->ok= 1;
			}
			else if( ntree->type==NTREE_TEXTURE && (node->type==TEX_NODE_CURVE_RGB || node->type==TEX_NODE_CURVE_TIME) ) {
				direct_link_curvemapping(fd, node->storage);
			}
		}
		link_list(fd, &node->inputs);
		link_list(fd, &node->outputs);
	}
	link_list(fd, &ntree->links);

	/* and we connect the rest */
	for(node= ntree->nodes.first; node; node= node->next) {
		node->preview= newimaadr(fd, node->preview);
		node->lasty= 0;
		for(sock= node->inputs.first; sock; sock= sock->next)
			sock->link= newdataadr(fd, sock->link);
		for(sock= node->outputs.first; sock; sock= sock->next)
			sock->ns.data= NULL;
	}
	for(link= ntree->links.first; link; link= link->next) {
		link->fromnode= newdataadr(fd, link->fromnode);
		link->tonode= newdataadr(fd, link->tonode);
		link->fromsock= newdataadr(fd, link->fromsock);
		link->tosock= newdataadr(fd, link->tosock);
	}

	/* set selin and selout */
	for(node= ntree->nodes.first; node; node= node->next) {
		for(sock= node->inputs.first; sock; sock= sock->next) {
			if(sock->flag & SOCK_SEL) {
				ntree->selin= sock;
				break;
			}
		}
		for(sock= node->outputs.first; sock; sock= sock->next) {
			if(sock->flag & SOCK_SEL) {
				ntree->selout= sock;
				break;
			}
		}
	}

	/* type verification is in lib-link */
}

/* ************ READ ARMATURE ***************** */

static void lib_link_constraints(FileData *fd, ID *id, ListBase *conlist)
{
	bConstraint *con;

	for (con = conlist->first; con; con=con->next) {
		/* patch for error introduced by changing constraints (dunno how) */
		/* if con->data type changes, dna cannot resolve the pointer! (ton) */
		if(con->data==NULL) {
			con->type= CONSTRAINT_TYPE_NULL;
		}
		/* own ipo, all constraints have it */
		con->ipo= newlibadr_us(fd, id->lib, con->ipo); // XXX depreceated - old animation system

		switch (con->type) {
		case CONSTRAINT_TYPE_PYTHON:
			{
				bPythonConstraint *data= (bPythonConstraint*)con->data;
				bConstraintTarget *ct;

				for (ct= data->targets.first; ct; ct= ct->next)
					ct->tar = newlibadr(fd, id->lib, ct->tar);

				data->text = newlibadr(fd, id->lib, data->text);
				//IDP_LibLinkProperty(data->prop, (fd->flags & FD_FLAGS_SWITCH_ENDIAN), fd);
			}
			break;
		case CONSTRAINT_TYPE_ACTION:
			{
				bActionConstraint *data;
				data= ((bActionConstraint*)con->data);
				data->tar = newlibadr(fd, id->lib, data->tar);
				data->act = newlibadr(fd, id->lib, data->act);
			}
			break;
		case CONSTRAINT_TYPE_LOCLIKE:
			{
				bLocateLikeConstraint *data;
				data= ((bLocateLikeConstraint*)con->data);
				data->tar = newlibadr(fd, id->lib, data->tar);
			}
			break;
		case CONSTRAINT_TYPE_ROTLIKE:
			{
				bRotateLikeConstraint *data;
				data= ((bRotateLikeConstraint*)con->data);
				data->tar = newlibadr(fd, id->lib, data->tar);
			}
			break;
		case CONSTRAINT_TYPE_SIZELIKE:
			{
				bSizeLikeConstraint *data;
				data= ((bSizeLikeConstraint*)con->data);
				data->tar = newlibadr(fd, id->lib, data->tar);
			}
			break;
		case CONSTRAINT_TYPE_KINEMATIC:
			{
				bKinematicConstraint *data;
				data = ((bKinematicConstraint*)con->data);
				data->tar = newlibadr(fd, id->lib, data->tar);
				data->poletar = newlibadr(fd, id->lib, data->poletar);
			}
			break;
		case CONSTRAINT_TYPE_TRACKTO:
			{
				bTrackToConstraint *data;
				data = ((bTrackToConstraint*)con->data);
				data->tar = newlibadr(fd, id->lib, data->tar);
			}
			break;
		case CONSTRAINT_TYPE_MINMAX:
			{
				bMinMaxConstraint *data;
				data = ((bMinMaxConstraint*)con->data);
				data->tar = newlibadr(fd, id->lib, data->tar);
			}
			break;
		case CONSTRAINT_TYPE_LOCKTRACK:
			{
				bLockTrackConstraint *data;
				data= ((bLockTrackConstraint*)con->data);
				data->tar = newlibadr(fd, id->lib, data->tar);
			}
			break;
		case CONSTRAINT_TYPE_FOLLOWPATH:
			{
				bFollowPathConstraint *data;
				data= ((bFollowPathConstraint*)con->data);
				data->tar = newlibadr(fd, id->lib, data->tar);
			}
			break;
		case CONSTRAINT_TYPE_STRETCHTO:
			{
				bStretchToConstraint *data;
				data= ((bStretchToConstraint*)con->data);
				data->tar = newlibadr(fd, id->lib, data->tar);
			}
			break;
		case CONSTRAINT_TYPE_RIGIDBODYJOINT:
			{
				bRigidBodyJointConstraint *data;
				data= ((bRigidBodyJointConstraint*)con->data);
				data->tar = newlibadr(fd, id->lib, data->tar);
			}
			break;
		case CONSTRAINT_TYPE_CLAMPTO:
			{
				bClampToConstraint *data;
				data= ((bClampToConstraint*)con->data);
				data->tar = newlibadr(fd, id->lib, data->tar);
			}
			break;
		case CONSTRAINT_TYPE_CHILDOF:
			{
				bChildOfConstraint *data;
				data= ((bChildOfConstraint*)con->data);
				data->tar = newlibadr(fd, id->lib, data->tar);
			}
			break;
		case CONSTRAINT_TYPE_TRANSFORM:
			{
				bTransformConstraint *data;
				data= ((bTransformConstraint*)con->data);
				data->tar = newlibadr(fd, id->lib, data->tar);
			}
			break;
		case CONSTRAINT_TYPE_DISTLIMIT:
			{
				bDistLimitConstraint *data;
				data= ((bDistLimitConstraint*)con->data);
				data->tar = newlibadr(fd, id->lib, data->tar);
			}
			break;
		case CONSTRAINT_TYPE_SHRINKWRAP:
			{
				bShrinkwrapConstraint *data;
				data= ((bShrinkwrapConstraint*)con->data);
				data->target = newlibadr(fd, id->lib, data->target);
			}
			break;
		case CONSTRAINT_TYPE_NULL:
			break;
		}
	}
}

static void direct_link_constraints(FileData *fd, ListBase *lb)
{
	bConstraint *cons;

	link_list(fd, lb);
	for (cons=lb->first; cons; cons=cons->next) {
		cons->data = newdataadr(fd, cons->data);

		if (cons->type == CONSTRAINT_TYPE_PYTHON) {
			bPythonConstraint *data= cons->data;

			link_list(fd, &data->targets);

			data->prop = newdataadr(fd, data->prop);
			if (data->prop)
				IDP_DirectLinkProperty(data->prop, (fd->flags & FD_FLAGS_SWITCH_ENDIAN), fd);
		}
	}
}

static void lib_link_pose(FileData *fd, Object *ob, bPose *pose)
{
	bPoseChannel *pchan;
	bArmature *arm= ob->data;
	int rebuild;

	if (!pose || !arm)
		return;

	/* always rebuild to match proxy or lib changes */
	rebuild= ob->proxy || (ob->id.lib==NULL && arm->id.lib);

	for (pchan = pose->chanbase.first; pchan; pchan=pchan->next) {
		lib_link_constraints(fd, (ID *)ob, &pchan->constraints);

		/* hurms... loop in a loop, but yah... later... (ton) */
		pchan->bone= get_named_bone(arm, pchan->name);

		pchan->custom= newlibadr(fd, arm->id.lib, pchan->custom);
		if(pchan->bone==NULL)
			rebuild= 1;
		else if(ob->id.lib==NULL && arm->id.lib) {
			/* local pose selection copied to armature, bit hackish */
			pchan->bone->flag &= ~(BONE_SELECTED|BONE_ACTIVE);
			pchan->bone->flag |= pchan->selectflag;
		}
	}

	if(rebuild) {
		ob->recalc= OB_RECALC;
		pose->flag |= POSE_RECALC;
	}
}

static void lib_link_armature(FileData *fd, Main *main)
{
	bArmature *arm;

	arm= main->armature.first;

	while(arm) {
		if(arm->id.flag & LIB_NEEDLINK) {
			arm->id.flag -= LIB_NEEDLINK;
		}
		arm= arm->id.next;
	}
}

static void direct_link_bones(FileData *fd, Bone* bone)
{
	Bone	*child;

	bone->parent= newdataadr(fd, bone->parent);

	link_list(fd, &bone->childbase);

	for (child=bone->childbase.first; child; child=child->next) {
		direct_link_bones(fd, child);
	}
}

static void direct_link_armature(FileData *fd, bArmature *arm)
{
	Bone	*bone;

	link_list(fd, &arm->bonebase);
	arm->edbo= NULL;
	arm->sketch = NULL;

	bone=arm->bonebase.first;
	while (bone) {
		direct_link_bones(fd, bone);
		bone=bone->next;
	}
}

/* ************ READ CAMERA ***************** */

static void lib_link_camera(FileData *fd, Main *main)
{
	Camera *ca;

	ca= main->camera.first;
	while(ca) {
		if(ca->id.flag & LIB_NEEDLINK) {
			if (ca->adt) lib_link_animdata(fd, &ca->id, ca->adt);

			ca->ipo= newlibadr_us(fd, ca->id.lib, ca->ipo); // XXX depreceated - old animation system

			ca->dof_ob= newlibadr_us(fd, ca->id.lib, ca->dof_ob);

			ca->id.flag -= LIB_NEEDLINK;
		}
		ca= ca->id.next;
	}
}

static void direct_link_camera(FileData *fd, Camera *ca)
{
	ca->adt= newdataadr(fd, ca->adt);
	direct_link_animdata(fd, ca->adt);
}


/* ************ READ LAMP ***************** */

static void lib_link_lamp(FileData *fd, Main *main)
{
	Lamp *la;
	MTex *mtex;
	int a;

	la= main->lamp.first;
	while(la) {
		if(la->id.flag & LIB_NEEDLINK) {
			if (la->adt) lib_link_animdata(fd, &la->id, la->adt);

			for(a=0; a<MAX_MTEX; a++) {
				mtex= la->mtex[a];
				if(mtex) {
					mtex->tex= newlibadr_us(fd, la->id.lib, mtex->tex);
					mtex->object= newlibadr(fd, la->id.lib, mtex->object);
				}
			}

			la->ipo= newlibadr_us(fd, la->id.lib, la->ipo); // XXX depreceated - old animation system

			la->id.flag -= LIB_NEEDLINK;
		}
		la= la->id.next;
	}
}

static void direct_link_lamp(FileData *fd, Lamp *la)
{
	int a;

	la->adt= newdataadr(fd, la->adt);
	direct_link_animdata(fd, la->adt);

	for(a=0; a<MAX_MTEX; a++) {
		la->mtex[a]= newdataadr(fd, la->mtex[a]);
	}

	la->curfalloff= newdataadr(fd, la->curfalloff);
	if(la->curfalloff)
		direct_link_curvemapping(fd, la->curfalloff);

	la->preview = direct_link_preview_image(fd, la->preview);
}

/* ************ READ keys ***************** */

static void lib_link_key(FileData *fd, Main *main)
{
	Key *key;

	key= main->key.first;
	while(key) {
		if(key->id.flag & LIB_NEEDLINK) {
			if(key->adt) lib_link_animdata(fd, &key->id, key->adt);

			key->ipo= newlibadr_us(fd, key->id.lib, key->ipo); // XXX depreceated - old animation system
			key->from= newlibadr(fd, key->id.lib, key->from);

			key->id.flag -= LIB_NEEDLINK;
		}
		key= key->id.next;
	}
}

static void switch_endian_keyblock(Key *key, KeyBlock *kb)
{
	int elemsize, a, b;
	char *data, *poin, *cp;

	elemsize= key->elemsize;
	data= kb->data;

	for(a=0; a<kb->totelem; a++) {

		cp= key->elemstr;
		poin= data;

		while( cp[0] ) {	/* cp[0]==amount */

			switch(cp[1]) {		/* cp[1]= type */
			case IPO_FLOAT:
			case IPO_BPOINT:
			case IPO_BEZTRIPLE:
				b= cp[0];
				while(b--) {
					SWITCH_INT((*poin));
					poin+= 4;
				}
				break;
			}

			cp+= 2;

		}
		data+= elemsize;
	}
}

static void direct_link_key(FileData *fd, Key *key)
{
	KeyBlock *kb;

	link_list(fd, &(key->block));

	key->adt= newdataadr(fd, key->adt);
	direct_link_animdata(fd, key->adt);

	key->refkey= newdataadr(fd, key->refkey);

	kb= key->block.first;
	while(kb) {

		kb->data= newdataadr(fd, kb->data);

		if(fd->flags & FD_FLAGS_SWITCH_ENDIAN)
			switch_endian_keyblock(key, kb);

		kb= kb->next;
	}
}

/* ************ READ mball ***************** */

static void lib_link_mball(FileData *fd, Main *main)
{
	MetaBall *mb;
	int a;

	mb= main->mball.first;
	while(mb) {
		if(mb->id.flag & LIB_NEEDLINK) {

			for(a=0; a<mb->totcol; a++) mb->mat[a]= newlibadr_us(fd, mb->id.lib, mb->mat[a]);

			mb->ipo= newlibadr_us(fd, mb->id.lib, mb->ipo); // XXX depreceated - old animation system

			mb->id.flag -= LIB_NEEDLINK;
		}
		mb= mb->id.next;
	}
}

static void direct_link_mball(FileData *fd, MetaBall *mb)
{
	mb->mat= newdataadr(fd, mb->mat);
	test_pointer_array(fd, (void **)&mb->mat);

	link_list(fd, &(mb->elems));

	mb->disp.first= mb->disp.last= NULL;
	mb->editelems= NULL;
	mb->bb= NULL;
/*	mb->edit_elems.first= mb->edit_elems.last= NULL;*/
	mb->lastelem= NULL;
}

/* ************ READ WORLD ***************** */

static void lib_link_world(FileData *fd, Main *main)
{
	World *wrld;
	MTex *mtex;
	int a;

	wrld= main->world.first;
	while(wrld) {
		if(wrld->id.flag & LIB_NEEDLINK) {
			if (wrld->adt) lib_link_animdata(fd, &wrld->id, wrld->adt);

			wrld->ipo= newlibadr_us(fd, wrld->id.lib, wrld->ipo); // XXX depreceated - old animation system

			for(a=0; a<MAX_MTEX; a++) {
				mtex= wrld->mtex[a];
				if(mtex) {
					mtex->tex= newlibadr_us(fd, wrld->id.lib, mtex->tex);
					mtex->object= newlibadr(fd, wrld->id.lib, mtex->object);
				}
			}

			wrld->id.flag -= LIB_NEEDLINK;
		}
		wrld= wrld->id.next;
	}
}

static void direct_link_world(FileData *fd, World *wrld)
{
	int a;

	wrld->adt= newdataadr(fd, wrld->adt);
	direct_link_animdata(fd, wrld->adt);

	for(a=0; a<MAX_MTEX; a++) {
		wrld->mtex[a]= newdataadr(fd, wrld->mtex[a]);
	}
	wrld->preview = direct_link_preview_image(fd, wrld->preview);
}


/* ************ READ VFONT ***************** */

static void lib_link_vfont(FileData *fd, Main *main)
{
	VFont *vf;

	vf= main->vfont.first;
	while(vf) {
		if(vf->id.flag & LIB_NEEDLINK) {
			vf->id.flag -= LIB_NEEDLINK;
		}
		vf= vf->id.next;
	}
}

static void direct_link_vfont(FileData *fd, VFont *vf)
{
	vf->data= NULL;
	vf->packedfile= direct_link_packedfile(fd, vf->packedfile);
}

/* ************ READ TEXT ****************** */

static void lib_link_text(FileData *fd, Main *main)
{
	Text *text;

	text= main->text.first;
	while(text) {
		if(text->id.flag & LIB_NEEDLINK) {
			text->id.flag -= LIB_NEEDLINK;
		}
		text= text->id.next;
	}
}

static void direct_link_text(FileData *fd, Text *text)
{
	TextLine *ln;

	text->name= newdataadr(fd, text->name);

	text->undo_pos= -1;
	text->undo_len= TXT_INIT_UNDO;
	text->undo_buf= MEM_mallocN(text->undo_len, "undo buf");

	text->compiled= NULL;

/*
	if(text->flags & TXT_ISEXT) {
		reopen_text(text);
	} else {
*/

	link_list(fd, &text->lines);
	link_list(fd, &text->markers);

	text->curl= newdataadr(fd, text->curl);
	text->sell= newdataadr(fd, text->sell);

	ln= text->lines.first;
	while(ln) {
		ln->line= newdataadr(fd, ln->line);
		ln->format= NULL;

		if (ln->len != (int) strlen(ln->line)) {
			printf("Error loading text, line lengths differ\n");
			ln->len = strlen(ln->line);
		}

		ln= ln->next;
	}

	text->flags = (text->flags) & ~TXT_ISEXT;

	text->id.us= 1;
}

/* ************ READ IMAGE ***************** */

static void lib_link_image(FileData *fd, Main *main)
{
	Image *ima;

	ima= main->image.first;
	while (ima) {
		if(ima->id.flag & LIB_NEEDLINK) {
			if (ima->id.properties) IDP_LibLinkProperty(ima->id.properties, (fd->flags & FD_FLAGS_SWITCH_ENDIAN), fd);

			ima->id.flag -= LIB_NEEDLINK;
		}
		ima= ima->id.next;
	}
}

static void link_ibuf_list(FileData *fd, ListBase *lb)
{
	Link *ln, *prev;

	if(lb->first==NULL) return;

	lb->first= newimaadr(fd, lb->first);
	ln= lb->first;
	prev= NULL;
	while(ln) {
		ln->next= newimaadr(fd, ln->next);
		ln->prev= prev;
		prev= ln;
		ln= ln->next;
	}
	lb->last= prev;
}

static void direct_link_image(FileData *fd, Image *ima)
{
	/* for undo system, pointers could be restored */
	if(fd->imamap)
		link_ibuf_list(fd, &ima->ibufs);
	else
		ima->ibufs.first= ima->ibufs.last= NULL;

	/* if not restored, we keep the binded opengl index */
	if(ima->ibufs.first==NULL) {
		ima->bindcode= 0;
		ima->gputexture= NULL;
	}

	ima->anim= NULL;
	ima->rr= NULL;
	ima->repbind= NULL;
	ima->render_text= newdataadr(fd, ima->render_text);

	ima->packedfile = direct_link_packedfile(fd, ima->packedfile);
	ima->preview = direct_link_preview_image(fd, ima->preview);
	ima->ok= 1;
}


/* ************ READ CURVE ***************** */

static void lib_link_curve(FileData *fd, Main *main)
{
	Curve *cu;
	int a;

	cu= main->curve.first;
	while(cu) {
		if(cu->id.flag & LIB_NEEDLINK) {
			if(cu->adt) lib_link_animdata(fd, &cu->id, cu->adt);

			for(a=0; a<cu->totcol; a++) cu->mat[a]= newlibadr_us(fd, cu->id.lib, cu->mat[a]);

			cu->bevobj= newlibadr(fd, cu->id.lib, cu->bevobj);
			cu->taperobj= newlibadr(fd, cu->id.lib, cu->taperobj);
			cu->textoncurve= newlibadr(fd, cu->id.lib, cu->textoncurve);
			cu->vfont= newlibadr_us(fd, cu->id.lib, cu->vfont);
			cu->vfontb= newlibadr_us(fd, cu->id.lib, cu->vfontb);
			cu->vfonti= newlibadr_us(fd, cu->id.lib, cu->vfonti);
			cu->vfontbi= newlibadr_us(fd, cu->id.lib, cu->vfontbi);

			cu->ipo= newlibadr_us(fd, cu->id.lib, cu->ipo); // XXX depreceated - old animation system
			cu->key= newlibadr_us(fd, cu->id.lib, cu->key);

			cu->id.flag -= LIB_NEEDLINK;
		}
		cu= cu->id.next;
	}
}


static void switch_endian_knots(Nurb *nu)
{
	int len;

	if(nu->knotsu) {
		len= KNOTSU(nu);
		while(len--) {
			SWITCH_INT(nu->knotsu[len]);
		}
	}
	if(nu->knotsv) {
		len= KNOTSV(nu);
		while(len--) {
			SWITCH_INT(nu->knotsv[len]);
		}
	}
}

static void direct_link_curve(FileData *fd, Curve *cu)
{
	Nurb *nu;
	TextBox *tb;

	cu->adt= newdataadr(fd, cu->adt);
	direct_link_animdata(fd, cu->adt);

	cu->mat= newdataadr(fd, cu->mat);
	test_pointer_array(fd, (void **)&cu->mat);
	cu->str= newdataadr(fd, cu->str);
	cu->strinfo= newdataadr(fd, cu->strinfo);
	cu->tb= newdataadr(fd, cu->tb);

	if(cu->vfont==0) link_list(fd, &(cu->nurb));
	else {
		cu->nurb.first=cu->nurb.last= 0;

		tb= MEM_callocN(MAXTEXTBOX*sizeof(TextBox), "TextBoxread");
		if (cu->tb) {
			memcpy(tb, cu->tb, cu->totbox*sizeof(TextBox));
			MEM_freeN(cu->tb);
			cu->tb= tb;
		} else {
			cu->totbox = 1;
			cu->actbox = 1;
			cu->tb = tb;
			cu->tb[0].w = cu->linewidth;
		}
		if (cu->wordspace == 0.0) cu->wordspace = 1.0;
	}

	cu->bev.first=cu->bev.last= NULL;
	cu->disp.first=cu->disp.last= NULL;
	cu->editnurb= NULL;
	cu->lastselbp= NULL;
	cu->path= NULL;
	cu->editfont= NULL;

	nu= cu->nurb.first;
	while(nu) {
		nu->bezt= newdataadr(fd, nu->bezt);
		nu->bp= newdataadr(fd, nu->bp);
		nu->knotsu= newdataadr(fd, nu->knotsu);
		nu->knotsv= newdataadr(fd, nu->knotsv);
		if (cu->vfont==0) nu->charidx= nu->mat_nr;

		if(fd->flags & FD_FLAGS_SWITCH_ENDIAN) {
			switch_endian_knots(nu);
		}

		nu= nu->next;
	}
	cu->bb= NULL;
}

/* ************ READ TEX ***************** */

static void lib_link_texture(FileData *fd, Main *main)
{
	Tex *tex;

	tex= main->tex.first;
	while(tex) {
		if(tex->id.flag & LIB_NEEDLINK) {
			if(tex->adt) lib_link_animdata(fd, &tex->id, tex->adt);

			tex->ima= newlibadr_us(fd, tex->id.lib, tex->ima);
			tex->ipo= newlibadr_us(fd, tex->id.lib, tex->ipo);
			if(tex->env) tex->env->object= newlibadr(fd, tex->id.lib, tex->env->object);

			if(tex->nodetree)
				lib_link_ntree(fd, &tex->id, tex->nodetree);

			tex->id.flag -= LIB_NEEDLINK;
		}
		tex= tex->id.next;
	}
}

static void direct_link_texture(FileData *fd, Tex *tex)
{
	tex->adt= newdataadr(fd, tex->adt);
	direct_link_animdata(fd, tex->adt);

	tex->plugin= newdataadr(fd, tex->plugin);
	if(tex->plugin) {
		tex->plugin->handle= 0;
		open_plugin_tex(tex->plugin);
		/* initialize data for this instance, if an initialization
		 * function exists.
		 */
		if (tex->plugin->instance_init)
			tex->plugin->instance_init((void *) tex->plugin->data);
	}
	tex->coba= newdataadr(fd, tex->coba);
	tex->env= newdataadr(fd, tex->env);
	if(tex->env) {
		tex->env->ima= NULL;
		memset(tex->env->cube, 0, 6*sizeof(void *));
		tex->env->ok= 0;
	}

	tex->nodetree= newdataadr(fd, tex->nodetree);
	if(tex->nodetree)
		direct_link_nodetree(fd, tex->nodetree);

	tex->preview = direct_link_preview_image(fd, tex->preview);

	tex->iuser.ok= 1;
}



/* ************ READ MATERIAL ***************** */

static void lib_link_material(FileData *fd, Main *main)
{
	Material *ma;
	MTex *mtex;
	int a;

	ma= main->mat.first;
	while(ma) {
		if(ma->id.flag & LIB_NEEDLINK) {
			if(ma->adt) lib_link_animdata(fd, &ma->id, ma->adt);

			/*Link ID Properties -- and copy this comment EXACTLY for easy finding
			of library blocks that implement this.*/
			if (ma->id.properties) IDP_LibLinkProperty(ma->id.properties, (fd->flags & FD_FLAGS_SWITCH_ENDIAN), fd);

			ma->ipo= newlibadr_us(fd, ma->id.lib, ma->ipo);
			ma->group= newlibadr_us(fd, ma->id.lib, ma->group);

			for(a=0; a<MAX_MTEX; a++) {
				mtex= ma->mtex[a];
				if(mtex) {
					mtex->tex= newlibadr_us(fd, ma->id.lib, mtex->tex);
					mtex->object= newlibadr(fd, ma->id.lib, mtex->object);
				}
			}

			if(ma->nodetree)
				lib_link_ntree(fd, &ma->id, ma->nodetree);

			ma->id.flag -= LIB_NEEDLINK;
		}
		ma= ma->id.next;
	}
}

static void direct_link_material(FileData *fd, Material *ma)
{
	int a;

	ma->adt= newdataadr(fd, ma->adt);
	direct_link_animdata(fd, ma->adt);

	for(a=0; a<MAX_MTEX; a++) {
		ma->mtex[a]= newdataadr(fd, ma->mtex[a]);
	}

	ma->ramp_col= newdataadr(fd, ma->ramp_col);
	ma->ramp_spec= newdataadr(fd, ma->ramp_spec);

	ma->nodetree= newdataadr(fd, ma->nodetree);
	if(ma->nodetree)
		direct_link_nodetree(fd, ma->nodetree);

	ma->preview = direct_link_preview_image(fd, ma->preview);
	ma->gpumaterial.first = ma->gpumaterial.last = NULL;
}

/* ************ READ PARTICLE SETTINGS ***************** */

static void direct_link_pointcache(FileData *fd, PointCache *cache)
{
	if((cache->flag & PTCACHE_DISK_CACHE)==0) {
		PTCacheMem *pm;

		link_list(fd, &cache->mem_cache);

		pm = cache->mem_cache.first;

		for(; pm; pm=pm->next)
			pm->data = newdataadr(fd, pm->data);
	}
	else
		cache->mem_cache.first = cache->mem_cache.last = NULL;

	cache->flag &= ~(PTCACHE_SIMULATION_VALID|PTCACHE_BAKE_EDIT_ACTIVE);
	cache->simframe= 0;
}

static void lib_link_particlesettings(FileData *fd, Main *main)
{
	ParticleSettings *part;

	part= main->particle.first;
	while(part) {
		if(part->id.flag & LIB_NEEDLINK) {
			if (part->adt) lib_link_animdata(fd, &part->id, part->adt);
			part->ipo= newlibadr_us(fd, part->id.lib, part->ipo); // XXX depreceated - old animation system

			part->dup_ob = newlibadr(fd, part->id.lib, part->dup_ob);
			part->dup_group = newlibadr(fd, part->id.lib, part->dup_group);
			part->eff_group = newlibadr(fd, part->id.lib, part->eff_group);
			part->bb_ob = newlibadr(fd, part->id.lib, part->bb_ob);
			if(part->boids) {
				BoidState *state = part->boids->states.first;
				BoidRule *rule;
				for(; state; state=state->next) {
					rule = state->rules.first;
				for(; rule; rule=rule->next)
					switch(rule->type) {
						case eBoidRuleType_Goal:
						case eBoidRuleType_Avoid:
						{
							BoidRuleGoalAvoid *brga = (BoidRuleGoalAvoid*)rule;
							brga->ob = newlibadr(fd, part->id.lib, brga->ob);
							break;
						}
						case eBoidRuleType_FollowLeader:
						{
							BoidRuleFollowLeader *brfl = (BoidRuleFollowLeader*)rule;
							brfl->ob = newlibadr(fd, part->id.lib, brfl->ob);
							break;
						}
					}
				}
			}
			part->id.flag -= LIB_NEEDLINK;
		}
		part= part->id.next;
	}
}

static void direct_link_particlesettings(FileData *fd, ParticleSettings *part)
{
	part->adt= newdataadr(fd, part->adt);
	part->pd= newdataadr(fd, part->pd);
	part->pd2= newdataadr(fd, part->pd2);

	part->boids= newdataadr(fd, part->boids);

	if(part->boids) {
		BoidState *state;
		link_list(fd, &part->boids->states);
		
		for(state=part->boids->states.first; state; state=state->next) {
			link_list(fd, &state->rules);
			link_list(fd, &state->conditions);
			link_list(fd, &state->actions);
		}
	}
}

static void lib_link_particlesystems(FileData *fd, Object *ob, ID *id, ListBase *particles)
{
	ParticleSystem *psys, *psysnext;
	int a;

	for(psys=particles->first; psys; psys=psysnext){
		ParticleData *pa;

		psysnext= psys->next;

		psys->part = newlibadr_us(fd, id->lib, psys->part);
		if(psys->part) {
			ParticleTarget *pt = psys->targets.first;

			for(; pt; pt=pt->next)
				pt->ob=newlibadr(fd, id->lib, pt->ob);

			psys->target_ob = newlibadr(fd, id->lib, psys->target_ob);

			for(a=0,pa=psys->particles; a<psys->totpart; a++,pa++){
				pa->stick_ob=newlibadr(fd, id->lib, pa->stick_ob);
			}


		}
		else {
			/* particle modifier must be removed before particle system */
			ParticleSystemModifierData *psmd= psys_get_modifier(ob,psys);
			BLI_remlink(&ob->modifiers, psmd);
			modifier_free((ModifierData *)psmd);

			BLI_remlink(particles, psys);
			MEM_freeN(psys);
		}
	}
}
static void direct_link_particlesystems(FileData *fd, ListBase *particles)
{
	ParticleSystem *psys;
	ParticleData *pa;
	int a;

	for(psys=particles->first; psys; psys=psys->next) {
		psys->particles=newdataadr(fd,psys->particles);
		
		if(psys->particles && psys->particles->hair){
			for(a=0,pa=psys->particles; a<psys->totpart; a++, pa++)
				pa->hair=newdataadr(fd,pa->hair);
		}
		
		if(psys->particles && psys->particles->keys){
			for(a=0,pa=psys->particles; a<psys->totpart; a++, pa++) {
				pa->keys= NULL;
				pa->totkey= 0;
			}

			psys->flag &= ~PSYS_KEYED;
		}

		if(psys->particles->boid) {
			pa = psys->particles;
			pa->boid = newdataadr(fd, pa->boid);
			for(a=1,pa++; a<psys->totpart; a++, pa++)
				pa->boid = (pa-1)->boid + 1;
		}
		else {
			for(a=0,pa=psys->particles; a<psys->totpart; a++, pa++)
				pa->boid = NULL;
		}


		psys->child=newdataadr(fd,psys->child);
		psys->effectors.first=psys->effectors.last=0;

		psys->soft= newdataadr(fd, psys->soft);
		if(psys->soft) {
			SoftBody *sb = psys->soft;
			sb->particles = psys;
			sb->bpoint= NULL;	// init pointers so it gets rebuilt nicely
			sb->bspring= NULL;
			sb->scratch= NULL;

			sb->pointcache= newdataadr(fd, sb->pointcache);
			if(sb->pointcache)
				direct_link_pointcache(fd, sb->pointcache);
		}

		link_list(fd, &psys->targets);

		psys->edit = 0;
		psys->free_edit = NULL;
		psys->pathcache = 0;
		psys->childcache = 0;
		psys->pathcachebufs.first = psys->pathcachebufs.last = 0;
		psys->childcachebufs.first = psys->childcachebufs.last = 0;
		psys->reactevents.first = psys->reactevents.last = 0;

		psys->pointcache= newdataadr(fd, psys->pointcache);
		if(psys->pointcache)
			direct_link_pointcache(fd, psys->pointcache);

		psys->tree = NULL;
	}
	return;
}

/* ************ READ MESH ***************** */

static void lib_link_mtface(FileData *fd, Mesh *me, MTFace *mtface, int totface)
{
	MTFace *tf= mtface;
	int i;

	for (i=0; i<totface; i++, tf++) {
		tf->tpage= newlibadr(fd, me->id.lib, tf->tpage);
		if(tf->tpage && tf->tpage->id.us==0)
			tf->tpage->id.us= 1;
	}
}

static void lib_link_customdata_mtface(FileData *fd, Mesh *me, CustomData *fdata, int totface)
{
	int i;
	for(i=0; i<fdata->totlayer; i++) {
		CustomDataLayer *layer = &fdata->layers[i];

		if(layer->type == CD_MTFACE)
			lib_link_mtface(fd, me, layer->data, totface);
	}

}

static void lib_link_mesh(FileData *fd, Main *main)
{
	Mesh *me;

	me= main->mesh.first;
	while(me) {
		if(me->id.flag & LIB_NEEDLINK) {
			int i;

			/*Link ID Properties -- and copy this comment EXACTLY for easy finding
			of library blocks that implement this.*/
			if (me->id.properties) IDP_LibLinkProperty(me->id.properties, (fd->flags & FD_FLAGS_SWITCH_ENDIAN), fd);

			/* this check added for python created meshes */
			if(me->mat) {
				for(i=0; i<me->totcol; i++) {
					me->mat[i]= newlibadr_us(fd, me->id.lib, me->mat[i]);
				}
			}
			else me->totcol= 0;

			me->ipo= newlibadr_us(fd, me->id.lib, me->ipo);
			me->key= newlibadr_us(fd, me->id.lib, me->key);
			me->texcomesh= newlibadr_us(fd, me->id.lib, me->texcomesh);

			lib_link_customdata_mtface(fd, me, &me->fdata, me->totface);
			if(me->mr && me->mr->levels.first)
				lib_link_customdata_mtface(fd, me, &me->mr->fdata,
							   ((MultiresLevel*)me->mr->levels.first)->totface);

			me->id.flag -= LIB_NEEDLINK;
		}
		me= me->id.next;
	}
}

static void direct_link_dverts(FileData *fd, int count, MDeformVert *mdverts)
{
	int	i;

	if (!mdverts)
		return;

	for (i=0; i<count; i++) {
		mdverts[i].dw=newdataadr(fd, mdverts[i].dw);
		if (!mdverts[i].dw)
			mdverts[i].totweight=0;
	}
}

static void direct_link_mdisps(FileData *fd, int count, MDisps *mdisps)
{
	if(mdisps) {
		int i;

		for(i = 0; i < count; ++i) {
			mdisps[i].disps = newdataadr(fd, mdisps[i].disps);
			if(!mdisps[i].disps)
				mdisps[i].totdisp = 0;
		}
	}
}

static void direct_link_customdata(FileData *fd, CustomData *data, int count)
{
	int i = 0;

	data->layers= newdataadr(fd, data->layers);

	while (i < data->totlayer) {
		CustomDataLayer *layer = &data->layers[i];

		if (CustomData_verify_versions(data, i)) {
			layer->data = newdataadr(fd, layer->data);
			if(layer->type == CD_MDISPS)
				direct_link_mdisps(fd, count, layer->data);
			i++;
		}
	}
}

static void direct_link_mesh(FileData *fd, Mesh *mesh)
{
	mesh->mat= newdataadr(fd, mesh->mat);
	test_pointer_array(fd, (void **)&mesh->mat);

	mesh->mvert= newdataadr(fd, mesh->mvert);
	mesh->medge= newdataadr(fd, mesh->medge);
	mesh->mface= newdataadr(fd, mesh->mface);
	mesh->tface= newdataadr(fd, mesh->tface);
	mesh->mtface= newdataadr(fd, mesh->mtface);
	mesh->mcol= newdataadr(fd, mesh->mcol);
	mesh->msticky= newdataadr(fd, mesh->msticky);
	mesh->dvert= newdataadr(fd, mesh->dvert);

	/* Partial-mesh visibility (do this before using totvert, totface, or totedge!) */
	mesh->pv= newdataadr(fd, mesh->pv);
	if(mesh->pv) {
		mesh->pv->vert_map= newdataadr(fd, mesh->pv->vert_map);
		mesh->pv->edge_map= newdataadr(fd, mesh->pv->edge_map);
		mesh->pv->old_faces= newdataadr(fd, mesh->pv->old_faces);
		mesh->pv->old_edges= newdataadr(fd, mesh->pv->old_edges);
	}

	/* normally direct_link_dverts should be called in direct_link_customdata,
	   but for backwards compat in do_versions to work we do it here */
	direct_link_dverts(fd, mesh->pv ? mesh->pv->totvert : mesh->totvert, mesh->dvert);

	direct_link_customdata(fd, &mesh->vdata, mesh->pv ? mesh->pv->totvert : mesh->totvert);
	direct_link_customdata(fd, &mesh->edata, mesh->pv ? mesh->pv->totedge : mesh->totedge);
	direct_link_customdata(fd, &mesh->fdata, mesh->pv ? mesh->pv->totface : mesh->totface);

	mesh->bb= NULL;
	mesh->mselect = NULL;
	mesh->edit_mesh= NULL;

	/* Multires data */
	mesh->mr= newdataadr(fd, mesh->mr);
	if(mesh->mr) {
		MultiresLevel *lvl;

		link_list(fd, &mesh->mr->levels);
		lvl= mesh->mr->levels.first;

		direct_link_customdata(fd, &mesh->mr->vdata, lvl->totvert);
		direct_link_dverts(fd, lvl->totvert, CustomData_get(&mesh->mr->vdata, 0, CD_MDEFORMVERT));
		direct_link_customdata(fd, &mesh->mr->fdata, lvl->totface);

		mesh->mr->edge_flags= newdataadr(fd, mesh->mr->edge_flags);
		mesh->mr->edge_creases= newdataadr(fd, mesh->mr->edge_creases);

		mesh->mr->verts = newdataadr(fd, mesh->mr->verts);

		for(; lvl; lvl= lvl->next) {
			lvl->verts= newdataadr(fd, lvl->verts);
			lvl->faces= newdataadr(fd, lvl->faces);
			lvl->edges= newdataadr(fd, lvl->edges);
			lvl->colfaces= newdataadr(fd, lvl->colfaces);
		}
	}

	/* Gracefully handle corrupted mesh */
	if(mesh->mr && !mesh->mr->verts) {
		/* If totals match, simply load the current mesh verts into multires */
		if(mesh->totvert == ((MultiresLevel*)mesh->mr->levels.last)->totvert)
			mesh->mr->verts = MEM_dupallocN(mesh->mvert);
		else {
			/* Otherwise, we can't recover the data, silently remove multires */
			multires_free(mesh->mr);
			mesh->mr = NULL;
		}
	}

	if((fd->flags & FD_FLAGS_SWITCH_ENDIAN) && mesh->tface) {
		TFace *tf= mesh->tface;
		unsigned int i;

		for (i=0; i< (mesh->pv ? mesh->pv->totface : mesh->totface); i++, tf++) {
			SWITCH_INT(tf->col[0]);
			SWITCH_INT(tf->col[1]);
			SWITCH_INT(tf->col[2]);
			SWITCH_INT(tf->col[3]);
		}
	}
}

/* ************ READ LATTICE ***************** */

static void lib_link_latt(FileData *fd, Main *main)
{
	Lattice *lt;

	lt= main->latt.first;
	while(lt) {
		if(lt->id.flag & LIB_NEEDLINK) {

			lt->ipo= newlibadr_us(fd, lt->id.lib, lt->ipo); // XXX depreceated - old animation system
			lt->key= newlibadr_us(fd, lt->id.lib, lt->key);

			lt->id.flag -= LIB_NEEDLINK;
		}
		lt= lt->id.next;
	}
}

static void direct_link_latt(FileData *fd, Lattice *lt)
{
	lt->def= newdataadr(fd, lt->def);

	lt->dvert= newdataadr(fd, lt->dvert);
	direct_link_dverts(fd, lt->pntsu*lt->pntsv*lt->pntsw, lt->dvert);

	lt->editlatt= NULL;
}


/* ************ READ OBJECT ***************** */

static void lib_link_modifiers__linkModifiers(void *userData, Object *ob,
											  ID **idpoin)
{
	FileData *fd = userData;

	*idpoin = newlibadr(fd, ob->id.lib, *idpoin);
	/* hardcoded bad exception; non-object modifier data gets user count (texture, displace) */
	if(*idpoin && GS((*idpoin)->name)!=ID_OB)
		(*idpoin)->us++;
}
static void lib_link_modifiers(FileData *fd, Object *ob)
{
	modifiers_foreachIDLink(ob, lib_link_modifiers__linkModifiers, fd);
}

static void lib_link_object(FileData *fd, Main *main)
{
	Object *ob;
	PartEff *paf;
	bSensor *sens;
	bController *cont;
	bActuator *act;
	void *poin;
	int warn=0, a;

	ob= main->object.first;
	while(ob) {
		if(ob->id.flag & LIB_NEEDLINK) {
			if (ob->id.properties) IDP_LibLinkProperty(ob->id.properties, (fd->flags & FD_FLAGS_SWITCH_ENDIAN), fd);
			if (ob->adt) lib_link_animdata(fd, &ob->id, ob->adt);

// XXX depreceated - old animation system <<<
			ob->ipo= newlibadr_us(fd, ob->id.lib, ob->ipo);
			ob->action = newlibadr_us(fd, ob->id.lib, ob->action);
// >>> XXX depreceated - old animation system

			ob->parent= newlibadr(fd, ob->id.lib, ob->parent);
			ob->track= newlibadr(fd, ob->id.lib, ob->track);
			ob->poselib= newlibadr_us(fd, ob->id.lib, ob->poselib);
			ob->dup_group= newlibadr_us(fd, ob->id.lib, ob->dup_group);

			ob->proxy= newlibadr_us(fd, ob->id.lib, ob->proxy);
			if(ob->proxy) {
				/* paranoia check, actually a proxy_from pointer should never be written... */
				if(ob->proxy->id.lib==NULL) {
					ob->proxy->proxy_from= NULL;
					ob->proxy= NULL;
				}
				else {
					/* this triggers object_update to always use a copy */
					ob->proxy->proxy_from= ob;
					/* force proxy updates after load/undo, a bit weak */
					ob->recalc= ob->proxy->recalc= OB_RECALC;
				}
			}
			ob->proxy_group= newlibadr(fd, ob->id.lib, ob->proxy_group);

			poin= ob->data;
			ob->data= newlibadr_us(fd, ob->id.lib, ob->data);

			if(ob->data==NULL && poin!=NULL) {
				ob->type= OB_EMPTY;
				warn= 1;
				if(ob->id.lib) printf("Can't find obdata of %s lib %s\n", ob->id.name+2, ob->id.lib->name);
				else printf("Object %s lost data.", ob->id.name+2);

				if(ob->pose) {
					free_pose(ob->pose);
					ob->pose= NULL;
					ob->flag &= ~OB_POSEMODE;
				}
			}
			for(a=0; a<ob->totcol; a++) ob->mat[a]= newlibadr_us(fd, ob->id.lib, ob->mat[a]);

			ob->id.flag -= LIB_NEEDLINK;
			/* if id.us==0 a new base will be created later on */

			/* WARNING! Also check expand_object(), should reflect the stuff below. */
			lib_link_pose(fd, ob, ob->pose);
			lib_link_constraints(fd, &ob->id, &ob->constraints);

// XXX depreceated - old animation system <<<
			lib_link_constraint_channels(fd, &ob->id, &ob->constraintChannels);
			lib_link_nlastrips(fd, &ob->id, &ob->nlastrips);
// >>> XXX depreceated - old animation system

			for(paf= ob->effect.first; paf; paf= paf->next) {
				if(paf->type==EFF_PARTICLE) {
					paf->group= newlibadr_us(fd, ob->id.lib, paf->group);
				}
			}

			sens= ob->sensors.first;
			while(sens) {
				for(a=0; a<sens->totlinks; a++)
					sens->links[a]= newglobadr(fd, sens->links[a]);

				if(sens->type==SENS_TOUCH) {
					bTouchSensor *ts= sens->data;
					ts->ma= newlibadr(fd, ob->id.lib, ts->ma);
				}
				else if(sens->type==SENS_MESSAGE) {
					bMessageSensor *ms= sens->data;
					ms->fromObject=
						newlibadr(fd, ob->id.lib, ms->fromObject);
				}
				sens= sens->next;
			}

			cont= ob->controllers.first;
			while(cont) {
				for(a=0; a<cont->totlinks; a++)
					cont->links[a]= newglobadr(fd, cont->links[a]);

				if(cont->type==CONT_PYTHON) {
					bPythonCont *pc= cont->data;
					pc->text= newlibadr(fd, ob->id.lib, pc->text);
				}
				cont->slinks= NULL;
				cont->totslinks= 0;

				cont= cont->next;
			}

			act= ob->actuators.first;
			while(act) {
				if(act->type==ACT_SOUND) {
					bSoundActuator *sa= act->data;
					sa->sound= newlibadr_us(fd, ob->id.lib, sa->sound);
				}
				else if(act->type==ACT_CD) {
					/* bCDActuator *cda= act->data; */
				}
				else if(act->type==ACT_GAME) {
					/* bGameActuator *ga= act->data; */
				}
				else if(act->type==ACT_CAMERA) {
					bCameraActuator *ca= act->data;
					ca->ob= newlibadr(fd, ob->id.lib, ca->ob);
				}
					/* leave this one, it's obsolete but necessary to read for conversion */
				else if(act->type==ACT_ADD_OBJECT) {
					bAddObjectActuator *eoa= act->data;
					if(eoa) eoa->ob= newlibadr(fd, ob->id.lib, eoa->ob);
				}
				else if(act->type==ACT_OBJECT) {
					bObjectActuator *oa= act->data;
					oa->reference= newlibadr(fd, ob->id.lib, oa->reference);
				}
				else if(act->type==ACT_EDIT_OBJECT) {
					bEditObjectActuator *eoa= act->data;
					if(eoa==NULL) {
						init_actuator(act);
					}
					else {
						eoa->ob= newlibadr(fd, ob->id.lib, eoa->ob);
						eoa->me= newlibadr(fd, ob->id.lib, eoa->me);
					}
				}
				else if(act->type==ACT_OBJECT) {
					bObjectActuator *oa= act->data;
					if(oa==NULL) {
						init_actuator(act);
					}
					else {
						oa->reference= newlibadr(fd, ob->id.lib, oa->reference);
					}
				}
				else if(act->type==ACT_SCENE) {
					bSceneActuator *sa= act->data;
					sa->camera= newlibadr(fd, ob->id.lib, sa->camera);
					sa->scene= newlibadr(fd, ob->id.lib, sa->scene);
				}
				else if(act->type==ACT_ACTION) {
					bActionActuator *aa= act->data;
					aa->act= newlibadr(fd, ob->id.lib, aa->act);
				}
				else if(act->type==ACT_SHAPEACTION) {
					bActionActuator *aa= act->data;
					aa->act= newlibadr(fd, ob->id.lib, aa->act);
				}
				else if(act->type==ACT_PROPERTY) {
					bPropertyActuator *pa= act->data;
					pa->ob= newlibadr(fd, ob->id.lib, pa->ob);
				}
				else if(act->type==ACT_MESSAGE) {
					bMessageActuator *ma= act->data;
					ma->toObject= newlibadr(fd, ob->id.lib, ma->toObject);
				}
				else if(act->type==ACT_2DFILTER){
					bTwoDFilterActuator *_2dfa = act->data;
					_2dfa->text= newlibadr(fd, ob->id.lib, _2dfa->text);
				}
				else if(act->type==ACT_PARENT) {
					bParentActuator *parenta = act->data;
					parenta->ob = newlibadr(fd, ob->id.lib, parenta->ob);
				}
				else if(act->type==ACT_STATE) {
					/* bStateActuator *statea = act->data; */
				}
				act= act->next;
			}

			{
				FluidsimModifierData *fluidmd = (FluidsimModifierData *)modifiers_findByType(ob, eModifierType_Fluidsim);

				if(fluidmd && fluidmd->fss)
					fluidmd->fss->ipo = newlibadr_us(fd, ob->id.lib, fluidmd->fss->ipo);
			}

<<<<<<< HEAD
=======
			{
				SmokeModifierData *smd = (SmokeModifierData *)modifiers_findByType(ob, eModifierType_Smoke);
				
				if(smd && smd->type == MOD_SMOKE_TYPE_DOMAIN && smd->domain) 
				{
					smd->domain->coll_group = newlibadr_us(fd, ob->id.lib, smd->domain->coll_group);
					smd->domain->eff_group = newlibadr_us(fd, ob->id.lib, smd->domain->eff_group);
					smd->domain->fluid_group = newlibadr_us(fd, ob->id.lib, smd->domain->fluid_group);
				}
			}
			
>>>>>>> 6f847863
			/* texture field */
			if(ob->pd)
				if(ob->pd->tex)
					ob->pd->tex=newlibadr_us(fd, ob->id.lib, ob->pd->tex);

			lib_link_particlesystems(fd, ob, &ob->id, &ob->particlesystem);
			lib_link_modifiers(fd, ob);
		}
		ob= ob->id.next;
	}

	if(warn)
		BKE_report(fd->reports, RPT_WARNING, "Warning in console");
}


static void direct_link_pose(FileData *fd, bPose *pose)
{
	bPoseChannel *pchan;

	if (!pose)
		return;

	link_list(fd, &pose->chanbase);
	link_list(fd, &pose->agroups);

	for (pchan = pose->chanbase.first; pchan; pchan=pchan->next) {
		pchan->bone= NULL;
		pchan->parent= newdataadr(fd, pchan->parent);
		pchan->child= newdataadr(fd, pchan->child);

		direct_link_constraints(fd, &pchan->constraints);

		pchan->prop = newdataadr(fd, pchan->prop);
		if (pchan->prop)
			IDP_DirectLinkProperty(pchan->prop, (fd->flags & FD_FLAGS_SWITCH_ENDIAN), fd);

		pchan->iktree.first= pchan->iktree.last= NULL;
		pchan->path= NULL;
	}
}

static void direct_link_modifiers(FileData *fd, ListBase *lb)
{
	ModifierData *md;

	link_list(fd, lb);

	for (md=lb->first; md; md=md->next) {
		md->error = NULL;
		md->scene = NULL;

		/* if modifiers disappear, or for upward compatibility */
		if(NULL==modifierType_getInfo(md->type))
			md->type= eModifierType_None;

		if (md->type==eModifierType_Subsurf) {
			SubsurfModifierData *smd = (SubsurfModifierData*) md;

			smd->emCache = smd->mCache = 0;
		}
		else if (md->type==eModifierType_Armature) {
			ArmatureModifierData *amd = (ArmatureModifierData*) md;

			amd->prevCos= NULL;
		}
		else if (md->type==eModifierType_Cloth) {
			ClothModifierData *clmd = (ClothModifierData*) md;

			clmd->clothObject = NULL;

			clmd->sim_parms= newdataadr(fd, clmd->sim_parms);
			clmd->coll_parms= newdataadr(fd, clmd->coll_parms);
			clmd->point_cache= newdataadr(fd, clmd->point_cache);

			if(clmd->point_cache)
				direct_link_pointcache(fd, clmd->point_cache);

			if(clmd->sim_parms) {
				if(clmd->sim_parms->presets > 10)
					clmd->sim_parms->presets = 0;
			}

		}
		else if (md->type==eModifierType_Fluidsim) {
			FluidsimModifierData *fluidmd = (FluidsimModifierData*) md;

			fluidmd->fss= newdataadr(fd, fluidmd->fss);
			fluidmd->fss->meshSurfNormals = 0;
		}
		else if (md->type==eModifierType_Smoke) {
			SmokeModifierData *smd = (SmokeModifierData*) md;

			smd->point_cache = NULL;

			if(smd->type==MOD_SMOKE_TYPE_DOMAIN)
			{
				smd->flow = NULL;
				smd->coll = NULL;
				smd->domain = newdataadr(fd, smd->domain);
				smd->domain->smd = smd;

				smd->domain->fluid = NULL;
				smd->domain->tvox = NULL;
				smd->domain->tray = NULL;
				smd->domain->tvoxbig = NULL;
				smd->domain->traybig = NULL;
				smd->domain->bind = NULL;
				smd->domain->max_textures = 0;
				smd->domain->viewsettings = 0; // reset view for new frame
			}
			else if(smd->type==MOD_SMOKE_TYPE_FLOW)
			{
				smd->domain = NULL;
				smd->coll = NULL;
				smd->flow = newdataadr(fd, smd->flow);
				smd->flow->smd = smd;
				smd->flow->psys = newdataadr(fd, smd->flow->psys);
			}
			else if(smd->type==MOD_SMOKE_TYPE_COLL)
			{
				smd->flow = NULL;
				smd->domain = NULL;
				smd->coll = NULL;
				/*
				smd->coll = newdataadr(fd, smd->coll);
				smd->coll->points = NULL;
				smd->coll->numpoints = 0;
				*/
			}
		}
		else if (md->type==eModifierType_Collision) {

			CollisionModifierData *collmd = (CollisionModifierData*) md;
			/*
			// TODO: CollisionModifier should use pointcache
			// + have proper reset events before enabling this
			collmd->x = newdataadr(fd, collmd->x);
			collmd->xnew = newdataadr(fd, collmd->xnew);
			collmd->mfaces = newdataadr(fd, collmd->mfaces);

			collmd->current_x = MEM_callocN(sizeof(MVert)*collmd->numverts,"current_x");
			collmd->current_xnew = MEM_callocN(sizeof(MVert)*collmd->numverts,"current_xnew");
			collmd->current_v = MEM_callocN(sizeof(MVert)*collmd->numverts,"current_v");
			*/

			collmd->x = NULL;
			collmd->xnew = NULL;
			collmd->current_x = NULL;
			collmd->current_xnew = NULL;
			collmd->current_v = NULL;
			collmd->time = -1;
			collmd->numverts = 0;
			collmd->bvhtree = NULL;
			collmd->mfaces = NULL;

		}
		else if (md->type==eModifierType_Surface) {
			SurfaceModifierData *surmd = (SurfaceModifierData*) md;

			surmd->dm = NULL;
			surmd->bvhtree = NULL;
			surmd->x = NULL;
			surmd->v = NULL;
			surmd->numverts = 0;
		}
		else if (md->type==eModifierType_Hook) {
			HookModifierData *hmd = (HookModifierData*) md;

			hmd->indexar= newdataadr(fd, hmd->indexar);
			if(fd->flags & FD_FLAGS_SWITCH_ENDIAN) {
				int a;
				for(a=0; a<hmd->totindex; a++) {
					SWITCH_INT(hmd->indexar[a]);
				}
			}
		} else if (md->type==eModifierType_ParticleSystem) {
			ParticleSystemModifierData *psmd = (ParticleSystemModifierData*) md;

			psmd->dm=0;
			psmd->psys=newdataadr(fd, psmd->psys);
			psmd->flag &= ~eParticleSystemFlag_psys_updated;
		} else if (md->type==eModifierType_Explode) {
			ExplodeModifierData *psmd = (ExplodeModifierData*) md;

			psmd->facepa=0;
		}
		else if (md->type==eModifierType_MeshDeform) {
			MeshDeformModifierData *mmd = (MeshDeformModifierData*) md;

			mmd->bindweights= newdataadr(fd, mmd->bindweights);
			mmd->bindcos= newdataadr(fd, mmd->bindcos);
			mmd->dyngrid= newdataadr(fd, mmd->dyngrid);
			mmd->dyninfluences= newdataadr(fd, mmd->dyninfluences);
			mmd->dynverts= newdataadr(fd, mmd->dynverts);

			if(fd->flags & FD_FLAGS_SWITCH_ENDIAN) {
				int a;

				if(mmd->bindweights)
					for(a=0; a<mmd->totcagevert*mmd->totvert; a++)
						SWITCH_INT(mmd->bindweights[a])
				if(mmd->bindcos)
					for(a=0; a<mmd->totcagevert*3; a++)
						SWITCH_INT(mmd->bindcos[a])
				if(mmd->dynverts)
					for(a=0; a<mmd->totvert; a++)
						SWITCH_INT(mmd->dynverts[a])
			}
		}
		else if (md->type==eModifierType_Multires) {
			MultiresModifierData *mmd = (MultiresModifierData*) md;

			mmd->undo_verts = newdataadr(fd, mmd->undo_verts);
			mmd->undo_signal = !!mmd->undo_verts;
		}
	}
}

static void direct_link_object(FileData *fd, Object *ob)
{
	PartEff *paf;
	bProperty *prop;
	bSensor *sens;
	bController *cont;
	bActuator *act;
	int a;

	/* weak weak... this was only meant as draw flag, now is used in give_base too */
	ob->flag &= ~OB_FROMGROUP;

	ob->disp.first=ob->disp.last= NULL;

	ob->adt= newdataadr(fd, ob->adt);
	direct_link_animdata(fd, ob->adt);

	ob->pose= newdataadr(fd, ob->pose);
	direct_link_pose(fd, ob->pose);

	link_list(fd, &ob->defbase);
// XXX depreceated - old animation system <<<
	direct_link_nlastrips(fd, &ob->nlastrips);
	link_list(fd, &ob->constraintChannels);
// >>> XXX depreceated - old animation system

	ob->mat= newdataadr(fd, ob->mat);
	test_pointer_array(fd, (void **)&ob->mat);
	ob->matbits= newdataadr(fd, ob->matbits);

	/* do it here, below old data gets converted */
	direct_link_modifiers(fd, &ob->modifiers);

	link_list(fd, &ob->effect);
	paf= ob->effect.first;
	while(paf) {
		if(paf->type==EFF_PARTICLE) {
			paf->keys= NULL;
		}
		if(paf->type==EFF_WAVE) {
			WaveEff *wav = (WaveEff*) paf;
			PartEff *next = paf->next;
			WaveModifierData *wmd = (WaveModifierData*) modifier_new(eModifierType_Wave);

			wmd->damp = wav->damp;
			wmd->flag = wav->flag;
			wmd->height = wav->height;
			wmd->lifetime = wav->lifetime;
			wmd->narrow = wav->narrow;
			wmd->speed = wav->speed;
			wmd->startx = wav->startx;
			wmd->starty = wav->startx;
			wmd->timeoffs = wav->timeoffs;
			wmd->width = wav->width;

			BLI_addtail(&ob->modifiers, wmd);

			BLI_remlink(&ob->effect, paf);
			MEM_freeN(paf);

			paf = next;
			continue;
		}
		if(paf->type==EFF_BUILD) {
			BuildEff *baf = (BuildEff*) paf;
			PartEff *next = paf->next;
			BuildModifierData *bmd = (BuildModifierData*) modifier_new(eModifierType_Build);

			bmd->start = baf->sfra;
			bmd->length = baf->len;
			bmd->randomize = 0;
			bmd->seed = 1;

			BLI_addtail(&ob->modifiers, bmd);

			BLI_remlink(&ob->effect, paf);
			MEM_freeN(paf);

			paf = next;
			continue;
		}
		paf= paf->next;
	}

	ob->pd= newdataadr(fd, ob->pd);
	ob->soft= newdataadr(fd, ob->soft);
	if(ob->soft) {
		SoftBody *sb= ob->soft;

		sb->bpoint= NULL;	// init pointers so it gets rebuilt nicely
		sb->bspring= NULL;
		sb->scratch= NULL;
		/* although not used anymore */
		/* still have to be loaded to be compatible with old files */
		sb->keys= newdataadr(fd, sb->keys);
		test_pointer_array(fd, (void **)&sb->keys);
		if(sb->keys) {
			for(a=0; a<sb->totkey; a++) {
				sb->keys[a]= newdataadr(fd, sb->keys[a]);
			}
		}

		sb->pointcache= newdataadr(fd, sb->pointcache);
		if(sb->pointcache)
			direct_link_pointcache(fd, sb->pointcache);
	}
	ob->bsoft= newdataadr(fd, ob->bsoft);
	ob->fluidsimSettings= newdataadr(fd, ob->fluidsimSettings); /* NT */

	link_list(fd, &ob->particlesystem);
	direct_link_particlesystems(fd,&ob->particlesystem);

	link_list(fd, &ob->prop);
	prop= ob->prop.first;
	while(prop) {
		prop->poin= newdataadr(fd, prop->poin);
		if(prop->poin==0) prop->poin= &prop->data;
		prop= prop->next;
	}

	link_list(fd, &ob->sensors);
	sens= ob->sensors.first;
	while(sens) {
		sens->data= newdataadr(fd, sens->data);
		sens->links= newdataadr(fd, sens->links);
		test_pointer_array(fd, (void **)&sens->links);
		sens= sens->next;
	}

	direct_link_constraints(fd, &ob->constraints);

	link_glob_list(fd, &ob->controllers);
	if (ob->init_state) {
		/* if a known first state is specified, set it so that the game will start ok */
		ob->state = ob->init_state;
	} else if (!ob->state) {
		ob->state = 1;
	}
	cont= ob->controllers.first;
	while(cont) {
		cont->data= newdataadr(fd, cont->data);
		cont->links= newdataadr(fd, cont->links);
		test_pointer_array(fd, (void **)&cont->links);
		if (cont->state_mask == 0)
			cont->state_mask = 1;
		cont= cont->next;
	}

	link_glob_list(fd, &ob->actuators);
	act= ob->actuators.first;
	while(act) {
		act->data= newdataadr(fd, act->data);
		act= act->next;
	}

	link_list(fd, &ob->hooks);
	while (ob->hooks.first) {
		ObHook *hook = ob->hooks.first;
		HookModifierData *hmd = (HookModifierData*) modifier_new(eModifierType_Hook);

		hook->indexar= newdataadr(fd, hook->indexar);
		if(fd->flags & FD_FLAGS_SWITCH_ENDIAN) {
			int a;
			for(a=0; a<hook->totindex; a++) {
				SWITCH_INT(hook->indexar[a]);
			}
		}

			/* Do conversion here because if we have loaded
			 * a hook we need to make sure it gets converted
			 * and free'd, regardless of version.
			 */
		VECCOPY(hmd->cent, hook->cent);
		hmd->falloff = hook->falloff;
		hmd->force = hook->force;
		hmd->indexar = hook->indexar;
		hmd->object = hook->parent;
		memcpy(hmd->parentinv, hook->parentinv, sizeof(hmd->parentinv));
		hmd->totindex = hook->totindex;

		BLI_addhead(&ob->modifiers, hmd);
		BLI_remlink(&ob->hooks, hook);

		MEM_freeN(hook);
	}

	ob->bb= NULL;
	ob->derivedDeform= NULL;
	ob->derivedFinal= NULL;
	ob->gpulamp.first= ob->gpulamp.last= NULL;
}

/* ************ READ SCENE ***************** */

/* patch for missing scene IDs, can't be in do-versions */
static void composite_patch(bNodeTree *ntree, Scene *scene)
{
	bNode *node;

	for(node= ntree->nodes.first; node; node= node->next)
		if(node->id==NULL && ELEM(node->type, CMP_NODE_R_LAYERS, CMP_NODE_COMPOSITE))
			node->id= &scene->id;
}


static void lib_link_scene(FileData *fd, Main *main)
{
	Scene *sce;
	Base *base, *next;
	Sequence *seq;
	SceneRenderLayer *srl;

	sce= main->scene.first;
	while(sce) {
		if(sce->id.flag & LIB_NEEDLINK) {
			/*Link ID Properties -- and copy this comment EXACTLY for easy finding
			of library blocks that implement this.*/
			if (sce->id.properties) IDP_LibLinkProperty(sce->id.properties, (fd->flags & FD_FLAGS_SWITCH_ENDIAN), fd);
			if (sce->adt) lib_link_animdata(fd, &sce->id, sce->adt);

			lib_link_keyingsets(fd, &sce->id, &sce->keyingsets);

			sce->camera= newlibadr(fd, sce->id.lib, sce->camera);
			sce->world= newlibadr_us(fd, sce->id.lib, sce->world);
			sce->set= newlibadr(fd, sce->id.lib, sce->set);
			sce->ima= newlibadr_us(fd, sce->id.lib, sce->ima);

			sce->toolsettings->imapaint.brush=
				newlibadr_us(fd, sce->id.lib, sce->toolsettings->imapaint.brush);
			if(sce->toolsettings->sculpt)
				sce->toolsettings->sculpt->brush=
					newlibadr_us(fd, sce->id.lib, sce->toolsettings->sculpt->brush);
			if(sce->toolsettings->vpaint)
				sce->toolsettings->vpaint->brush=
					newlibadr_us(fd, sce->id.lib, sce->toolsettings->vpaint->brush);
			if(sce->toolsettings->wpaint)
				sce->toolsettings->wpaint->brush=
					newlibadr_us(fd, sce->id.lib, sce->toolsettings->wpaint->brush);

			sce->toolsettings->skgen_template = newlibadr(fd, sce->id.lib, sce->toolsettings->skgen_template);

			for(base= sce->base.first; base; base= next) {
				next= base->next;

				/* base->object= newlibadr_us(fd, sce->id.lib, base->object); */
				base->object= newlibadr_us(fd, sce->id.lib, base->object);

				/* when save during radiotool, needs cleared */
				base->flag &= ~OB_RADIO;

				if(base->object==NULL) {
					printf("LIB ERROR: base removed\n");
					BLI_remlink(&sce->base, base);
					if(base==sce->basact) sce->basact= 0;
					MEM_freeN(base);
				}
			}

			if (sce->ed) {
				Editing *ed= sce->ed;
				ed->act_seq= NULL; //	ed->act_seq=  newlibadr(fd, ed->act_seq); // FIXME
			}

			SEQ_BEGIN(sce->ed, seq) {
				if(seq->ipo) seq->ipo= newlibadr_us(fd, sce->id.lib, seq->ipo);
				if(seq->scene) seq->scene= newlibadr(fd, sce->id.lib, seq->scene);
				if(seq->sound) {
					printf("old sound: %d\n", seq->sound);
					seq->sound= newlibadr(fd, sce->id.lib, seq->sound);
					printf("new sound: %d\n", seq->sound);
					if (seq->sound) {
						seq->sound->id.us++;
						seq->sound->flags |= SOUND_FLAGS_SEQUENCE;
						seq->sound_handle= sound_new_handle(sce, seq->sound, seq->startdisp, seq->enddisp, seq->startofs);
					}
				}
				seq->anim= 0;
// AUD_XXX				seq->hdaudio = 0;
			}
			SEQ_END

			if(sce->nodetree) {
				lib_link_ntree(fd, &sce->id, sce->nodetree);
				composite_patch(sce->nodetree, sce);
			}

			for(srl= sce->r.layers.first; srl; srl= srl->next) {
				srl->mat_override= newlibadr_us(fd, sce->id.lib, srl->mat_override);
				srl->light_override= newlibadr_us(fd, sce->id.lib, srl->light_override);
			}
			/*Game Settings: Dome Warp Text*/
//			sce->r.dometext= newlibadr_us(fd, sce->id.lib, sce->r.dometext); // XXX deprecated since 2.5
			sce->gm.dome.warptext= newlibadr_us(fd, sce->id.lib, sce->gm.dome.warptext);

			sce->id.flag -= LIB_NEEDLINK;
		}

		sce= sce->id.next;
	}
}

static void link_recurs_seq(FileData *fd, ListBase *lb)
{
	Sequence *seq;

	link_list(fd, lb);

	for(seq=lb->first; seq; seq=seq->next)
		if(seq->seqbase.first)
			link_recurs_seq(fd, &seq->seqbase);
}

static void direct_link_scene(FileData *fd, Scene *sce)
{
	Editing *ed;
	Sequence *seq;
	MetaStack *ms;

	sce->theDag = NULL;
	sce->dagisvalid = 0;
	sce->obedit= NULL;
	memset(&sce->sound_handles, 0, sizeof(sce->sound_handles));

	/* set users to one by default, not in lib-link, this will increase it for compo nodes */
	sce->id.us= 1;

	link_list(fd, &(sce->base));

	sce->adt= newdataadr(fd, sce->adt);
	direct_link_animdata(fd, sce->adt);

	link_list(fd, &sce->keyingsets);
	direct_link_keyingsets(fd, &sce->keyingsets);

	sce->basact= newdataadr(fd, sce->basact);

	sce->toolsettings= newdataadr(fd, sce->toolsettings);
	if(sce->toolsettings) {
		sce->toolsettings->vpaint= newdataadr(fd, sce->toolsettings->vpaint);
		sce->toolsettings->wpaint= newdataadr(fd, sce->toolsettings->wpaint);
		sce->toolsettings->sculpt= newdataadr(fd, sce->toolsettings->sculpt);
		sce->toolsettings->imapaint.paintcursor= NULL;
		sce->toolsettings->particle.paintcursor= NULL;

		if(sce->toolsettings->sculpt)
			sce->toolsettings->sculpt->session= MEM_callocN(sizeof(SculptSession), "reload sculpt session");
	}

	if(sce->ed) {
		ListBase *old_seqbasep= &((Editing *)sce->ed)->seqbase;

		ed= sce->ed= newdataadr(fd, sce->ed);
		ed->act_seq= NULL; //		ed->act_seq=  newdataadr(fd, ed->act_seq); // FIXME

		/* recursive link sequences, lb will be correctly initialized */
		link_recurs_seq(fd, &ed->seqbase);

		SEQ_BEGIN(ed, seq) {
			seq->seq1= newdataadr(fd, seq->seq1);
			seq->seq2= newdataadr(fd, seq->seq2);
			seq->seq3= newdataadr(fd, seq->seq3);
			/* a patch: after introduction of effects with 3 input strips */
			if(seq->seq3==0) seq->seq3= seq->seq2;

			seq->plugin= newdataadr(fd, seq->plugin);
			seq->effectdata= newdataadr(fd, seq->effectdata);

			if (seq->type & SEQ_EFFECT) {
				seq->flag |= SEQ_EFFECT_NOT_LOADED;
			}

			seq->strip= newdataadr(fd, seq->strip);
			if(seq->strip && seq->strip->done==0) {
				seq->strip->done= 1;
				seq->strip->tstripdata = 0;
				seq->strip->tstripdata_startstill = 0;
				seq->strip->tstripdata_endstill = 0;
				seq->strip->ibuf_startstill = 0;
				seq->strip->ibuf_endstill = 0;

				if(seq->type == SEQ_IMAGE ||
				   seq->type == SEQ_MOVIE ||
				   seq->type == SEQ_RAM_SOUND ||
				   seq->type == SEQ_HD_SOUND) {
					seq->strip->stripdata = newdataadr(
						fd, seq->strip->stripdata);
				} else {
					seq->strip->stripdata = 0;
				}
				if (seq->flag & SEQ_USE_CROP) {
					seq->strip->crop = newdataadr(
						fd, seq->strip->crop);
				} else {
					seq->strip->crop = 0;
				}
				if (seq->flag & SEQ_USE_TRANSFORM) {
					seq->strip->transform = newdataadr(
						fd, seq->strip->transform);
				} else {
					seq->strip->transform = 0;
				}
				if (seq->flag & SEQ_USE_PROXY) {
					seq->strip->proxy = newdataadr(
						fd, seq->strip->proxy);
					seq->strip->proxy->anim = 0;
				} else {
					seq->strip->proxy = 0;
				}
				if (seq->flag & SEQ_USE_COLOR_BALANCE) {
					seq->strip->color_balance = newdataadr(
						fd, seq->strip->color_balance);
				} else {
					seq->strip->color_balance = 0;
				}
				if (seq->strip->color_balance) {
					// seq->strip->color_balance->gui = 0; // XXX - peter, is this relevant in 2.5?
				}
			}
		}
		SEQ_END

		/* link metastack, slight abuse of structs here, have to restore pointer to internal part in struct */
		{
			Sequence temp;
			char *poin;
			intptr_t offset;

			offset= ((intptr_t)&(temp.seqbase)) - ((intptr_t)&temp);

			/* root pointer */
			if(ed->seqbasep == old_seqbasep) {
				ed->seqbasep= &ed->seqbase;
			}
			else {

				poin= (char *)ed->seqbasep;
				poin -= offset;

				poin= newdataadr(fd, poin);
				if(poin) ed->seqbasep= (ListBase *)(poin+offset);
				else ed->seqbasep= &ed->seqbase;
			}
			/* stack */
			link_list(fd, &(ed->metastack));

			for(ms= ed->metastack.first; ms; ms= ms->next) {
				ms->parseq= newdataadr(fd, ms->parseq);

				if(ms->oldbasep == old_seqbasep)
					ms->oldbasep= &ed->seqbase;
				else {
					poin= (char *)ms->oldbasep;
					poin -= offset;
					poin= newdataadr(fd, poin);
					if(poin) ms->oldbasep= (ListBase *)(poin+offset);
					else ms->oldbasep= &ed->seqbase;
				}
			}
		}
	}

	sce->r.avicodecdata = newdataadr(fd, sce->r.avicodecdata);
	if (sce->r.avicodecdata) {
		sce->r.avicodecdata->lpFormat = newdataadr(fd, sce->r.avicodecdata->lpFormat);
		sce->r.avicodecdata->lpParms = newdataadr(fd, sce->r.avicodecdata->lpParms);
	}

	sce->r.qtcodecdata = newdataadr(fd, sce->r.qtcodecdata);
	if (sce->r.qtcodecdata) {
		sce->r.qtcodecdata->cdParms = newdataadr(fd, sce->r.qtcodecdata->cdParms);
	}
	if (sce->r.ffcodecdata.properties) {
		sce->r.ffcodecdata.properties = newdataadr(
			fd, sce->r.ffcodecdata.properties);
		if (sce->r.ffcodecdata.properties) {
			IDP_DirectLinkProperty(
				sce->r.ffcodecdata.properties,
				(fd->flags & FD_FLAGS_SWITCH_ENDIAN), fd);
		}
	}

	link_list(fd, &(sce->markers));
	link_list(fd, &(sce->transform_spaces));
	link_list(fd, &(sce->r.layers));

	sce->nodetree= newdataadr(fd, sce->nodetree);
	if(sce->nodetree)
		direct_link_nodetree(fd, sce->nodetree);

}

/* ************ READ WM ***************** */

static void direct_link_windowmanager(FileData *fd, wmWindowManager *wm)
{
	wmWindow *win;

	wm->id.us= 1;
	link_list(fd, &(wm->windows));

	for(win= wm->windows.first; win; win= win->next) {
		win->ghostwin= NULL;
		win->eventstate= NULL;
		win->curswin= NULL;
		win->tweak= NULL;

		win->timers.first= win->timers.last= NULL;
		win->queue.first= win->queue.last= NULL;
		win->handlers.first= win->handlers.last= NULL;
		win->subwindows.first= win->subwindows.last= NULL;
		win->gesture.first= win->gesture.last= NULL;

		win->drawdata= NULL;
		win->drawmethod= -1;
		win->drawfail= 0;
	}

	wm->operators.first= wm->operators.last= NULL;
	wm->keymaps.first= wm->keymaps.last= NULL;
	wm->paintcursors.first= wm->paintcursors.last= NULL;
	wm->queue.first= wm->queue.last= NULL;
	BKE_reports_init(&wm->reports, RPT_STORE);

	wm->jobs.first= wm->jobs.last= NULL;

	wm->windrawable= NULL;
	wm->initialized= 0;
}

static void lib_link_windowmanager(FileData *fd, Main *main)
{
	wmWindowManager *wm;

	for(wm= main->wm.first; wm; wm= wm->id.next) {
		wmWindow *win;
		for(win= wm->windows.first; win; win= win->next) {
			win->screen= newlibadr(fd, NULL, win->screen);
		}
	}
}

/* ****************** READ GREASE PENCIL ***************** */

/* relinks grease-pencil data - used for direct_link and old file linkage */
static void direct_link_gpencil(FileData *fd, bGPdata *gpd)
{
	bGPDlayer *gpl;
	bGPDframe *gpf;
	bGPDstroke *gps;

	/* we must firstly have some grease-pencil data to link! */
	if (gpd == NULL)
		return;

	/* relink layers */
	link_list(fd, &gpd->layers);

	for (gpl= gpd->layers.first; gpl; gpl= gpl->next) {
		/* relink frames */
		link_list(fd, &gpl->frames);
		gpl->actframe= newdataadr(fd, gpl->actframe);

		for (gpf= gpl->frames.first; gpf; gpf= gpf->next) {
			/* relink strokes (and their points) */
			link_list(fd, &gpf->strokes);

			for (gps= gpf->strokes.first; gps; gps= gps->next) {
				gps->points= newdataadr(fd, gps->points);
			}
		}
	}
}

/* ****************** READ SCREEN ***************** */

static void butspace_version_132(SpaceButs *buts)
{
	buts->v2d.tot.xmin= 0.0f;
	buts->v2d.tot.ymin= 0.0f;
	buts->v2d.tot.xmax= 1279.0f;
	buts->v2d.tot.ymax= 228.0f;

	buts->v2d.min[0]= 256.0f;
	buts->v2d.min[1]= 42.0f;

	buts->v2d.max[0]= 2048.0f;
	buts->v2d.max[1]= 450.0f;

	buts->v2d.minzoom= 0.5f;
	buts->v2d.maxzoom= 1.21f;

	buts->v2d.scroll= 0;
	buts->v2d.keepzoom= 1;
	buts->v2d.keeptot= 1;
}

/* note: file read without screens option G_FILE_NO_UI;
   check lib pointers in call below */
static void lib_link_screen(FileData *fd, Main *main)
{
	bScreen *sc;
	ScrArea *sa;

	for(sc= main->screen.first; sc; sc= sc->id.next) {
		if(sc->id.flag & LIB_NEEDLINK) {
			sc->id.us= 1;
			sc->scene= newlibadr(fd, sc->id.lib, sc->scene);

			sa= sc->areabase.first;
			while(sa) {
				SpaceLink *sl;

				sa->full= newlibadr(fd, sc->id.lib, sa->full);

				for (sl= sa->spacedata.first; sl; sl= sl->next) {
					if(sl->spacetype==SPACE_VIEW3D) {
						View3D *v3d= (View3D*) sl;

						v3d->camera= newlibadr(fd, sc->id.lib, v3d->camera);
						v3d->ob_centre= newlibadr(fd, sc->id.lib, v3d->ob_centre);

						if(v3d->bgpic) {
							v3d->bgpic->ima= newlibadr_us(fd, sc->id.lib, v3d->bgpic->ima);
						}
						if(v3d->localvd) {
							v3d->localvd->camera= newlibadr(fd, sc->id.lib, v3d->localvd->camera);
						}
					}
					else if(sl->spacetype==SPACE_IPO) {
						SpaceIpo *sipo= (SpaceIpo *)sl;

						if(sipo->ads)
							sipo->ads->source= newlibadr(fd, sc->id.lib, sipo->ads->source);
					}
					else if(sl->spacetype==SPACE_BUTS) {
						SpaceButs *sbuts= (SpaceButs *)sl;
						sbuts->ri= NULL;
						sbuts->pinid= newlibadr(fd, sc->id.lib, sbuts->pinid);
						sbuts->mainbo= sbuts->mainb;
						sbuts->mainbuser= sbuts->mainb;
						if(main->versionfile<132)
							butspace_version_132(sbuts);
					}
					else if(sl->spacetype==SPACE_FILE) {
						SpaceFile *sfile= (SpaceFile *)sl;
						sfile->files= NULL;
						sfile->params= NULL;
						sfile->op= NULL;
						sfile->layout= NULL;
						sfile->folders_prev= NULL;
						sfile->folders_next= NULL;
					}
					else if(sl->spacetype==SPACE_IMASEL) {
						SpaceImaSel *simasel= (SpaceImaSel *)sl;

						simasel->files = NULL;
						simasel->returnfunc= NULL;
						simasel->menup= NULL;
						simasel->pupmenu= NULL;
						simasel->img= NULL;
					}
					else if(sl->spacetype==SPACE_ACTION) {
						SpaceAction *saction= (SpaceAction *)sl;
						saction->action = newlibadr(fd, sc->id.lib, saction->action);
						saction->ads.source= newlibadr(fd, sc->id.lib, saction->ads.source);
					}
					else if(sl->spacetype==SPACE_IMAGE) {
						SpaceImage *sima= (SpaceImage *)sl;

						sima->image= newlibadr_us(fd, sc->id.lib, sima->image);
					}
					else if(sl->spacetype==SPACE_NLA){
						/* SpaceNla *snla= (SpaceNla *)sl;	*/
					}
					else if(sl->spacetype==SPACE_TEXT) {
						SpaceText *st= (SpaceText *)sl;

						st->text= newlibadr(fd, sc->id.lib, st->text);

					}
					else if(sl->spacetype==SPACE_SCRIPT) {

						SpaceScript *scpt= (SpaceScript *)sl;
						/*scpt->script = NULL; - 2.45 set to null, better re-run the script */
						if (scpt->script) {
							scpt->script= newlibadr(fd, sc->id.lib, scpt->script);
							if (scpt->script) {
								SCRIPT_SET_NULL(scpt->script)
							}
						}
					}
					else if(sl->spacetype==SPACE_OUTLINER) {
						SpaceOops *so= (SpaceOops *)sl;
						TreeStoreElem *tselem;
						int a;

						so->tree.first= so->tree.last= NULL;
						so->search_tse.id= newlibadr(fd, NULL, so->search_tse.id);

						if(so->treestore) {
							tselem= so->treestore->data;
							for(a=0; a<so->treestore->usedelem; a++, tselem++) {
								tselem->id= newlibadr(fd, NULL, tselem->id);
							}
						}
					}
					else if(sl->spacetype==SPACE_SOUND) {
						SpaceSound *ssound= (SpaceSound *)sl;

						ssound->sound= newlibadr_us(fd, sc->id.lib, ssound->sound);
					}
					else if(sl->spacetype==SPACE_NODE) {
						SpaceNode *snode= (SpaceNode *)sl;

						snode->id= newlibadr(fd, sc->id.lib, snode->id);

						/* internal data, a bit patchy */
						if(snode->id) {
							if(GS(snode->id->name)==ID_MA)
								snode->nodetree= ((Material *)snode->id)->nodetree;
							else if(GS(snode->id->name)==ID_SCE)
								snode->nodetree= ((Scene *)snode->id)->nodetree;
							else if(GS(snode->id->name)==ID_TE)
								snode->nodetree= ((Tex *)snode->id)->nodetree;
						}
					}
				}
				sa= sa->next;
			}
			sc->id.flag -= LIB_NEEDLINK;
		}
	}
}

/* Only for undo files, or to restore a screen after reading without UI... */
static void *restore_pointer_by_name(Main *mainp, ID *id, int user)
{

	if(id) {
		ListBase *lb= wich_libbase(mainp, GS(id->name));

		if(lb) {	// there's still risk of checking corrupt mem (freed Ids in oops)
			ID *idn= lb->first;
			char *name= id->name+2;

			while(idn) {
				if(idn->name[2]==name[0] && strcmp(idn->name+2, name)==0) {
					if(idn->lib==id->lib) {
						if(user && idn->us==0) idn->us++;
						break;
					}
				}
				idn= idn->next;
			}
			return idn;
		}
	}
	return NULL;
}

/* called from kernel/blender.c */
/* used to link a file (without UI) to the current UI */
/* note that it assumes the old pointers in UI are still valid, so old Main is not freed */
void lib_link_screen_restore(Main *newmain, bScreen *curscreen, Scene *curscene)
{
	wmWindow *win;
	wmWindowManager *wm;
	bScreen *sc;
	ScrArea *sa;

	/* first windowmanager */
	for(wm= newmain->wm.first; wm; wm= wm->id.next) {
		for(win= wm->windows.first; win; win= win->next) {
			win->screen= restore_pointer_by_name(newmain, (ID *)win->screen, 1);

			if(win->screen==NULL)
				win->screen= curscreen;

			win->screen->winid= win->winid;
		}
	}


	for(sc= newmain->screen.first; sc; sc= sc->id.next) {

		sc->scene= restore_pointer_by_name(newmain, (ID *)sc->scene, 1);
		if(sc->scene==NULL)
			sc->scene= curscene;

		sa= sc->areabase.first;
		while(sa) {
			SpaceLink *sl;

			for (sl= sa->spacedata.first; sl; sl= sl->next) {
				if(sl->spacetype==SPACE_VIEW3D) {
					View3D *v3d= (View3D*) sl;

					v3d->camera= restore_pointer_by_name(newmain, (ID *)v3d->camera, 1);
					if(v3d->camera==NULL)
						v3d->camera= sc->scene->camera;
					v3d->ob_centre= restore_pointer_by_name(newmain, (ID *)v3d->ob_centre, 1);

					if(v3d->bgpic) {
						v3d->bgpic->ima= restore_pointer_by_name(newmain, (ID *)v3d->bgpic->ima, 1);
					}
					if(v3d->localvd) {
						/*Base *base;*/

						v3d->localvd->camera= sc->scene->camera;

						/* localview can become invalid during undo/redo steps, so we exit it when no could be found */
						/* XXX  regionlocalview ?
						for(base= sc->scene->base.first; base; base= base->next) {
							if(base->lay & v3d->lay) break;
						}
						if(base==NULL) {
							v3d->lay= v3d->localvd->lay;
							v3d->layact= v3d->localvd->layact;
							MEM_freeN(v3d->localvd);
							v3d->localvd= NULL;
							v3d->localview= 0;
						}
						*/
					}
					else if(v3d->scenelock) v3d->lay= sc->scene->lay;

					/* not very nice, but could help */
					if((v3d->layact & v3d->lay)==0) v3d->layact= v3d->lay;

				}
				else if(sl->spacetype==SPACE_IPO) {
					/* XXX animato */
#if 0
					SpaceIpo *sipo= (SpaceIpo *)sl;

					sipo->ipo= restore_pointer_by_name(newmain, (ID *)sipo->ipo, 0);
					if(sipo->blocktype==ID_SEQ)
						sipo->from= (ID *)find_sequence_from_ipo_helper(newmain, sipo->ipo);
					else
						sipo->from= restore_pointer_by_name(newmain, (ID *)sipo->from, 0);

					// not free sipo->ipokey, creates dependency with src/
					if(sipo->editipo) MEM_freeN(sipo->editipo);
					sipo->editipo= NULL;
#endif
				}
				else if(sl->spacetype==SPACE_BUTS) {
					SpaceButs *sbuts= (SpaceButs *)sl;
					sbuts->pinid = restore_pointer_by_name(newmain, sbuts->pinid, 0);
					//XXX if (sbuts->ri) sbuts->ri->curtile = 0;
				}
				else if(sl->spacetype==SPACE_FILE) {

					SpaceFile *sfile= (SpaceFile *)sl;
					sfile->files= NULL;
					sfile->folders_prev= NULL;
					sfile->folders_next= NULL;
					sfile->params= NULL;
					sfile->op= NULL;
				}
				else if(sl->spacetype==SPACE_IMASEL) {
					SpaceImaSel *simasel= (SpaceImaSel *)sl;
					if (simasel->files) {
						//XXX BIF_filelist_freelib(simasel->files);
					}
				}
				else if(sl->spacetype==SPACE_ACTION) {
					SpaceAction *saction= (SpaceAction *)sl;
					saction->action = restore_pointer_by_name(newmain, (ID *)saction->action, 1);
					saction->ads.source= restore_pointer_by_name(newmain, (ID *)saction->ads.source, 1);
				}
				else if(sl->spacetype==SPACE_IMAGE) {
					SpaceImage *sima= (SpaceImage *)sl;

					sima->image= restore_pointer_by_name(newmain, (ID *)sima->image, 1);
				}
				else if(sl->spacetype==SPACE_NLA){
					/* SpaceNla *snla= (SpaceNla *)sl;	*/
				}
				else if(sl->spacetype==SPACE_TEXT) {
					SpaceText *st= (SpaceText *)sl;

					st->text= restore_pointer_by_name(newmain, (ID *)st->text, 1);
					if(st->text==NULL) st->text= newmain->text.first;
				}
				else if(sl->spacetype==SPACE_SCRIPT) {
					SpaceScript *scpt= (SpaceScript *)sl;

					scpt->script= restore_pointer_by_name(newmain, (ID *)scpt->script, 1);

					/*sc->script = NULL; - 2.45 set to null, better re-run the script */
					if (scpt->script) {
						SCRIPT_SET_NULL(scpt->script)
					}
				}
				else if(sl->spacetype==SPACE_OUTLINER) {
					SpaceOops *so= (SpaceOops *)sl;
					int a;

					so->search_tse.id= restore_pointer_by_name(newmain, so->search_tse.id, 0);

					if(so->treestore) {
						TreeStore *ts= so->treestore;
						TreeStoreElem *tselem=ts->data;
						for(a=0; a<ts->usedelem; a++, tselem++) {
							tselem->id= restore_pointer_by_name(newmain, tselem->id, 0);
						}
					}
				}
				else if(sl->spacetype==SPACE_SOUND) {
					SpaceSound *ssound= (SpaceSound *)sl;

					ssound->sound= restore_pointer_by_name(newmain, (ID *)ssound->sound, 1);
				}
				else if(sl->spacetype==SPACE_NODE) {
					SpaceNode *snode= (SpaceNode *)sl;

					snode->id= restore_pointer_by_name(newmain, snode->id, 1);
					snode->edittree= NULL;

					if(snode->id==NULL)
						snode->nodetree= NULL;
					else {
						if(GS(snode->id->name)==ID_MA)
							snode->nodetree= ((Material *)snode->id)->nodetree;
						else if(GS(snode->id->name)==ID_SCE)
							snode->nodetree= ((Scene *)snode->id)->nodetree;
						else if(GS(snode->id->name)==ID_TE)
							snode->nodetree= ((Tex *)snode->id)->nodetree;
					}
				}
			}
			sa= sa->next;
		}
	}
}

static void direct_link_region(FileData *fd, ARegion *ar, int spacetype)
{
	Panel *pa;

	link_list(fd, &(ar->panels));

	for(pa= ar->panels.first; pa; pa=pa->next) {
		pa->paneltab= newdataadr(fd, pa->paneltab);
		pa->runtime_flag= 0;
		pa->activedata= NULL;
		pa->type= NULL;
	}

	ar->regiondata= newdataadr(fd, ar->regiondata);
	if(ar->regiondata) {
		if(spacetype==SPACE_VIEW3D) {
			RegionView3D *rv3d= ar->regiondata;

			rv3d->localvd= newdataadr(fd, rv3d->localvd);
			rv3d->clipbb= newdataadr(fd, rv3d->clipbb);

			rv3d->depths= NULL;
			rv3d->retopo_view_data= NULL;
			rv3d->ri= NULL;
			rv3d->sms= NULL;
			rv3d->smooth_timer= NULL;
			rv3d->lastmode= 0;
		}
	}
<<<<<<< HEAD

=======
	
	ar->v2d.tab_offset= NULL;
	ar->v2d.tab_num= 0;
	ar->v2d.tab_cur= 0;
>>>>>>> 6f847863
	ar->handlers.first= ar->handlers.last= NULL;
	ar->uiblocks.first= ar->uiblocks.last= NULL;
	ar->headerstr= NULL;
	ar->swinid= 0;
	ar->type= NULL;
	ar->swap= 0;
	ar->do_draw= 0;
	memset(&ar->drawrct, 0, sizeof(ar->drawrct));
}

/* for the saved 2.50 files without regiondata */
/* and as patch for 2.48 and older */
static void view3d_split_250(View3D *v3d, ListBase *regions)
{
	ARegion *ar;

	for(ar= regions->first; ar; ar= ar->next) {
		if(ar->regiontype==RGN_TYPE_WINDOW && ar->regiondata==NULL) {
			RegionView3D *rv3d;

			rv3d= ar->regiondata= MEM_callocN(sizeof(RegionView3D), "region v3d patch");
			rv3d->persp= v3d->persp;
			rv3d->view= v3d->view;
			rv3d->dist= v3d->dist;
			VECCOPY(rv3d->ofs, v3d->ofs);
			QUATCOPY(rv3d->viewquat, v3d->viewquat);
		}
	}
}

static void direct_link_screen(FileData *fd, bScreen *sc)
{
	ScrArea *sa;
	ScrVert *sv;
	ScrEdge *se;
	int a;

	link_list(fd, &(sc->vertbase));
	link_list(fd, &(sc->edgebase));
	link_list(fd, &(sc->areabase));
	sc->regionbase.first= sc->regionbase.last= NULL;
	sc->context= NULL;

	sc->mainwin= sc->subwinactive= 0;	/* indices */
	sc->swap= 0;

	/* hacky patch... but people have been saving files with the verse-blender,
	   causing the handler to keep running for ever, with no means to disable it */
	for(a=0; a<SCREEN_MAXHANDLER; a+=2) {
		if( sc->handler[a]==SCREEN_HANDLER_VERSE) {
			sc->handler[a]= 0;
			break;
		}
	}

	/* edges */
	for(se= sc->edgebase.first; se; se= se->next) {
		se->v1= newdataadr(fd, se->v1);
		se->v2= newdataadr(fd, se->v2);
		if( (intptr_t)se->v1 > (intptr_t)se->v2) {
			sv= se->v1;
			se->v1= se->v2;
			se->v2= sv;
		}

		if(se->v1==NULL) {
			printf("error reading screen... file corrupt\n");
			se->v1= se->v2;
		}
	}

	/* areas */
	for(sa= sc->areabase.first; sa; sa= sa->next) {
		SpaceLink *sl;
		ARegion *ar;

		link_list(fd, &(sa->spacedata));
		link_list(fd, &(sa->regionbase));

		sa->handlers.first= sa->handlers.last= NULL;
		sa->type= NULL;	/* spacetype callbacks */

		for(ar= sa->regionbase.first; ar; ar= ar->next)
			direct_link_region(fd, ar, sa->spacetype);

		/* accident can happen when read/save new file with older version */
		/* 2.50: we now always add spacedata for info */
		if(sa->spacedata.first==NULL) {
			SpaceInfo *sinfo= MEM_callocN(sizeof(SpaceInfo), "spaceinfo");
			sa->spacetype= sinfo->spacetype= SPACE_INFO;
			BLI_addtail(&sa->spacedata, sinfo);
		}
		/* add local view3d too */
		else if(sa->spacetype==SPACE_VIEW3D)
			view3d_split_250(sa->spacedata.first, &sa->regionbase);

		for (sl= sa->spacedata.first; sl; sl= sl->next) {
			link_list(fd, &(sl->regionbase));

			for(ar= sl->regionbase.first; ar; ar= ar->next)
				direct_link_region(fd, ar, sl->spacetype);

			if (sl->spacetype==SPACE_VIEW3D) {
				View3D *v3d= (View3D*) sl;
				v3d->bgpic= newdataadr(fd, v3d->bgpic);
				if(v3d->bgpic)
					v3d->bgpic->iuser.ok= 1;
				if(v3d->gpd) {
					v3d->gpd= newdataadr(fd, v3d->gpd);
					direct_link_gpencil(fd, v3d->gpd);
				}
				v3d->localvd= newdataadr(fd, v3d->localvd);
				v3d->afterdraw.first= v3d->afterdraw.last= NULL;
				v3d->properties_storage= NULL;

				view3d_split_250(v3d, &sl->regionbase);
			}
			else if (sl->spacetype==SPACE_IPO) {
				SpaceIpo *sipo= (SpaceIpo*)sl;

				sipo->ads= newdataadr(fd, sipo->ads);
				sipo->ghostCurves.first= sipo->ghostCurves.last= NULL;
			}
			else if (sl->spacetype==SPACE_NLA) {
				SpaceNla *snla= (SpaceNla*)sl;

				snla->ads= newdataadr(fd, snla->ads);
			}
			else if (sl->spacetype==SPACE_OUTLINER) {
				SpaceOops *soops= (SpaceOops*) sl;

				soops->treestore= newdataadr(fd, soops->treestore);
				if(soops->treestore) {
					soops->treestore->data= newdataadr(fd, soops->treestore->data);
					/* we only saved what was used */
					soops->treestore->totelem= soops->treestore->usedelem;
					soops->storeflag |= SO_TREESTORE_CLEANUP;	// at first draw
				}
			}
			else if(sl->spacetype==SPACE_IMAGE) {
				SpaceImage *sima= (SpaceImage *)sl;

				sima->cumap= newdataadr(fd, sima->cumap);
				sima->gpd= newdataadr(fd, sima->gpd);
				if (sima->gpd)
					direct_link_gpencil(fd, sima->gpd);
				if(sima->cumap)
					direct_link_curvemapping(fd, sima->cumap);
				sima->iuser.scene= NULL;
				sima->iuser.ok= 1;
			}
			else if(sl->spacetype==SPACE_NODE) {
				SpaceNode *snode= (SpaceNode *)sl;

				if(snode->gpd) {
					snode->gpd= newdataadr(fd, snode->gpd);
					direct_link_gpencil(fd, snode->gpd);
				}
				snode->nodetree= snode->edittree= NULL;
			}
			else if(sl->spacetype==SPACE_LOGIC) {
				SpaceLogic *slogic= (SpaceLogic *)sl;
<<<<<<< HEAD

=======
					
>>>>>>> 6f847863
				if(slogic->gpd) {
					slogic->gpd= newdataadr(fd, slogic->gpd);
					direct_link_gpencil(fd, slogic->gpd);
				}
			}
			else if(sl->spacetype==SPACE_SEQ) {
				SpaceSeq *sseq= (SpaceSeq *)sl;
				if(sseq->gpd) {
					sseq->gpd= newdataadr(fd, sseq->gpd);
					direct_link_gpencil(fd, sseq->gpd);
				}
			}
			else if(sl->spacetype==SPACE_BUTS) {
				SpaceButs *sbuts= (SpaceButs *)sl;
				sbuts->path= NULL;
			}
			else if(sl->spacetype==SPACE_CONSOLE) {
				SpaceConsole *sconsole= (SpaceConsole *)sl;
				//ConsoleLine *cl;

				link_list(fd, &sconsole->scrollback);
				link_list(fd, &sconsole->history);

				//for(cl= sconsole->scrollback.first; cl; cl= cl->next)
				//	cl->line= newdataadr(fd, cl->line);

				//for(cl= sconsole->history.first; cl; cl= cl->next)
				//	cl->line= newdataadr(fd, cl->line);

			}
		}

		sa->actionzones.first= sa->actionzones.last= NULL;

		sa->v1= newdataadr(fd, sa->v1);
		sa->v2= newdataadr(fd, sa->v2);
		sa->v3= newdataadr(fd, sa->v3);
		sa->v4= newdataadr(fd, sa->v4);
	}
}

/* ********** READ LIBRARY *************** */


static void direct_link_library(FileData *fd, Library *lib, Main *main)
{
	Main *newmain;

	for(newmain= fd->mainlist.first; newmain; newmain= newmain->next) {
		if(newmain->curlib) {
			if(strcmp(newmain->curlib->filename, lib->filename)==0) {
				printf("Fixed error in file; multiple instances of lib:\n %s\n", lib->filename);

				change_idid_adr(&fd->mainlist, fd, lib, newmain->curlib);
//				change_idid_adr_fd(fd, lib, newmain->curlib);

				BLI_remlink(&main->library, lib);
				MEM_freeN(lib);

				BKE_report(fd->reports, RPT_WARNING, "Library had multiple instances, save and reload!");

				return;
			}
		}
	}
	/* make sure we have full path in lib->filename */
	BLI_strncpy(lib->filename, lib->name, sizeof(lib->name));
	cleanup_path(fd->filename, lib->filename);

//	printf("direct_link_library: name %s\n", lib->name);
//	printf("direct_link_library: filename %s\n", lib->filename);

	/* new main */
	newmain= MEM_callocN(sizeof(Main), "directlink");
	BLI_addtail(&fd->mainlist, newmain);
	newmain->curlib= lib;

	lib->parent= NULL;
}

static void lib_link_library(FileData *fd, Main *main)
{
	Library *lib;
	for(lib= main->library.first; lib; lib= lib->id.next) {
		lib->id.us= 1;
	}
}

/* Always call this once you havbe loaded new library data to set the relative paths correctly in relation to the blend file */
static void fix_relpaths_library(const char *basepath, Main *main)
{
	Library *lib;
	/* BLO_read_from_memory uses a blank filename */
	if (basepath==NULL || basepath[0] == '\0')
		return;

	for(lib= main->library.first; lib; lib= lib->id.next) {
		/* Libraries store both relative and abs paths, recreate relative paths,
		 * relative to the blend file since indirectly linked libs will be relative to their direct linked library */
		if (strncmp(lib->name, "//", 2)==0) { /* if this is relative to begin with? */
			strncpy(lib->name, lib->filename, sizeof(lib->name));
			BLI_makestringcode(basepath, lib->name);
		}
	}
}

/* ************** READ SOUND ******************* */

static void direct_link_sound(FileData *fd, bSound *sound)
{
	sound->sample = NULL;
	sound->snd_sound = NULL;

	sound->packedfile = direct_link_packedfile(fd, sound->packedfile);
	sound->newpackedfile = direct_link_packedfile(fd, sound->newpackedfile);
}

static void lib_link_sound(FileData *fd, Main *main)
{
	bSound *sound;

	sound= main->sound.first;
	while(sound) {
		if(sound->id.flag & LIB_NEEDLINK) {
			sound->id.flag -= LIB_NEEDLINK;
			sound->ipo= newlibadr_us(fd, sound->id.lib, sound->ipo); // XXX depreceated - old animation system
			sound->stream = 0;
		}
		sound= sound->id.next;
	}
}
/* ***************** READ GROUP *************** */

static void direct_link_group(FileData *fd, Group *group)
{
	link_list(fd, &group->gobject);
}

static void lib_link_group(FileData *fd, Main *main)
{
	Group *group= main->group.first;
	GroupObject *go;
	int add_us;

	while(group) {
		if(group->id.flag & LIB_NEEDLINK) {
			group->id.flag -= LIB_NEEDLINK;

			add_us= 0;

			go= group->gobject.first;
			while(go) {
				go->ob= newlibadr(fd, group->id.lib, go->ob);
				if(go->ob) {
					go->ob->flag |= OB_FROMGROUP;
					/* if group has an object, it increments user... */
					add_us= 1;
					if(go->ob->id.us==0)
						go->ob->id.us= 1;
				}
				go= go->next;
			}
			if(add_us) group->id.us++;
			rem_from_group(group, NULL);	/* removes NULL entries */
		}
		group= group->id.next;
	}
}

/* ************** GENERAL & MAIN ******************** */


static char *dataname(short id_code)
{

	switch( id_code ) {
		case ID_OB: return "Data from OB";
		case ID_ME: return "Data from ME";
		case ID_IP: return "Data from IP";
		case ID_SCE: return "Data from SCE";
		case ID_MA: return "Data from MA";
		case ID_TE: return "Data from TE";
		case ID_CU: return "Data from CU";
		case ID_GR: return "Data from GR";
		case ID_AR: return "Data from AR";
		case ID_AC: return "Data from AC";
		case ID_LI: return "Data from LI";
		case ID_MB: return "Data from MB";
		case ID_IM: return "Data from IM";
		case ID_LT: return "Data from LT";
		case ID_LA: return "Data from LA";
		case ID_CA: return "Data from CA";
		case ID_KE: return "Data from KE";
		case ID_WO: return "Data from WO";
		case ID_SCR: return "Data from SCR";
		case ID_VF: return "Data from VF";
		case ID_TXT	: return "Data from TXT";
		case ID_SO: return "Data from SO";
		case ID_NT: return "Data from NT";
		case ID_BR: return "Data from BR";
		case ID_PA: return "Data from PA";
		case ID_GD: return "Data from GD";
	}
	return "Data from Lib Block";

}

static BHead *read_libblock(FileData *fd, Main *main, BHead *bhead, int flag, ID **id_r)
{
	/* this routine reads a libblock and its direct data. Use link functions
	 * to connect it all
	 */

	ID *id;
	ListBase *lb;
	char *allocname;

	/* read libblock */
	id = read_struct(fd, bhead, "lib block");
	if (id_r)
		*id_r= id;
	if (!id)
		return blo_nextbhead(fd, bhead);

	oldnewmap_insert(fd->libmap, bhead->old, id, bhead->code);	/* for ID_ID check */

	/* do after read_struct, for dna reconstruct */
	if(bhead->code==ID_ID) {
		lb= wich_libbase(main, GS(id->name));
	}
	else {
		lb= wich_libbase(main, bhead->code);
	}

	BLI_addtail(lb, id);

	/* clear first 8 bits */
	id->flag= (id->flag & 0xFF00) | flag | LIB_NEEDLINK;
	id->lib= main->curlib;
	if(id->flag & LIB_FAKEUSER) id->us= 1;
	else id->us= 0;
	id->icon_id = 0;

	/* this case cannot be direct_linked: it's just the ID part */
	if(bhead->code==ID_ID) {
		return blo_nextbhead(fd, bhead);
	}

	bhead = blo_nextbhead(fd, bhead);

	/* need a name for the mallocN, just for debugging and sane prints on leaks */
	allocname= dataname(GS(id->name));

		/* read all data */

	while(bhead && bhead->code==DATA) {
		void *data;
#if 0
		/* XXX DUMB DEBUGGING OPTION TO GIVE NAMES for guarded malloc errors */
		short *sp= fd->filesdna->structs[bhead->SDNAnr];
		char *allocname = fd->filesdna->types[ sp[0] ];
		char *tmp= malloc(100);

		strcpy(tmp, allocname);
		data= read_struct(fd, bhead, tmp);
#endif
		data= read_struct(fd, bhead, allocname);

		if (data) {
			oldnewmap_insert(fd->datamap, bhead->old, data, 0);
		}

		bhead = blo_nextbhead(fd, bhead);
	}

	/* init pointers direct data */
	switch( GS(id->name) ) {
		case ID_WM:
			direct_link_windowmanager(fd, (wmWindowManager *)id);
			break;
		case ID_SCR:
			direct_link_screen(fd, (bScreen *)id);
			break;
		case ID_SCE:
			direct_link_scene(fd, (Scene *)id);
			break;
		case ID_OB:
			direct_link_object(fd, (Object *)id);
			break;
		case ID_ME:
			direct_link_mesh(fd, (Mesh *)id);
			break;
		case ID_CU:
			direct_link_curve(fd, (Curve *)id);
			break;
		case ID_MB:
			direct_link_mball(fd, (MetaBall *)id);
			break;
		case ID_MA:
			direct_link_material(fd, (Material *)id);
			break;
		case ID_TE:
			direct_link_texture(fd, (Tex *)id);
			break;
		case ID_IM:
			direct_link_image(fd, (Image *)id);
			break;
		case ID_LA:
			direct_link_lamp(fd, (Lamp *)id);
			break;
		case ID_VF:
			direct_link_vfont(fd, (VFont *)id);
			break;
		case ID_TXT:
			direct_link_text(fd, (Text *)id);
			break;
		case ID_IP:
			direct_link_ipo(fd, (Ipo *)id);
			break;
		case ID_KE:
			direct_link_key(fd, (Key *)id);
			break;
		case ID_LT:
			direct_link_latt(fd, (Lattice *)id);
			break;
		case ID_WO:
			direct_link_world(fd, (World *)id);
			break;
		case ID_LI:
			direct_link_library(fd, (Library *)id, main);
			break;
		case ID_CA:
			direct_link_camera(fd, (Camera *)id);
			break;
		case ID_SO:
			direct_link_sound(fd, (bSound *)id);
			break;
		case ID_GR:
			direct_link_group(fd, (Group *)id);
			break;
		case ID_AR:
			direct_link_armature(fd, (bArmature*)id);
			break;
		case ID_AC:
			direct_link_action(fd, (bAction*)id);
			break;
		case ID_NT:
			direct_link_nodetree(fd, (bNodeTree*)id);
			break;
		case ID_BR:
			direct_link_brush(fd, (Brush*)id);
			break;
		case ID_PA:
			direct_link_particlesettings(fd, (ParticleSettings*)id);
			break;
		case ID_SCRIPT:
			direct_link_script(fd, (Script*)id);
			break;
		case ID_GD:
			direct_link_gpencil(fd, (bGPdata *)id);
			break;
	}

	/*link direct data of ID properties*/
	if (id->properties) {
		id->properties = newdataadr(fd, id->properties);
		if (id->properties) { /* this case means the data was written incorrectly, it should not happen */
			IDP_DirectLinkProperty(id->properties, (fd->flags & FD_FLAGS_SWITCH_ENDIAN), fd);
		}
	}

	oldnewmap_free_unused(fd->datamap);
	oldnewmap_clear(fd->datamap);

	return (bhead);
}

/* note, this has to be kept for reading older files... */
/* also version info is written here */
static BHead *read_global(BlendFileData *bfd, FileData *fd, BHead *bhead)
{
	FileGlobal *fg= read_struct(fd, bhead, "Global");

	/* copy to bfd handle */
	bfd->main->subversionfile= fg->subversion;
	bfd->main->minversionfile= fg->minversion;
	bfd->main->minsubversionfile= fg->minsubversion;

	bfd->winpos= fg->winpos;
	bfd->fileflags= fg->fileflags;
	bfd->displaymode= fg->displaymode;
	bfd->globalf= fg->globalf;

	bfd->curscreen= fg->curscreen;
	bfd->curscene= fg->curscene;

	MEM_freeN(fg);

	return blo_nextbhead(fd, bhead);
}

/* note, this has to be kept for reading older files... */
static void link_global(FileData *fd, BlendFileData *bfd)
{

	bfd->curscreen= newlibadr(fd, 0, bfd->curscreen);
	bfd->curscene= newlibadr(fd, 0, bfd->curscene);
	// this happens in files older than 2.35
	if(bfd->curscene==NULL) {
		if(bfd->curscreen) bfd->curscene= bfd->curscreen->scene;
	}
}

static void vcol_to_fcol(Mesh *me)
{
	MFace *mface;
	unsigned int *mcol, *mcoln, *mcolmain;
	int a;

	if(me->totface==0 || me->mcol==0) return;

	mcoln= mcolmain= MEM_mallocN(4*sizeof(int)*me->totface, "mcoln");
	mcol = (unsigned int *)me->mcol;
	mface= me->mface;
	for(a=me->totface; a>0; a--, mface++) {
		mcoln[0]= mcol[mface->v1];
		mcoln[1]= mcol[mface->v2];
		mcoln[2]= mcol[mface->v3];
		mcoln[3]= mcol[mface->v4];
		mcoln+= 4;
	}

	MEM_freeN(me->mcol);
	me->mcol= (MCol *)mcolmain;
}

static int map_223_keybd_code_to_224_keybd_code(int code)
{
	switch (code) {
		case 312:	return 311; /* F12KEY */
		case 159:	return 161; /* PADSLASHKEY */
		case 161:	return 150; /* PAD0 */
		case 154:	return 151; /* PAD1 */
		case 150:	return 152; /* PAD2 */
		case 155:	return 153; /* PAD3 */
		case 151:	return 154; /* PAD4 */
		case 156:	return 155; /* PAD5 */
		case 152:	return 156; /* PAD6 */
		case 157:	return 157; /* PAD7 */
		case 153:	return 158; /* PAD8 */
		case 158:	return 159; /* PAD9 */
		default: return code;
	}
}

static void bone_version_238(ListBase *lb)
{
	Bone *bone;

	for(bone= lb->first; bone; bone= bone->next) {
		if(bone->rad_tail==0.0f && bone->rad_head==0.0f) {
			bone->rad_head= 0.25f*bone->length;
			bone->rad_tail= 0.1f*bone->length;

			bone->dist-= bone->rad_head;
			if(bone->dist<=0.0f) bone->dist= 0.0f;
		}
		bone_version_238(&bone->childbase);
	}
}

static void bone_version_239(ListBase *lb)
{
	Bone *bone;

	for(bone= lb->first; bone; bone= bone->next) {
		if(bone->layer==0)
			bone->layer= 1;
		bone_version_239(&bone->childbase);
	}
}

static void ntree_version_241(bNodeTree *ntree)
{
	bNode *node;

	if(ntree->type==NTREE_COMPOSIT) {
		for(node= ntree->nodes.first; node; node= node->next) {
			if(node->type==CMP_NODE_BLUR) {
				if(node->storage==NULL) {
					NodeBlurData *nbd= MEM_callocN(sizeof(NodeBlurData), "node blur patch");
					nbd->sizex= node->custom1;
					nbd->sizey= node->custom2;
					nbd->filtertype= R_FILTER_QUAD;
					node->storage= nbd;
				}
			}
			else if(node->type==CMP_NODE_VECBLUR) {
				if(node->storage==NULL) {
					NodeBlurData *nbd= MEM_callocN(sizeof(NodeBlurData), "node blur patch");
					nbd->samples= node->custom1;
					nbd->maxspeed= node->custom2;
					nbd->fac= 1.0f;
					node->storage= nbd;
				}
			}
		}
	}
}

static void ntree_version_242(bNodeTree *ntree)
{
	bNode *node;

	if(ntree->type==NTREE_COMPOSIT) {
		for(node= ntree->nodes.first; node; node= node->next) {
			if(node->type==CMP_NODE_HUE_SAT) {
				if(node->storage) {
					NodeHueSat *nhs= node->storage;
					if(nhs->val==0.0f) nhs->val= 1.0f;
				}
			}
		}
	}
	else if(ntree->type==NTREE_SHADER) {
		for(node= ntree->nodes.first; node; node= node->next)
			if(node->type == SH_NODE_GEOMETRY && node->storage == NULL)
				node->storage= MEM_callocN(sizeof(NodeGeometry), "NodeGeometry");
	}

}


/* somehow, probably importing via python, keyblock adrcodes are not in order */
static void sort_shape_fix(Main *main)
{
	Key *key;
	KeyBlock *kb;
	int sorted= 0;

	while(sorted==0) {
		sorted= 1;
		for(key= main->key.first; key; key= key->id.next) {
			for(kb= key->block.first; kb; kb= kb->next) {
				if(kb->next && kb->adrcode>kb->next->adrcode) {
					KeyBlock *next= kb->next;
					BLI_remlink(&key->block, kb);
					BLI_insertlink(&key->block, next, kb);
					kb= next;
					sorted= 0;
				}
			}
		}
		if(sorted==0) printf("warning, shape keys were sorted incorrect, fixed it!\n");
	}
}

static void customdata_version_242(Mesh *me)
{
	CustomDataLayer *layer;
	MTFace *mtf;
	MCol *mcol;
	TFace *tf;
	int a, mtfacen, mcoln;

	if (!me->vdata.totlayer) {
		CustomData_add_layer(&me->vdata, CD_MVERT, CD_ASSIGN, me->mvert, me->totvert);

		if (me->msticky)
			CustomData_add_layer(&me->vdata, CD_MSTICKY, CD_ASSIGN, me->msticky, me->totvert);
		if (me->dvert)
			CustomData_add_layer(&me->vdata, CD_MDEFORMVERT, CD_ASSIGN, me->dvert, me->totvert);
	}

	if (!me->edata.totlayer)
		CustomData_add_layer(&me->edata, CD_MEDGE, CD_ASSIGN, me->medge, me->totedge);

	if (!me->fdata.totlayer) {
		CustomData_add_layer(&me->fdata, CD_MFACE, CD_ASSIGN, me->mface, me->totface);

		if (me->tface) {
			if (me->mcol)
				MEM_freeN(me->mcol);

			me->mcol= CustomData_add_layer(&me->fdata, CD_MCOL, CD_CALLOC, NULL, me->totface);
			me->mtface= CustomData_add_layer(&me->fdata, CD_MTFACE, CD_CALLOC, NULL, me->totface);

			mtf= me->mtface;
			mcol= me->mcol;
			tf= me->tface;

			for (a=0; a < me->totface; a++, mtf++, tf++, mcol+=4) {
				memcpy(mcol, tf->col, sizeof(tf->col));
				memcpy(mtf->uv, tf->uv, sizeof(tf->uv));

				mtf->flag= tf->flag;
				mtf->unwrap= tf->unwrap;
				mtf->mode= tf->mode;
				mtf->tile= tf->tile;
				mtf->tpage= tf->tpage;
				mtf->transp= tf->transp;
			}

			MEM_freeN(me->tface);
			me->tface= NULL;
		}
		else if (me->mcol) {
			me->mcol= CustomData_add_layer(&me->fdata, CD_MCOL, CD_ASSIGN, me->mcol, me->totface);
		}
	}

	if (me->tface) {
		MEM_freeN(me->tface);
		me->tface= NULL;
	}

	for (a=0, mtfacen=0, mcoln=0; a < me->fdata.totlayer; a++) {
		layer= &me->fdata.layers[a];

		if (layer->type == CD_MTFACE) {
			if (layer->name[0] == 0) {
				if (mtfacen == 0) strcpy(layer->name, "UVTex");
				else sprintf(layer->name, "UVTex.%.3d", mtfacen);
			}
			mtfacen++;
		}
		else if (layer->type == CD_MCOL) {
			if (layer->name[0] == 0) {
				if (mcoln == 0) strcpy(layer->name, "Col");
				else sprintf(layer->name, "Col.%.3d", mcoln);
			}
			mcoln++;
		}
	}

	mesh_update_customdata_pointers(me);
}

/*only copy render texface layer from active*/
static void customdata_version_243(Mesh *me)
{
	CustomDataLayer *layer;
	int a;

	for (a=0; a < me->fdata.totlayer; a++) {
		layer= &me->fdata.layers[a];
		layer->active_rnd = layer->active;
	}
}

/* struct NodeImageAnim moved to ImageUser, and we make it default available */
static void do_version_ntree_242_2(bNodeTree *ntree)
{
	bNode *node;

	if(ntree->type==NTREE_COMPOSIT) {
		for(node= ntree->nodes.first; node; node= node->next) {
			if(ELEM3(node->type, CMP_NODE_IMAGE, CMP_NODE_VIEWER, CMP_NODE_SPLITVIEWER)) {
				/* only image had storage */
				if(node->storage) {
					NodeImageAnim *nia= node->storage;
					ImageUser *iuser= MEM_callocN(sizeof(ImageUser), "ima user node");

					iuser->frames= nia->frames;
					iuser->sfra= nia->sfra;
					iuser->offset= nia->nr-1;
					iuser->cycl= nia->cyclic;
					iuser->fie_ima= 2;
					iuser->ok= 1;

					node->storage= iuser;
					MEM_freeN(nia);
				}
				else {
					ImageUser *iuser= node->storage= MEM_callocN(sizeof(ImageUser), "node image user");
					iuser->sfra= 1;
					iuser->fie_ima= 2;
					iuser->ok= 1;
				}
			}
		}
	}
}

static void ntree_version_245(FileData *fd, Library *lib, bNodeTree *ntree)
{
	bNode *node;
	NodeTwoFloats *ntf;
	ID *nodeid;
	Image *image;
	ImageUser *iuser;

	if(ntree->type==NTREE_COMPOSIT) {
		for(node= ntree->nodes.first; node; node= node->next) {
			if(node->type == CMP_NODE_ALPHAOVER) {
				if(!node->storage) {
					ntf= MEM_callocN(sizeof(NodeTwoFloats), "NodeTwoFloats");
					node->storage= ntf;
					if(node->custom1)
						ntf->x= 1.0f;
				}
			}

			/* fix for temporary flag changes during 245 cycle */
			nodeid= newlibadr(fd, lib, node->id);
			if(node->storage && nodeid && GS(nodeid->name) == ID_IM) {
				image= (Image*)nodeid;
				iuser= node->storage;
				if(iuser->flag & IMA_OLD_PREMUL) {
					iuser->flag &= ~IMA_OLD_PREMUL;
					iuser->flag |= IMA_DO_PREMUL;
				}
				if(iuser->flag & IMA_DO_PREMUL) {
					image->flag &= ~IMA_OLD_PREMUL;
					image->flag |= IMA_DO_PREMUL;
				}
			}
		}
	}
}

static void idproperties_fix_groups_lengths_recurse(IDProperty *prop)
{
	IDProperty *loop;
	int i;

	for (loop=prop->data.group.first, i=0; loop; loop=loop->next, i++) {
		if (loop->type == IDP_GROUP) idproperties_fix_groups_lengths_recurse(loop);
	}

	if (prop->len != i) {
		printf("Found and fixed bad id property group length.\n");
		prop->len = i;
	}
}

static void idproperties_fix_group_lengths(ListBase idlist)
{
	ID *id;

	for (id=idlist.first; id; id=id->next) {
		if (id->properties) {
			idproperties_fix_groups_lengths_recurse(id->properties);
		}
	}
}

static void alphasort_version_246(FileData *fd, Library *lib, Mesh *me)
{
	Material *ma;
	MFace *mf;
	MTFace *tf;
	int a, b, texalpha;

	/* verify we have a tface layer */
	for(b=0; b<me->fdata.totlayer; b++)
		if(me->fdata.layers[b].type == CD_MTFACE)
			break;

	if(b == me->fdata.totlayer)
		return;

	/* if we do, set alpha sort if the game engine did it before */
	for(a=0, mf=me->mface; a<me->totface; a++, mf++) {
		if(mf->mat_nr < me->totcol) {
			ma= newlibadr(fd, lib, me->mat[(int)mf->mat_nr]);
			texalpha = 0;

			/* we can't read from this if it comes from a library,
			 * because direct_link might not have happened on it,
			 * so ma->mtex is not pointing to valid memory yet */
			if(ma && ma->id.lib)
				ma= NULL;

			for(b=0; ma && b<MAX_MTEX; b++)
				if(ma->mtex && ma->mtex[b] && ma->mtex[b]->mapto & MAP_ALPHA)
					texalpha = 1;
		}
		else {
			ma= NULL;
			texalpha = 0;
		}

		for(b=0; b<me->fdata.totlayer; b++) {
			if(me->fdata.layers[b].type == CD_MTFACE) {
				tf = ((MTFace*)me->fdata.layers[b].data) + a;

				tf->mode &= ~TF_ALPHASORT;
				if(ma && (ma->mode & MA_ZTRA))
					if(ELEM(tf->transp, TF_ALPHA, TF_ADD) || (texalpha && (tf->transp != TF_CLIP)))
						tf->mode |= TF_ALPHASORT;
			}
		}
	}
}

/* 2.50 patch */
static void area_add_header_region(ScrArea *sa, ListBase *lb)
{
	ARegion *ar= MEM_callocN(sizeof(ARegion), "area region from do_versions");

	BLI_addtail(lb, ar);
	ar->regiontype= RGN_TYPE_HEADER;
	if(sa->headertype==1)
		ar->alignment= RGN_ALIGN_BOTTOM;
	else
		ar->alignment= RGN_ALIGN_TOP;

	/* initialise view2d data for header region, to allow panning */
	/* is copy from ui_view2d.c */
	ar->v2d.keepzoom = (V2D_LOCKZOOM_X|V2D_LOCKZOOM_Y|V2D_LIMITZOOM|V2D_KEEPASPECT);
	ar->v2d.keepofs = V2D_LOCKOFS_Y;
	ar->v2d.keeptot = V2D_KEEPTOT_STRICT;
	ar->v2d.align = V2D_ALIGN_NO_NEG_X|V2D_ALIGN_NO_NEG_Y;
	ar->v2d.flag = (V2D_PIXELOFS_X|V2D_PIXELOFS_Y);
}

/* 2.50 patch */
static void area_add_window_regions(ScrArea *sa, SpaceLink *sl, ListBase *lb)
{
	ARegion *ar;

	if(sl) {
		/* first channels for ipo action nla... */
		switch(sl->spacetype) {
			case SPACE_IPO:
				ar= MEM_callocN(sizeof(ARegion), "area region from do_versions");
				BLI_addtail(lb, ar);
				ar->regiontype= RGN_TYPE_CHANNELS;
				ar->alignment= RGN_ALIGN_LEFT;
				ar->v2d.scroll= (V2D_SCROLL_RIGHT|V2D_SCROLL_BOTTOM);
				break;

			case SPACE_ACTION:
				ar= MEM_callocN(sizeof(ARegion), "area region from do_versions");
				BLI_addtail(lb, ar);
				ar->regiontype= RGN_TYPE_CHANNELS;
				ar->alignment= RGN_ALIGN_LEFT;
				ar->v2d.scroll= V2D_SCROLL_BOTTOM;
				ar->v2d.flag = V2D_VIEWSYNC_AREA_VERTICAL;
				break;

			case SPACE_NLA:
				ar= MEM_callocN(sizeof(ARegion), "area region from do_versions");
				BLI_addtail(lb, ar);
				ar->regiontype= RGN_TYPE_CHANNELS;
				ar->alignment= RGN_ALIGN_LEFT;
				ar->v2d.scroll= V2D_SCROLL_BOTTOM;
				ar->v2d.flag = V2D_VIEWSYNC_AREA_VERTICAL;
				break;

			case SPACE_NODE:
				ar= MEM_callocN(sizeof(ARegion), "nodetree area for node");
				BLI_addtail(lb, ar);
				ar->regiontype= RGN_TYPE_CHANNELS;
				ar->alignment= RGN_ALIGN_LEFT;
				ar->v2d.scroll = (V2D_SCROLL_RIGHT|V2D_SCROLL_BOTTOM);
				ar->v2d.flag = V2D_VIEWSYNC_AREA_VERTICAL;
				/* temporarily hide it */
				ar->flag = RGN_FLAG_HIDDEN;
				break;
			case SPACE_FILE:
				ar= MEM_callocN(sizeof(ARegion), "nodetree area for node");
				BLI_addtail(lb, ar);
				ar->regiontype= RGN_TYPE_CHANNELS;
				ar->alignment= RGN_ALIGN_LEFT;

				ar= MEM_callocN(sizeof(ARegion), "ui area for file");
				BLI_addtail(lb, ar);
				ar->regiontype= RGN_TYPE_UI;
				ar->alignment= RGN_ALIGN_TOP;
				break;
#if 0
			case SPACE_BUTS:
				/* context UI region */
				ar= MEM_callocN(sizeof(ARegion), "area region from do_versions");
				BLI_addtail(lb, ar);
				ar->regiontype= RGN_TYPE_CHANNELS;
				ar->alignment= RGN_ALIGN_TOP;
				break;
#endif
		}
	}

	/* main region */
	ar= MEM_callocN(sizeof(ARegion), "area region from do_versions");

	BLI_addtail(lb, ar);
	ar->winrct= sa->totrct;

	ar->regiontype= RGN_TYPE_WINDOW;

	if(sl) {
		/* if active spacetype has view2d data, copy that over to main region */
		/* and we split view3d */
		switch(sl->spacetype) {
			case SPACE_VIEW3D:
				view3d_split_250((View3D *)sl, lb);
				break;

			case SPACE_OUTLINER:
			{
				SpaceOops *soops= (SpaceOops *)sl;

				memcpy(&ar->v2d, &soops->v2d, sizeof(View2D));

				ar->v2d.scroll &= ~V2D_SCROLL_LEFT;
				ar->v2d.scroll |= (V2D_SCROLL_RIGHT|V2D_SCROLL_BOTTOM_O);
				ar->v2d.align = (V2D_ALIGN_NO_NEG_X|V2D_ALIGN_NO_POS_Y);
				ar->v2d.keepzoom |= (V2D_LOCKZOOM_X|V2D_LOCKZOOM_Y|V2D_KEEPASPECT);
				ar->v2d.keeptot = V2D_KEEPTOT_STRICT;
				ar->v2d.minzoom= ar->v2d.maxzoom= 1.0f;
				//ar->v2d.flag |= V2D_IS_INITIALISED;
			}
				break;
			case SPACE_TIME:
			{
				SpaceTime *stime= (SpaceTime *)sl;
				memcpy(&ar->v2d, &stime->v2d, sizeof(View2D));

				ar->v2d.scroll |= (V2D_SCROLL_BOTTOM|V2D_SCROLL_SCALE_HORIZONTAL);
				ar->v2d.align |= V2D_ALIGN_NO_NEG_Y;
				ar->v2d.keepofs |= V2D_LOCKOFS_Y;
				ar->v2d.keepzoom |= V2D_LOCKZOOM_Y;
				ar->v2d.tot.ymin= ar->v2d.cur.ymin= -10.0;
				ar->v2d.min[1]= ar->v2d.max[1]= 20.0;
			}
				break;
			case SPACE_IPO:
			{
				SpaceIpo *sipo= (SpaceIpo *)sl;
				memcpy(&ar->v2d, &sipo->v2d, sizeof(View2D));

				/* init mainarea view2d */
				ar->v2d.scroll |= (V2D_SCROLL_BOTTOM|V2D_SCROLL_SCALE_HORIZONTAL);
				ar->v2d.scroll |= (V2D_SCROLL_LEFT|V2D_SCROLL_SCALE_VERTICAL);

				//ar->v2d.flag |= V2D_IS_INITIALISED;
				break;
			}
			case SPACE_SOUND:
			{
				SpaceSound *ssound= (SpaceSound *)sl;
				memcpy(&ar->v2d, &ssound->v2d, sizeof(View2D));

				ar->v2d.scroll |= (V2D_SCROLL_BOTTOM|V2D_SCROLL_SCALE_HORIZONTAL);
				ar->v2d.scroll |= (V2D_SCROLL_LEFT);
				//ar->v2d.flag |= V2D_IS_INITIALISED;
				break;
			}
			case SPACE_NLA:
			{
				SpaceNla *snla= (SpaceNla *)sl;
				memcpy(&ar->v2d, &snla->v2d, sizeof(View2D));

				ar->v2d.scroll |= (V2D_SCROLL_BOTTOM|V2D_SCROLL_SCALE_HORIZONTAL);
				ar->v2d.scroll |= (V2D_SCROLL_RIGHT);
				ar->v2d.align = V2D_ALIGN_NO_POS_Y;
				ar->v2d.flag |= V2D_VIEWSYNC_AREA_VERTICAL;
				break;
			}
			case SPACE_ACTION:
			{
				/* we totally reinit the view for the Action Editor, as some old instances had some weird cruft set */
				ar->v2d.tot.xmin= -20.0f;
				ar->v2d.tot.ymin= (float)(-sa->winy);
				ar->v2d.tot.xmax= (float)((sa->winx > 120)? (sa->winx) : 120);
				ar->v2d.tot.ymax= 0.0f;

				ar->v2d.cur= ar->v2d.tot;

				ar->v2d.min[0]= 0.0f;
				ar->v2d.min[1]= 0.0f;

				ar->v2d.max[0]= MAXFRAMEF;
				ar->v2d.max[1]= 10000.0f;

				ar->v2d.minzoom= 0.01f;
				ar->v2d.maxzoom= 50;
				ar->v2d.scroll = (V2D_SCROLL_BOTTOM|V2D_SCROLL_SCALE_HORIZONTAL);
				ar->v2d.scroll |= (V2D_SCROLL_RIGHT);
				ar->v2d.keepzoom= V2D_LOCKZOOM_Y;
				ar->v2d.align= V2D_ALIGN_NO_POS_Y;
				ar->v2d.flag = V2D_VIEWSYNC_AREA_VERTICAL;
				break;
			}
			case SPACE_SEQ:
			{
				SpaceSeq *sseq= (SpaceSeq *)sl;
				memcpy(&ar->v2d, &sseq->v2d, sizeof(View2D));

				ar->v2d.scroll |= (V2D_SCROLL_BOTTOM|V2D_SCROLL_SCALE_HORIZONTAL);
				ar->v2d.scroll |= (V2D_SCROLL_LEFT|V2D_SCROLL_SCALE_VERTICAL);
				ar->v2d.align= V2D_ALIGN_NO_NEG_Y;
				ar->v2d.flag |= V2D_IS_INITIALISED;
				break;
			}
			case SPACE_NODE:
			{
				SpaceNode *snode= (SpaceNode *)sl;
				memcpy(&ar->v2d, &snode->v2d, sizeof(View2D));

				ar->v2d.scroll= (V2D_SCROLL_RIGHT|V2D_SCROLL_BOTTOM);
				ar->v2d.keepzoom= V2D_LIMITZOOM|V2D_KEEPASPECT;
				break;
			}
			case SPACE_BUTS:
			{
				SpaceButs *sbuts= (SpaceButs *)sl;
				memcpy(&ar->v2d, &sbuts->v2d, sizeof(View2D));

				ar->v2d.scroll |= (V2D_SCROLL_RIGHT|V2D_SCROLL_BOTTOM);
				break;
			}
			case SPACE_FILE:
			{
				// SpaceFile *sfile= (SpaceFile *)sl;
				ar->v2d.tot.xmin = ar->v2d.tot.ymin = 0;
				ar->v2d.tot.xmax = ar->winx;
				ar->v2d.tot.ymax = ar->winy;
				ar->v2d.cur = ar->v2d.tot;
				ar->regiontype= RGN_TYPE_WINDOW;
				ar->v2d.scroll = (V2D_SCROLL_RIGHT|V2D_SCROLL_BOTTOM_O);
				ar->v2d.align = (V2D_ALIGN_NO_NEG_X|V2D_ALIGN_NO_POS_Y);
				ar->v2d.keepzoom = (V2D_LOCKZOOM_X|V2D_LOCKZOOM_Y|V2D_LIMITZOOM|V2D_KEEPASPECT);
				break;
			}
			case SPACE_TEXT:
			{
				SpaceText *st= (SpaceText *)sl;
				st->flags |= ST_FIND_WRAP;
			}
				//case SPACE_XXX: // FIXME... add other ones
				//	memcpy(&ar->v2d, &((SpaceXxx *)sl)->v2d, sizeof(View2D));
				//	break;
		}
	}
}

static void do_versions_windowmanager_2_50(bScreen *screen)
{
	ScrArea *sa;
	SpaceLink *sl;

	/* add regions */
	for(sa= screen->areabase.first; sa; sa= sa->next) {

		/* we keep headertype variable to convert old files only */
		if(sa->headertype)
			area_add_header_region(sa, &sa->regionbase);

		area_add_window_regions(sa, sa->spacedata.first, &sa->regionbase);

		/* space imageselect is depricated */
		for(sl= sa->spacedata.first; sl; sl= sl->next) {
			if(sl->spacetype==SPACE_IMASEL)
				sl->spacetype= SPACE_INFO;	/* spacedata then matches */
		}

		/* pushed back spaces also need regions! */
		if(sa->spacedata.first) {
			sl= sa->spacedata.first;
			for(sl= sl->next; sl; sl= sl->next) {
				if(sa->headertype)
					area_add_header_region(sa, &sl->regionbase);
				area_add_window_regions(sa, sl, &sl->regionbase);
			}
		}
	}
}

static void versions_gpencil_add_main(ListBase *lb, ID *id, char *name)
{

	BLI_addtail(lb, id);
	id->us= 1;
	id->flag= LIB_FAKEUSER;
	*( (short *)id->name )= ID_GD;

	new_id(lb, id, name);
	/* alphabetic insterion: is in new_id */

	if(G.f & G_DEBUG)
		printf("Converted GPencil to ID: %s\n", id->name+2);
}

static void do_versions_gpencil_2_50(Main *main, bScreen *screen)
{
	ScrArea *sa;
	SpaceLink *sl;

	/* add regions */
	for(sa= screen->areabase.first; sa; sa= sa->next) {
		for(sl= sa->spacedata.first; sl; sl= sl->next) {
			if (sl->spacetype==SPACE_VIEW3D) {
				View3D *v3d= (View3D*) sl;
				if(v3d->gpd) {
					versions_gpencil_add_main(&main->gpencil, (ID *)v3d->gpd, "GPencil View3D");
					v3d->gpd= NULL;
				}
			}
			else if (sl->spacetype==SPACE_NODE) {
				SpaceNode *snode= (SpaceNode *)sl;
				if(snode->gpd) {
					versions_gpencil_add_main(&main->gpencil, (ID *)snode->gpd, "GPencil Node");
					snode->gpd= NULL;
				}
			}
			else if (sl->spacetype==SPACE_SEQ) {
				SpaceSeq *sseq= (SpaceSeq *)sl;
				if(sseq->gpd) {
					versions_gpencil_add_main(&main->gpencil, (ID *)sseq->gpd, "GPencil Node");
					sseq->gpd= NULL;
				}
			}
			else if (sl->spacetype==SPACE_IMAGE) {
				SpaceImage *sima= (SpaceImage *)sl;
				if(sima->gpd) {
					versions_gpencil_add_main(&main->gpencil, (ID *)sima->gpd, "GPencil Image");
					sima->gpd= NULL;
				}
			}
		}
	}
}



static void do_versions(FileData *fd, Library *lib, Main *main)
{
	/* WATCH IT!!!: pointers from libdata have not been converted */

	if(G.f & G_DEBUG)
		printf("read file %s\n  Version %d sub %d\n", fd->filename, main->versionfile, main->subversionfile);

	if(main->versionfile == 100) {
		/* tex->extend and tex->imageflag have changed: */
		Tex *tex = main->tex.first;
		while(tex) {
			if(tex->id.flag & LIB_NEEDLINK) {

				if(tex->extend==0) {
					if(tex->xrepeat || tex->yrepeat) tex->extend= TEX_REPEAT;
					else {
						tex->extend= TEX_EXTEND;
						tex->xrepeat= tex->yrepeat= 1;
					}
				}

			}
			tex= tex->id.next;
		}
	}
	if(main->versionfile <= 101) {
		/* frame mapping */
		Scene *sce = main->scene.first;
		while(sce) {
			sce->r.framapto= 100;
			sce->r.images= 100;
			sce->r.framelen= 1.0;
			sce= sce->id.next;
		}
	}
	if(main->versionfile <= 102) {
		/* init halo's at 1.0 */
		Material *ma = main->mat.first;
		while(ma) {
			ma->add= 1.0;
			ma= ma->id.next;
		}
	}
	if(main->versionfile <= 103) {
		/* new variable in object: colbits */
		Object *ob = main->object.first;
		int a;
		while(ob) {
			ob->colbits= 0;
			if(ob->totcol) {
				for(a=0; a<ob->totcol; a++) {
					if(ob->mat[a]) ob->colbits |= (1<<a);
				}
			}
			ob= ob->id.next;
		}
	}
	if(main->versionfile <= 104) {
		/* timeoffs moved */
		Object *ob = main->object.first;
		while(ob) {
			if(ob->transflag & 1) {
				ob->transflag -= 1;
				ob->ipoflag |= OB_OFFS_OB;
			}
			ob= ob->id.next;
		}
	}
	if(main->versionfile <= 105) {
		Object *ob = main->object.first;
		while(ob) {
			ob->dupon= 1; ob->dupoff= 0;
			ob->dupsta= 1; ob->dupend= 100;
			ob= ob->id.next;
		}
	}
	if(main->versionfile <= 106) {
		/* mcol changed */
		Mesh *me = main->mesh.first;
		while(me) {
			if(me->mcol) vcol_to_fcol(me);
			me= me->id.next;
		}

	}
	if(main->versionfile <= 107) {
		Object *ob;
		Scene *sce = main->scene.first;
		while(sce) {
			sce->r.mode |= R_GAMMA;
			sce= sce->id.next;
		}
		ob= main->object.first;
		while(ob) {
			ob->ipoflag |= OB_OFFS_PARENT;
			if(ob->dt==0) ob->dt= OB_SOLID;
			ob= ob->id.next;
		}

	}
	if(main->versionfile <= 109) {
		/* new variable: gridlines */
		bScreen *sc = main->screen.first;
		while(sc) {
			ScrArea *sa= sc->areabase.first;
			while(sa) {
				SpaceLink *sl= sa->spacedata.first;
				while (sl) {
					if (sl->spacetype==SPACE_VIEW3D) {
						View3D *v3d= (View3D*) sl;

						if (v3d->gridlines==0) v3d->gridlines= 20;
					}
					sl= sl->next;
				}
				sa= sa->next;
			}
			sc= sc->id.next;
		}
	}
	if(main->versionfile <= 112) {
		Mesh *me = main->mesh.first;
		while(me) {
			me->cubemapsize= 1.0;
			me= me->id.next;
		}
	}
	if(main->versionfile <= 113) {
		Material *ma = main->mat.first;
		while(ma) {
			if(ma->flaresize==0.0) ma->flaresize= 1.0;
			ma->subsize= 1.0;
			ma->flareboost= 1.0;
			ma= ma->id.next;
		}
	}

	if(main->versionfile <= 134) {
		Tex *tex = main->tex.first;
		while (tex) {
			if ((tex->rfac == 0.0) &&
				(tex->gfac == 0.0) &&
				(tex->bfac == 0.0)) {
				tex->rfac = 1.0;
				tex->gfac = 1.0;
				tex->bfac = 1.0;
				tex->filtersize = 1.0;
			}
			tex = tex->id.next;
		}
	}
	if(main->versionfile <= 140) {
		/* r-g-b-fac in texure */
		Tex *tex = main->tex.first;
		while (tex) {
			if ((tex->rfac == 0.0) &&
				(tex->gfac == 0.0) &&
				(tex->bfac == 0.0)) {
				tex->rfac = 1.0;
				tex->gfac = 1.0;
				tex->bfac = 1.0;
				tex->filtersize = 1.0;
			}
			tex = tex->id.next;
		}
	}
	if(main->versionfile <= 153) {
		Scene *sce = main->scene.first;
		while(sce) {
			if(sce->r.blurfac==0.0) sce->r.blurfac= 1.0;
			sce= sce->id.next;
		}
	}
	if(main->versionfile <= 163) {
		Scene *sce = main->scene.first;
		while(sce) {
			if(sce->r.frs_sec==0) sce->r.frs_sec= 25;
			sce= sce->id.next;
		}
	}
	if(main->versionfile <= 164) {
		Mesh *me= main->mesh.first;
		while(me) {
			me->smoothresh= 30;
			me= me->id.next;
		}
	}
	if(main->versionfile <= 165) {
		Mesh *me= main->mesh.first;
		TFace *tface;
		int nr;
		char *cp;

		while(me) {
			if(me->tface) {
				nr= me->totface;
				tface= me->tface;
				while(nr--) {
					cp= (char *)&tface->col[0];
					if(cp[1]>126) cp[1]= 255; else cp[1]*=2;
					if(cp[2]>126) cp[2]= 255; else cp[2]*=2;
					if(cp[3]>126) cp[3]= 255; else cp[3]*=2;
					cp= (char *)&tface->col[1];
					if(cp[1]>126) cp[1]= 255; else cp[1]*=2;
					if(cp[2]>126) cp[2]= 255; else cp[2]*=2;
					if(cp[3]>126) cp[3]= 255; else cp[3]*=2;
					cp= (char *)&tface->col[2];
					if(cp[1]>126) cp[1]= 255; else cp[1]*=2;
					if(cp[2]>126) cp[2]= 255; else cp[2]*=2;
					if(cp[3]>126) cp[3]= 255; else cp[3]*=2;
					cp= (char *)&tface->col[3];
					if(cp[1]>126) cp[1]= 255; else cp[1]*=2;
					if(cp[2]>126) cp[2]= 255; else cp[2]*=2;
					if(cp[3]>126) cp[3]= 255; else cp[3]*=2;

					tface++;
				}
			}
			me= me->id.next;
		}
	}

	if(main->versionfile <= 169) {
		Mesh *me= main->mesh.first;
		while(me) {
			if(me->subdiv==0) me->subdiv= 1;
			me= me->id.next;
		}
	}

	if(main->versionfile <= 169) {
		bScreen *sc= main->screen.first;
		while(sc) {
			ScrArea *sa= sc->areabase.first;
			while(sa) {
				SpaceLink *sl= sa->spacedata.first;
				while(sl) {
					if(sl->spacetype==SPACE_IPO) {
						SpaceIpo *sipo= (SpaceIpo*) sl;
						sipo->v2d.max[0]= 15000.0;
					}
					sl= sl->next;
				}
				sa= sa->next;
			}
			sc= sc->id.next;
		}
	}

	if(main->versionfile <= 170) {
		Object *ob = main->object.first;
		PartEff *paf;
		while (ob) {
			paf = give_parteff(ob);
			if (paf) {
				if (paf->staticstep == 0) {
					paf->staticstep= 5;
				}
			}
			ob = ob->id.next;
		}
	}

	if(main->versionfile <= 171) {
		bScreen *sc= main->screen.first;
		while(sc) {
			ScrArea *sa= sc->areabase.first;
			while(sa) {
				SpaceLink *sl= sa->spacedata.first;
				while(sl) {
					if(sl->spacetype==SPACE_TEXT) {
						SpaceText *st= (SpaceText*) sl;
						st->lheight= 12;
					}
					sl= sl->next;
				}
				sa= sa->next;
			}
			sc= sc->id.next;
		}
	}

	if(main->versionfile <= 173) {
		int a, b;
		Mesh *me= main->mesh.first;
		while(me) {
			if(me->tface) {
				TFace *tface= me->tface;
				for(a=0; a<me->totface; a++, tface++) {
					for(b=0; b<4; b++) {
						tface->uv[b][0]/= 32767.0;
						tface->uv[b][1]/= 32767.0;
					}
				}
			}
			me= me->id.next;
		}
	}

	if(main->versionfile <= 191) {
		Object *ob= main->object.first;
		Material *ma = main->mat.first;

		/* let faces have default add factor of 0.0 */
		while(ma) {
		  if (!(ma->mode & MA_HALO)) ma->add = 0.0;
		  ma = ma->id.next;
		}

		while(ob) {
			ob->mass= 1.0f;
			ob->damping= 0.1f;
			/*ob->quat[1]= 1.0f;*/ /* quats arnt used yet */
			ob= ob->id.next;
		}
	}

	if(main->versionfile <= 193) {
		Object *ob= main->object.first;
		while(ob) {
			ob->inertia= 1.0f;
			ob->rdamping= 0.1f;
			ob= ob->id.next;
		}
	}

	if(main->versionfile <= 196) {
		Mesh *me= main->mesh.first;
		int a, b;
		while(me) {
			if(me->tface) {
				TFace *tface= me->tface;
				for(a=0; a<me->totface; a++, tface++) {
					for(b=0; b<4; b++) {
						tface->mode |= TF_DYNAMIC;
						tface->mode &= ~TF_INVISIBLE;
					}
				}
			}
			me= me->id.next;
		}
	}

	if(main->versionfile <= 200) {
		Object *ob= main->object.first;
		while(ob) {
			ob->scaflag = ob->gameflag & (64+128+256+512+1024+2048);
				/* 64 is do_fh */
			ob->gameflag &= ~(128+256+512+1024+2048);
			ob = ob->id.next;
		}
	}

	if(main->versionfile <= 201) {
		/* add-object + end-object are joined to edit-object actuator */
		Object *ob = main->object.first;
		bProperty *prop;
		bActuator *act;
		bIpoActuator *ia;
		bEditObjectActuator *eoa;
		bAddObjectActuator *aoa;
		while (ob) {
			act = ob->actuators.first;
			while (act) {
				if(act->type==ACT_IPO) {
					ia= act->data;
					prop= get_ob_property(ob, ia->name);
					if(prop) {
						ia->type= ACT_IPO_FROM_PROP;
					}
				}
				else if(act->type==ACT_ADD_OBJECT) {
					aoa= act->data;
					eoa= MEM_callocN(sizeof(bEditObjectActuator), "edit ob act");
					eoa->type= ACT_EDOB_ADD_OBJECT;
					eoa->ob= aoa->ob;
					eoa->time= aoa->time;
					MEM_freeN(aoa);
					act->data= eoa;
					act->type= act->otype= ACT_EDIT_OBJECT;
				}
				else if(act->type==ACT_END_OBJECT) {
					eoa= MEM_callocN(sizeof(bEditObjectActuator), "edit ob act");
					eoa->type= ACT_EDOB_END_OBJECT;
					act->data= eoa;
					act->type= act->otype= ACT_EDIT_OBJECT;
				}
				act= act->next;
			}
			ob = ob->id.next;
		}
	}

	if(main->versionfile <= 202) {
		/* add-object and end-object are joined to edit-object
		 * actuator */
		Object *ob= main->object.first;
		bActuator *act;
		bObjectActuator *oa;
		while(ob) {
			act= ob->actuators.first;
			while(act) {
				if(act->type==ACT_OBJECT) {
					oa= act->data;
					oa->flag &= ~(ACT_TORQUE_LOCAL|ACT_DROT_LOCAL);		/* this actuator didn't do local/glob rot before */
				}
				act= act->next;
			}
			ob= ob->id.next;
		}
	}

	if(main->versionfile <= 204) {
		/* patches for new physics */
		Object *ob= main->object.first;
		bActuator *act;
		bObjectActuator *oa;
		bSound *sound;
		while(ob) {

			/* please check this for demo20 files like
			 * original Egypt levels etc.  converted
			 * rotation factor of 50 is not workable */
			act= ob->actuators.first;
			while(act) {
				if(act->type==ACT_OBJECT) {
					oa= act->data;

					oa->forceloc[0]*= 25.0;
					oa->forceloc[1]*= 25.0;
					oa->forceloc[2]*= 25.0;

					oa->forcerot[0]*= 10.0;
					oa->forcerot[1]*= 10.0;
					oa->forcerot[2]*= 10.0;
				}
				act= act->next;
			}
			ob= ob->id.next;
		}

		sound = main->sound.first;
		while (sound) {
			if (sound->volume < 0.01) {
				sound->volume = 1.0;
			}
			sound = sound->id.next;
		}
	}

	if(main->versionfile <= 205) {
		/* patches for new physics */
		Object *ob= main->object.first;
		bActuator *act;
		bSensor *sens;
		bEditObjectActuator *oa;
		bRaySensor *rs;
		bCollisionSensor *cs;
		while(ob) {
			/* Set anisotropic friction off for old objects,
			 * values to 1.0.  */
			ob->gameflag &= ~OB_ANISOTROPIC_FRICTION;
			ob->anisotropicFriction[0] = 1.0;
			ob->anisotropicFriction[1] = 1.0;
			ob->anisotropicFriction[2] = 1.0;

			act= ob->actuators.first;
			while(act) {
				if(act->type==ACT_EDIT_OBJECT) {
					/* Zero initial velocity for newly
					 * added objects */
					oa= act->data;
					oa->linVelocity[0] = 0.0;
					oa->linVelocity[1] = 0.0;
					oa->linVelocity[2] = 0.0;
					oa->localflag = 0;
				}
				act= act->next;
			}

			sens= ob->sensors.first;
			while (sens) {
				/* Extra fields for radar sensors. */
				if(sens->type == SENS_RADAR) {
					bRadarSensor *s = sens->data;
					s->range = 10000.0;
				}

				/* Pulsing: defaults for new sensors. */
				if(sens->type != SENS_ALWAYS) {
					sens->pulse = 0;
					sens->freq = 0;
				} else {
					sens->pulse = 1;
				}

				/* Invert: off. */
				sens->invert = 0;

				/* Collision and ray: default = trigger
				 * on property. The material field can
				 * remain empty. */
				if(sens->type == SENS_COLLISION) {
					cs = (bCollisionSensor*) sens->data;
					cs->mode = 0;
				}
				if(sens->type == SENS_RAY) {
					rs = (bRaySensor*) sens->data;
					rs->mode = 0;
				}
				sens = sens->next;
			}
			ob= ob->id.next;
		}
		/* have to check the exact multiplier */
	}

	if(main->versionfile <= 211) {
		/* Render setting: per scene, the applicable gamma value
		 * can be set. Default is 1.0, which means no
		 * correction.  */
		bActuator *act;
		bObjectActuator *oa;
		Object *ob;

		/* added alpha in obcolor */
		ob= main->object.first;
		while(ob) {
			ob->col[3]= 1.0;
			ob= ob->id.next;
		}

		/* added alpha in obcolor */
		ob= main->object.first;
		while(ob) {
			act= ob->actuators.first;
			while(act) {
				if (act->type==ACT_OBJECT) {
					/* multiply velocity with 50 in old files */
					oa= act->data;
					if (fabs(oa->linearvelocity[0]) >= 0.01f)
						oa->linearvelocity[0] *= 50.0;
					if (fabs(oa->linearvelocity[1]) >= 0.01f)
						oa->linearvelocity[1] *= 50.0;
					if (fabs(oa->linearvelocity[2]) >= 0.01f)
						oa->linearvelocity[2] *= 50.0;
					if (fabs(oa->angularvelocity[0])>=0.01f)
						oa->angularvelocity[0] *= 50.0;
					if (fabs(oa->angularvelocity[1])>=0.01f)
						oa->angularvelocity[1] *= 50.0;
					if (fabs(oa->angularvelocity[2])>=0.01f)
						oa->angularvelocity[2] *= 50.0;
				}
				act= act->next;
			}
			ob= ob->id.next;
		}
	}

	if(main->versionfile <= 212) {

		bSound* sound;
		bProperty *prop;
		Object *ob;
		Mesh *me;

		sound = main->sound.first;
		while (sound)
		{
			sound->max_gain = 1.0;
			sound->min_gain = 0.0;
			sound->distance = 1.0;

			if (sound->attenuation > 0.0)
				sound->flags |= SOUND_FLAGS_3D;
			else
				sound->flags &= ~SOUND_FLAGS_3D;

			sound = sound->id.next;
		}

		ob = main->object.first;

		while (ob) {
			prop= ob->prop.first;
			while(prop) {
				if (prop->type == GPROP_TIME) {
					// convert old GPROP_TIME values from int to float
					*((float *)&prop->data) = (float) prop->data;
				}

				prop= prop->next;
			}
			ob = ob->id.next;
		}

			/* me->subdiv changed to reflect the actual reparametization
			 * better, and smeshes were removed - if it was a smesh make
			 * it a subsurf, and reset the subdiv level because subsurf
			 * takes a lot more work to calculate.
			 */
		for (me= main->mesh.first; me; me= me->id.next) {
			if (me->flag&ME_SMESH) {
				me->flag&= ~ME_SMESH;
				me->flag|= ME_SUBSURF;

				me->subdiv= 1;
			} else {
				if (me->subdiv<2)
					me->subdiv= 1;
				else
					me->subdiv--;
			}
		}
	}

	if(main->versionfile <= 220) {
		Object *ob;
		Mesh *me;

		ob = main->object.first;

		/* adapt form factor in order to get the 'old' physics
		 * behaviour back...*/

		while (ob) {
			/* in future, distinguish between different
			 * object bounding shapes */
			ob->formfactor = 0.4f;
			/* patch form factor , note that inertia equiv radius
			 * of a rotation symmetrical obj */
			if (ob->inertia != 1.0) {
				ob->formfactor /= ob->inertia * ob->inertia;
			}
			ob = ob->id.next;
		}

			/* Began using alpha component of vertex colors, but
			 * old file vertex colors are undefined, reset them
			 * to be fully opaque. -zr
			 */
		for (me= main->mesh.first; me; me= me->id.next) {
			if (me->mcol) {
				int i;

				for (i=0; i<me->totface*4; i++) {
					MCol *mcol= &me->mcol[i];
					mcol->a= 255;
				}
			}
			if (me->tface) {
				int i, j;

				for (i=0; i<me->totface; i++) {
					TFace *tf= &((TFace*) me->tface)[i];

					for (j=0; j<4; j++) {
						char *col= (char*) &tf->col[j];

						col[0]= 255;
					}
				}
			}
		}
	}
	if(main->versionfile <= 221) {
		Scene *sce= main->scene.first;

		// new variables for std-alone player and runtime
		while(sce) {

			sce->r.xplay= 640;
			sce->r.yplay= 480;
			sce->r.freqplay= 60;

			sce= sce->id.next;
		}

	}
	if(main->versionfile <= 222) {
		Scene *sce= main->scene.first;

		// new variables for std-alone player and runtime
		while(sce) {

			sce->r.depth= 32;

			sce= sce->id.next;
		}
	}


	if(main->versionfile <= 223) {
		VFont *vf;
		Image *ima;
		Object *ob;

		for (vf= main->vfont.first; vf; vf= vf->id.next) {
			if (BLI_streq(vf->name+strlen(vf->name)-6, ".Bfont")) {
				strcpy(vf->name, "<builtin>");
			}
		}

		/* Old textures animate at 25 FPS */
		for (ima = main->image.first; ima; ima=ima->id.next){
			ima->animspeed = 25;
		}

			/* Zr remapped some keyboard codes to be linear (stupid zr) */
		for (ob= main->object.first; ob; ob= ob->id.next) {
			bSensor *sens;

			for (sens= ob->sensors.first; sens; sens= sens->next) {
				if (sens->type==SENS_KEYBOARD) {
					bKeyboardSensor *ks= sens->data;

					ks->key= map_223_keybd_code_to_224_keybd_code(ks->key);
					ks->qual= map_223_keybd_code_to_224_keybd_code(ks->qual);
					ks->qual2= map_223_keybd_code_to_224_keybd_code(ks->qual2);
				}
			}
		}
	}
	if(main->versionfile <= 224) {
		bSound* sound;
		Scene *sce;
		Mesh *me;
		bScreen *sc;

		for (sound=main->sound.first; sound; sound=sound->id.next) {
			if (sound->packedfile) {
				if (sound->newpackedfile == NULL) {
					sound->newpackedfile = sound->packedfile;
				}
				sound->packedfile = NULL;
			}
		}
		/* Make sure that old subsurf meshes don't have zero subdivision level for rendering */
		for (me=main->mesh.first; me; me=me->id.next){
			if ((me->flag & ME_SUBSURF) && (me->subdivr==0))
				me->subdivr=me->subdiv;
		}

		for (sce= main->scene.first; sce; sce= sce->id.next) {
			sce->r.stereomode = 1;  // no stereo
		}

			/* some oldfile patch, moved from set_func_space */
		for (sc= main->screen.first; sc; sc= sc->id.next) {
			ScrArea *sa;

			for (sa= sc->areabase.first; sa; sa= sa->next) {
				SpaceLink *sl;

				for (sl= sa->spacedata.first; sl; sl= sl->next) {
					if (sl->spacetype==SPACE_IPO) {
						SpaceSeq *sseq= (SpaceSeq*) sl;
						sseq->v2d.keeptot= 0;
					}
				}
			}
		}

	}


	if(main->versionfile <= 225) {
		World *wo;
		/* Use Sumo for old games */
		for (wo = main->world.first; wo; wo= wo->id.next) {
			wo->physicsEngine = 2;
		}
	}

	if(main->versionfile <= 227) {
		Scene *sce;
		Material *ma;
		bScreen *sc;
		Object *ob;

		/*  As of now, this insures that the transition from the old Track system
			to the new full constraint Track is painless for everyone. - theeth
		*/
		ob = main->object.first;

		while (ob) {
			ListBase *list;
			list = &ob->constraints;

			/* check for already existing TrackTo constraint
			   set their track and up flag correctly */

			if (list){
				bConstraint *curcon;
				for (curcon = list->first; curcon; curcon=curcon->next){
					if (curcon->type == CONSTRAINT_TYPE_TRACKTO){
						bTrackToConstraint *data = curcon->data;
						data->reserved1 = ob->trackflag;
						data->reserved2 = ob->upflag;
					}
				}
			}

			if (ob->type == OB_ARMATURE) {
				if (ob->pose){
					bConstraint *curcon;
					bPoseChannel *pchan;
					for (pchan = ob->pose->chanbase.first;
						 pchan; pchan=pchan->next){
						for (curcon = pchan->constraints.first;
							 curcon; curcon=curcon->next){
							if (curcon->type == CONSTRAINT_TYPE_TRACKTO){
								bTrackToConstraint *data = curcon->data;
								data->reserved1 = ob->trackflag;
								data->reserved2 = ob->upflag;
							}
						}
					}
				}
			}

			/* Change Ob->Track in real TrackTo constraint */

			if (ob->track){
				bConstraint *con;
				bConstraintTypeInfo *cti;
				bTrackToConstraint *data;
				void *cdata;

				list = &ob->constraints;
				if (list)
				{
					con = MEM_callocN(sizeof(bConstraint), "constraint");
					strcpy (con->name, "AutoTrack");
					unique_constraint_name(con, list);
					con->flag |= CONSTRAINT_EXPAND;
					con->enforce=1.0F;
					con->type = CONSTRAINT_TYPE_TRACKTO;

					cti= get_constraint_typeinfo(CONSTRAINT_TYPE_TRACKTO);
					cdata= MEM_callocN(cti->size, cti->structName);
					cti->new_data(cdata);
					data = (bTrackToConstraint *)cdata;

					data->tar = ob->track;
					data->reserved1 = ob->trackflag;
					data->reserved2 = ob->upflag;
					con->data= (void*) data;
					BLI_addtail(list, con);
				}
				ob->track = 0;
			}

			ob = ob->id.next;
		}


		for (sce= main->scene.first; sce; sce= sce->id.next) {
			sce->audio.mixrate = 44100;
			sce->audio.flag |= AUDIO_SCRUB;
			sce->r.mode |= R_ENVMAP;
		}
		// init new shader vars
		for (ma= main->mat.first; ma; ma= ma->id.next) {
			ma->refrac= 4.0f;
			ma->roughness= 0.5f;
			ma->param[0]= 0.5f;
			ma->param[1]= 0.1f;
			ma->param[2]= 0.1f;
			ma->param[3]= 0.05f;
		}
		// patch for old wrong max view2d settings, allows zooming out more
		for (sc= main->screen.first; sc; sc= sc->id.next) {
			ScrArea *sa;

			for (sa= sc->areabase.first; sa; sa= sa->next) {
				SpaceLink *sl;

				for (sl= sa->spacedata.first; sl; sl= sl->next) {
					if (sl->spacetype==SPACE_ACTION) {
						SpaceAction *sac= (SpaceAction *) sl;
						sac->v2d.max[0]= 32000;
					}
					else if (sl->spacetype==SPACE_NLA) {
						SpaceNla *sla= (SpaceNla *) sl;
						sla->v2d.max[0]= 32000;
					}
				}
			}
		}
	}
	if(main->versionfile <= 228) {
		Scene *sce;
		bScreen *sc;
		Object *ob;


		/*  As of now, this insures that the transition from the old Track system
			to the new full constraint Track is painless for everyone.*/
		ob = main->object.first;

		while (ob) {
			ListBase *list;
			list = &ob->constraints;

			/* check for already existing TrackTo constraint
			   set their track and up flag correctly */

			if (list){
				bConstraint *curcon;
				for (curcon = list->first; curcon; curcon=curcon->next){
					if (curcon->type == CONSTRAINT_TYPE_TRACKTO){
						bTrackToConstraint *data = curcon->data;
						data->reserved1 = ob->trackflag;
						data->reserved2 = ob->upflag;
					}
				}
			}

			if (ob->type == OB_ARMATURE) {
				if (ob->pose){
					bConstraint *curcon;
					bPoseChannel *pchan;
					for (pchan = ob->pose->chanbase.first;
						 pchan; pchan=pchan->next){
						for (curcon = pchan->constraints.first;
							 curcon; curcon=curcon->next){
							if (curcon->type == CONSTRAINT_TYPE_TRACKTO){
								bTrackToConstraint *data = curcon->data;
								data->reserved1 = ob->trackflag;
								data->reserved2 = ob->upflag;
							}
						}
					}
				}
			}

			ob = ob->id.next;
		}

		for (sce= main->scene.first; sce; sce= sce->id.next) {
			sce->r.mode |= R_ENVMAP;
		}

		// convert old mainb values for new button panels
		for (sc= main->screen.first; sc; sc= sc->id.next) {
			ScrArea *sa;

			for (sa= sc->areabase.first; sa; sa= sa->next) {
				SpaceLink *sl;

				for (sl= sa->spacedata.first; sl; sl= sl->next) {
					if (sl->spacetype==SPACE_BUTS) {
						SpaceButs *sbuts= (SpaceButs *) sl;

						sbuts->v2d.maxzoom= 1.2f;
						sbuts->align= 1;	/* horizontal default */

						if(sbuts->mainb==BUTS_LAMP) {
							sbuts->mainb= CONTEXT_SHADING;
							//sbuts->tab[CONTEXT_SHADING]= TAB_SHADING_LAMP;
						}
						else if(sbuts->mainb==BUTS_MAT) {
							sbuts->mainb= CONTEXT_SHADING;
							//sbuts->tab[CONTEXT_SHADING]= TAB_SHADING_MAT;
						}
						else if(sbuts->mainb==BUTS_TEX) {
							sbuts->mainb= CONTEXT_SHADING;
							//sbuts->tab[CONTEXT_SHADING]= TAB_SHADING_TEX;
						}
						else if(sbuts->mainb==BUTS_ANIM) {
							sbuts->mainb= CONTEXT_OBJECT;
						}
						else if(sbuts->mainb==BUTS_WORLD) {
							sbuts->mainb= CONTEXT_SCENE;
							//sbuts->tab[CONTEXT_SCENE]= TAB_SCENE_WORLD;
						}
						else if(sbuts->mainb==BUTS_RENDER) {
							sbuts->mainb= CONTEXT_SCENE;
							//sbuts->tab[CONTEXT_SCENE]= TAB_SCENE_RENDER;
						}
						else if(sbuts->mainb==BUTS_GAME) {
							sbuts->mainb= CONTEXT_LOGIC;
						}
						else if(sbuts->mainb==BUTS_FPAINT) {
							sbuts->mainb= CONTEXT_EDITING;
						}
						else if(sbuts->mainb==BUTS_RADIO) {
							sbuts->mainb= CONTEXT_SHADING;
							//sbuts->tab[CONTEXT_SHADING]= TAB_SHADING_RAD;
						}
						else if(sbuts->mainb==BUTS_CONSTRAINT) {
							sbuts->mainb= CONTEXT_OBJECT;
						}
						else if(sbuts->mainb==BUTS_SCRIPT) {
							sbuts->mainb= CONTEXT_OBJECT;
						}
						else if(sbuts->mainb==BUTS_EDIT) {
							sbuts->mainb= CONTEXT_EDITING;
						}
						else sbuts->mainb= CONTEXT_SCENE;
					}
				}
			}
		}
	}
	/* ton: made this 230 instead of 229,
	   to be sure (tuho files) and this is a reliable check anyway
	   nevertheless, we might need to think over a fitness (initialize)
	   check apart from the do_versions() */

	if(main->versionfile <= 230) {
		bScreen *sc;

		// new variable blockscale, for panels in any area
		for (sc= main->screen.first; sc; sc= sc->id.next) {
			ScrArea *sa;

			for (sa= sc->areabase.first; sa; sa= sa->next) {
				SpaceLink *sl;

				for (sl= sa->spacedata.first; sl; sl= sl->next) {
					if(sl->blockscale==0.0) sl->blockscale= 0.7f;
					/* added: 5x better zoom in for action */
					if(sl->spacetype==SPACE_ACTION) {
						SpaceAction *sac= (SpaceAction *)sl;
						sac->v2d.maxzoom= 50;
					}
				}
			}
		}
	}
	if(main->versionfile <= 231) {
		/* new bit flags for showing/hiding grid floor and axes */
		bScreen *sc = main->screen.first;
		while(sc) {
			ScrArea *sa= sc->areabase.first;
			while(sa) {
				SpaceLink *sl= sa->spacedata.first;
				while (sl) {
					if (sl->spacetype==SPACE_VIEW3D) {
						View3D *v3d= (View3D*) sl;

						if (v3d->gridflag==0) {
							v3d->gridflag |= V3D_SHOW_X;
							v3d->gridflag |= V3D_SHOW_Y;
							v3d->gridflag |= V3D_SHOW_FLOOR;
							v3d->gridflag &= ~V3D_SHOW_Z;
						}
					}
					sl= sl->next;
				}
				sa= sa->next;
			}
			sc= sc->id.next;
		}
	}
	if(main->versionfile <= 231) {
		Material *ma= main->mat.first;
		bScreen *sc = main->screen.first;
		Scene *sce;
		Lamp *la;
		World *wrld;

		/* introduction of raytrace */
		while(ma) {
			if(ma->fresnel_tra_i==0.0) ma->fresnel_tra_i= 1.25;
			if(ma->fresnel_mir_i==0.0) ma->fresnel_mir_i= 1.25;

			ma->ang= 1.0;
			ma->ray_depth= 2;
			ma->ray_depth_tra= 2;
			ma->fresnel_tra= 0.0;
			ma->fresnel_mir= 0.0;

			ma= ma->id.next;
		}
		sce= main->scene.first;
		while(sce) {
			if(sce->r.gauss==0.0) sce->r.gauss= 1.0;
			sce= sce->id.next;
		}
		la= main->lamp.first;
		while(la) {
			if(la->k==0.0) la->k= 1.0;
			if(la->ray_samp==0) la->ray_samp= 1;
			if(la->ray_sampy==0) la->ray_sampy= 1;
			if(la->ray_sampz==0) la->ray_sampz= 1;
			if(la->area_size==0.0) la->area_size= 1.0;
			if(la->area_sizey==0.0) la->area_sizey= 1.0;
			if(la->area_sizez==0.0) la->area_sizez= 1.0;
			la= la->id.next;
		}
		wrld= main->world.first;
		while(wrld) {
			if(wrld->range==0.0) {
				wrld->range= 1.0f/wrld->exposure;
			}
			wrld= wrld->id.next;
		}

		/* new bit flags for showing/hiding grid floor and axes */

		while(sc) {
			ScrArea *sa= sc->areabase.first;
			while(sa) {
				SpaceLink *sl= sa->spacedata.first;
				while (sl) {
					if (sl->spacetype==SPACE_VIEW3D) {
						View3D *v3d= (View3D*) sl;

						if (v3d->gridflag==0) {
							v3d->gridflag |= V3D_SHOW_X;
							v3d->gridflag |= V3D_SHOW_Y;
							v3d->gridflag |= V3D_SHOW_FLOOR;
							v3d->gridflag &= ~V3D_SHOW_Z;
						}
					}
					sl= sl->next;
				}
				sa= sa->next;
			}
			sc= sc->id.next;
		}
	}
	if(main->versionfile <= 232) {
		Tex *tex= main->tex.first;
		World *wrld= main->world.first;
		bScreen *sc;
		Scene *sce;

		while(tex) {
			if((tex->flag & (TEX_CHECKER_ODD+TEX_CHECKER_EVEN))==0) {
				tex->flag |= TEX_CHECKER_ODD;
			}
			/* copied from kernel texture.c */
			if(tex->ns_outscale==0.0) {
				/* musgrave */
				tex->mg_H = 1.0f;
				tex->mg_lacunarity = 2.0f;
				tex->mg_octaves = 2.0f;
				tex->mg_offset = 1.0f;
				tex->mg_gain = 1.0f;
				tex->ns_outscale = 1.0f;
				/* distnoise */
				tex->dist_amount = 1.0f;
				/* voronoi */
				tex->vn_w1 = 1.0f;
				tex->vn_mexp = 2.5f;
			}
			tex= tex->id.next;
		}

		while(wrld) {
			if(wrld->aodist==0.0) {
				wrld->aodist= 10.0f;
				wrld->aobias= 0.05f;
			}
			if(wrld->aosamp==0.0) wrld->aosamp= 5;
			if(wrld->aoenergy==0.0) wrld->aoenergy= 1.0;
			wrld= wrld->id.next;
		}


		// new variable blockscale, for panels in any area, do again because new
		// areas didnt initialize it to 0.7 yet
		for (sc= main->screen.first; sc; sc= sc->id.next) {
			ScrArea *sa;
			for (sa= sc->areabase.first; sa; sa= sa->next) {
				SpaceLink *sl;
				for (sl= sa->spacedata.first; sl; sl= sl->next) {
					if(sl->blockscale==0.0) sl->blockscale= 0.7f;

					/* added: 5x better zoom in for nla */
					if(sl->spacetype==SPACE_NLA) {
						SpaceNla *snla= (SpaceNla *)sl;
						snla->v2d.maxzoom= 50;
					}
				}
			}
		}
		sce= main->scene.first;
		while(sce) {
			if(sce->r.ocres==0) sce->r.ocres= 64;
			sce= sce->id.next;
		}

	}
	if(main->versionfile <= 233) {
		bScreen *sc;
		Material *ma= main->mat.first;
		Object *ob= main->object.first;

		while(ma) {
			if(ma->rampfac_col==0.0) ma->rampfac_col= 1.0;
			if(ma->rampfac_spec==0.0) ma->rampfac_spec= 1.0;
			if(ma->pr_lamp==0) ma->pr_lamp= 3;
			ma= ma->id.next;
		}

		/* this should have been done loooong before! */
		while(ob) {
			if(ob->ipowin==0) ob->ipowin= ID_OB;
			ob= ob->id.next;
		}

		for (sc= main->screen.first; sc; sc= sc->id.next) {
			ScrArea *sa;
			for (sa= sc->areabase.first; sa; sa= sa->next) {
				SpaceLink *sl;
				for (sl= sa->spacedata.first; sl; sl= sl->next) {
					if(sl->spacetype==SPACE_VIEW3D) {
						View3D *v3d= (View3D *)sl;
						v3d->flag |= V3D_SELECT_OUTLINE;
					}
				}
			}
		}
	}




	if(main->versionfile <= 234) {
		World *wo;
		bScreen *sc;

		// force sumo engine to be active
		for (wo = main->world.first; wo; wo= wo->id.next) {
			if(wo->physicsEngine==0) wo->physicsEngine = 2;
		}

		for (sc= main->screen.first; sc; sc= sc->id.next) {
			ScrArea *sa;
			for (sa= sc->areabase.first; sa; sa= sa->next) {
				SpaceLink *sl;
				for (sl= sa->spacedata.first; sl; sl= sl->next) {
					if(sl->spacetype==SPACE_VIEW3D) {
						View3D *v3d= (View3D *)sl;
						v3d->flag |= V3D_ZBUF_SELECT;
					}
					else if(sl->spacetype==SPACE_TEXT) {
						SpaceText *st= (SpaceText *)sl;
						if(st->tabnumber==0) st->tabnumber= 2;
					}
				}
			}
		}
	}
	if(main->versionfile <= 235) {
		Tex *tex= main->tex.first;
		Scene *sce= main->scene.first;
		Sequence *seq;
		Editing *ed;

		while(tex) {
			if(tex->nabla==0.0) tex->nabla= 0.025f;
			tex= tex->id.next;
		}
		while(sce) {
			ed= sce->ed;
			if(ed) {
				SEQ_BEGIN(sce->ed, seq) {
					if(seq->type==SEQ_IMAGE || seq->type==SEQ_MOVIE)
						seq->flag |= SEQ_MAKE_PREMUL;
				}
				SEQ_END
			}

			sce= sce->id.next;
		}
	}
	if(main->versionfile <= 236) {
		Object *ob;
		Camera *cam= main->camera.first;
		Material *ma;
		bScreen *sc;

		while(cam) {
			if(cam->ortho_scale==0.0) {
				cam->ortho_scale= 256.0f/cam->lens;
				if(cam->type==CAM_ORTHO) printf("NOTE: ortho render has changed, tweak new Camera 'scale' value.\n");
			}
			cam= cam->id.next;
		}
		/* set manipulator type */
		/* force oops draw if depgraph was set*/
		/* set time line var */
		for (sc= main->screen.first; sc; sc= sc->id.next) {
			ScrArea *sa;
			for (sa= sc->areabase.first; sa; sa= sa->next) {
				SpaceLink *sl;
				for (sl= sa->spacedata.first; sl; sl= sl->next) {
					if(sl->spacetype==SPACE_VIEW3D) {
						View3D *v3d= (View3D *)sl;
						if(v3d->twtype==0) v3d->twtype= V3D_MANIP_TRANSLATE;
					}
					else if(sl->spacetype==SPACE_TIME) {
						SpaceTime *stime= (SpaceTime *)sl;
						if(stime->redraws==0)
							stime->redraws= TIME_ALL_3D_WIN|TIME_ALL_ANIM_WIN;
					}
				}
			}
		}
		// init new shader vars
		for (ma= main->mat.first; ma; ma= ma->id.next) {
			if(ma->darkness==0.0) {
				ma->rms=0.1f;
				ma->darkness=1.0f;
			}
		}

		/* softbody init new vars */
		for(ob= main->object.first; ob; ob= ob->id.next) {
			if(ob->soft) {
				if(ob->soft->defgoal==0.0) ob->soft->defgoal= 0.7f;
				if(ob->soft->physics_speed==0.0) ob->soft->physics_speed= 1.0f;

				if(ob->soft->interval==0) {
					ob->soft->interval= 2;
					ob->soft->sfra= 1;
					ob->soft->efra= 100;
				}
			}
			if(ob->soft && ob->soft->vertgroup==0) {
				bDeformGroup *locGroup = get_named_vertexgroup(ob, "SOFTGOAL");
				if(locGroup){
					/* retrieve index for that group */
					ob->soft->vertgroup =  1 + get_defgroup_num(ob, locGroup);
				}
			}
		}
	}
	if(main->versionfile <= 237) {
		bArmature *arm;
		bConstraint *con;
		Object *ob;

		// armature recode checks
		for(arm= main->armature.first; arm; arm= arm->id.next) {
			where_is_armature(arm);
		}
		for(ob= main->object.first; ob; ob= ob->id.next) {
			if(ob->parent) {
				Object *parent= newlibadr(fd, lib, ob->parent);
				if (parent && parent->type==OB_LATTICE)
					ob->partype = PARSKEL;
			}

			// btw. armature_rebuild_pose is further only called on leave editmode
			if(ob->type==OB_ARMATURE) {
				if(ob->pose)
					ob->pose->flag |= POSE_RECALC;
				ob->recalc |= OB_RECALC;	// cannot call stuff now (pointers!), done in setup_app_data

				/* new generic xray option */
				arm= newlibadr(fd, lib, ob->data);
				if(arm->flag & ARM_DRAWXRAY) {
					ob->dtx |= OB_DRAWXRAY;
				}
			} else if (ob->type==OB_MESH) {
				Mesh *me = newlibadr(fd, lib, ob->data);

				if ((me->flag&ME_SUBSURF)) {
					SubsurfModifierData *smd = (SubsurfModifierData*) modifier_new(eModifierType_Subsurf);

					smd->levels = MAX2(1, me->subdiv);
					smd->renderLevels = MAX2(1, me->subdivr);
					smd->subdivType = me->subsurftype;

					smd->modifier.mode = 0;
					if (me->subdiv!=0)
						smd->modifier.mode |= 1;
					if (me->subdivr!=0)
						smd->modifier.mode |= 2;
					if (me->flag&ME_OPT_EDGES)
						smd->flags |= eSubsurfModifierFlag_ControlEdges;

					BLI_addtail(&ob->modifiers, smd);
				}
			}

			// follow path constraint needs to set the 'path' option in curves...
			for(con=ob->constraints.first; con; con= con->next) {
				if(con->type==CONSTRAINT_TYPE_FOLLOWPATH) {
					bFollowPathConstraint *data = con->data;
					Object *obc= newlibadr(fd, lib, data->tar);

					if(obc && obc->type==OB_CURVE) {
						Curve *cu= newlibadr(fd, lib, obc->data);
						if(cu) cu->flag |= CU_PATH;
					}
				}
			}
		}
	}
	if(main->versionfile <= 238) {
		Lattice *lt;
		Object *ob;
		bArmature *arm;
		Mesh *me;
		Key *key;
		Scene *sce= main->scene.first;

		while(sce){
			if(sce->toolsettings == NULL){
				sce->toolsettings = MEM_callocN(sizeof(struct ToolSettings),"Tool Settings Struct");
				sce->toolsettings->cornertype=0;
				sce->toolsettings->degr = 90;
				sce->toolsettings->step = 9;
				sce->toolsettings->turn = 1;
				sce->toolsettings->extr_offs = 1;
				sce->toolsettings->doublimit = 0.001f;
				sce->toolsettings->segments = 32;
				sce->toolsettings->rings = 32;
				sce->toolsettings->vertices = 32;
				sce->toolsettings->editbutflag =1;
			}
			sce= sce->id.next;
		}

		for (lt=main->latt.first; lt; lt=lt->id.next) {
			if (lt->fu==0.0 && lt->fv==0.0 && lt->fw==0.0) {
				calc_lat_fudu(lt->flag, lt->pntsu, &lt->fu, &lt->du);
				calc_lat_fudu(lt->flag, lt->pntsv, &lt->fv, &lt->dv);
				calc_lat_fudu(lt->flag, lt->pntsw, &lt->fw, &lt->dw);
			}
		}

		for(ob=main->object.first; ob; ob= ob->id.next) {
			ModifierData *md;
			PartEff *paf;

			for (md=ob->modifiers.first; md; md=md->next) {
				if (md->type==eModifierType_Subsurf) {
					SubsurfModifierData *smd = (SubsurfModifierData*) md;

					smd->flags &= ~(eSubsurfModifierFlag_Incremental|eSubsurfModifierFlag_DebugIncr);
				}
			}

			if ((ob->softflag&OB_SB_ENABLE) && !modifiers_findByType(ob, eModifierType_Softbody)) {
				if (ob->softflag&OB_SB_POSTDEF) {
					md = ob->modifiers.first;

					while (md && modifierType_getInfo(md->type)->type==eModifierTypeType_OnlyDeform) {
						md = md->next;
					}

					BLI_insertlinkbefore(&ob->modifiers, md, modifier_new(eModifierType_Softbody));
				} else {
					BLI_addhead(&ob->modifiers, modifier_new(eModifierType_Softbody));
				}

				ob->softflag &= ~OB_SB_ENABLE;
			}
			if(ob->pose) {
				bPoseChannel *pchan;
				bConstraint *con;
				for(pchan= ob->pose->chanbase.first; pchan; pchan= pchan->next) {
					// note, pchan->bone is also lib-link stuff
					if (pchan->limitmin[0] == 0.0f && pchan->limitmax[0] == 0.0f) {
						pchan->limitmin[0]= pchan->limitmin[1]= pchan->limitmin[2]= -180.0f;
						pchan->limitmax[0]= pchan->limitmax[1]= pchan->limitmax[2]= 180.0f;

						for(con= pchan->constraints.first; con; con= con->next) {
							if(con->type == CONSTRAINT_TYPE_KINEMATIC) {
								bKinematicConstraint *data = (bKinematicConstraint*)con->data;
								data->weight = 1.0f;
								data->orientweight = 1.0f;
								data->flag &= ~CONSTRAINT_IK_ROT;

								/* enforce conversion from old IK_TOPARENT to rootbone index */
								data->rootbone= -1;

								/* update_pose_etc handles rootbone==-1 */
								ob->pose->flag |= POSE_RECALC;
							}
						}
					}
				}
			}

			paf = give_parteff(ob);
			if (paf) {
				if(paf->disp == 0)
					paf->disp = 100;
				if(paf->speedtex == 0)
					paf->speedtex = 8;
				if(paf->omat == 0)
					paf->omat = 1;
			}
		}

		for(arm=main->armature.first; arm; arm= arm->id.next) {
			bone_version_238(&arm->bonebase);
			arm->deformflag |= ARM_DEF_VGROUP;
		}

		for(me=main->mesh.first; me; me= me->id.next) {
			if (!me->medge) {
				make_edges(me, 1);	/* 1 = use mface->edcode */
			} else {
				mesh_strip_loose_faces(me);
			}
		}

		for(key= main->key.first; key; key= key->id.next) {
			KeyBlock *kb;
			int index= 1;

			/* trick to find out if we already introduced adrcode */
			for(kb= key->block.first; kb; kb= kb->next)
				if(kb->adrcode) break;

			if(kb==NULL) {
				for(kb= key->block.first; kb; kb= kb->next) {
					if(kb==key->refkey) {
						if(kb->name[0]==0)
							strcpy(kb->name, "Basis");
					}
					else {
						if(kb->name[0]==0)
							sprintf(kb->name, "Key %d", index);
						kb->adrcode= index++;
					}
				}
			}
		}
	}
	if(main->versionfile <= 239) {
		bArmature *arm;
		Object *ob;
		Scene *sce= main->scene.first;
		Camera *cam= main->camera.first;
		Material *ma= main->mat.first;
		int set_passepartout= 0;

		/* deformflag is local in modifier now */
		for(ob=main->object.first; ob; ob= ob->id.next) {
			ModifierData *md;

			for (md=ob->modifiers.first; md; md=md->next) {
				if (md->type==eModifierType_Armature) {
					ArmatureModifierData *amd = (ArmatureModifierData*) md;
					if(amd->object && amd->deformflag==0) {
						Object *oba= newlibadr(fd, lib, amd->object);
						bArmature *arm= newlibadr(fd, lib, oba->data);
						amd->deformflag= arm->deformflag;
					}
				}
			}
		}

		/* updating stepsize for ghost drawing */
		for(arm= main->armature.first; arm; arm= arm->id.next) {
			if (arm->ghostsize==0) arm->ghostsize=1;
			bone_version_239(&arm->bonebase);
			if(arm->layer==0) arm->layer= 1;
		}

		for(;sce;sce= sce->id.next) {
			/* make 'innervert' the default subdivide type, for backwards compat */
			sce->toolsettings->cornertype=1;

			if(sce->r.scemode & R_PASSEPARTOUT) {
				set_passepartout= 1;
				sce->r.scemode &= ~R_PASSEPARTOUT;
			}
			/* gauss is filter variable now */
			if(sce->r.mode & R_GAUSS) {
				sce->r.filtertype= R_FILTER_GAUSS;
				sce->r.mode &= ~R_GAUSS;
			}
		}

		for(;cam; cam= cam->id.next) {
			if(set_passepartout)
				cam->flag |= CAM_SHOWPASSEPARTOUT;

			/* make sure old cameras have title safe on */
			if (!(cam->flag & CAM_SHOWTITLESAFE))
			 cam->flag |= CAM_SHOWTITLESAFE;

			/* set an appropriate camera passepartout alpha */
			if (!(cam->passepartalpha)) cam->passepartalpha = 0.2f;
		}

		for(; ma; ma= ma->id.next) {
			if(ma->strand_sta==0.0f) {
				ma->strand_sta= ma->strand_end= 1.0f;
				ma->mode |= MA_TANGENT_STR;
			}
			if(ma->mode & MA_TRACEBLE) ma->mode |= MA_SHADBUF;
		}
	}

	if(main->versionfile <= 241) {
		Object *ob;
		Tex *tex;
		Scene *sce;
		World *wo;
		Lamp *la;
		Material *ma;
		bArmature *arm;
		bNodeTree *ntree;

		for (wo = main->world.first; wo; wo= wo->id.next) {
			/* Migrate to Bullet for games, except for the NaN versions */
			/* People can still explicitely choose for Sumo (after 2.42 is out) */
			if(main->versionfile > 225)
				wo->physicsEngine = WOPHY_BULLET;
			if(WO_AODIST == wo->aomode)
				wo->aocolor= WO_AOPLAIN;
		}

		/* updating layers still */
		for(arm= main->armature.first; arm; arm= arm->id.next) {
			bone_version_239(&arm->bonebase);
			if(arm->layer==0) arm->layer= 1;
		}
		for(sce= main->scene.first; sce; sce= sce->id.next) {
			if(sce->jumpframe==0) sce->jumpframe= 10;
			if(sce->audio.mixrate==0) sce->audio.mixrate= 44100;

			if(sce->r.xparts<2) sce->r.xparts= 4;
			if(sce->r.yparts<2) sce->r.yparts= 4;
			/* adds default layer */
			if(sce->r.layers.first==NULL)
				scene_add_render_layer(sce);
			else {
				SceneRenderLayer *srl;
				/* new layer flag for sky, was default for solid */
				for(srl= sce->r.layers.first; srl; srl= srl->next) {
					if(srl->layflag & SCE_LAY_SOLID)
						srl->layflag |= SCE_LAY_SKY;
					srl->passflag &= (SCE_PASS_COMBINED|SCE_PASS_Z|SCE_PASS_NORMAL|SCE_PASS_VECTOR);
				}
			}

			/* node version changes */
			if(sce->nodetree)
				ntree_version_241(sce->nodetree);

			/* uv calculation options moved to toolsettings */
			if (sce->toolsettings->uvcalc_radius == 0.0) {
				sce->toolsettings->uvcalc_radius = 1.0f;
				sce->toolsettings->uvcalc_cubesize = 1.0f;
				sce->toolsettings->uvcalc_mapdir = 1;
				sce->toolsettings->uvcalc_mapalign = 1;
				sce->toolsettings->uvcalc_flag = UVCALC_FILLHOLES;
				sce->toolsettings->unwrapper = 1;
			}

			if(sce->r.mode & R_PANORAMA) {
				/* all these checks to ensure saved files with cvs version keep working... */
				if(sce->r.xsch < sce->r.ysch) {
					Object *obc= newlibadr(fd, lib, sce->camera);
					if(obc && obc->type==OB_CAMERA) {
						Camera *cam= newlibadr(fd, lib, obc->data);
						if(cam->lens>=10.0f) {
							sce->r.xsch*= sce->r.xparts;
							cam->lens*= (float)sce->r.ysch/(float)sce->r.xsch;
						}
					}
				}
			}
		}

		for(ntree= main->nodetree.first; ntree; ntree= ntree->id.next)
			ntree_version_241(ntree);

		for(la= main->lamp.first; la; la= la->id.next)
			if(la->buffers==0)
				la->buffers= 1;

		for(tex= main->tex.first; tex; tex= tex->id.next) {
			if(tex->env && tex->env->viewscale==0.0f)
				tex->env->viewscale= 1.0f;
//			tex->imaflag |= TEX_GAUSS_MIP;
		}

		/* for empty drawsize and drawtype */
		for(ob=main->object.first; ob; ob= ob->id.next) {
			if(ob->empty_drawsize==0.0f) {
				ob->empty_drawtype = OB_ARROWS;
				ob->empty_drawsize = 1.0;
			}
		}

		for(ma= main->mat.first; ma; ma= ma->id.next) {
			/* stucci returns intensity from now on */
			int a;
			for(a=0; a<MAX_MTEX; a++) {
				if(ma->mtex[a] && ma->mtex[a]->tex) {
					Tex *tex= newlibadr(fd, lib, ma->mtex[a]->tex);
					if(tex && tex->type==TEX_STUCCI)
						ma->mtex[a]->mapto &= ~(MAP_COL|MAP_SPEC|MAP_REF);
				}
			}
			/* transmissivity defaults */
			if(ma->tx_falloff==0.0) ma->tx_falloff= 1.0;
		}

		/* during 2.41 images with this name were used for viewer node output, lets fix that */
		if(main->versionfile == 241) {
			Image *ima;
			for(ima= main->image.first; ima; ima= ima->id.next)
				if(strcmp(ima->name, "Compositor")==0) {
					strcpy(ima->id.name+2, "Viewer Node");
					strcpy(ima->name, "Viewer Node");
				}
		}
	}

	if(main->versionfile <= 242) {
		Scene *sce;
		bScreen *sc;
		Object *ob;
		Curve *cu;
		Material *ma;
		Mesh *me;
		Group *group;
		Nurb *nu;
		BezTriple *bezt;
		BPoint *bp;
		bNodeTree *ntree;
		int a;

		for(sc= main->screen.first; sc; sc= sc->id.next) {
			ScrArea *sa;
			sa= sc->areabase.first;
			while(sa) {
				SpaceLink *sl;

				for (sl= sa->spacedata.first; sl; sl= sl->next) {
					if(sl->spacetype==SPACE_VIEW3D) {
						View3D *v3d= (View3D*) sl;
						if (v3d->gridsubdiv == 0)
							v3d->gridsubdiv = 10;
					}
				}
				sa = sa->next;
			}
		}

		for(sce= main->scene.first; sce; sce= sce->id.next) {
			if (sce->toolsettings->select_thresh == 0.0f)
				sce->toolsettings->select_thresh= 0.01f;
			if (sce->toolsettings->clean_thresh == 0.0f)
				sce->toolsettings->clean_thresh = 0.1f;

			if (sce->r.threads==0) {
				if (sce->r.mode & R_THREADS)
					sce->r.threads= 2;
				else
					sce->r.threads= 1;
			}
			if(sce->nodetree)
				ntree_version_242(sce->nodetree);
		}

		for(ntree= main->nodetree.first; ntree; ntree= ntree->id.next)
			ntree_version_242(ntree);

		/* add default radius values to old curve points */
		for(cu= main->curve.first; cu; cu= cu->id.next) {
			for(nu= cu->nurb.first; nu; nu= nu->next) {
				if (nu) {
					if(nu->bezt) {
						for(bezt=nu->bezt, a=0; a<nu->pntsu; a++, bezt++) {
							if (!bezt->radius) bezt->radius= 1.0;
						}
					}
					else if(nu->bp) {
						for(bp=nu->bp, a=0; a<nu->pntsu*nu->pntsv; a++, bp++) {
							if(!bp->radius) bp->radius= 1.0;
						}
					}
				}
			}
		}

		for(ob = main->object.first; ob; ob= ob->id.next) {
			ModifierData *md;
			ListBase *list;
			list = &ob->constraints;

			/* check for already existing MinMax (floor) constraint
			   and update the sticky flagging */

			if (list){
				bConstraint *curcon;
				for (curcon = list->first; curcon; curcon=curcon->next){
					switch (curcon->type) {
						case CONSTRAINT_TYPE_MINMAX:
						{
							bMinMaxConstraint *data = curcon->data;
							if (data->sticky==1)
								data->flag |= MINMAX_STICKY;
							else
								data->flag &= ~MINMAX_STICKY;
						}
							break;
						case CONSTRAINT_TYPE_ROTLIKE:
						{
							bRotateLikeConstraint *data = curcon->data;

							/* version patch from buttons_object.c */
							if(data->flag==0)
								data->flag = ROTLIKE_X|ROTLIKE_Y|ROTLIKE_Z;
						}
							break;
					}
				}
			}

			if (ob->type == OB_ARMATURE) {
				if (ob->pose){
					bConstraint *curcon;
					bPoseChannel *pchan;
					for (pchan = ob->pose->chanbase.first; pchan; pchan=pchan->next){
						for (curcon = pchan->constraints.first; curcon; curcon=curcon->next){
							switch (curcon->type) {
								case CONSTRAINT_TYPE_MINMAX:
								{
									bMinMaxConstraint *data = curcon->data;
									if (data->sticky==1)
										data->flag |= MINMAX_STICKY;
									else
										data->flag &= ~MINMAX_STICKY;
								}
									break;
								case CONSTRAINT_TYPE_KINEMATIC:
								{
									bKinematicConstraint *data = curcon->data;
									if (!(data->flag & CONSTRAINT_IK_POS)) {
										data->flag |= CONSTRAINT_IK_POS;
										data->flag |= CONSTRAINT_IK_STRETCH;
									}
								}
									break;
								case CONSTRAINT_TYPE_ROTLIKE:
								{
									bRotateLikeConstraint *data = curcon->data;

									/* version patch from buttons_object.c */
									if(data->flag==0)
										data->flag = ROTLIKE_X|ROTLIKE_Y|ROTLIKE_Z;
								}
									break;
							}
						}
					}
				}
			}

			/* copy old object level track settings to curve modifers */
			for (md=ob->modifiers.first; md; md=md->next) {
				if (md->type==eModifierType_Curve) {
					CurveModifierData *cmd = (CurveModifierData*) md;

					if (cmd->defaxis == 0) cmd->defaxis = ob->trackflag+1;
				}
			}

		}

		for(ma = main->mat.first; ma; ma= ma->id.next) {
			if(ma->shad_alpha==0.0f)
				ma->shad_alpha= 1.0f;
			if(ma->nodetree)
				ntree_version_242(ma->nodetree);
		}

		for(me=main->mesh.first; me; me=me->id.next)
			customdata_version_242(me);

		for(group= main->group.first; group; group= group->id.next)
			if(group->layer==0)
			   group->layer= (1<<20)-1;

		/* History fix (python?), shape key adrcode numbers have to be sorted */
		sort_shape_fix(main);

		/* now, subversion control! */
		if(main->subversionfile < 3) {
			bScreen *sc;
			Image *ima;
			Tex *tex;

			/* Image refactor initialize */
			for(ima= main->image.first; ima; ima= ima->id.next) {
				ima->source= IMA_SRC_FILE;
				ima->type= IMA_TYPE_IMAGE;

				ima->gen_x= 256; ima->gen_y= 256;
				ima->gen_type= 1;

				if(0==strncmp(ima->id.name+2, "Viewer Node", sizeof(ima->id.name+2))) {
					ima->source= IMA_SRC_VIEWER;
					ima->type= IMA_TYPE_COMPOSITE;
				}
				if(0==strncmp(ima->id.name+2, "Render Result", sizeof(ima->id.name+2))) {
					ima->source= IMA_SRC_VIEWER;
					ima->type= IMA_TYPE_R_RESULT;
				}

			}
			for(tex= main->tex.first; tex; tex= tex->id.next) {
				if(tex->type==TEX_IMAGE && tex->ima) {
					ima= newlibadr(fd, lib, tex->ima);
					if(tex->imaflag & TEX_ANIM5_)
						ima->source= IMA_SRC_MOVIE;
					if(tex->imaflag & TEX_FIELDS_)
						ima->flag |= IMA_FIELDS;
					if(tex->imaflag & TEX_STD_FIELD_)
						ima->flag |= IMA_STD_FIELD;
					if(tex->imaflag & TEX_ANTIALI_)
						ima->flag |= IMA_ANTIALI;
				}
				tex->iuser.frames= tex->frames;
				tex->iuser.fie_ima= tex->fie_ima;
				tex->iuser.offset= tex->offset;
				tex->iuser.sfra= tex->sfra;
				tex->iuser.cycl= (tex->imaflag & TEX_ANIMCYCLIC_)!=0;
			}
			for(sce= main->scene.first; sce; sce= sce->id.next) {
				if(sce->nodetree)
					do_version_ntree_242_2(sce->nodetree);
			}
			for(ntree= main->nodetree.first; ntree; ntree= ntree->id.next)
				do_version_ntree_242_2(ntree);
			for(ma = main->mat.first; ma; ma= ma->id.next)
				if(ma->nodetree)
					do_version_ntree_242_2(ma->nodetree);

			for(sc= main->screen.first; sc; sc= sc->id.next) {
				ScrArea *sa;
				for(sa= sc->areabase.first; sa; sa= sa->next) {
					SpaceLink *sl;
					for (sl= sa->spacedata.first; sl; sl= sl->next) {
						if(sl->spacetype==SPACE_IMAGE)
							((SpaceImage *)sl)->iuser.fie_ima= 2;
						else if(sl->spacetype==SPACE_VIEW3D) {
							View3D *v3d= (View3D *)sl;
							if(v3d->bgpic)
								v3d->bgpic->iuser.fie_ima= 2;
						}
					}
				}
			}
		}

		if(main->subversionfile < 4) {
			for(sce= main->scene.first; sce; sce= sce->id.next) {
				sce->r.bake_mode= 1;	/* prevent to include render stuff here */
				sce->r.bake_filter= 2;
				sce->r.bake_osa= 5;
				sce->r.bake_flag= R_BAKE_CLEAR;
			}
		}

		if(main->subversionfile < 5) {
			for(sce= main->scene.first; sce; sce= sce->id.next) {
				/* improved triangle to quad conversion settings */
				if(sce->toolsettings->jointrilimit==0.0f)
					sce->toolsettings->jointrilimit= 0.8f;
			}
		}
	}
	if(main->versionfile <= 243) {
		Object *ob= main->object.first;
		Camera *cam = main->camera.first;
		Material *ma;

		for(; cam; cam= cam->id.next) {
			cam->angle= 360.0f * (float)atan(16.0f/cam->lens) / (float)M_PI;
		}

		for(ma=main->mat.first; ma; ma= ma->id.next) {
			if(ma->sss_scale==0.0f) {
				ma->sss_radius[0]= 1.0f;
				ma->sss_radius[1]= 1.0f;
				ma->sss_radius[2]= 1.0f;
				ma->sss_col[0]= 0.8f;
				ma->sss_col[1]= 0.8f;
				ma->sss_col[2]= 0.8f;
				ma->sss_error= 0.05f;
				ma->sss_scale= 0.1f;
				ma->sss_ior= 1.3f;
				ma->sss_colfac= 1.0f;
				ma->sss_texfac= 0.0f;
			}
			if(ma->sss_front==0 && ma->sss_back==0) {
				ma->sss_front= 1.0f;
				ma->sss_back= 1.0f;
			}
			if(ma->sss_col[0]==0 && ma->sss_col[1]==0 && ma->sss_col[2]==0) {
				ma->sss_col[0]= ma->r;
				ma->sss_col[1]= ma->g;
				ma->sss_col[2]= ma->b;
			}
		}

		for(; ob; ob= ob->id.next) {
			bDeformGroup *curdef;

			for(curdef= ob->defbase.first; curdef; curdef=curdef->next) {
				/* replace an empty-string name with unique name */
				if (curdef->name[0] == '\0') {
					unique_vertexgroup_name(curdef, ob);
				}
			}

			if(main->versionfile < 243 || main->subversionfile < 1) {
				ModifierData *md;

				/* translate old mirror modifier axis values to new flags */
				for (md=ob->modifiers.first; md; md=md->next) {
					if (md->type==eModifierType_Mirror) {
						MirrorModifierData *mmd = (MirrorModifierData*) md;

						switch(mmd->axis)
						{
						case 0:
							mmd->flag |= MOD_MIR_AXIS_X;
							break;
						case 1:
							mmd->flag |= MOD_MIR_AXIS_Y;
							break;
						case 2:
							mmd->flag |= MOD_MIR_AXIS_Z;
							break;
						}

						mmd->axis = 0;
					}
				}
			}
		}

		/* render layer added, this is not the active layer */
		if(main->versionfile <= 243 || main->subversionfile < 2) {
			Mesh *me;
			for(me=main->mesh.first; me; me=me->id.next)
				customdata_version_243(me);
		}

	}

	if(main->versionfile <= 244) {
		Scene *sce;
		bScreen *sc;
		Lamp *la;
		World *wrld;

		if(main->versionfile != 244 || main->subversionfile < 2) {
			for(sce= main->scene.first; sce; sce= sce->id.next)
				sce->r.mode |= R_SSS;

			/* correct older action editors - incorrect scrolling */
			for(sc= main->screen.first; sc; sc= sc->id.next) {
				ScrArea *sa;
				sa= sc->areabase.first;
				while(sa) {
					SpaceLink *sl;

					for (sl= sa->spacedata.first; sl; sl= sl->next) {
						if(sl->spacetype==SPACE_ACTION) {
							SpaceAction *saction= (SpaceAction*) sl;

							saction->v2d.tot.ymin= -1000.0;
							saction->v2d.tot.ymax= 0.0;

							saction->v2d.cur.ymin= -75.0;
							saction->v2d.cur.ymax= 5.0;
						}
					}
					sa = sa->next;
				}
			}
		}
		if (main->versionfile != 244 || main->subversionfile < 3) {
			/* constraints recode version patch used to be here. Moved to 245 now... */


			for(wrld=main->world.first; wrld; wrld= wrld->id.next) {
				if (wrld->mode & WO_AMB_OCC)
					wrld->ao_samp_method = WO_AOSAMP_CONSTANT;
				else
					wrld->ao_samp_method = WO_AOSAMP_HAMMERSLEY;

				wrld->ao_adapt_thresh = 0.005f;
			}

			for(la=main->lamp.first; la; la= la->id.next) {
				if (la->type == LA_AREA)
					la->ray_samp_method = LA_SAMP_CONSTANT;
				else
					la->ray_samp_method = LA_SAMP_HALTON;

				la->adapt_thresh = 0.001f;
			}
		}
	}
	if(main->versionfile <= 245) {
		Scene *sce;
		bScreen *sc;
		Object *ob;
		Image *ima;
		Lamp *la;
		Material *ma;
		ParticleSettings *part;
		World *wrld;
		Mesh *me;
		bNodeTree *ntree;
		Tex *tex;
		ModifierData *md;
		ParticleSystem *psys;

		/* unless the file was created 2.44.3 but not 2.45, update the constraints */
		if ( !(main->versionfile==244 && main->subversionfile==3) &&
			 ((main->versionfile<245) || (main->versionfile==245 && main->subversionfile==0)) )
		{
			for (ob = main->object.first; ob; ob= ob->id.next) {
				ListBase *list;
				list = &ob->constraints;

				/* fix up constraints due to constraint recode changes (originally at 2.44.3) */
				if (list) {
					bConstraint *curcon;
					for (curcon = list->first; curcon; curcon=curcon->next) {
						/* old CONSTRAINT_LOCAL check -> convert to CONSTRAINT_SPACE_LOCAL */
						if (curcon->flag & 0x20) {
							curcon->ownspace = CONSTRAINT_SPACE_LOCAL;
							curcon->tarspace = CONSTRAINT_SPACE_LOCAL;
						}

						switch (curcon->type) {
							case CONSTRAINT_TYPE_LOCLIMIT:
							{
								bLocLimitConstraint *data= (bLocLimitConstraint *)curcon->data;

								/* old limit without parent option for objects */
								if (data->flag2)
									curcon->ownspace = CONSTRAINT_SPACE_LOCAL;
							}
								break;
						}
					}
				}

				/* correctly initialise constinv matrix */
				Mat4One(ob->constinv);

				if (ob->type == OB_ARMATURE) {
					if (ob->pose) {
						bConstraint *curcon;
						bPoseChannel *pchan;

						for (pchan = ob->pose->chanbase.first; pchan; pchan=pchan->next) {
							/* make sure constraints are all up to date */
							for (curcon = pchan->constraints.first; curcon; curcon=curcon->next) {
								/* old CONSTRAINT_LOCAL check -> convert to CONSTRAINT_SPACE_LOCAL */
								if (curcon->flag & 0x20) {
									curcon->ownspace = CONSTRAINT_SPACE_LOCAL;
									curcon->tarspace = CONSTRAINT_SPACE_LOCAL;
								}

								switch (curcon->type) {
									case CONSTRAINT_TYPE_ACTION:
									{
										bActionConstraint *data= (bActionConstraint *)curcon->data;

										/* 'data->local' used to mean that target was in local-space */
										if (data->local)
											curcon->tarspace = CONSTRAINT_SPACE_LOCAL;
									}
										break;
								}
							}

							/* correctly initialise constinv matrix */
							Mat4One(pchan->constinv);
						}
					}
				}
			}
		}

		/* fix all versions before 2.45 */
		if (main->versionfile != 245) {

			/* repair preview from 242 - 244*/
			for(ima= main->image.first; ima; ima= ima->id.next) {
				ima->preview = NULL;
			}

			/* repair imasel space - completely reworked */
			for(sc= main->screen.first; sc; sc= sc->id.next) {
				ScrArea *sa;
				sa= sc->areabase.first;
				while(sa) {
					SpaceLink *sl;

					for (sl= sa->spacedata.first; sl; sl= sl->next) {
						if(sl->spacetype==SPACE_IMASEL) {
							SpaceImaSel *simasel= (SpaceImaSel*) sl;
							simasel->blockscale= 0.7f;
							/* view 2D */
							simasel->v2d.tot.xmin=  -10.0f;
							simasel->v2d.tot.ymin=  -10.0f;
							simasel->v2d.tot.xmax= (float)sa->winx + 10.0f;
							simasel->v2d.tot.ymax= (float)sa->winy + 10.0f;
							simasel->v2d.cur.xmin=  0.0f;
							simasel->v2d.cur.ymin=  0.0f;
							simasel->v2d.cur.xmax= (float)sa->winx;
							simasel->v2d.cur.ymax= (float)sa->winy;
							simasel->v2d.min[0]= 1.0;
							simasel->v2d.min[1]= 1.0;
							simasel->v2d.max[0]= 32000.0f;
							simasel->v2d.max[1]= 32000.0f;
							simasel->v2d.minzoom= 0.5f;
							simasel->v2d.maxzoom= 1.21f;
							simasel->v2d.scroll= 0;
							simasel->v2d.keepzoom= V2D_LIMITZOOM|V2D_KEEPASPECT;
							simasel->v2d.keeptot= 0;
							simasel->prv_h = 96;
							simasel->prv_w = 96;
							simasel->flag = 7; /* ??? elubie */
							strcpy (simasel->dir,  U.textudir);	/* TON */
							strcpy (simasel->file, "");

							simasel->returnfunc     =  0;
							simasel->title[0]       =  0;
						}
					}
					sa = sa->next;
				}
			}
		}

		/* add point caches */
		for(ob=main->object.first; ob; ob=ob->id.next) {
			if(ob->soft && !ob->soft->pointcache)
				ob->soft->pointcache= BKE_ptcache_add();

			for(psys=ob->particlesystem.first; psys; psys=psys->next) {
				if(psys->soft && !psys->soft->pointcache)
					psys->soft->pointcache= BKE_ptcache_add();
				if(!psys->pointcache)
					psys->pointcache= BKE_ptcache_add();
			}

			for(md=ob->modifiers.first; md; md=md->next) {
				if(md->type==eModifierType_Cloth) {
					ClothModifierData *clmd = (ClothModifierData*) md;
					if(!clmd->point_cache)
						clmd->point_cache= BKE_ptcache_add();
				}
			}
		}

		/* Copy over old per-level multires vertex data
		   into a single vertex array in struct Multires */
		for(me = main->mesh.first; me; me=me->id.next) {
			if(me->mr && !me->mr->verts) {
				MultiresLevel *lvl = me->mr->levels.last;
				if(lvl) {
					me->mr->verts = lvl->verts;
					lvl->verts = NULL;
					/* Don't need the other vert arrays */
					for(lvl = lvl->prev; lvl; lvl = lvl->prev) {
						MEM_freeN(lvl->verts);
						lvl->verts = NULL;
					}
				}
			}
		}

		if (main->versionfile != 245 || main->subversionfile < 1) {
			for(la=main->lamp.first; la; la= la->id.next) {
				if (la->mode & LA_QUAD) la->falloff_type = LA_FALLOFF_SLIDERS;
				else la->falloff_type = LA_FALLOFF_INVLINEAR;

				if (la->curfalloff == NULL) {
					la->curfalloff = curvemapping_add(1, 0.0f, 1.0f, 1.0f, 0.0f);
					curvemapping_initialize(la->curfalloff);
				}
			}
		}

		for(ma=main->mat.first; ma; ma= ma->id.next) {
			if(ma->samp_gloss_mir == 0) {
				ma->gloss_mir = ma->gloss_tra= 1.0f;
				ma->aniso_gloss_mir = 1.0f;
				ma->samp_gloss_mir = ma->samp_gloss_tra= 18;
				ma->adapt_thresh_mir = ma->adapt_thresh_tra = 0.005f;
				ma->dist_mir = 0.0f;
				ma->fadeto_mir = MA_RAYMIR_FADETOSKY;
			}

			if(ma->strand_min == 0.0f)
				ma->strand_min= 1.0f;
		}

		for(part=main->particle.first; part; part=part->id.next) {
			if(part->ren_child_nbr==0)
				part->ren_child_nbr= part->child_nbr;

			if(part->simplify_refsize==0) {
				part->simplify_refsize= 1920;
				part->simplify_rate= 1.0f;
				part->simplify_transition= 0.1f;
				part->simplify_viewport= 0.8f;
			}
		}

		for(wrld=main->world.first; wrld; wrld= wrld->id.next) {
			if(wrld->ao_approx_error == 0.0f)
				wrld->ao_approx_error= 0.25f;
		}

		for(sce= main->scene.first; sce; sce= sce->id.next) {
			if(sce->nodetree)
				ntree_version_245(fd, lib, sce->nodetree);

			if(sce->r.simplify_shadowsamples == 0) {
				sce->r.simplify_subsurf= 6;
				sce->r.simplify_particles= 1.0f;
				sce->r.simplify_shadowsamples= 16;
				sce->r.simplify_aosss= 1.0f;
			}

			if(sce->r.cineongamma == 0) {
				sce->r.cineonblack= 95;
				sce->r.cineonwhite= 685;
				sce->r.cineongamma= 1.7f;
			}
		}

		for(ntree=main->nodetree.first; ntree; ntree= ntree->id.next)
			ntree_version_245(fd, lib, ntree);

		/* fix for temporary flag changes during 245 cycle */
		for(ima= main->image.first; ima; ima= ima->id.next) {
			if(ima->flag & IMA_OLD_PREMUL) {
				ima->flag &= ~IMA_OLD_PREMUL;
				ima->flag |= IMA_DO_PREMUL;
			}
		}

		for(tex=main->tex.first; tex; tex=tex->id.next) {
			if(tex->iuser.flag & IMA_OLD_PREMUL) {
				tex->iuser.flag &= ~IMA_OLD_PREMUL;
				tex->iuser.flag |= IMA_DO_PREMUL;

			}

			ima= newlibadr(fd, lib, tex->ima);
			if(ima && (tex->iuser.flag & IMA_DO_PREMUL)) {
				ima->flag &= ~IMA_OLD_PREMUL;
				ima->flag |= IMA_DO_PREMUL;
			}
		}
	}

	/* sanity check for skgen
	 * */
	{
		Scene *sce;
		for(sce=main->scene.first; sce; sce = sce->id.next)
		{
			if (sce->toolsettings->skgen_subdivisions[0] == sce->toolsettings->skgen_subdivisions[1] ||
				sce->toolsettings->skgen_subdivisions[0] == sce->toolsettings->skgen_subdivisions[2] ||
				sce->toolsettings->skgen_subdivisions[1] == sce->toolsettings->skgen_subdivisions[2])
			{
					sce->toolsettings->skgen_subdivisions[0] = SKGEN_SUB_CORRELATION;
					sce->toolsettings->skgen_subdivisions[1] = SKGEN_SUB_LENGTH;
					sce->toolsettings->skgen_subdivisions[2] = SKGEN_SUB_ANGLE;
			}
		}
	}


	if ((main->versionfile < 245) || (main->versionfile == 245 && main->subversionfile < 2)) {
		Image *ima;

		/* initialize 1:1 Aspect */
		for(ima= main->image.first; ima; ima= ima->id.next) {
			ima->aspx = ima->aspy = 1.0f;
		}

	}

	if ((main->versionfile < 245) || (main->versionfile == 245 && main->subversionfile < 4)) {
		bArmature *arm;
		ModifierData *md;
		Object *ob;

		for(arm= main->armature.first; arm; arm= arm->id.next)
			arm->deformflag |= ARM_DEF_B_BONE_REST;

		for(ob = main->object.first; ob; ob= ob->id.next) {
			for(md=ob->modifiers.first; md; md=md->next) {
				if(md->type==eModifierType_Armature)
					((ArmatureModifierData*)md)->deformflag |= ARM_DEF_B_BONE_REST;
			}
		}
	}

	if ((main->versionfile < 245) || (main->versionfile == 245 && main->subversionfile < 5)) {
		/* foreground color needs to be somthing other then black */
		Scene *sce;
		for(sce= main->scene.first; sce; sce=sce->id.next) {
			sce->r.fg_stamp[0] = sce->r.fg_stamp[1] = sce->r.fg_stamp[2] = 0.8f;
			sce->r.fg_stamp[3] = 1.0f; /* dont use text alpha yet */
			sce->r.bg_stamp[3] = 0.25f; /* make sure the background has full alpha */
		}
	}


	if ((main->versionfile < 245) || (main->versionfile == 245 && main->subversionfile < 6)) {
		Scene *sce;
		/* fix frs_sec_base */
		for(sce= main->scene.first; sce; sce= sce->id.next) {
			if (sce->r.frs_sec_base == 0) {
				sce->r.frs_sec_base = 1;
			}
		}
	}

	if ((main->versionfile < 245) || (main->versionfile == 245 && main->subversionfile < 7)) {
		Object *ob;
		bPoseChannel *pchan;
		bConstraint *con;
		bConstraintTarget *ct;

		for (ob = main->object.first; ob; ob= ob->id.next) {
			if (ob->pose) {
				for (pchan=ob->pose->chanbase.first; pchan; pchan=pchan->next) {
					for (con=pchan->constraints.first; con; con=con->next) {
						if (con->type == CONSTRAINT_TYPE_PYTHON) {
							bPythonConstraint *data= (bPythonConstraint *)con->data;
							if (data->tar) {
								/* version patching needs to be done */
								ct= MEM_callocN(sizeof(bConstraintTarget), "PyConTarget");

								ct->tar = data->tar;
								strcpy(ct->subtarget, data->subtarget);
								ct->space = con->tarspace;

								BLI_addtail(&data->targets, ct);
								data->tarnum++;

								/* clear old targets to avoid problems */
								data->tar = NULL;
								strcpy(data->subtarget, "");
							}
						}
						else if (con->type == CONSTRAINT_TYPE_LOCLIKE) {
							bLocateLikeConstraint *data= (bLocateLikeConstraint *)con->data;

							/* new headtail functionality makes Bone-Tip function obsolete */
							if (data->flag & LOCLIKE_TIP)
								con->headtail = 1.0f;
						}
					}
				}
			}

			for (con=ob->constraints.first; con; con=con->next) {
				if (con->type==CONSTRAINT_TYPE_PYTHON) {
					bPythonConstraint *data= (bPythonConstraint *)con->data;
					if (data->tar) {
						/* version patching needs to be done */
						ct= MEM_callocN(sizeof(bConstraintTarget), "PyConTarget");

						ct->tar = data->tar;
						strcpy(ct->subtarget, data->subtarget);
						ct->space = con->tarspace;

						BLI_addtail(&data->targets, ct);
						data->tarnum++;

						/* clear old targets to avoid problems */
						data->tar = NULL;
						strcpy(data->subtarget, "");
					}
				}
				else if (con->type == CONSTRAINT_TYPE_LOCLIKE) {
					bLocateLikeConstraint *data= (bLocateLikeConstraint *)con->data;

					/* new headtail functionality makes Bone-Tip function obsolete */
					if (data->flag & LOCLIKE_TIP)
						con->headtail = 1.0f;
				}
			}

			if(ob->soft && ob->soft->keys) {
				SoftBody *sb = ob->soft;
				int k;

				for(k=0; k<sb->totkey; k++) {
					if(sb->keys[k])
						MEM_freeN(sb->keys[k]);
				}

				MEM_freeN(sb->keys);

				sb->keys = NULL;
				sb->totkey = 0;
			}
		}
	}

	if ((main->versionfile < 245) || (main->versionfile == 245 && main->subversionfile < 8)) {
		Scene *sce;
		Object *ob;
		PartEff *paf=0;

		for(ob = main->object.first; ob; ob= ob->id.next) {
			if(ob->soft && ob->soft->keys) {
				SoftBody *sb = ob->soft;
				int k;

				for(k=0; k<sb->totkey; k++) {
					if(sb->keys[k])
						MEM_freeN(sb->keys[k]);
				}

				MEM_freeN(sb->keys);

				sb->keys = NULL;
				sb->totkey = 0;
			}

			/* convert old particles to new system */
			if((paf = give_parteff(ob))) {
				ParticleSystem *psys;
				ModifierData *md;
				ParticleSystemModifierData *psmd;
				ParticleSettings *part;

				/* create new particle system */
				psys = MEM_callocN(sizeof(ParticleSystem), "particle_system");
				psys->pointcache = BKE_ptcache_add();

				part = psys->part = psys_new_settings("ParticleSettings", main);

				/* needed for proper libdata lookup */
				oldnewmap_insert(fd->libmap, psys->part, psys->part, 0);
				part->id.lib= ob->id.lib;

				part->id.us--;
				part->id.flag |= (ob->id.flag & LIB_NEEDLINK);

				psys->totpart=0;
				psys->flag= PSYS_ENABLED|PSYS_CURRENT;

				BLI_addtail(&ob->particlesystem, psys);

				md= modifier_new(eModifierType_ParticleSystem);
				sprintf(md->name, "ParticleSystem %i", BLI_countlist(&ob->particlesystem));
				psmd= (ParticleSystemModifierData*) md;
				psmd->psys=psys;
				BLI_addtail(&ob->modifiers, md);

				/* convert settings from old particle system */
				/* general settings */
				part->totpart = MIN2(paf->totpart, 100000);
				part->sta = paf->sta;
				part->end = paf->end;
				part->lifetime = paf->lifetime;
				part->randlife = paf->randlife;
				psys->seed = paf->seed;
				part->disp = paf->disp;
				part->omat = paf->mat[0];
				part->hair_step = paf->totkey;

				part->eff_group = paf->group;

				/* old system didn't interpolate between keypoints at render time */
				part->draw_step = part->ren_step = 0;

				/* physics */
				part->normfac = paf->normfac * 25.0f;
				part->obfac = paf->obfac;
				part->randfac = paf->randfac * 25.0f;
				part->dampfac = paf->damp;
				VECCOPY(part->acc, paf->force);

				/* flags */
				if(paf->stype & PAF_VECT) {
					if(paf->flag & PAF_STATIC) {
						/* new hair lifetime is always 100.0f */
						float fac = paf->lifetime / 100.0f;

						part->draw_as = PART_DRAW_PATH;
						part->type = PART_HAIR;
						psys->recalc |= PSYS_RECALC_REDO;

						part->normfac *= fac;
						part->randfac *= fac;
					}
					else {
						part->draw_as = PART_DRAW_LINE;
						part->draw |= PART_DRAW_VEL_LENGTH;
						part->draw_line[1] = 0.04f;
					}
				}

				part->rotmode = PART_ROT_VEL;

				part->flag |= (paf->flag & PAF_BSPLINE) ? PART_HAIR_BSPLINE : 0;
				part->flag |= (paf->flag & PAF_TRAND) ? PART_TRAND : 0;
				part->flag |= (paf->flag & PAF_EDISTR) ? PART_EDISTR : 0;
				part->flag |= (paf->flag & PAF_UNBORN) ? PART_UNBORN : 0;
				part->flag |= (paf->flag & PAF_DIED) ? PART_DIED : 0;
				part->from |= (paf->flag & PAF_FACE) ? PART_FROM_FACE : 0;
				part->draw |= (paf->flag & PAF_SHOWE) ? PART_DRAW_EMITTER : 0;

				psys->vgroup[PSYS_VG_DENSITY] = paf->vertgroup;
				psys->vgroup[PSYS_VG_VEL] = paf->vertgroup_v;
				psys->vgroup[PSYS_VG_LENGTH] = paf->vertgroup_v;

				/* dupliobjects */
				if(ob->transflag & OB_DUPLIVERTS) {
					Object *dup = main->object.first;

					for(; dup; dup= dup->id.next) {
						if(ob == newlibadr(fd, lib, dup->parent)) {
							part->dup_ob = dup;
							ob->transflag |= OB_DUPLIPARTS;
							ob->transflag &= ~OB_DUPLIVERTS;

							part->draw_as = PART_DRAW_OB;

							/* needed for proper libdata lookup */
							oldnewmap_insert(fd->libmap, dup, dup, 0);
						}
					}
				}


				{
					FluidsimModifierData *fluidmd = (FluidsimModifierData *)modifiers_findByType(ob, eModifierType_Fluidsim);
					if(fluidmd && fluidmd->fss && fluidmd->fss->type == OB_FLUIDSIM_PARTICLE)
						part->type = PART_FLUID;
				}

				free_effects(&ob->effect);

				printf("Old particle system converted to new system.\n");
			}
		}

		for(sce= main->scene.first; sce; sce=sce->id.next) {
			ParticleEditSettings *pset= &sce->toolsettings->particle;
			int a;

			if(pset->brush[0].size == 0) {
				pset->flag= PE_KEEP_LENGTHS|PE_LOCK_FIRST|PE_DEFLECT_EMITTER;
				pset->emitterdist= 0.25f;
				pset->totrekey= 5;
				pset->totaddkey= 5;
				pset->brushtype= PE_BRUSH_NONE;

				for(a=0; a<PE_TOT_BRUSH; a++) {
					pset->brush[a].strength= 50;
					pset->brush[a].size= 50;
					pset->brush[a].step= 10;
				}

				pset->brush[PE_BRUSH_CUT].strength= 100;
			}
		}
	}
	if ((main->versionfile < 245) || (main->versionfile == 245 && main->subversionfile < 9)) {
		Material *ma;
		int a;

		for(ma=main->mat.first; ma; ma= ma->id.next)
			if(ma->mode & MA_NORMAP_TANG)
				for(a=0; a<MAX_MTEX; a++)
					if(ma->mtex[a] && ma->mtex[a]->tex)
						ma->mtex[a]->normapspace = MTEX_NSPACE_TANGENT;
	}

	if ((main->versionfile < 245) || (main->versionfile == 245 && main->subversionfile < 10)) {
		Object *ob;

		/* dupliface scale */
		for(ob= main->object.first; ob; ob= ob->id.next)
			ob->dupfacesca = 1.0f;
	}

	if ((main->versionfile < 245) || (main->versionfile == 245 && main->subversionfile < 11)) {
		Object *ob;
		bActionStrip *strip;

		/* nla-strips - scale */
		for (ob= main->object.first; ob; ob= ob->id.next) {
			for (strip= ob->nlastrips.first; strip; strip= strip->next) {
				float length, actlength, repeat;

				if (strip->flag & ACTSTRIP_USESTRIDE)
					repeat= 1.0f;
				else
					repeat= strip->repeat;

				length = strip->end-strip->start;
				if (length == 0.0f) length= 1.0f;
				actlength = strip->actend-strip->actstart;

				strip->scale = length / (repeat * actlength);
				if (strip->scale == 0.0f) strip->scale= 1.0f;
			}
			if(ob->soft){
				ob->soft->inpush =  ob->soft->inspring;
				ob->soft->shearstiff = 1.0f;
			}
		}
	}

	if ((main->versionfile < 245) || (main->versionfile == 245 && main->subversionfile < 14)) {
		Scene *sce;
		Sequence *seq;

		for(sce=main->scene.first; sce; sce=sce->id.next) {
			SEQ_BEGIN(sce->ed, seq) {
				if (seq->blend_mode == 0)
					seq->blend_opacity = 100.0f;
			}
			SEQ_END
		}
	}

	/*fix broken group lengths in id properties*/
	if ((main->versionfile < 245) || (main->versionfile == 245 && main->subversionfile < 15)) {
		idproperties_fix_group_lengths(main->scene);
		idproperties_fix_group_lengths(main->library);
		idproperties_fix_group_lengths(main->object);
		idproperties_fix_group_lengths(main->mesh);
		idproperties_fix_group_lengths(main->curve);
		idproperties_fix_group_lengths(main->mball);
		idproperties_fix_group_lengths(main->mat);
		idproperties_fix_group_lengths(main->tex);
		idproperties_fix_group_lengths(main->image);
		idproperties_fix_group_lengths(main->wave);
		idproperties_fix_group_lengths(main->latt);
		idproperties_fix_group_lengths(main->lamp);
		idproperties_fix_group_lengths(main->camera);
		idproperties_fix_group_lengths(main->ipo);
		idproperties_fix_group_lengths(main->key);
		idproperties_fix_group_lengths(main->world);
		idproperties_fix_group_lengths(main->screen);
		idproperties_fix_group_lengths(main->script);
		idproperties_fix_group_lengths(main->vfont);
		idproperties_fix_group_lengths(main->text);
		idproperties_fix_group_lengths(main->sound);
		idproperties_fix_group_lengths(main->group);
		idproperties_fix_group_lengths(main->armature);
		idproperties_fix_group_lengths(main->action);
		idproperties_fix_group_lengths(main->nodetree);
		idproperties_fix_group_lengths(main->brush);
		idproperties_fix_group_lengths(main->particle);
	}

	/* sun/sky */
	if(main->versionfile < 246) {
		Object *ob;
		bActuator *act;

		/* dRot actuator change direction in 2.46 */
		for(ob = main->object.first; ob; ob= ob->id.next) {
			for(act= ob->actuators.first; act; act= act->next) {
				if (act->type == ACT_OBJECT) {
					bObjectActuator *ba= act->data;

					ba->drot[0] = -ba->drot[0];
					ba->drot[1] = -ba->drot[1];
					ba->drot[2] = -ba->drot[2];
				}
			}
		}
	}

	// convert fluids to modifier
	if(main->versionfile < 246 || (main->versionfile == 246 && main->subversionfile < 1))
	{
		Object *ob;

		for(ob = main->object.first; ob; ob= ob->id.next) {
			if(ob->fluidsimSettings)
			{
				FluidsimModifierData *fluidmd = (FluidsimModifierData *)modifier_new(eModifierType_Fluidsim);
				BLI_addhead(&ob->modifiers, (ModifierData *)fluidmd);

				MEM_freeN(fluidmd->fss);
				fluidmd->fss = MEM_dupallocN(ob->fluidsimSettings);
				fluidmd->fss->ipo = newlibadr_us(fd, ob->id.lib, ob->fluidsimSettings->ipo);
				MEM_freeN(ob->fluidsimSettings);

				fluidmd->fss->lastgoodframe = INT_MAX;
				fluidmd->fss->flag = 0;
				fluidmd->fss->meshSurfNormals = 0;
			}
		}
	}


	if(main->versionfile < 246 || (main->versionfile == 246 && main->subversionfile < 1)) {
		Mesh *me;

		for(me=main->mesh.first; me; me= me->id.next)
			alphasort_version_246(fd, lib, me);
	}

	if(main->versionfile < 246 || (main->versionfile == 246 && main->subversionfile < 1)){
		Object *ob;
		for(ob = main->object.first; ob; ob= ob->id.next) {
			if(ob->pd && (ob->pd->forcefield == PFIELD_WIND))
				ob->pd->f_noise = 0.0f;
		}
	}

	if (main->versionfile < 247 || (main->versionfile == 247 && main->subversionfile < 2)){
		Object *ob;
		for(ob = main->object.first; ob; ob= ob->id.next) {
			ob->gameflag |= OB_COLLISION;
			ob->margin = 0.06f;
		}
	}

	if (main->versionfile < 247 || (main->versionfile == 247 && main->subversionfile < 3)){
		Object *ob;
		for(ob = main->object.first; ob; ob= ob->id.next) {
			// Starting from subversion 3, ACTOR is a separate feature.
			// Before it was conditioning all the other dynamic flags
			if (!(ob->gameflag & OB_ACTOR))
				ob->gameflag &= ~(OB_GHOST|OB_DYNAMIC|OB_RIGID_BODY|OB_SOFT_BODY|OB_COLLISION_RESPONSE);
			/* suitable default for older files */
		}
	}

	if (main->versionfile < 247 || (main->versionfile == 247 && main->subversionfile < 4)){
		Scene *sce= main->scene.first;
		while(sce) {
			if(sce->frame_step==0)
				sce->frame_step= 1;
			sce= sce->id.next;
		}
	}

	if (main->versionfile < 247 || (main->versionfile == 247 && main->subversionfile < 5)) {
		Lamp *la= main->lamp.first;
		for(; la; la= la->id.next) {
			la->skyblendtype= MA_RAMP_ADD;
			la->skyblendfac= 1.0f;
		}
	}

	/* set the curve radius interpolation to 2.47 default - easy */
	if (main->versionfile < 247 || (main->versionfile == 247 && main->subversionfile < 6)) {
		Curve *cu;
		Nurb *nu;

		for(cu= main->curve.first; cu; cu= cu->id.next) {
			for(nu= cu->nurb.first; nu; nu= nu->next) {
				if (nu) {
					nu->radius_interp = 3;

					/* resolu and resolv are now used differently for surfaces
					 * rather then using the resolution to define the entire number of divisions,
					 * use it for the number of divisions per segment
					 */
					if (nu->pntsv > 1) {
						nu->resolu = MAX2( 1, (int)(((float)nu->resolu / (float)nu->pntsu)+0.5f) );
						nu->resolv = MAX2( 1, (int)(((float)nu->resolv / (float)nu->pntsv)+0.5f) );
					}
				}
			}
		}
	}
	/* direction constraint actuators were always local in previous version */
	if (main->versionfile < 247 || (main->versionfile == 247 && main->subversionfile < 7)) {
		bActuator *act;
		Object *ob;

		for(ob = main->object.first; ob; ob= ob->id.next) {
			for(act= ob->actuators.first; act; act= act->next) {
				if (act->type == ACT_CONSTRAINT) {
					bConstraintActuator *coa = act->data;
					if (coa->type == ACT_CONST_TYPE_DIST) {
						coa->flag |= ACT_CONST_LOCAL;
					}
				}
			}
		}
	}

	if (main->versionfile < 247 || (main->versionfile == 247 && main->subversionfile < 9)) {
		Lamp *la= main->lamp.first;
		for(; la; la= la->id.next) {
			la->sky_exposure= 1.0f;
		}
	}

	/* BGE message actuators needed OB prefix, very confusing */
	if (main->versionfile < 247 || (main->versionfile == 247 && main->subversionfile < 10)) {
		bActuator *act;
		Object *ob;

		for(ob = main->object.first; ob; ob= ob->id.next) {
			for(act= ob->actuators.first; act; act= act->next) {
				if (act->type == ACT_MESSAGE) {
					bMessageActuator *msgAct = (bMessageActuator *) act->data;
					if (strlen(msgAct->toPropName) > 2) {
						/* strip first 2 chars, would have only worked if these were OB anyway */
						memmove( msgAct->toPropName, msgAct->toPropName+2, sizeof(msgAct->toPropName)-2 );
					} else {
						msgAct->toPropName[0] = '\0';
					}
				}
			}
		}
	}

	if (main->versionfile < 248) {
		Lamp *la;

		for(la=main->lamp.first; la; la= la->id.next) {
			if(la->atm_turbidity == 0.0) {
				la->sun_effect_type = 0;
				la->horizon_brightness = 1.0f;
				la->spread = 1.0f;
				la->sun_brightness = 1.0f;
				la->sun_size = 1.0f;
				la->backscattered_light = 1.0f;
				la->atm_turbidity = 2.0f;
				la->atm_inscattering_factor = 1.0f;
				la->atm_extinction_factor = 1.0f;
				la->atm_distance_factor = 1.0f;
				la->sun_intensity = 1.0f;
			}
		}
	}

	if (main->versionfile < 248 || (main->versionfile == 248 && main->subversionfile < 2)) {
		Scene *sce;

		/* Note, these will need to be added for painting */
		for (sce= main->scene.first; sce; sce= sce->id.next) {
			sce->toolsettings->imapaint.seam_bleed = 2;
			sce->toolsettings->imapaint.normal_angle = 80;

			/* initialize skeleton generation toolsettings */
			sce->toolsettings->skgen_resolution = 250;
			sce->toolsettings->skgen_threshold_internal 	= 0.1f;
			sce->toolsettings->skgen_threshold_external 	= 0.1f;
			sce->toolsettings->skgen_angle_limit	 		= 30.0f;
			sce->toolsettings->skgen_length_ratio			= 1.3f;
			sce->toolsettings->skgen_length_limit			= 1.5f;
			sce->toolsettings->skgen_correlation_limit		= 0.98f;
			sce->toolsettings->skgen_symmetry_limit			= 0.1f;
			sce->toolsettings->skgen_postpro = SKGEN_SMOOTH;
			sce->toolsettings->skgen_postpro_passes = 3;
			sce->toolsettings->skgen_options = SKGEN_FILTER_INTERNAL|SKGEN_FILTER_EXTERNAL|SKGEN_FILTER_SMART|SKGEN_SUB_CORRELATION|SKGEN_HARMONIC;
			sce->toolsettings->skgen_subdivisions[0] = SKGEN_SUB_CORRELATION;
			sce->toolsettings->skgen_subdivisions[1] = SKGEN_SUB_LENGTH;
			sce->toolsettings->skgen_subdivisions[2] = SKGEN_SUB_ANGLE;


			sce->toolsettings->skgen_retarget_angle_weight = 1.0f;
			sce->toolsettings->skgen_retarget_length_weight = 1.0f;
			sce->toolsettings->skgen_retarget_distance_weight = 1.0f;

			/* Skeleton Sketching */
			sce->toolsettings->bone_sketching = 0;
			sce->toolsettings->skgen_retarget_roll = SK_RETARGET_ROLL_VIEW;
		}
	}
	if (main->versionfile < 248 || (main->versionfile == 248 && main->subversionfile < 3)) {
		bScreen *sc;

		/* adjust default settings for Animation Editors */
		for (sc= main->screen.first; sc; sc= sc->id.next) {
			ScrArea *sa;

			for (sa= sc->areabase.first; sa; sa= sa->next) {
				SpaceLink *sl;

				for (sl= sa->spacedata.first; sl; sl= sl->next) {
					switch (sl->spacetype) {
						case SPACE_ACTION:
						{
							SpaceAction *sact= (SpaceAction *)sl;

							sact->mode= SACTCONT_DOPESHEET;
							sact->autosnap= SACTSNAP_FRAME;
						}
							break;
						case SPACE_IPO:
						{
							SpaceIpo *sipo= (SpaceIpo *)sl;
							sipo->autosnap= SACTSNAP_FRAME;
						}
							break;
						case SPACE_NLA:
						{
							SpaceNla *snla= (SpaceNla *)sl;
							snla->autosnap= SACTSNAP_FRAME;
						}
							break;
					}
				}
			}
		}
	}

	if (main->versionfile < 248 || (main->versionfile == 248 && main->subversionfile < 3)) {
		Object *ob;

		/* Adjustments needed after Bullets update */
		for(ob = main->object.first; ob; ob= ob->id.next) {
			ob->damping *= 0.635f;
			ob->rdamping = 0.1 + (0.8f * ob->rdamping);
		}
	}

	if (main->versionfile < 248 || (main->versionfile == 248 && main->subversionfile < 4)) {
		Scene *sce;
		World *wrld;

		/*  Dome (Fisheye) default parameters  */
		for (sce= main->scene.first; sce; sce= sce->id.next) {
			sce->r.domeangle = 180;
			sce->r.domemode = 1;
			sce->r.domeres = 4;
			sce->r.domeresbuf = 1.0f;
			sce->r.dometilt = 0;
		}
		/* DBVT culling by default */
		for(wrld=main->world.first; wrld; wrld= wrld->id.next) {
			wrld->mode |= WO_DBVT_CULLING;
			wrld->occlusionRes = 128;
		}
	}

	if (main->versionfile < 248 || (main->versionfile == 248 && main->subversionfile < 5)) {
		Object *ob;
		World *wrld;
		for(ob = main->object.first; ob; ob= ob->id.next) {
			ob->m_contactProcessingThreshold = 1.; //pad3 is used for m_contactProcessingThreshold
			if(ob->parent) {
				/* check if top parent has compound shape set and if yes, set this object
				   to compound shaper as well (was the behaviour before, now it's optional) */
				Object *parent= newlibadr(fd, lib, ob->parent);
				while (parent && parent->parent != NULL) {
					parent = newlibadr(fd, lib, parent->parent);
				}
				if(parent) {
					if (parent->gameflag & OB_CHILD)
						ob->gameflag |= OB_CHILD;
				}
			}
		}
		for(wrld=main->world.first; wrld; wrld= wrld->id.next) {
			wrld->ticrate = 60;
			wrld->maxlogicstep = 5;
			wrld->physubstep = 1;
			wrld->maxphystep = 5;
		}
	}

	if (main->versionfile < 249) {
		Scene *sce;
		for (sce= main->scene.first; sce; sce= sce->id.next)
			sce->r.renderer= 0;

	}

	// correct introduce of seed for wind force
	if (main->versionfile < 249 && main->subversionfile < 1) {
		Object *ob;
		for(ob = main->object.first; ob; ob= ob->id.next) {
			if(ob->pd)
				ob->pd->seed = ((unsigned int)(ceil(PIL_check_seconds_timer()))+1) % 128;
		}

	}

	if (main->versionfile < 249 && main->subversionfile < 2) {
		Scene *sce= main->scene.first;
		Sequence *seq;
		Editing *ed;

		while(sce) {
			ed= sce->ed;
			if(ed) {
				SEQP_BEGIN(ed, seq) {
					if (seq->strip && seq->strip->proxy){
						if (sce->r.size != 100.0) {
							seq->strip->proxy->size
								= sce->r.size;
						} else {
							seq->strip->proxy->size
								= 25.0;
						}
						seq->strip->proxy->quality =90;
					}
				}
				SEQ_END
			}

			sce= sce->id.next;
		}

	}

	if (main->versionfile < 250) {
		bScreen *screen;
		Scene *scene;
		Base *base;
		Material *ma;
		Camera *cam;
		Mesh *me;
		Scene *sce;
		Tex *tx;
		ParticleSettings *part;
		Object *ob;
		PTCacheID *pid;
		ListBase pidlist;

// AUD_XXX
		bSound *sound;

		for(sound = main->sound.first; sound; sound = sound->id.next)
		{
			if(sound->newpackedfile)
			{
				sound->packedfile = sound->newpackedfile;
				sound->newpackedfile = NULL;
				sound->type = SOUND_TYPE_FILE;
			}
		}

		for(screen= main->screen.first; screen; screen= screen->id.next) {
			do_versions_windowmanager_2_50(screen);
			do_versions_gpencil_2_50(main, screen);
		}

		/* old Animation System (using IPO's) needs to be converted to the new Animato system
		 * (NOTE: conversion code in blenkernel/intern/ipo.c for now)
		 */
		//do_versions_ipos_to_animato(main);

		/* toolsettings */
		for(scene= main->scene.first; scene; scene= scene->id.next)
			scene->r.audio = scene->audio;

		/* shader, composit and texture node trees have id.name empty, put something in
		 * to have them show in RNA viewer and accessible otherwise.
		 */
		for(ma= main->mat.first; ma; ma= ma->id.next) {
			if(ma->nodetree && strlen(ma->nodetree->id.name)==0)
				strcpy(ma->nodetree->id.name, "NTShader Nodetree");
		}
		/* and composit trees */
		for(sce= main->scene.first; sce; sce= sce->id.next) {
			if(sce->nodetree && strlen(sce->nodetree->id.name)==0)
				strcpy(sce->nodetree->id.name, "NTComposit Nodetree");

			/* move to cameras */
			if(sce->r.scemode & R_PANORAMA) {
				for(base=scene->base.first; base; base=base->next) {
					ob= newlibadr(fd, lib, base->object);

					if(ob->type == OB_CAMERA && !ob->id.lib) {
						cam= newlibadr(fd, lib, ob->data);
						cam->flag |= CAM_PANORAMA;
					}
				}

				sce->r.scemode &= ~R_PANORAMA;
			}
		}
		/* and texture trees */
		for(tx= main->tex.first; tx; tx= tx->id.next) {
			if(tx->nodetree && strlen(tx->nodetree->id.name)==0)
				strcpy(tx->nodetree->id.name, "NTTexture Nodetree");
		}

		/* copy standard draw flag to meshes(used to be global, is not available here) */
		for(me= main->mesh.first; me; me= me->id.next) {
			me->drawflag= ME_DRAWEDGES|ME_DRAWFACES|ME_DRAWCREASES;
		}

		/* particle draw and render types */
		for(part= main->particle.first; part; part= part->id.next) {
			if(part->draw_as) {
				if(part->draw_as == PART_DRAW_DOT) {
					part->ren_as = PART_DRAW_HALO;
					part->draw_as = PART_DRAW_REND;
				}
				else if(part->draw_as <= PART_DRAW_AXIS) {
					part->ren_as = PART_DRAW_HALO;
				}
				else {
					part->ren_as = part->draw_as;
					part->draw_as = PART_DRAW_REND;
				}
			}
			part->path_end = 1.0f;
			part->clength = 1.0f;
		}
		/* set old pointcaches to have disk cache flag */
		for(ob = main->object.first; ob; ob= ob->id.next) {

			BKE_ptcache_ids_from_object(&pidlist, ob);

			for(pid=pidlist.first; pid; pid=pid->next)
				pid->cache->flag |= PTCACHE_DISK_CACHE;

			BLI_freelistN(&pidlist);
		}
	}

	if (main->versionfile < 250 || (main->versionfile == 250 && main->subversionfile < 1)) {
	}

	/* TODO: should be moved into one of the version blocks once this branch moves to trunk and we can
	   bump the version (or sub-version.) */
	{
		World *wo;
		Object *ob;
		Material *ma;
		Tex *tex;
		Scene *sce;
		ToolSettings *ts;
		int i, a;
// AUD_XXX
		bSound *sound;

		for(sound = main->sound.first; sound; sound = sound->id.next)
		{
			sound->snd_sound = NULL;
			sound_load(sound);
		}

		for(ob = main->object.first; ob; ob = ob->id.next) {

			if(ob->type == OB_MESH) {
				Mesh *me = newlibadr(fd, lib, ob->data);
				void *olddata = ob->data;
				ob->data = me;

				if(me && me->id.lib==NULL && me->mr) { /* XXX - library meshes crash on loading most yoFrankie levels, the multires pointer gets invalid -  Campbell */
					MultiresLevel *lvl;
					ModifierData *md;
					MultiresModifierData *mmd;
					DerivedMesh *dm, *orig;

					/* Load original level into the mesh */
					lvl = me->mr->levels.first;
					CustomData_free_layers(&me->vdata, CD_MVERT, lvl->totvert);
					CustomData_free_layers(&me->edata, CD_MEDGE, lvl->totedge);
					CustomData_free_layers(&me->fdata, CD_MFACE, lvl->totface);
					me->totvert = lvl->totvert;
					me->totedge = lvl->totedge;
					me->totface = lvl->totface;
					me->mvert = CustomData_add_layer(&me->vdata, CD_MVERT, CD_CALLOC, NULL, me->totvert);
					me->medge = CustomData_add_layer(&me->edata, CD_MEDGE, CD_CALLOC, NULL, me->totedge);
					me->mface = CustomData_add_layer(&me->fdata, CD_MFACE, CD_CALLOC, NULL, me->totface);
					memcpy(me->mvert, me->mr->verts, sizeof(MVert) * me->totvert);
					for(i = 0; i < me->totedge; ++i) {
						me->medge[i].v1 = lvl->edges[i].v[0];
						me->medge[i].v2 = lvl->edges[i].v[1];
					}
					for(i = 0; i < me->totface; ++i) {
						me->mface[i].v1 = lvl->faces[i].v[0];
						me->mface[i].v2 = lvl->faces[i].v[1];
						me->mface[i].v3 = lvl->faces[i].v[2];
						me->mface[i].v4 = lvl->faces[i].v[3];
					}

					/* Add a multires modifier to the object */
					md = ob->modifiers.first;
					while(md && modifierType_getInfo(md->type)->type == eModifierTypeType_OnlyDeform)
						md = md->next;
					mmd = (MultiresModifierData*)modifier_new(eModifierType_Multires);
					BLI_insertlinkbefore(&ob->modifiers, md, mmd);

					multiresModifier_subdivide(mmd, ob, me->mr->level_count - 1, 1, 0);

					mmd->lvl = mmd->totlvl;
					orig = CDDM_from_mesh(me, NULL);
					dm = multires_dm_create_from_derived(mmd, orig, me, 0, 0);

					multires_load_old(dm, me->mr);

					MultiresDM_mark_as_modified(dm);
					dm->release(dm);
					orig->release(orig);

					/* Remove the old multires */
					multires_free(me->mr);
					me->mr = NULL;
				}

				ob->data = olddata;
			}

			if(ob->totcol && ob->matbits == NULL) {
				int a;

				ob->matbits= MEM_callocN(sizeof(char)*ob->totcol, "ob->matbits");
				for(a=0; a<ob->totcol; a++)
					ob->matbits[a]= ob->colbits & (1<<a);
			}
		}

		/* texture filter */
		for(tex = main->tex.first; tex; tex = tex->id.next) {
			if(tex->afmax == 0)
				tex->afmax= 8;
		}

		for(ma = main->mat.first; ma; ma = ma->id.next) {
			if(ma->mode & MA_WIRE) {
				ma->material_type= MA_TYPE_WIRE;
				ma->mode &= ~MA_WIRE;
			}
			if(ma->mode & MA_HALO) {
				ma->material_type= MA_TYPE_HALO;
				ma->mode &= ~MA_HALO;
			}

			/* set new bump for unused slots */
			for(a=0; a<MAX_MTEX; a++) {
				if(ma->mtex[a]) {
					if(!ma->mtex[a]->tex)
						ma->mtex[a]->texflag |= MTEX_NEW_BUMP;
					else if(((Tex*)newlibadr(fd, ma->id.lib, ma->mtex[a]->tex))->type == 0)
						ma->mtex[a]->texflag |= MTEX_NEW_BUMP;
				}
			}
		}

		for(sce = main->scene.first; sce; sce = sce->id.next) {
			ts= sce->toolsettings;
			if(ts->normalsize == 0.0 || !ts->uv_selectmode || ts->vgroup_weight == 0.0) {
				ts->normalsize= 0.1f;
				ts->selectmode= SCE_SELECT_VERTEX;

				/* autokeying - setting should be taken from the user-prefs
				 * but the userprefs version may not have correct flags set
				 * (i.e. will result in blank box when enabled)
				 */
				ts->autokey_mode= U.autokey_mode;
				if (ts->autokey_mode == 0)
					ts->autokey_mode= 2; /* 'add/replace' but not on */
				ts->uv_selectmode= UV_SELECT_VERTEX;
				ts->vgroup_weight= 1.0f;
			}

			/* Game Settings */
			//Dome
			sce->gm.dome.angle = sce->r.domeangle;
			sce->gm.dome.mode = sce->r.domemode;
			sce->gm.dome.res = sce->r.domeres;
			sce->gm.dome.resbuf = sce->r.domeresbuf;
			sce->gm.dome.tilt = sce->r.dometilt;
			sce->gm.dome.warptext = sce->r.dometext;

			//Stand Alone
			sce->gm.fullscreen = sce->r.fullscreen;
			sce->gm.xplay = sce->r.xplay;
			sce->gm.yplay = sce->r.yplay;
			sce->gm.freqplay = sce->r.freqplay;
			sce->gm.depth = sce->r.depth;
			sce->gm.attrib = sce->r.attrib;

			//Stereo
			sce->gm.xsch = sce->r.xsch;
			sce->gm.ysch = sce->r.ysch;
			sce->gm.stereomode = sce->r.stereomode;
			/* reassigning stereomode NO_STEREO and DOME to a separeted flag*/
			if (sce->gm.stereomode == 1){ //1 = STEREO_NOSTEREO
				sce->gm.stereoflag = STEREO_NOSTEREO;
				sce->gm.stereomode = STEREO_ANAGLYPH;
			}
			else if(sce->gm.stereomode == 8){ //8 = STEREO_DOME
				sce->gm.stereoflag = STEREO_DOME;
				sce->gm.stereomode = STEREO_ANAGLYPH;
			}
			else
				sce->gm.stereoflag = STEREO_ENABLED;

			//Framing
			sce->gm.framing = sce->framing;
			sce->gm.xplay = sce->r.xplay;
			sce->gm.yplay = sce->r.yplay;
			sce->gm.freqplay= sce->r.freqplay;
			sce->gm.depth= sce->r.depth;

			//Physic (previously stored in world)
			//temporarily getting the correct world address
			wo = newlibadr(fd, sce->id.lib, sce->world);
			if (wo){
				sce->gm.gravity = wo->gravity;
				sce->gm.physicsEngine= wo->physicsEngine;
				sce->gm.mode = wo->mode;
				sce->gm.occlusionRes = wo->occlusionRes;
				sce->gm.ticrate = wo->ticrate;
				sce->gm.maxlogicstep = wo->maxlogicstep;
				sce->gm.physubstep = wo->physubstep;
				sce->gm.maxphystep = wo->maxphystep;
			}
			else{
				sce->gm.gravity =9.8f;
				sce->gm.physicsEngine= WOPHY_BULLET;// Bullet by default
				sce->gm.mode = WO_DBVT_CULLING;	// DBVT culling by default
				sce->gm.occlusionRes = 128;
				sce->gm.ticrate = 60;
				sce->gm.maxlogicstep = 5;
				sce->gm.physubstep = 1;
				sce->gm.maxphystep = 5;
			}
		}
	}

	/* WATCH IT!!!: pointers from libdata have not been converted yet here! */
	/* WATCH IT 2!: Userdef struct init has to be in src/usiblender.c! */

	/* don't forget to set version number in blender.c! */
}

static void lib_link_all(FileData *fd, Main *main)
{
	oldnewmap_sort(fd);

	lib_link_windowmanager(fd, main);
	lib_link_screen(fd, main);
	lib_link_scene(fd, main);
	lib_link_object(fd, main);
	lib_link_curve(fd, main);
	lib_link_mball(fd, main);
	lib_link_material(fd, main);
	lib_link_texture(fd, main);
	lib_link_image(fd, main);
	lib_link_ipo(fd, main);		// XXX depreceated... still needs to be maintained for version patches still
	lib_link_key(fd, main);
	lib_link_world(fd, main);
	lib_link_lamp(fd, main);
	lib_link_latt(fd, main);
	lib_link_text(fd, main);
	lib_link_camera(fd, main);
	lib_link_sound(fd, main);
	lib_link_group(fd, main);
	lib_link_armature(fd, main);
	lib_link_action(fd, main);
	lib_link_vfont(fd, main);
	lib_link_nodetree(fd, main);	/* has to be done after scene/materials, this will verify group nodes */
	lib_link_brush(fd, main);
	lib_link_particlesettings(fd, main);

	lib_link_mesh(fd, main);		/* as last: tpage images with users at zero */

	lib_link_library(fd, main);		/* only init users */
}


static BHead *read_userdef(BlendFileData *bfd, FileData *fd, BHead *bhead)
{
	Link *link;

	bfd->user= read_struct(fd, bhead, "user def");
	bfd->user->themes.first= bfd->user->themes.last= NULL;
	// XXX
	bfd->user->uifonts.first= bfd->user->uifonts.last= NULL;
	bfd->user->uistyles.first= bfd->user->uistyles.last= NULL;

	bhead = blo_nextbhead(fd, bhead);

		/* read all attached data */
	while(bhead && bhead->code==DATA) {
		link= read_struct(fd, bhead, "user def data");
		BLI_addtail(&bfd->user->themes, link);
		bhead = blo_nextbhead(fd, bhead);
	}

	return bhead;
}

BlendFileData *blo_read_file_internal(FileData *fd)
{
	BHead *bhead= blo_firstbhead(fd);
	BlendFileData *bfd;

	bfd= MEM_callocN(sizeof(BlendFileData), "blendfiledata");
	bfd->main= MEM_callocN(sizeof(Main), "main");
	BLI_addtail(&fd->mainlist, bfd->main);

	bfd->main->versionfile= fd->fileversion;

	while(bhead) {
		switch(bhead->code) {
		case DATA:
		case DNA1:
		case TEST:
		case REND:
			bhead = blo_nextbhead(fd, bhead);
			break;
		case GLOB:
			bhead= read_global(bfd, fd, bhead);
			break;
		case USER:
			bhead= read_userdef(bfd, fd, bhead);
			break;
		case ENDB:
			bhead = NULL;
			break;

		case ID_LI:
			bhead = read_libblock(fd, bfd->main, bhead, LIB_LOCAL, NULL);
			break;
		case ID_ID:
				/* always adds to the most recently loaded
				 * ID_LI block, see direct_link_library.
				 * this is part of the file format definition.
				 */
			bhead = read_libblock(fd, fd->mainlist.last, bhead, LIB_READ+LIB_EXTERN, NULL);
			break;

			/* in 2.50+ files, the file identifier for screens is patched, forward compatibility */
		case ID_SCRN:
			bhead->code= ID_SCR;
			/* deliberate pass on to default */
		default:
			bhead = read_libblock(fd, bfd->main, bhead, LIB_LOCAL, NULL);
		}
	}

	/* do before read_libraries, but skip undo case */
//	if(fd->memfile==NULL) (the mesh shuffle hacks don't work yet? ton)
		do_versions(fd, NULL, bfd->main);

	read_libraries(fd, &fd->mainlist);

	blo_join_main(&fd->mainlist);

	lib_link_all(fd, bfd->main);
	lib_verify_nodetree(bfd->main, 1);
	fix_relpaths_library(fd->filename, bfd->main); /* make all relative paths, relative to the open blend file */

	link_global(fd, bfd);	/* as last */

	return bfd;
}

/* ************* APPEND LIBRARY ************** */

struct bheadsort {
	BHead *bhead;
	void *old;
};

static int verg_bheadsort(const void *v1, const void *v2)
{
	const struct bheadsort *x1=v1, *x2=v2;

	if( x1->old > x2->old) return 1;
	else if( x1->old < x2->old) return -1;
	return 0;
}

static void sort_bhead_old_map(FileData *fd)
{
	BHead *bhead;
	struct bheadsort *bhs;
	int tot= 0;

	for (bhead= blo_firstbhead(fd); bhead; bhead= blo_nextbhead(fd, bhead))
		tot++;

	fd->tot_bheadmap= tot;
	if(tot==0) return;

	bhs= fd->bheadmap= MEM_mallocN(tot*sizeof(struct bheadsort), "bheadsort");

	for (bhead= blo_firstbhead(fd); bhead; bhead= blo_nextbhead(fd, bhead), bhs++) {
		bhs->bhead= bhead;
		bhs->old= bhead->old;
	}

	qsort(fd->bheadmap, tot, sizeof(struct bheadsort), verg_bheadsort);

}

static BHead *find_previous_lib(FileData *fd, BHead *bhead)
{
	for (; bhead; bhead= blo_prevbhead(fd, bhead))
		if (bhead->code==ID_LI)
			break;

	return bhead;
}

static BHead *find_bhead(FileData *fd, void *old)
{
#if 0
	BHead *bhead;
#endif
	struct bheadsort *bhs, bhs_s;

	if (!old)
		return NULL;

	if (fd->bheadmap==NULL)
		sort_bhead_old_map(fd);

	bhs_s.old= old;
	bhs= bsearch(&bhs_s, fd->bheadmap, fd->tot_bheadmap, sizeof(struct bheadsort), verg_bheadsort);

	if(bhs)
		return bhs->bhead;

#if 0
	for (bhead= blo_firstbhead(fd); bhead; bhead= blo_nextbhead(fd, bhead))
		if (bhead->old==old)
			return bhead;
#endif

	return NULL;
}

char *bhead_id_name(FileData *fd, BHead *bhead)
{
	return ((char *)(bhead+1)) + fd->id_name_offs;
}

static ID *is_yet_read(FileData *fd, Main *mainvar, BHead *bhead)
{
	ListBase *lb;
	char *idname= bhead_id_name(fd, bhead);

	lb= wich_libbase(mainvar, GS(idname));

	if(lb) {
		ID *id= lb->first;
		while(id) {
			if( strcmp(id->name, idname)==0 )
				return id;
			id= id->next;
		}
	}
	return NULL;
}

static void expand_doit(FileData *fd, Main *mainvar, void *old)
{
	BHead *bhead;
	ID *id;

	bhead= find_bhead(fd, old);
	if(bhead) {
			/* from another library? */
		if(bhead->code==ID_ID) {
			BHead *bheadlib= find_previous_lib(fd, bhead);

			if(bheadlib) {
				Library *lib= read_struct(fd, bheadlib, "Library");
				Main *ptr= blo_find_main(fd, &fd->mainlist, lib->name, fd->filename);

				id= is_yet_read(fd, ptr, bhead);

				if(id==NULL) {
					read_libblock(fd, ptr, bhead, LIB_READ+LIB_INDIRECT, NULL);
					if(G.f & G_DEBUG) printf("expand_doit: other lib %s\n", lib->name);

					/* for outliner dependency only */
					ptr->curlib->parent= mainvar->curlib;
				}
				else {
					/* The line below was commented by Ton (I assume), when Hos did the merge from the orange branch. rev 6568
					 * This line is NEEDED, the case is that you have 3 blend files...
					 * user.blend, lib.blend and lib_indirect.blend - if user.blend alredy references a "tree" from
					 * lib_indirect.blend but lib.blend does too, linking in a Scene or Group from lib.blend can result in an
					 * empty without the dupli group referenced. Once you save and reload the group would appier. - Campbell */
					/* This crashes files, must look further into it */
					/*oldnewmap_insert(fd->libmap, bhead->old, id, 1);*/

					change_idid_adr_fd(fd, bhead->old, id);
					if(G.f & G_DEBUG) printf("expand_doit: already linked: %s lib: %s\n", id->name, lib->name);
				}

				MEM_freeN(lib);
			}
		}
		else {
			id= is_yet_read(fd, mainvar, bhead);
			if(id==NULL) {
				read_libblock(fd, mainvar, bhead, LIB_TESTIND, NULL);
			}
			else {
				/* this is actually only needed on UI call? when ID was already read before, and another append
				   happens which invokes same ID... in that case the lookup table needs this entry */
				oldnewmap_insert(fd->libmap, bhead->old, id, 1);
				if(G.f & G_DEBUG) printf("expand: already read %s\n", id->name);
			}
		}
	}
}



// XXX depreceated - old animation system
static void expand_ipo(FileData *fd, Main *mainvar, Ipo *ipo)
{
	IpoCurve *icu;
	for(icu= ipo->curve.first; icu; icu= icu->next) {
		if(icu->driver)
			expand_doit(fd, mainvar, icu->driver->ob);
	}
}

// XXX depreceated - old animation system
static void expand_constraint_channels(FileData *fd, Main *mainvar, ListBase *chanbase)
{
	bConstraintChannel *chan;
	for (chan=chanbase->first; chan; chan=chan->next) {
		expand_doit(fd, mainvar, chan->ipo);
	}
}

// XXX depreceated - old animation system
static void expand_action(FileData *fd, Main *mainvar, bAction *act)
{
	bActionChannel *chan;

	for (chan=act->chanbase.first; chan; chan=chan->next) {
		expand_doit(fd, mainvar, chan->ipo);
		expand_constraint_channels(fd, mainvar, &chan->constraintChannels);
	}
}

static void expand_keyingsets(FileData *fd, Main *mainvar, ListBase *list)
{
	KeyingSet *ks;
	KS_Path *ksp;

	/* expand the ID-pointers in KeyingSets's paths */
	for (ks= list->first; ks; ks= ks->next) {
		for (ksp= ks->paths.first; ksp; ksp= ksp->next) {
			expand_doit(fd, mainvar, ksp->id);
		}
	}
}

static void expand_animdata_nlastrips(FileData *fd, Main *mainvar, ListBase *list)
{
	NlaStrip *strip;

	for (strip= list->first; strip; strip= strip->next) {
		/* check child strips */
		expand_animdata_nlastrips(fd, mainvar, &strip->strips);

		/* relink referenced action */
		expand_doit(fd, mainvar, strip->act);
	}
}

static void expand_animdata(FileData *fd, Main *mainvar, AnimData *adt)
{
	FCurve *fcd;
	NlaTrack *nlt;

	/* own action */
	expand_doit(fd, mainvar, adt->action);
	expand_doit(fd, mainvar, adt->tmpact);

	/* drivers - assume that these F-Curves have driver data to be in this list... */
	for (fcd= adt->drivers.first; fcd; fcd= fcd->next) {
		ChannelDriver *driver= fcd->driver;
		DriverTarget *dtar;

		for (dtar= driver->targets.first; dtar; dtar= dtar->next)
			expand_doit(fd, mainvar, dtar->id);
	}

	/* nla-data - referenced actions */
	for (nlt= adt->nla_tracks.first; nlt; nlt= nlt->next)
		expand_animdata_nlastrips(fd, mainvar, &nlt->strips);
}

static void expand_particlesettings(FileData *fd, Main *mainvar, ParticleSettings *part)
{
	expand_doit(fd, mainvar, part->dup_ob);
	expand_doit(fd, mainvar, part->dup_group);
	expand_doit(fd, mainvar, part->eff_group);
	expand_doit(fd, mainvar, part->bb_ob);

	if(part->adt)
		expand_animdata(fd, mainvar, part->adt);
}

static void expand_group(FileData *fd, Main *mainvar, Group *group)
{
	GroupObject *go;

	for(go= group->gobject.first; go; go= go->next) {
		expand_doit(fd, mainvar, go->ob);
	}
}

static void expand_key(FileData *fd, Main *mainvar, Key *key)
{
	expand_doit(fd, mainvar, key->ipo); // XXX depreceated - old animation system

	if(key->adt)
		expand_animdata(fd, mainvar, key->adt);
}

static void expand_nodetree(FileData *fd, Main *mainvar, bNodeTree *ntree)
{
	bNode *node;

	if(ntree->adt)
		expand_animdata(fd, mainvar, ntree->adt);

	for(node= ntree->nodes.first; node; node= node->next)
		if(node->id && node->type!=CMP_NODE_R_LAYERS)
			expand_doit(fd, mainvar, node->id);

}

static void expand_texture(FileData *fd, Main *mainvar, Tex *tex)
{
	expand_doit(fd, mainvar, tex->ima);
	expand_doit(fd, mainvar, tex->ipo); // XXX depreceated - old animation system

	if(tex->adt)
		expand_animdata(fd, mainvar, tex->adt);

	if(tex->nodetree)
		expand_nodetree(fd, mainvar, tex->nodetree);
}

static void expand_brush(FileData *fd, Main *mainvar, Brush *brush)
{
	int a;

	for(a=0; a<MAX_MTEX; a++)
		if(brush->mtex[a])
			expand_doit(fd, mainvar, brush->mtex[a]->tex);
	expand_doit(fd, mainvar, brush->clone.image);
}

static void expand_material(FileData *fd, Main *mainvar, Material *ma)
{
	int a;

	for(a=0; a<MAX_MTEX; a++) {
		if(ma->mtex[a]) {
			expand_doit(fd, mainvar, ma->mtex[a]->tex);
			expand_doit(fd, mainvar, ma->mtex[a]->object);
		}
	}

	expand_doit(fd, mainvar, ma->ipo); // XXX depreceated - old animation system

	if(ma->adt)
		expand_animdata(fd, mainvar, ma->adt);

	if(ma->nodetree)
		expand_nodetree(fd, mainvar, ma->nodetree);
}

static void expand_lamp(FileData *fd, Main *mainvar, Lamp *la)
{
	int a;

	for(a=0; a<MAX_MTEX; a++) {
		if(la->mtex[a]) {
			expand_doit(fd, mainvar, la->mtex[a]->tex);
			expand_doit(fd, mainvar, la->mtex[a]->object);
		}
	}

	expand_doit(fd, mainvar, la->ipo); // XXX depreceated - old animation system

	if (la->adt)
		expand_animdata(fd, mainvar, la->adt);
}

static void expand_lattice(FileData *fd, Main *mainvar, Lattice *lt)
{
	expand_doit(fd, mainvar, lt->ipo); // XXX depreceated - old animation system
	expand_doit(fd, mainvar, lt->key);
}


static void expand_world(FileData *fd, Main *mainvar, World *wrld)
{
	int a;

	for(a=0; a<MAX_MTEX; a++) {
		if(wrld->mtex[a]) {
			expand_doit(fd, mainvar, wrld->mtex[a]->tex);
			expand_doit(fd, mainvar, wrld->mtex[a]->object);
		}
	}

	expand_doit(fd, mainvar, wrld->ipo); // XXX depreceated - old animation system

	if (wrld->adt)
		expand_animdata(fd, mainvar, wrld->adt);
}


static void expand_mball(FileData *fd, Main *mainvar, MetaBall *mb)
{
	int a;

	for(a=0; a<mb->totcol; a++) {
		expand_doit(fd, mainvar, mb->mat[a]);
	}
}

static void expand_curve(FileData *fd, Main *mainvar, Curve *cu)
{
	int a;

	for(a=0; a<cu->totcol; a++) {
		expand_doit(fd, mainvar, cu->mat[a]);
	}

	expand_doit(fd, mainvar, cu->vfont);
	expand_doit(fd, mainvar, cu->vfontb);
	expand_doit(fd, mainvar, cu->vfonti);
	expand_doit(fd, mainvar, cu->vfontbi);
	expand_doit(fd, mainvar, cu->key);
	expand_doit(fd, mainvar, cu->ipo); // XXX depreceated - old animation system
	expand_doit(fd, mainvar, cu->bevobj);
	expand_doit(fd, mainvar, cu->taperobj);
	expand_doit(fd, mainvar, cu->textoncurve);

	if(cu->adt)
		expand_animdata(fd, mainvar, cu->adt);
}

static void expand_mesh(FileData *fd, Main *mainvar, Mesh *me)
{
	CustomDataLayer *layer;
	MTFace *mtf;
	TFace *tf;
	int a, i;

	for(a=0; a<me->totcol; a++) {
		expand_doit(fd, mainvar, me->mat[a]);
	}

	expand_doit(fd, mainvar, me->key);
	expand_doit(fd, mainvar, me->texcomesh);

	if(me->tface) {
		tf= me->tface;
		for(i=0; i<me->totface; i++, tf++)
			if(tf->tpage)
				expand_doit(fd, mainvar, tf->tpage);
	}

	for(a=0; a<me->fdata.totlayer; a++) {
		layer= &me->fdata.layers[a];

		if(layer->type == CD_MTFACE) {
			mtf= (MTFace*)layer->data;
			for(i=0; i<me->totface; i++, mtf++)
				if(mtf->tpage)
					expand_doit(fd, mainvar, mtf->tpage);
		}
	}
}

static void expand_constraints(FileData *fd, Main *mainvar, ListBase *lb)
{
	bConstraint *curcon;

	for (curcon=lb->first; curcon; curcon=curcon->next) {

		if (curcon->ipo)
			expand_doit(fd, mainvar, curcon->ipo); // XXX depreceated - old animation system

		switch (curcon->type) {
		case CONSTRAINT_TYPE_NULL:
			break;
		case CONSTRAINT_TYPE_PYTHON:
			{
				bPythonConstraint *data = (bPythonConstraint*)curcon->data;
				bConstraintTarget *ct;

				for (ct= data->targets.first; ct; ct= ct->next)
					expand_doit(fd, mainvar, ct->tar);

				expand_doit(fd, mainvar, data->text);
			}
			break;
		case CONSTRAINT_TYPE_ACTION:
			{
				bActionConstraint *data = (bActionConstraint*)curcon->data;
				expand_doit(fd, mainvar, data->tar);
				expand_doit(fd, mainvar, data->act);
			}
			break;
		case CONSTRAINT_TYPE_LOCLIKE:
			{
				bLocateLikeConstraint *data = (bLocateLikeConstraint*)curcon->data;
				expand_doit(fd, mainvar, data->tar);
			}
			break;
		case CONSTRAINT_TYPE_ROTLIKE:
			{
				bRotateLikeConstraint *data = (bRotateLikeConstraint*)curcon->data;
				expand_doit(fd, mainvar, data->tar);
			}
			break;
		case CONSTRAINT_TYPE_SIZELIKE:
			{
				bSizeLikeConstraint *data = (bSizeLikeConstraint*)curcon->data;
				expand_doit(fd, mainvar, data->tar);
			}
			break;
		case CONSTRAINT_TYPE_KINEMATIC:
			{
				bKinematicConstraint *data = (bKinematicConstraint*)curcon->data;
				expand_doit(fd, mainvar, data->tar);
				expand_doit(fd, mainvar, data->poletar);
			}
			break;
		case CONSTRAINT_TYPE_TRACKTO:
			{
				bTrackToConstraint *data = (bTrackToConstraint*)curcon->data;
				expand_doit(fd, mainvar, data->tar);
			}
			break;
		case CONSTRAINT_TYPE_MINMAX:
			{
				bMinMaxConstraint *data = (bMinMaxConstraint*)curcon->data;
				expand_doit(fd, mainvar, data->tar);
			}
			break;
		case CONSTRAINT_TYPE_LOCKTRACK:
			{
				bLockTrackConstraint *data = (bLockTrackConstraint*)curcon->data;
				expand_doit(fd, mainvar, data->tar);
			}
			break;
		case CONSTRAINT_TYPE_FOLLOWPATH:
			{
				bFollowPathConstraint *data = (bFollowPathConstraint*)curcon->data;
				expand_doit(fd, mainvar, data->tar);
			}
			break;
		case CONSTRAINT_TYPE_STRETCHTO:
			{
				bStretchToConstraint *data = (bStretchToConstraint*)curcon->data;
				expand_doit(fd, mainvar, data->tar);
			}
			break;
		case CONSTRAINT_TYPE_RIGIDBODYJOINT:
			{
				bRigidBodyJointConstraint *data = (bRigidBodyJointConstraint*)curcon->data;
				expand_doit(fd, mainvar, data->tar);
			}
			break;
		case CONSTRAINT_TYPE_CLAMPTO:
			{
				bClampToConstraint *data = (bClampToConstraint*)curcon->data;
				expand_doit(fd, mainvar, data->tar);
			}
			break;
		case CONSTRAINT_TYPE_CHILDOF:
			{
				bChildOfConstraint *data = (bChildOfConstraint*)curcon->data;
				expand_doit(fd, mainvar, data->tar);
			}
			break;
		case CONSTRAINT_TYPE_TRANSFORM:
			{
				bTransformConstraint *data = (bTransformConstraint*)curcon->data;
				expand_doit(fd, mainvar, data->tar);
			}
			break;
		case CONSTRAINT_TYPE_DISTLIMIT:
			{
				bDistLimitConstraint *data = (bDistLimitConstraint*)curcon->data;
				expand_doit(fd, mainvar, data->tar);
			}
			break;
		case CONSTRAINT_TYPE_SHRINKWRAP:
			{
				bShrinkwrapConstraint *data = (bShrinkwrapConstraint*)curcon->data;
				expand_doit(fd, mainvar, data->target);
			}
			break;
		default:
			break;
		}
	}
}

static void expand_bones(FileData *fd, Main *mainvar, Bone *bone)
{
	Bone *curBone;

	for (curBone = bone->childbase.first; curBone; curBone=curBone->next) {
		expand_bones(fd, mainvar, curBone);
	}

}

static void expand_pose(FileData *fd, Main *mainvar, bPose *pose)
{
	bPoseChannel *chan;

	if (!pose)
		return;

	for (chan = pose->chanbase.first; chan; chan=chan->next) {
		expand_constraints(fd, mainvar, &chan->constraints);
		expand_doit(fd, mainvar, chan->custom);
	}
}

static void expand_armature(FileData *fd, Main *mainvar, bArmature *arm)
{
	Bone *curBone;

	for (curBone = arm->bonebase.first; curBone; curBone=curBone->next) {
		expand_bones(fd, mainvar, curBone);
	}
}

static void expand_modifier(FileData *fd, Main *mainvar, ModifierData *md)
{
	if (md->type==eModifierType_Lattice) {
		LatticeModifierData *lmd = (LatticeModifierData*) md;

		expand_doit(fd, mainvar, lmd->object);
	}
	else if (md->type==eModifierType_Curve) {
		CurveModifierData *cmd = (CurveModifierData*) md;

		expand_doit(fd, mainvar, cmd->object);
	}
	else if (md->type==eModifierType_Array) {
		ArrayModifierData *amd = (ArrayModifierData*) md;

		expand_doit(fd, mainvar, amd->curve_ob);
		expand_doit(fd, mainvar, amd->offset_ob);
	}
	else if (md->type==eModifierType_Mirror) {
		MirrorModifierData *mmd = (MirrorModifierData*) md;

		expand_doit(fd, mainvar, mmd->mirror_ob);
	}
	else if (md->type==eModifierType_Displace) {
		DisplaceModifierData *dmd = (DisplaceModifierData*) md;

		expand_doit(fd, mainvar, dmd->map_object);
		expand_doit(fd, mainvar, dmd->texture);
	}
	else if (md->type==eModifierType_Smoke) {
		SmokeModifierData *smd = (SmokeModifierData*) md;
			
		if(smd->type==MOD_SMOKE_TYPE_DOMAIN && smd->domain)
		{	
			expand_doit(fd, mainvar, smd->domain->coll_group);
			expand_doit(fd, mainvar, smd->domain->fluid_group);
			expand_doit(fd, mainvar, smd->domain->eff_group);
		}
	}
}

static void expand_object(FileData *fd, Main *mainvar, Object *ob)
{
	ModifierData *md;
	ParticleSystem *psys;
	bSensor *sens;
	bController *cont;
	bActuator *act;
	bActionStrip *strip;
	PartEff *paf;
	int a;


	expand_doit(fd, mainvar, ob->data);

	for (md=ob->modifiers.first; md; md=md->next) {
		expand_modifier(fd, mainvar, md);
	}

	expand_pose(fd, mainvar, ob->pose);
	expand_doit(fd, mainvar, ob->poselib);
	expand_constraints(fd, mainvar, &ob->constraints);

// XXX depreceated - old animation system (for version patching only)
	expand_doit(fd, mainvar, ob->ipo);
	expand_doit(fd, mainvar, ob->action);

	expand_constraint_channels(fd, mainvar, &ob->constraintChannels);

	for (strip=ob->nlastrips.first; strip; strip=strip->next){
		expand_doit(fd, mainvar, strip->object);
		expand_doit(fd, mainvar, strip->act);
		expand_doit(fd, mainvar, strip->ipo);
	}
// XXX depreceated - old animation system (for version patching only)

	if(ob->adt)
		expand_animdata(fd, mainvar, ob->adt);

	for(a=0; a<ob->totcol; a++) {
		expand_doit(fd, mainvar, ob->mat[a]);
	}

	paf = give_parteff(ob);
	if (paf && paf->group)
		expand_doit(fd, mainvar, paf->group);

	if(ob->dup_group)
		expand_doit(fd, mainvar, ob->dup_group);

	if(ob->proxy)
		expand_doit(fd, mainvar, ob->proxy);
	if(ob->proxy_group)
		expand_doit(fd, mainvar, ob->proxy_group);

	for(psys=ob->particlesystem.first; psys; psys=psys->next)
		expand_doit(fd, mainvar, psys->part);

	sens= ob->sensors.first;
	while(sens) {
		if(sens->type==SENS_TOUCH) {
			bTouchSensor *ts= sens->data;
			expand_doit(fd, mainvar, ts->ma);
		}
		else if(sens->type==SENS_MESSAGE) {
			bMessageSensor *ms= sens->data;
			expand_doit(fd, mainvar, ms->fromObject);
		}
		sens= sens->next;
	}

	cont= ob->controllers.first;
	while(cont) {
		if(cont->type==CONT_PYTHON) {
			bPythonCont *pc= cont->data;
			expand_doit(fd, mainvar, pc->text);
		}
		cont= cont->next;
	}

	act= ob->actuators.first;
	while(act) {
		if(act->type==ACT_SOUND) {
			bSoundActuator *sa= act->data;
			expand_doit(fd, mainvar, sa->sound);
		}
		else if(act->type==ACT_CAMERA) {
			bCameraActuator *ca= act->data;
			expand_doit(fd, mainvar, ca->ob);
		}
		else if(act->type==ACT_EDIT_OBJECT) {
			bEditObjectActuator *eoa= act->data;
			if(eoa) {
				expand_doit(fd, mainvar, eoa->ob);
				expand_doit(fd, mainvar, eoa->me);
			}
		}
		else if(act->type==ACT_OBJECT) {
			bObjectActuator *oa= act->data;
			expand_doit(fd, mainvar, oa->reference);
		}
		else if(act->type==ACT_SCENE) {
			bSceneActuator *sa= act->data;
			expand_doit(fd, mainvar, sa->camera);
			expand_doit(fd, mainvar, sa->scene);
		}
		else if(act->type==ACT_ACTION) {
			bActionActuator *aa= act->data;
			expand_doit(fd, mainvar, aa->act);
		}
		else if(act->type==ACT_SHAPEACTION) {
			bActionActuator *aa= act->data;
			expand_doit(fd, mainvar, aa->act);
		}
		else if(act->type==ACT_PROPERTY) {
			bPropertyActuator *pa= act->data;
			expand_doit(fd, mainvar, pa->ob);
		}
		else if(act->type==ACT_MESSAGE) {
			bMessageActuator *ma= act->data;
			expand_doit(fd, mainvar, ma->toObject);
		}
		act= act->next;
	}

	if(ob->pd && ob->pd->tex)
		expand_doit(fd, mainvar, ob->pd->tex);

}

static void expand_scene(FileData *fd, Main *mainvar, Scene *sce)
{
	Base *base;
	SceneRenderLayer *srl;

	for(base= sce->base.first; base; base= base->next) {
		expand_doit(fd, mainvar, base->object);
	}
	expand_doit(fd, mainvar, sce->camera);
	expand_doit(fd, mainvar, sce->world);

	if(sce->adt)
		expand_animdata(fd, mainvar, sce->adt);
	expand_keyingsets(fd, mainvar, &sce->keyingsets);

	if(sce->set)
		expand_doit(fd, mainvar, sce->set);

	if(sce->nodetree)
		expand_nodetree(fd, mainvar, sce->nodetree);

	for(srl= sce->r.layers.first; srl; srl= srl->next) {
		expand_doit(fd, mainvar, srl->mat_override);
		expand_doit(fd, mainvar, srl->light_override);
	}

	if(sce->r.dometext)
		expand_doit(fd, mainvar, sce->gm.dome.warptext);
}

static void expand_camera(FileData *fd, Main *mainvar, Camera *ca)
{
	expand_doit(fd, mainvar, ca->ipo); // XXX depreceated - old animation system

	if(ca->adt)
		expand_animdata(fd, mainvar, ca->adt);
}

static void expand_sound(FileData *fd, Main *mainvar, bSound *snd)
{
	expand_doit(fd, mainvar, snd->ipo); // XXX depreceated - old animation system
}


static void expand_main(FileData *fd, Main *mainvar)
{
	ListBase *lbarray[MAX_LIBARRAY];
	ID *id;
	int a, doit= 1;

	if(fd==0) return;

	while(doit) {
		doit= 0;

		a= set_listbasepointers(mainvar, lbarray);
		while(a--) {
			id= lbarray[a]->first;

			while(id) {
				if(id->flag & LIB_TEST) {

					switch(GS(id->name)) {

					case ID_OB:
						expand_object(fd, mainvar, (Object *)id);
						break;
					case ID_ME:
						expand_mesh(fd, mainvar, (Mesh *)id);
						break;
					case ID_CU:
						expand_curve(fd, mainvar, (Curve *)id);
						break;
					case ID_MB:
						expand_mball(fd, mainvar, (MetaBall *)id);
						break;
					case ID_SCE:
						expand_scene(fd, mainvar, (Scene *)id);
						break;
					case ID_MA:
						expand_material(fd, mainvar, (Material *)id);
						break;
					case ID_TE:
						expand_texture(fd, mainvar, (Tex *)id);
						break;
					case ID_WO:
						expand_world(fd, mainvar, (World *)id);
						break;
					case ID_LT:
						expand_lattice(fd, mainvar, (Lattice *)id);
						break;
					case ID_LA:
						expand_lamp(fd, mainvar,(Lamp *)id);
						break;
					case ID_KE:
						expand_key(fd, mainvar, (Key *)id);
						break;
					case ID_CA:
						expand_camera(fd, mainvar, (Camera *)id);
						break;
					case ID_SO:
						expand_sound(fd, mainvar, (bSound *)id);
						break;
					case ID_AR:
						expand_armature(fd, mainvar, (bArmature *)id);
						break;
					case ID_AC:
						expand_action(fd, mainvar, (bAction *)id); // XXX depreceated - old animation system
						break;
					case ID_GR:
						expand_group(fd, mainvar, (Group *)id);
						break;
					case ID_NT:
						expand_nodetree(fd, mainvar, (bNodeTree *)id);
						break;
					case ID_BR:
						expand_brush(fd, mainvar, (Brush *)id);
						break;
					case ID_IP:
						expand_ipo(fd, mainvar, (Ipo *)id); // XXX depreceated - old animation system
						break;
					case ID_PA:
						expand_particlesettings(fd, mainvar, (ParticleSettings *)id);
					}

					doit= 1;
					id->flag -= LIB_TEST;

				}
				id= id->next;
			}
		}
	}
}

static int object_in_any_scene(Main *mainvar, Object *ob)
{
	Scene *sce;

	for(sce= mainvar->scene.first; sce; sce= sce->id.next)
		if(object_in_scene(ob, sce))
			return 1;
	return 0;
}

/* when *lib set, it also does objects that were in the appended group */
static void give_base_to_objects(Main *mainvar, Scene *sce, Library *lib, int is_group_append)
{
	Object *ob;
	Base *base;

	/* give all objects which are LIB_INDIRECT a base, or for a group when *lib has been set */
	for(ob= mainvar->object.first; ob; ob= ob->id.next) {

		if( ob->id.flag & LIB_INDIRECT ) {

				/* IF below is quite confusing!
				if we are appending, but this object wasnt just added allong with a group,
				then this is alredy used indirectly in the scene somewhere else and we didnt just append it.

				(ob->id.flag & LIB_APPEND_TAG)==0 means that this is a newly appended object - Campbell */
			if (is_group_append==0 || (ob->id.flag & LIB_APPEND_TAG)==0) {

				int do_it= 0;

				if(ob->id.us==0)
					do_it= 1;
				else if(ob->id.us==1 && lib)
					if(ob->id.lib==lib && (ob->flag & OB_FROMGROUP) && object_in_any_scene(mainvar, ob)==0)
						do_it= 1;

				if(do_it) {
					base= MEM_callocN( sizeof(Base), "add_ext_base");
					BLI_addtail(&(sce->base), base);
					base->lay= ob->lay;
					base->object= ob;
					base->flag= ob->flag;
					ob->id.us= 1;

					ob->id.flag -= LIB_INDIRECT;
					ob->id.flag |= LIB_EXTERN;
				}
			}
		}
	}
}


static void append_named_part(FileData *fd, Main *mainvar, Scene *scene, char *name, int idcode, short flag)
{
	Object *ob;
	Base *base;
	BHead *bhead;
	ID *id;
	int endloop=0;

	bhead = blo_firstbhead(fd);
	while(bhead && endloop==0) {

		if(bhead->code==ENDB) endloop= 1;
		else if(bhead->code==idcode) {
			char *idname= bhead_id_name(fd, bhead);

			if(strcmp(idname+2, name)==0) {

				id= is_yet_read(fd, mainvar, bhead);
				if(id==NULL) {
					read_libblock(fd, mainvar, bhead, LIB_TESTEXT, NULL);
				}
				else {
					printf("append: already linked\n");
					oldnewmap_insert(fd->libmap, bhead->old, id, 1);
					if(id->flag & LIB_INDIRECT) {
						id->flag -= LIB_INDIRECT;
						id->flag |= LIB_EXTERN;
					}
				}

				if(idcode==ID_OB) {	/* loose object: give a base */
					base= MEM_callocN( sizeof(Base), "app_nam_part");
					BLI_addtail(&scene->base, base);

					if(id==NULL) ob= mainvar->object.last;
					else ob= (Object *)id;

					/* XXX use context to find view3d->lay */
					//if((flag & FILE_ACTIVELAY)) {
					//	scene->lay;
					//}
					base->lay= ob->lay;
					base->object= ob;
					ob->id.us++;

					if(flag & FILE_AUTOSELECT) {
						base->flag |= SELECT;
						base->object->flag = base->flag;
						/* do NOT make base active here! screws up GUI stuff, if you want it do it on src/ level */
					}
				}
				endloop= 1;
			}
		}

		bhead = blo_nextbhead(fd, bhead);
	}
}

static void append_id_part(FileData *fd, Main *mainvar, ID *id, ID **id_r)
{
	BHead *bhead;

	for (bhead= blo_firstbhead(fd); bhead; bhead= blo_nextbhead(fd, bhead)) {
		if (bhead->code == GS(id->name)) {

			if (BLI_streq(id->name, bhead_id_name(fd, bhead))) {
				id->flag &= ~LIB_READ;
				id->flag |= LIB_TEST;
//				printf("read lib block %s\n", id->name);
				read_libblock(fd, mainvar, bhead, id->flag, id_r);

				break;
			}
		} else if (bhead->code==ENDB)
			break;
	}
}

/* common routine to append/link something from a library */

static Library* library_append(Main *mainvar, Scene *scene, char* file, char *dir, int idcode,
		int totsel, FileData **fd, struct direntry* filelist, int totfile, short flag)
{
	Main *mainl;
	Library *curlib;

	/* make mains */
	blo_split_main(&(*fd)->mainlist, mainvar);

	/* which one do we need? */
	mainl = blo_find_main(*fd, &(*fd)->mainlist, dir, G.sce);

	mainl->versionfile= (*fd)->fileversion;	/* needed for do_version */

	curlib= mainl->curlib;

	if(totsel==0) {
		append_named_part(*fd, mainl, scene, file, idcode, flag);
	}
	else {
		int a;
		for(a=0; a<totfile; a++) {
			if(filelist[a].flags & ACTIVE) {
				append_named_part(*fd, mainl, scene, filelist[a].relname, idcode, flag);
			}
		}
	}

	/* make main consistant */
	expand_main(*fd, mainl);

	/* do this when expand found other libs */
	read_libraries(*fd, &(*fd)->mainlist);

	if(flag & FILE_STRINGCODE) {

		/* use the full path, this could have been read by other library even */
		BLI_strncpy(mainl->curlib->name, mainl->curlib->filename, sizeof(mainl->curlib->name));

		/* uses current .blend file as reference */
		BLI_makestringcode(G.sce, mainl->curlib->name);
	}

	blo_join_main(&(*fd)->mainlist);
	mainvar= (*fd)->mainlist.first;

	lib_link_all(*fd, mainvar);
	lib_verify_nodetree(mainvar, 0);
	fix_relpaths_library(G.sce, mainvar); /* make all relative paths, relative to the open blend file */

	/* give a base to loose objects. If group append, do it for objects too */
	if(idcode==ID_GR) {
		if (flag & FILE_LINK) {
			give_base_to_objects(mainvar, scene, NULL, 0);
		} else {
			give_base_to_objects(mainvar, scene, curlib, 1);
		}
	} else {
		give_base_to_objects(mainvar, scene, NULL, 0);
	}
	/* has been removed... erm, why? s..ton) */
	/* 20040907: looks like they are give base already in append_named_part(); -Nathan L */
	/* 20041208: put back. It only linked direct, not indirect objects (ton) */

	/* patch to prevent switch_endian happens twice */
	if((*fd)->flags & FD_FLAGS_SWITCH_ENDIAN) {
		blo_freefiledata( *fd );
		*fd = NULL;
	}

	return curlib;
}

/* this is a version of BLO_library_append needed by the BPython API, so
 * scripts can load data from .blend files -- see Blender.Library module.*/
/* append to scene */
/* this should probably be moved into the Python code anyway */

void BLO_script_library_append(BlendHandle **bh, char *dir, char *name,
		int idcode, short flag, Main *mainvar, Scene *scene, ReportList *reports)
{
	FileData *fd= (FileData*)(*bh);

	/* try to append the requested object */
	fd->reports= reports;
	library_append(mainvar, scene, name, dir, idcode, 0, &fd, NULL, 0, flag );
	if(fd) fd->reports= NULL;

	/* do we need to do this? */
	DAG_scene_sort(scene);

	*bh= (BlendHandle*)fd;
}

/* append to scene */
void BLO_library_append(BlendHandle** bh, struct direntry* filelist, int totfile,
						 char *dir, char* file, short flag, int idcode, Main *mainvar, Scene *scene, ReportList *reports)
{
	FileData *fd= (FileData*)(*bh);
	Library *curlib;
	Base *centerbase;
	Object *ob;
	int a, totsel=0;

	/* are there files selected? */
	for(a=0; a<totfile; a++) {
		if(filelist[a].flags & ACTIVE) {
			totsel++;
		}
	}

	if(totsel==0) {
		/* is the indicated file in the filelist? */
		if(file[0]) {
			for(a=0; a<totfile; a++) {
				if( strcmp(filelist[a].relname, file)==0) break;
			}
			if(a==totfile) {
				BKE_report(reports, RPT_ERROR, "Wrong indicated name");
				return;
			}
		}
		else {
			BKE_report(reports, RPT_ERROR, "Nothing indicated");
			return;
		}
	}
	/* now we have or selected, or an indicated file */

	if(flag & FILE_AUTOSELECT) scene_deselect_all(scene);

	fd->reports= reports;
	curlib = library_append(mainvar, scene, file, dir, idcode, totsel, &fd, filelist, totfile,flag );
	if(fd) fd->reports= NULL;

	*bh= (BlendHandle*)fd;

	/* when not linking (appending)... */
	if((flag & FILE_LINK)==0) {
		if(flag & FILE_ATCURSOR) {
			float *curs, centerloc[3], vec[3], min[3], max[3];
			int count= 0;

			INIT_MINMAX(min, max);

			centerbase= (scene->base.first);
			while(centerbase) {
				if(centerbase->object->id.lib==curlib && centerbase->object->parent==NULL) {
					VECCOPY(vec, centerbase->object->loc);
					DO_MINMAX(vec, min, max);
					count++;
				}
				centerbase= centerbase->next;
			}
			if(count) {
				centerloc[0]= (min[0]+max[0])/2;
				centerloc[1]= (min[1]+max[1])/2;
				centerloc[2]= (min[2]+max[2])/2;
				curs = scene->cursor;
				VECSUB(centerloc,curs,centerloc);

				centerbase= (scene->base.first);
				while(centerbase) {
					if(centerbase->object->id.lib==curlib && centerbase->object->parent==NULL) {
						ob= centerbase->object;
						ob->loc[0] += centerloc[0];
						ob->loc[1] += centerloc[1];
						ob->loc[2] += centerloc[2];
					}
					centerbase= centerbase->next;
				}
			}
		}
	}
}

/* ************* READ LIBRARY ************** */

static int mainvar_count_libread_blocks(Main *mainvar)
{
	ListBase *lbarray[MAX_LIBARRAY];
	int a, tot= 0;

	a= set_listbasepointers(mainvar, lbarray);
	while(a--) {
		ID *id= lbarray[a]->first;

		for (id= lbarray[a]->first; id; id= id->next)
			if (id->flag & LIB_READ)
				tot++;
	}
	return tot;
}

static void read_libraries(FileData *basefd, ListBase *mainlist)
{
	Main *mainl= mainlist->first;
	Main *mainptr;
	ListBase *lbarray[MAX_LIBARRAY];
	int a, doit= 1;

	while(doit) {
		doit= 0;

		/* test 1: read libdata */
		mainptr= mainl->next;
		while(mainptr) {
			int tot= mainvar_count_libread_blocks(mainptr);

			// printf("found LIB_READ %s\n", mainptr->curlib->name);
			if(tot) {
				FileData *fd= mainptr->curlib->filedata;

				if(fd==NULL) {
					ReportList reports;

					printf("read library: lib %s\n", mainptr->curlib->name);
					fd= blo_openblenderfile(mainptr->curlib->filename, &reports);
					fd->reports= basefd->reports;

					if (fd) {
						if (fd->libmap)
							oldnewmap_free(fd->libmap);

						fd->libmap = oldnewmap_new();

						mainptr->curlib->filedata= fd;
						mainptr->versionfile= fd->fileversion;

						/* subversion */
						read_file_version(fd, mainptr);
					}
					else mainptr->curlib->filedata= NULL;

					if (fd==NULL)
						printf("ERROR: can't find lib %s \n", mainptr->curlib->filename);
				}
				if(fd) {
					doit= 1;
					a= set_listbasepointers(mainptr, lbarray);
					while(a--) {
						ID *id= lbarray[a]->first;

						while(id) {
							ID *idn= id->next;
							if(id->flag & LIB_READ) {
								ID *realid= NULL;
								BLI_remlink(lbarray[a], id);

								append_id_part(fd, mainptr, id, &realid);
								if (!realid)
									printf("LIB ERROR: can't find %s\n", id->name);

								change_idid_adr(mainlist, basefd, id, realid);

								MEM_freeN(id);
							}
							id= idn;
						}
					}

					expand_main(fd, mainptr);

					/* dang FileData... now new libraries need to be appended to original filedata, it is not a good replacement for the old global (ton) */
					while( fd->mainlist.first ) {
						Main *mp= fd->mainlist.first;
						BLI_remlink(&fd->mainlist, mp);
						BLI_addtail(&basefd->mainlist, mp);
					}
				}
			}

			mainptr= mainptr->next;
		}
	}

	/* test if there are unread libblocks */
	for(mainptr= mainl->next; mainptr; mainptr= mainptr->next) {
		a= set_listbasepointers(mainptr, lbarray);
		while(a--) {
			ID *id= lbarray[a]->first;
			while(id) {
				ID *idn= id->next;
				if(id->flag & LIB_READ) {
					BLI_remlink(lbarray[a], id);

					printf("LIB ERROR: can't find %s\n", id->name);
					change_idid_adr(mainlist, basefd, id, NULL);

					MEM_freeN(id);
				}
				id= idn;
			}
		}
	}

	/* do versions, link, and free */
	for(mainptr= mainl->next; mainptr; mainptr= mainptr->next) {
		/* some mains still have to be read, then
		 * versionfile is still zero! */
		if(mainptr->versionfile) {
			if(mainptr->curlib->filedata) // can be zero... with shift+f1 append
				do_versions(mainptr->curlib->filedata, mainptr->curlib, mainptr);
			else
				do_versions(basefd, NULL, mainptr);
		}

		if(mainptr->curlib->filedata)
			lib_link_all(mainptr->curlib->filedata, mainptr);

		if(mainptr->curlib->filedata) blo_freefiledata(mainptr->curlib->filedata);
		mainptr->curlib->filedata= NULL;
	}
}


/* reading runtime */

BlendFileData *blo_read_blendafterruntime(int file, char *name, int actualsize, ReportList *reports)
{
	BlendFileData *bfd = NULL;
	FileData *fd = filedata_new();
	fd->filedes = file;
	fd->buffersize = actualsize;
	fd->read = fd_read_from_file;

	/* needed for library_append and read_libraries */
	BLI_strncpy(fd->filename, name, sizeof(fd->filename));

	fd = blo_decode_and_check(fd, reports);
	if (!fd)
		return NULL;

	fd->reports= reports;
	bfd= blo_read_file_internal(fd);
	blo_freefiledata(fd);

	return bfd;
}<|MERGE_RESOLUTION|>--- conflicted
+++ resolved
@@ -3544,8 +3544,6 @@
 					fluidmd->fss->ipo = newlibadr_us(fd, ob->id.lib, fluidmd->fss->ipo);
 			}
 
-<<<<<<< HEAD
-=======
 			{
 				SmokeModifierData *smd = (SmokeModifierData *)modifiers_findByType(ob, eModifierType_Smoke);
 				
@@ -3557,7 +3555,6 @@
 				}
 			}
 			
->>>>>>> 6f847863
 			/* texture field */
 			if(ob->pd)
 				if(ob->pd->tex)
@@ -4743,14 +4740,10 @@
 			rv3d->lastmode= 0;
 		}
 	}
-<<<<<<< HEAD
-
-=======
-	
+
 	ar->v2d.tab_offset= NULL;
 	ar->v2d.tab_num= 0;
 	ar->v2d.tab_cur= 0;
->>>>>>> 6f847863
 	ar->handlers.first= ar->handlers.last= NULL;
 	ar->uiblocks.first= ar->uiblocks.last= NULL;
 	ar->headerstr= NULL;
@@ -4913,11 +4906,7 @@
 			}
 			else if(sl->spacetype==SPACE_LOGIC) {
 				SpaceLogic *slogic= (SpaceLogic *)sl;
-<<<<<<< HEAD
-
-=======
 					
->>>>>>> 6f847863
 				if(slogic->gpd) {
 					slogic->gpd= newdataadr(fd, slogic->gpd);
 					direct_link_gpencil(fd, slogic->gpd);
