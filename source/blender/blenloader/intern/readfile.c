--- conflicted
+++ resolved
@@ -2250,18 +2250,17 @@
 		/* this case means the data was written incorrectly, it should not happen */
 		IDP_DirectLinkGroup_OrFree(&id->properties, (fd->flags & FD_FLAGS_SWITCH_ENDIAN), fd);
 	}
-<<<<<<< HEAD
+
+	/* Link direct data of overrides. */
+	if (id->override) {
+		id->override = newdataadr(fd, id->override);
+		link_list_ex(fd, &id->override->properties, direct_link_id_override_property_cb);
+	}
+
 	if (id->uuid) {
 		id->uuid = newdataadr(fd, id->uuid);
 		id->uuid->ibuff = NULL;  /* Just in case... */
 		id->uuid->width = id->uuid->height = 0;
-=======
-
-	/* Link direct data of overrides. */
-	if (id->override) {
-		id->override = newdataadr(fd, id->override);
-		link_list_ex(fd, &id->override->properties, direct_link_id_override_property_cb);
->>>>>>> 3f9bea4f
 	}
 }
 
