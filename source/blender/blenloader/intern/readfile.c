/*
 * ***** BEGIN GPL LICENSE BLOCK *****
 *
 * This program is free software; you can redistribute it and/or
 * modify it under the terms of the GNU General Public License
 * as published by the Free Software Foundation; either version 2
 * of the License, or (at your option) any later version.
 *
 * This program is distributed in the hope that it will be useful,
 * but WITHOUT ANY WARRANTY; without even the implied warranty of
 * MERCHANTABILITY or FITNESS FOR A PARTICULAR PURPOSE.  See the
 * GNU General Public License for more details.
 *
 * You should have received a copy of the GNU General Public License
 * along with this program; if not, write to the Free Software Foundation,
 * Inc., 51 Franklin Street, Fifth Floor, Boston, MA 02110-1301, USA.
 *
 * The Original Code is Copyright (C) 2001-2002 by NaN Holding BV.
 * All rights reserved.
 *
 *
 * Contributor(s): Blender Foundation
 *
 * ***** END GPL LICENSE BLOCK *****
 *
 */

/** \file blender/blenloader/intern/readfile.c
 *  \ingroup blenloader
 */


#include "zlib.h"

#include <limits.h>
#include <stdio.h> // for printf fopen fwrite fclose sprintf FILE
#include <stdlib.h> // for getenv atoi
#include <stddef.h> // for offsetof
#include <fcntl.h> // for open
#include <string.h> // for strrchr strncmp strstr
#include <math.h> // for fabs
#include <stdarg.h> /* for va_start/end */

#ifndef WIN32
#  include <unistd.h> // for read close
#else
#  include <io.h> // for open close read
#  include "winsock2.h"
#  include "BLI_winstuff.h"
#endif

/* allow readfile to use deprecated functionality */
#define DNA_DEPRECATED_ALLOW

#include "DNA_anim_types.h"
#include "DNA_armature_types.h"
#include "DNA_actuator_types.h"
#include "DNA_brush_types.h"
#include "DNA_camera_types.h"
#include "DNA_cloth_types.h"
#include "DNA_controller_types.h"
#include "DNA_constraint_types.h"
#include "DNA_dynamicpaint_types.h"
#include "DNA_effect_types.h"
#include "DNA_fileglobal_types.h"
#include "DNA_genfile.h"
#include "DNA_group_types.h"
#include "DNA_gpencil_types.h"
#include "DNA_ipo_types.h"
#include "DNA_key_types.h"
#include "DNA_lattice_types.h"
#include "DNA_lamp_types.h"
#include "DNA_meta_types.h"
#include "DNA_material_types.h"
#include "DNA_mesh_types.h"
#include "DNA_meshdata_types.h"
#include "DNA_nla_types.h"
#include "DNA_node_types.h"
#include "DNA_object_fluidsim.h" // NT
#include "DNA_object_types.h"
#include "DNA_packedFile_types.h"
#include "DNA_particle_types.h"
#include "DNA_property_types.h"
#include "DNA_text_types.h"
#include "DNA_view3d_types.h"
#include "DNA_screen_types.h"
#include "DNA_sensor_types.h"
#include "DNA_sdna_types.h"
#include "DNA_scene_types.h"
#include "DNA_sequence_types.h"
#include "DNA_smoke_types.h"
#include "DNA_speaker_types.h"
#include "DNA_sound_types.h"
#include "DNA_space_types.h"
#include "DNA_vfont_types.h"
#include "DNA_world_types.h"
#include "DNA_movieclip_types.h"
#include "DNA_mask_types.h"

#include "MEM_guardedalloc.h"

#include "BLI_utildefines.h"
#include "BLI_blenlib.h"
#include "BLI_math.h"
#include "BLI_edgehash.h"

#include "BKE_anim.h"
#include "BKE_action.h"
#include "BKE_armature.h"
#include "BKE_brush.h"
#include "BKE_colortools.h"
#include "BKE_constraint.h"
#include "BKE_context.h"
#include "BKE_curve.h"
#include "BKE_deform.h"
#include "BKE_effect.h"
#include "BKE_fcurve.h"
#include "BKE_global.h" // for G
#include "BKE_group.h"
#include "BKE_image.h"
#include "BKE_lattice.h"
#include "BKE_library.h" // for which_libbase
#include "BKE_idcode.h"
#include "BKE_material.h"
#include "BKE_main.h" // for Main
#include "BKE_mesh.h" // for ME_ defines (patching)
#include "BKE_modifier.h"
#include "BKE_multires.h"
#include "BKE_node.h" // for tree type defines
#include "BKE_ocean.h"
#include "BKE_object.h"
#include "BKE_paint.h"
#include "BKE_particle.h"
#include "BKE_pointcache.h"
#include "BKE_property.h" // for get_ob_property
#include "BKE_report.h"
#include "BKE_sca.h" // for init_actuator
#include "BKE_scene.h"
#include "BKE_screen.h"
#include "BKE_sequencer.h"
#include "BKE_text.h" // for txt_extended_ascii_as_utf8
#include "BKE_tracking.h"
#include "BKE_utildefines.h" // SWITCH_INT DATA ENDB DNA1 O_BINARY GLOB USER TEST REND
#include "BKE_sound.h"

#include "IMB_imbuf.h"  // for proxy / timecode versioning stuff

#include "NOD_socket.h"

#include "BLO_readfile.h"
#include "BLO_undofile.h"

#include "RE_engine.h"

#include "readfile.h"

#include "PIL_time.h"

#include <errno.h>

/*
 Remark: still a weak point is the newaddress() function, that doesnt solve reading from
 multiple files at the same time

 (added remark: oh, i thought that was solved? will look at that... (ton)

READ
- Existing Library (Main) push or free
- allocate new Main
- load file
- read SDNA
- for each LibBlock
	- read LibBlock
	- if a Library
		- make a new Main
		- attach ID's to it
	- else
		- read associated 'direct data'
		- link direct data (internal and to LibBlock)
- read FileGlobal
- read USER data, only when indicated (file is ~/X.XX/startup.blend)
- free file
- per Library (per Main)
	- read file
	- read SDNA
	- find LibBlocks and attach IDs to Main
		- if external LibBlock
			- search all Main's
				- or it's already read,
				- or not read yet
				- or make new Main
	- per LibBlock
		- read recursive
		- read associated direct data
		- link direct data (internal and to LibBlock)
	- free file
- per Library with unread LibBlocks
	- read file
	- read SDNA
	- per LibBlock
			   - read recursive
			   - read associated direct data
			   - link direct data (internal and to LibBlock)
		- free file
- join all Mains
- link all LibBlocks and indirect pointers to libblocks
- initialize FileGlobal and copy pointers to Global
*/

/* also occurs in library.c */
/* GS reads the memory pointed at in a specific ordering. There are,
 * however two definitions for it. I have jotted them down here, both,
 * but I think the first one is actually used. The thing is that
 * big-endian systems might read this the wrong way round. OTOH, we
 * constructed the IDs that are read out with this macro explicitly as
 * well. I expect we'll sort it out soon... */

/* from blendef: */
#define GS(a)	(*((short *)(a)))

/* from misc_util: flip the bytes from x  */
/*  #define GS(x) (((unsigned char *)(x))[0] << 8 | ((unsigned char *)(x))[1]) */

// only used here in readfile.c
#define SWITCH_LONGINT(a) { \
	char s_i, *p_i; \
	p_i= (char *)&(a);  \
	s_i=p_i[0]; p_i[0]=p_i[7]; p_i[7]=s_i; \
	s_i=p_i[1]; p_i[1]=p_i[6]; p_i[6]=s_i; \
	s_i=p_i[2]; p_i[2]=p_i[5]; p_i[5]=s_i; \
	s_i=p_i[3]; p_i[3]=p_i[4]; p_i[4]=s_i; \
} (void)0

/***/

typedef struct OldNew {
	void *old, *newp;
	int nr;
} OldNew;

typedef struct OldNewMap {
	OldNew *entries;
	int nentries, entriessize;
	int sorted;
	int lasthit;
} OldNewMap;


/* local prototypes */
static void *read_struct(FileData *fd, BHead *bh, const char *blockname);
static void direct_link_modifiers(FileData *fd, ListBase *lb);
static void convert_tface_mt(FileData *fd, Main *main);

/* this function ensures that reports are printed,
 * in the case of libraray linking errors this is important!
 *
 * bit kludge but better then doubling up on prints,
 * we could alternatively have a versions of a report function which foces printing - campbell
 */
static void BKE_reportf_wrap(ReportList *reports, ReportType type, const char *format, ...)
{
	char fixed_buf[1024]; /* should be long enough */
	
	va_list args;
	
	va_start(args, format);
	vsnprintf(fixed_buf, sizeof(fixed_buf), format, args);
	va_end(args);
	
	fixed_buf[sizeof(fixed_buf) - 1] = '\0';
	
	BKE_report(reports, type, fixed_buf);
	
	if (G.background == 0) {
		printf("%s\n", fixed_buf);
	}
}

static OldNewMap *oldnewmap_new(void) 
{
	OldNewMap *onm= MEM_callocN(sizeof(*onm), "OldNewMap");
	
	onm->entriessize = 1024;
	onm->entries = MEM_mallocN(sizeof(*onm->entries)*onm->entriessize, "OldNewMap.entries");
	
	return onm;
}

static int verg_oldnewmap(const void *v1, const void *v2)
{
	const struct OldNew *x1=v1, *x2=v2;
	
	if (x1->old > x2->old) return 1;
	else if (x1->old < x2->old) return -1;
	return 0;
}


static void oldnewmap_sort(FileData *fd) 
{
	qsort(fd->libmap->entries, fd->libmap->nentries, sizeof(OldNew), verg_oldnewmap);
	fd->libmap->sorted = 1;
}

/* nr is zero for data, and ID code for libdata */
static void oldnewmap_insert(OldNewMap *onm, void *oldaddr, void *newaddr, int nr) 
{
	OldNew *entry;
	
	if (oldaddr==NULL || newaddr==NULL) return;
	
	if (onm->nentries == onm->entriessize) {
		int osize = onm->entriessize;
		OldNew *oentries = onm->entries;
		
		onm->entriessize *= 2;
		onm->entries = MEM_mallocN(sizeof(*onm->entries)*onm->entriessize, "OldNewMap.entries");
		
		memcpy(onm->entries, oentries, sizeof(*oentries)*osize);
		MEM_freeN(oentries);
	}

	entry = &onm->entries[onm->nentries++];
	entry->old = oldaddr;
	entry->newp = newaddr;
	entry->nr = nr;
}

void blo_do_versions_oldnewmap_insert(OldNewMap *onm, void *oldaddr, void *newaddr, int nr)
{
	oldnewmap_insert(onm, oldaddr, newaddr, nr);
}

static void *oldnewmap_lookup_and_inc(OldNewMap *onm, void *addr) 
{
	int i;
	
	if (addr == NULL) return NULL;
	
	if (onm->lasthit < onm->nentries-1) {
		OldNew *entry = &onm->entries[++onm->lasthit];
		
		if (entry->old == addr) {
			entry->nr++;
			return entry->newp;
		}
	}
	
	for (i = 0; i < onm->nentries; i++) {
		OldNew *entry = &onm->entries[i];
		
		if (entry->old == addr) {
			onm->lasthit = i;
			
			entry->nr++;
			return entry->newp;
		}
	}
	
	return NULL;
}

/* for libdata, nr has ID code, no increment */
static void *oldnewmap_liblookup(OldNewMap *onm, void *addr, void *lib) 
{
	int i;
	
	if (addr == NULL) return NULL;
	
	/* lasthit works fine for non-libdata, linking there is done in same sequence as writing */
	if (onm->sorted) {
		OldNew entry_s, *entry;
		
		entry_s.old = addr;
		
		entry = bsearch(&entry_s, onm->entries, onm->nentries, sizeof(OldNew), verg_oldnewmap);
		if (entry) {
			ID *id = entry->newp;
			
			if (id && (!lib || id->lib)) {
				return entry->newp;
			}
		}
	}
	
	for (i = 0; i < onm->nentries; i++) {
		OldNew *entry = &onm->entries[i];
		
		if (entry->old == addr) {
			ID *id = entry->newp;
			
			if (id && (!lib || id->lib)) {
				return entry->newp;
			}
		}
	}

	return NULL;
}

static void oldnewmap_free_unused(OldNewMap *onm) 
{
	int i;

	for (i = 0; i < onm->nentries; i++) {
		OldNew *entry = &onm->entries[i];
		if (entry->nr == 0) {
			MEM_freeN(entry->newp);
			entry->newp = NULL;
		}
	}
}

static void oldnewmap_clear(OldNewMap *onm) 
{
	onm->nentries = 0;
	onm->lasthit = 0;
}

static void oldnewmap_free(OldNewMap *onm) 
{
	MEM_freeN(onm->entries);
	MEM_freeN(onm);
}

/***/

static void read_libraries(FileData *basefd, ListBase *mainlist);

/* ************ help functions ***************** */

static void add_main_to_main(Main *mainvar, Main *from)
{
	ListBase *lbarray[MAX_LIBARRAY], *fromarray[MAX_LIBARRAY];
	int a;
	
	set_listbasepointers(mainvar, lbarray);
	a = set_listbasepointers(from, fromarray);
	while (a--) {
		BLI_movelisttolist(lbarray[a], fromarray[a]);
	}
}

void blo_join_main(ListBase *mainlist)
{
	Main *tojoin, *mainl;
	
	mainl = mainlist->first;
	while ((tojoin = mainl->next)) {
		add_main_to_main(mainl, tojoin);
		BLI_remlink(mainlist, tojoin);
		MEM_freeN(tojoin);
	}
}

static void split_libdata(ListBase *lb, Main *first)
{
	ListBase *lbn;
	ID *id, *idnext;
	Main *mainvar;
	
	id = lb->first;
	while (id) {
		idnext = id->next;
		if (id->lib) {
			mainvar = first;
			while (mainvar) {
				if (mainvar->curlib == id->lib) {
					lbn= which_libbase(mainvar, GS(id->name));
					BLI_remlink(lb, id);
					BLI_addtail(lbn, id);
					break;
				}
				mainvar = mainvar->next;
			}
			if (mainvar == NULL) printf("error split_libdata\n");
		}
		id = idnext;
	}
}

void blo_split_main(ListBase *mainlist, Main *main)
{
	ListBase *lbarray[MAX_LIBARRAY];
	Library *lib;
	int i;
	
	mainlist->first = mainlist->last = main;
	main->next = NULL;
	
	if (main->library.first == NULL)
		return;
	
	for (lib = main->library.first; lib; lib = lib->id.next) {
		Main *libmain = MEM_callocN(sizeof(Main), "libmain");
		libmain->curlib = lib;
		BLI_addtail(mainlist, libmain);
	}
	
	i = set_listbasepointers(main, lbarray);
	while (i--)
		split_libdata(lbarray[i], main->next);
}

/* removes things like /blah/blah/../../blah/ etc, then writes in *name the full path */
static void cleanup_path(const char *relabase, char *name)
{
	char filename[FILE_MAXFILE];
	
	BLI_splitdirstring(name, filename);
	BLI_cleanup_dir(relabase, name);
	strcat(name, filename);
}

static void read_file_version(FileData *fd, Main *main)
{
	BHead *bhead;
	
	for (bhead= blo_firstbhead(fd); bhead; bhead= blo_nextbhead(fd, bhead)) {
		if (bhead->code == GLOB) {
			FileGlobal *fg= read_struct(fd, bhead, "Global");
			if (fg) {
				main->subversionfile= fg->subversion;
				main->minversionfile= fg->minversion;
				main->minsubversionfile= fg->minsubversion;
				MEM_freeN(fg);
			}
			else if (bhead->code == ENDB)
				break;
		}
	}
}


static Main *blo_find_main(FileData *fd, const char *filepath, const char *relabase)
{
	ListBase *mainlist = fd->mainlist;
	Main *m;
	Library *lib;
	char name1[FILE_MAX];
	
	BLI_strncpy(name1, filepath, sizeof(name1));
	cleanup_path(relabase, name1);
//	printf("blo_find_main: original in  %s\n", name);
//	printf("blo_find_main: converted to %s\n", name1);
	
	for (m = mainlist->first; m; m = m->next) {
		char *libname = (m->curlib) ? m->curlib->filepath : m->name;
		
		if (BLI_path_cmp(name1, libname) == 0) {
			if (G.debug & G_DEBUG) printf("blo_find_main: found library %s\n", libname);
			return m;
		}
	}
	
	m = MEM_callocN(sizeof(Main), "find_main");
	BLI_addtail(mainlist, m);
	
	lib = BKE_libblock_alloc(&m->library, ID_LI, "lib");
	BLI_strncpy(lib->name, filepath, sizeof(lib->name));
	BLI_strncpy(lib->filepath, name1, sizeof(lib->filepath));
	
	m->curlib = lib;
	
	read_file_version(fd, m);
	
	if (G.debug & G_DEBUG) printf("blo_find_main: added new lib %s\n", filepath);
	return m;
}


/* ************ FILE PARSING ****************** */

static void switch_endian_bh4(BHead4 *bhead)
{
	/* the ID_.. codes */
	if ((bhead->code & 0xFFFF)==0) bhead->code >>= 16;
	
	if (bhead->code != ENDB) {
		SWITCH_INT(bhead->len);
		SWITCH_INT(bhead->SDNAnr);
		SWITCH_INT(bhead->nr);
	}
}

static void switch_endian_bh8(BHead8 *bhead)
{
	/* the ID_.. codes */
	if ((bhead->code & 0xFFFF)==0) bhead->code >>= 16;
	
	if (bhead->code != ENDB) {
		SWITCH_INT(bhead->len);
		SWITCH_INT(bhead->SDNAnr);
		SWITCH_INT(bhead->nr);
	}
}

static void bh4_from_bh8(BHead *bhead, BHead8 *bhead8, int do_endian_swap)
{
	BHead4 *bhead4 = (BHead4 *) bhead;
#if defined(WIN32) && !defined(FREE_WINDOWS)
	__int64 old;
#else
	long long old;
#endif

	bhead4->code = bhead8->code;
	bhead4->len = bhead8->len;

	if (bhead4->code != ENDB) {
		/* perform a endian swap on 64bit pointers, otherwise the pointer might map to zero
		 * 0x0000000000000000000012345678 would become 0x12345678000000000000000000000000
		 */
		if (do_endian_swap) {
			SWITCH_LONGINT(bhead8->old);
		}
		
		/* this patch is to avoid a long long being read from not-eight aligned positions
		 * is necessary on any modern 64bit architecture) */
		memcpy(&old, &bhead8->old, 8);
		bhead4->old = (int) (old >> 3);
		
		bhead4->SDNAnr = bhead8->SDNAnr;
		bhead4->nr = bhead8->nr;
	}
}

static void bh8_from_bh4(BHead *bhead, BHead4 *bhead4)
{
	BHead8 *bhead8 = (BHead8 *) bhead;
	
	bhead8->code = bhead4->code;
	bhead8->len = bhead4->len;
	
	if (bhead8->code != ENDB) {
		bhead8->old = bhead4->old;
		bhead8->SDNAnr = bhead4->SDNAnr;
		bhead8->nr= bhead4->nr;
	}
}

static BHeadN *get_bhead(FileData *fd)
{
	BHeadN *new_bhead = NULL;
	int readsize;
	
	if (fd) {
		if (!fd->eof) {
			/* initializing to zero isn't strictly needed but shuts valgrind up
			 * since uninitialized memory gets compared */
			BHead8 bhead8 = {0};
			BHead4 bhead4 = {0};
			BHead  bhead = {0};
			
			/* First read the bhead structure.
			 * Depending on the platform the file was written on this can
			 * be a big or little endian BHead4 or BHead8 structure.
			 *
			 * As usual 'ENDB' (the last *partial* bhead of the file)
			 * needs some special handling. We don't want to EOF just yet.
			 */
			if (fd->flags & FD_FLAGS_FILE_POINTSIZE_IS_4) {
				bhead4.code = DATA;
				readsize = fd->read(fd, &bhead4, sizeof(bhead4));
				
				if (readsize == sizeof(bhead4) || bhead4.code == ENDB) {
					if (fd->flags & FD_FLAGS_SWITCH_ENDIAN) {
						switch_endian_bh4(&bhead4);
					}
					
					if (fd->flags & FD_FLAGS_POINTSIZE_DIFFERS) {
						bh8_from_bh4(&bhead, &bhead4);
					}
					else {
						memcpy(&bhead, &bhead4, sizeof(bhead));
					}
				}
				else {
					fd->eof = 1;
					bhead.len= 0;
				}
			}
			else {
				bhead8.code = DATA;
				readsize = fd->read(fd, &bhead8, sizeof(bhead8));
				
				if (readsize == sizeof(bhead8) || bhead8.code == ENDB) {
					if (fd->flags & FD_FLAGS_SWITCH_ENDIAN) {
						switch_endian_bh8(&bhead8);
					}
					
					if (fd->flags & FD_FLAGS_POINTSIZE_DIFFERS) {
						bh4_from_bh8(&bhead, &bhead8, (fd->flags & FD_FLAGS_SWITCH_ENDIAN));
					}
					else {
						memcpy(&bhead, &bhead8, sizeof(bhead));
					}
				}
				else {
					fd->eof = 1;
					bhead.len= 0;
				}
			}
			
			/* make sure people are not trying to pass bad blend files */
			if (bhead.len < 0) fd->eof = 1;
			
			/* bhead now contains the (converted) bhead structure. Now read
			 * the associated data and put everything in a BHeadN (creative naming !)
			 */
			if (!fd->eof) {
				new_bhead = MEM_mallocN(sizeof(BHeadN) + bhead.len, "new_bhead");
				if (new_bhead) {
					new_bhead->next = new_bhead->prev = NULL;
					new_bhead->bhead = bhead;
					
					readsize = fd->read(fd, new_bhead + 1, bhead.len);
					
					if (readsize != bhead.len) {
						fd->eof = 1;
						MEM_freeN(new_bhead);
						new_bhead = NULL;
					}
				}
				else {
					fd->eof = 1;
				}
			}
		}
	}

	/* We've read a new block. Now add it to the list
	 * of blocks.
	 */
	if (new_bhead) {
		BLI_addtail(&fd->listbase, new_bhead);
	}
	
	return(new_bhead);
}

BHead *blo_firstbhead(FileData *fd)
{
	BHeadN *new_bhead;
	BHead *bhead = NULL;
	
	/* Rewind the file
	 * Read in a new block if necessary
	 */
	new_bhead = fd->listbase.first;
	if (new_bhead == NULL) {
		new_bhead = get_bhead(fd);
	}
	
	if (new_bhead) {
		bhead = &new_bhead->bhead;
	}
	
	return(bhead);
}

BHead *blo_prevbhead(FileData *UNUSED(fd), BHead *thisblock)
{
	BHeadN *bheadn = (BHeadN *) (((char *) thisblock) - GET_INT_FROM_POINTER( &((BHeadN*)0)->bhead) );
	BHeadN *prev = bheadn->prev;
	
	return (prev) ? &prev->bhead : NULL;
}

BHead *blo_nextbhead(FileData *fd, BHead *thisblock)
{
	BHeadN *new_bhead = NULL;
	BHead *bhead = NULL;
	
	if (thisblock) {
		// bhead is actually a sub part of BHeadN
		// We calculate the BHeadN pointer from the BHead pointer below
		new_bhead = (BHeadN *) (((char *) thisblock) - GET_INT_FROM_POINTER( &((BHeadN*)0)->bhead) );
		
		// get the next BHeadN. If it doesn't exist we read in the next one
		new_bhead = new_bhead->next;
		if (new_bhead == NULL) {
			new_bhead = get_bhead(fd);
		}
	}
	
	if (new_bhead) {
		// here we do the reverse:
		// go from the BHeadN pointer to the BHead pointer
		bhead = &new_bhead->bhead;
	}
	
	return(bhead);
}

static void decode_blender_header(FileData *fd)
{
	char header[SIZEOFBLENDERHEADER], num[4];
	int readsize;
	
	/* read in the header data */
	readsize = fd->read(fd, header, sizeof(header));
	
	if (readsize == sizeof(header)) {
		if (strncmp(header, "BLENDER", 7) == 0) {
			int remove_this_endian_test = 1;
			
			fd->flags |= FD_FLAGS_FILE_OK;
			
			/* what size are pointers in the file ? */
			if (header[7]=='_') {
				fd->flags |= FD_FLAGS_FILE_POINTSIZE_IS_4;
				if (sizeof(void *) != 4) {
					fd->flags |= FD_FLAGS_POINTSIZE_DIFFERS;
				}
			}
			else {
				if (sizeof(void *) != 8) {
					fd->flags |= FD_FLAGS_POINTSIZE_DIFFERS;
				}
			}
			
			/* is the file saved in a different endian
			 * than we need ?
			 */
			if (((((char*)&remove_this_endian_test)[0]==1)?L_ENDIAN:B_ENDIAN) != ((header[8]=='v')?L_ENDIAN:B_ENDIAN)) {
				fd->flags |= FD_FLAGS_SWITCH_ENDIAN;
			}
			
			/* get the version number */
			memcpy(num, header + 9, 3);
			num[3] = 0;
			fd->fileversion = atoi(num);
		}
	}
}

static int read_file_dna(FileData *fd)
{
	BHead *bhead;
	
	for (bhead = blo_firstbhead(fd); bhead; bhead = blo_nextbhead(fd, bhead)) {
		if (bhead->code == DNA1) {
			int do_endian_swap = (fd->flags & FD_FLAGS_SWITCH_ENDIAN) ? 1 : 0;
			
			fd->filesdna = DNA_sdna_from_data(&bhead[1], bhead->len, do_endian_swap);
			if (fd->filesdna) {
				fd->compflags = DNA_struct_get_compareflags(fd->filesdna, fd->memsdna);
				/* used to retrieve ID names from (bhead+1) */
				fd->id_name_offs = DNA_elem_offset(fd->filesdna, "ID", "char", "name[]");
			}
			
			return 1;
		}
		else if (bhead->code == ENDB)
			break;
	}
	
	return 0;
}

static int fd_read_from_file(FileData *filedata, void *buffer, unsigned int size)
{
	int readsize = read(filedata->filedes, buffer, size);
	
	if (readsize < 0) {
		readsize = EOF;
	}
	else {
		filedata->seek += readsize;
	}
	
	return readsize;
}

static int fd_read_gzip_from_file(FileData *filedata, void *buffer, unsigned int size)
{
	int readsize = gzread(filedata->gzfiledes, buffer, size);
	
	if (readsize < 0) {
		readsize = EOF;
	}
	else {
		filedata->seek += readsize;
	}
	
	return (readsize);
}

static int fd_read_from_memory(FileData *filedata, void *buffer, unsigned int size)
{
	/* don't read more bytes then there are available in the buffer */
	int readsize = (int)MIN2(size, (unsigned int)(filedata->buffersize - filedata->seek));
	
	memcpy(buffer, filedata->buffer + filedata->seek, readsize);
	filedata->seek += readsize;
	
	return (readsize);
}

static int fd_read_from_memfile(FileData *filedata, void *buffer, unsigned int size)
{
	static unsigned int seek = (1<<30);	/* the current position */
	static unsigned int offset = 0;		/* size of previous chunks */
	static MemFileChunk *chunk = NULL;
	unsigned int chunkoffset, readsize, totread;
	
	if (size == 0) return 0;
	
	if (seek != (unsigned int)filedata->seek) {
		chunk = filedata->memfile->chunks.first;
		seek = 0;
		
		while (chunk) {
			if (seek + chunk->size > (unsigned) filedata->seek) break;
			seek += chunk->size;
			chunk = chunk->next;
		}
		offset = seek;
		seek = filedata->seek;
	}
	
	if (chunk) {
		totread = 0;
		
		do {
			/* first check if it's on the end if current chunk */
			if (seek-offset == chunk->size) {
				offset += chunk->size;
				chunk = chunk->next;
			}
			
			/* debug, should never happen */
			if (chunk == NULL) {
				printf("illegal read, chunk zero\n");
				return 0;
			}
			
			chunkoffset = seek-offset;
			readsize = size-totread;
			
			/* data can be spread over multiple chunks, so clamp size
			 * to within this chunk, and then it will read further in
			 * the next chunk */
			if (chunkoffset+readsize > chunk->size)
				readsize= chunk->size-chunkoffset;
			
			memcpy((char*)buffer + totread, chunk->buf + chunkoffset, readsize);
			totread += readsize;
			filedata->seek += readsize;
			seek += readsize;
		} while (totread < size);
		
		return totread;
	}
	
	return 0;
}

static FileData *filedata_new(void)
{
	FileData *fd = MEM_callocN(sizeof(FileData), "FileData");
	
	fd->filedes = -1;
	fd->gzfiledes = NULL;
	
		/* XXX, this doesn't need to be done all the time,
		 * but it keeps us re-entrant,  remove once we have
		 * a lib that provides a nice lock. - zr
		 */
	fd->memsdna = DNA_sdna_from_data(DNAstr,  DNAlen,  0);
	
	fd->datamap = oldnewmap_new();
	fd->globmap = oldnewmap_new();
	fd->libmap = oldnewmap_new();
	
	return fd;
}

static FileData *blo_decode_and_check(FileData *fd, ReportList *reports)
{
	decode_blender_header(fd);
	
	if (fd->flags & FD_FLAGS_FILE_OK) {
		if (!read_file_dna(fd)) {
			BKE_reportf(reports, RPT_ERROR, "Failed to read blend file: \"%s\", incomplete", fd->relabase);
			blo_freefiledata(fd);
			fd = NULL;
		}
	} 
	else {
		BKE_reportf(reports, RPT_ERROR, "Failed to read blend file: \"%s\", not a blend file", fd->relabase);
		blo_freefiledata(fd);
		fd = NULL;
	}
	
	return fd;
}

/* cannot be called with relative paths anymore! */
/* on each new library added, it now checks for the current FileData and expands relativeness */
FileData *blo_openblenderfile(const char *filepath, ReportList *reports)
{
	gzFile gzfile;
	errno = 0;
	gzfile = BLI_gzopen(filepath, "rb");
	
	if (gzfile == (gzFile)Z_NULL) {
		BKE_reportf(reports, RPT_ERROR, "Unable to open \"%s\": %s.", filepath, errno ? strerror(errno) : "Unknown error reading file");
		return NULL;
	}
	else {
		FileData *fd = filedata_new();
		fd->gzfiledes = gzfile;
		fd->read = fd_read_gzip_from_file;
		
		/* needed for library_append and read_libraries */
		BLI_strncpy(fd->relabase, filepath, sizeof(fd->relabase));
		
		return blo_decode_and_check(fd, reports);
	}
}

FileData *blo_openblendermemory(void *mem, int memsize, ReportList *reports)
{
	if (!mem || memsize<SIZEOFBLENDERHEADER) {
		BKE_report(reports, RPT_ERROR, (mem)? "Unable to read": "Unable to open");
		return NULL;
	}
	else {
		FileData *fd = filedata_new();
		fd->buffer = mem;
		fd->buffersize = memsize;
		fd->read = fd_read_from_memory;
		fd->flags |= FD_FLAGS_NOT_MY_BUFFER;
		
		return blo_decode_and_check(fd, reports);
	}
}

FileData *blo_openblendermemfile(MemFile *memfile, ReportList *reports)
{
	if (!memfile) {
		BKE_report(reports, RPT_ERROR, "Unable to open blend <memory>");
		return NULL;
	}
	else {
		FileData *fd = filedata_new();
		fd->memfile = memfile;
		
		fd->read = fd_read_from_memfile;
		fd->flags |= FD_FLAGS_NOT_MY_BUFFER;
		
		return blo_decode_and_check(fd, reports);
	}
}


void blo_freefiledata(FileData *fd)
{
	if (fd) {
		if (fd->filedes != -1) {
			close(fd->filedes);
		}
		
		if (fd->gzfiledes != NULL) {
			gzclose(fd->gzfiledes);
		}
		
		if (fd->buffer && !(fd->flags & FD_FLAGS_NOT_MY_BUFFER)) {
			MEM_freeN(fd->buffer);
			fd->buffer = NULL;
		}
		
		// Free all BHeadN data blocks
		BLI_freelistN(&fd->listbase);
		
		if (fd->memsdna)
			DNA_sdna_free(fd->memsdna);
		if (fd->filesdna)
			DNA_sdna_free(fd->filesdna);
		if (fd->compflags)
			MEM_freeN(fd->compflags);
		
		if (fd->datamap)
			oldnewmap_free(fd->datamap);
		if (fd->globmap)
			oldnewmap_free(fd->globmap);
		if (fd->imamap)
			oldnewmap_free(fd->imamap);
		if (fd->movieclipmap)
			oldnewmap_free(fd->movieclipmap);
		if (fd->libmap && !(fd->flags & FD_FLAGS_NOT_MY_LIBMAP))
			oldnewmap_free(fd->libmap);
		if (fd->bheadmap)
			MEM_freeN(fd->bheadmap);
		
		MEM_freeN(fd);
	}
}

/* ************ DIV ****************** */

int BLO_has_bfile_extension(const char *str)
{
	return (BLI_testextensie(str, ".ble") || 
	        BLI_testextensie(str, ".blend") || 
	        BLI_testextensie(str, ".blend.gz"));
}

int BLO_is_a_library(const char *path, char *dir, char *group)
{
	/* return ok when a blenderfile, in dir is the filename,
	 * in group the type of libdata
	 */
	int len;
	char *fd;
	
	strcpy(dir, path);
	len = strlen(dir);
	if (len < 7) return 0;
	if ((dir[len - 1] != '/') && (dir[len - 1] != '\\')) return 0;
	
	group[0] = '\0';
	dir[len - 1] = '\0';

	/* Find the last slash */
	fd = BLI_last_slash(dir);

	if (fd == NULL) return 0;
	*fd = 0;
	if (BLO_has_bfile_extension(fd+1)) {
		/* the last part of the dir is a .blend file, no group follows */
		*fd = '/'; /* put back the removed slash separating the dir and the .blend file name */
	}
	else {		
		char *gp = fd + 1; // in case we have a .blend file, gp points to the group
		
		/* Find the last slash */
		fd = BLI_last_slash(dir);
		if (!fd || !BLO_has_bfile_extension(fd+1)) return 0;
		
		/* now we know that we are in a blend file and it is safe to 
		 * assume that gp actually points to a group */
		if (strcmp("Screen", gp) != 0)
			BLI_strncpy(group, gp, GROUP_MAX);
	}
	return 1;
}

/* ************** OLD POINTERS ******************* */

static void *newdataadr(FileData *fd, void *adr)		/* only direct databocks */
{
	return oldnewmap_lookup_and_inc(fd->datamap, adr);
}

static void *newglobadr(FileData *fd, void *adr)		/* direct datablocks with global linking */
{
	return oldnewmap_lookup_and_inc(fd->globmap, adr);
}

static void *newimaadr(FileData *fd, void *adr)		/* used to restore image data after undo */
{
	if (fd->imamap && adr)
		return oldnewmap_lookup_and_inc(fd->imamap, adr);
	return NULL;
}

static void *newmclipadr(FileData *fd, void *adr)              /* used to restore movie clip data after undo */
{
	if (fd->movieclipmap && adr)
		return oldnewmap_lookup_and_inc(fd->movieclipmap, adr);
	return NULL;
}


static void *newlibadr(FileData *fd, void *lib, void *adr)		/* only lib data */
{
	return oldnewmap_liblookup(fd->libmap, adr, lib);
}

void *blo_do_versions_newlibadr(FileData *fd, void *lib, void *adr)		/* only lib data */
{
	return newlibadr(fd, lib, adr);
}

static void *newlibadr_us(FileData *fd, void *lib, void *adr)	/* increases user number */
{
	ID *id = newlibadr(fd, lib, adr);
	
	if (id)
		id->us++;
	
	return id;
}

void *blo_do_versions_newlibadr_us(FileData *fd, void *lib, void *adr)	/* increases user number */
{
	return newlibadr_us(fd, lib, adr);
}

static void change_idid_adr_fd(FileData *fd, void *old, void *new)
{
	int i;
	
	for (i = 0; i < fd->libmap->nentries; i++) {
		OldNew *entry = &fd->libmap->entries[i];
		
		if (old==entry->newp && entry->nr==ID_ID) {
			entry->newp = new;
			if (new) entry->nr = GS( ((ID *)new)->name );
		}
	}
}

static void change_idid_adr(ListBase *mainlist, FileData *basefd, void *old, void *new)
{
	Main *mainptr;
	
	for (mainptr = mainlist->first; mainptr; mainptr = mainptr->next) {
		FileData *fd;
		
		if (mainptr->curlib)
			fd = mainptr->curlib->filedata;
		else
			fd = basefd;
		
		if (fd) {
			change_idid_adr_fd(fd, old, new);
		}
	}
}

/* lib linked proxy objects point to our local data, we need
 * to clear that pointer before reading the undo memfile since
 * the object might be removed, it is set again in reading
 * if the local object still exists */
void blo_clear_proxy_pointers_from_lib(Main *oldmain)
{
	Object *ob = oldmain->object.first;
	
	for (; ob; ob= ob->id.next) {
		if (ob->id.lib)
			ob->proxy_from = NULL;
	}
}

void blo_make_image_pointer_map(FileData *fd, Main *oldmain)
{
	Image *ima = oldmain->image.first;
	Scene *sce = oldmain->scene.first;
	int a;
	
	fd->imamap = oldnewmap_new();
	
	for (; ima; ima = ima->id.next) {
		Link *ibuf = ima->ibufs.first;
		for (; ibuf; ibuf = ibuf->next)
			oldnewmap_insert(fd->imamap, ibuf, ibuf, 0);
		if (ima->gputexture)
			oldnewmap_insert(fd->imamap, ima->gputexture, ima->gputexture, 0);
		for (a=0; a < IMA_MAX_RENDER_SLOT; a++)
			if (ima->renders[a])
				oldnewmap_insert(fd->imamap, ima->renders[a], ima->renders[a], 0);
	}
	for (; sce; sce = sce->id.next) {
		if (sce->nodetree) {
			bNode *node;
			for (node = sce->nodetree->nodes.first; node; node = node->next)
				oldnewmap_insert(fd->imamap, node->preview, node->preview, 0);
		}
	}
}

/* set old main image ibufs to zero if it has been restored */
/* this works because freeing old main only happens after this call */
void blo_end_image_pointer_map(FileData *fd, Main *oldmain)
{
	OldNew *entry = fd->imamap->entries;
	Image *ima = oldmain->image.first;
	Scene *sce = oldmain->scene.first;
	int i;
	
	/* used entries were restored, so we put them to zero */
	for (i = 0; i < fd->imamap->nentries; i++, entry++) {
		if (entry->nr > 0)
			entry->newp = NULL;
	}
	
	for (; ima; ima = ima->id.next) {
		Link *ibuf, *next;
		
		/* this mirrors direct_link_image */
		for (ibuf = ima->ibufs.first; ibuf; ibuf = next) {
			next = ibuf->next;
			if (NULL == newimaadr(fd, ibuf)) {	/* so was restored */
				BLI_remlink(&ima->ibufs, ibuf);
				ima->bindcode = 0;
				ima->gputexture = NULL;
			}
		}
		for (i = 0; i < IMA_MAX_RENDER_SLOT; i++)
			ima->renders[i] = newimaadr(fd, ima->renders[i]);
		
		ima->gputexture = newimaadr(fd, ima->gputexture);
	}
	for (; sce; sce = sce->id.next) {
		if (sce->nodetree) {
			bNode *node;
			for (node = sce->nodetree->nodes.first; node; node = node->next)
				node->preview = newimaadr(fd, node->preview);
		}
	}
}

void blo_make_movieclip_pointer_map(FileData *fd, Main *oldmain)
{
	MovieClip *clip = oldmain->movieclip.first;
	Scene *sce = oldmain->scene.first;
	
	fd->movieclipmap = oldnewmap_new();
	
	for (; clip; clip = clip->id.next) {
		if (clip->cache)
			oldnewmap_insert(fd->movieclipmap, clip->cache, clip->cache, 0);
		
		if (clip->tracking.camera.intrinsics)
			oldnewmap_insert(fd->movieclipmap, clip->tracking.camera.intrinsics, clip->tracking.camera.intrinsics, 0);
	}
	
	for (; sce; sce = sce->id.next) {
		if (sce->nodetree) {
			bNode *node;
			for (node = sce->nodetree->nodes.first; node; node= node->next)
				if (node->type == CMP_NODE_MOVIEDISTORTION)
					oldnewmap_insert(fd->movieclipmap, node->storage, node->storage, 0);
		}
	}
}

/* set old main movie clips caches to zero if it has been restored */
/* this works because freeing old main only happens after this call */
void blo_end_movieclip_pointer_map(FileData *fd, Main *oldmain)
{
	OldNew *entry = fd->movieclipmap->entries;
	MovieClip *clip = oldmain->movieclip.first;
	Scene *sce = oldmain->scene.first;
	int i;
	
	/* used entries were restored, so we put them to zero */
	for (i=0; i < fd->movieclipmap->nentries; i++, entry++) {
		if (entry->nr > 0)
			entry->newp = NULL;
	}
	
	for (; clip; clip = clip->id.next) {
		clip->cache = newmclipadr(fd, clip->cache);
		clip->tracking.camera.intrinsics = newmclipadr(fd, clip->tracking.camera.intrinsics);
	}
	
	for (; sce; sce = sce->id.next) {
		if (sce->nodetree) {
			bNode *node;
			for (node = sce->nodetree->nodes.first; node; node = node->next)
				if (node->type == CMP_NODE_MOVIEDISTORTION)
					node->storage = newmclipadr(fd, node->storage);
		}
	}
}


/* undo file support: add all library pointers in lookup */
void blo_add_library_pointer_map(ListBase *mainlist, FileData *fd)
{
	Main *ptr = mainlist->first;
	ListBase *lbarray[MAX_LIBARRAY];
	
	for (ptr = ptr->next; ptr; ptr = ptr->next) {
		int i = set_listbasepointers(ptr, lbarray);
		while (i--) {
			ID *id;
			for (id = lbarray[i]->first; id; id = id->next)
				oldnewmap_insert(fd->libmap, id, id, GS(id->name));
		}
	}
}


/* ********** END OLD POINTERS ****************** */
/* ********** READ FILE ****************** */

static void switch_endian_structs(struct SDNA *filesdna, BHead *bhead)
{
	int blocksize, nblocks;
	char *data;
	
	data = (char *)(bhead+1);
	blocksize = filesdna->typelens[ filesdna->structs[bhead->SDNAnr][0] ];
	
	nblocks = bhead->nr;
	while (nblocks--) {
		DNA_struct_switch_endian(filesdna, bhead->SDNAnr, data);
		
		data += blocksize;
	}
}

static void *read_struct(FileData *fd, BHead *bh, const char *blockname)
{
	void *temp = NULL;
	
	if (bh->len) {
		/* switch is based on file dna */
		if (bh->SDNAnr && (fd->flags & FD_FLAGS_SWITCH_ENDIAN))
			switch_endian_structs(fd->filesdna, bh);
		
		if (fd->compflags[bh->SDNAnr]) {	/* flag==0: doesn't exist anymore */
			if (fd->compflags[bh->SDNAnr] == 2) {
				temp = DNA_struct_reconstruct(fd->memsdna, fd->filesdna, fd->compflags, bh->SDNAnr, bh->nr, (bh+1));
			}
			else {
				temp = MEM_mallocN(bh->len, blockname);
				memcpy(temp, (bh+1), bh->len);
			}
		}
	}

	return temp;
}

static void link_list(FileData *fd, ListBase *lb)		/* only direct data */
{
	Link *ln, *prev;
	
	if (lb->first == NULL) return;
	
	lb->first = newdataadr(fd, lb->first);
	ln = lb->first;
	prev = NULL;
	while (ln) {
		ln->next = newdataadr(fd, ln->next);
		ln->prev = prev;
		prev = ln;
		ln = ln->next;
	}
	lb->last = prev;
}

static void link_glob_list(FileData *fd, ListBase *lb)		/* for glob data */
{
	Link *ln, *prev;
	void *poin;

	if (lb->first == NULL) return;
	poin = newdataadr(fd, lb->first);
	if (lb->first) {
		oldnewmap_insert(fd->globmap, lb->first, poin, 0);
	}
	lb->first = poin;
	
	ln = lb->first;
	prev = NULL;
	while (ln) {
		poin = newdataadr(fd, ln->next);
		if (ln->next) {
			oldnewmap_insert(fd->globmap, ln->next, poin, 0);
		}
		ln->next = poin;
		ln->prev = prev;
		prev = ln;
		ln = ln->next;
	}
	lb->last = prev;
}

static void test_pointer_array(FileData *fd, void **mat)
{
#if defined(WIN32) && !defined(FREE_WINDOWS)
	__int64 *lpoin, *lmat;
#else
	long long *lpoin, *lmat;
#endif
	int *ipoin, *imat;
	size_t len;

		/* manually convert the pointer array in
		 * the old dna format to a pointer array in
		 * the new dna format.
		 */
	if (*mat) {
		len = MEM_allocN_len(*mat)/fd->filesdna->pointerlen;
			
		if (fd->filesdna->pointerlen==8 && fd->memsdna->pointerlen==4) {
			ipoin=imat= MEM_mallocN(len * 4, "newmatar");
			lpoin= *mat;
			
			while (len-- > 0) {
				if ((fd->flags & FD_FLAGS_SWITCH_ENDIAN))
					SWITCH_LONGINT(*lpoin);
				*ipoin = (int)((*lpoin) >> 3);
				ipoin++;
				lpoin++;
			}
			MEM_freeN(*mat);
			*mat = imat;
		}
		
		if (fd->filesdna->pointerlen==4 && fd->memsdna->pointerlen==8) {
			lpoin = lmat = MEM_mallocN(len * 8, "newmatar");
			ipoin = *mat;
			
			while (len-- > 0) {
				*lpoin = *ipoin;
				ipoin++;
				lpoin++;
			}
			MEM_freeN(*mat);
			*mat= lmat;
		}
	}
}

/* ************ READ ID Properties *************** */

static void IDP_DirectLinkProperty(IDProperty *prop, int switch_endian, FileData *fd);
static void IDP_LibLinkProperty(IDProperty *prop, int switch_endian, FileData *fd);

static void IDP_DirectLinkIDPArray(IDProperty *prop, int switch_endian, FileData *fd)
{
	IDProperty *array;
	int i;
	
	/* since we didn't save the extra buffer, set totallen to len */
	prop->totallen = prop->len;
	prop->data.pointer = newdataadr(fd, prop->data.pointer);

	array = (IDProperty *)prop->data.pointer;
	
	/* note!, idp-arrays didn't exist in 2.4x, so the pointer will be cleared
	 * theres not really anything we can do to correct this, at least don't crash */
	if (array == NULL) {
		prop->len = 0;
		prop->totallen = 0;
	}
	
	
	for (i = 0; i < prop->len; i++)
		IDP_DirectLinkProperty(&array[i], switch_endian, fd);
}

static void IDP_DirectLinkArray(IDProperty *prop, int switch_endian, FileData *fd)
{
	IDProperty **array;
	int i;
	
	/* since we didn't save the extra buffer, set totallen to len */
	prop->totallen = prop->len;
	prop->data.pointer = newdataadr(fd, prop->data.pointer);
	
	if (prop->subtype == IDP_GROUP) {
		test_pointer_array(fd, prop->data.pointer);
		array = prop->data.pointer;
		
		for (i = 0; i < prop->len; i++)
			IDP_DirectLinkProperty(array[i], switch_endian, fd);
	}
	else if (prop->subtype == IDP_DOUBLE) {
		if (switch_endian) {
			for (i = 0; i < prop->len; i++) {
				SWITCH_LONGINT(((double *)prop->data.pointer)[i]);
			}
		}
	}
	else {
		if (switch_endian) {
			for (i = 0; i < prop->len; i++) {
				SWITCH_INT(((int *)prop->data.pointer)[i]);
			}
		}
	}
}

static void IDP_DirectLinkString(IDProperty *prop, FileData *fd)
{
	/*since we didn't save the extra string buffer, set totallen to len.*/
	prop->totallen = prop->len;
	prop->data.pointer = newdataadr(fd, prop->data.pointer);
}

static void IDP_DirectLinkGroup(IDProperty *prop, int switch_endian, FileData *fd)
{
	ListBase *lb = &prop->data.group;
	IDProperty *loop;
	
	link_list(fd, lb);
	
	/*Link child id properties now*/
	for (loop=prop->data.group.first; loop; loop=loop->next) {
		IDP_DirectLinkProperty(loop, switch_endian, fd);
	}
}

static void IDP_DirectLinkProperty(IDProperty *prop, int switch_endian, FileData *fd)
{
	switch (prop->type) {
		case IDP_GROUP:
			IDP_DirectLinkGroup(prop, switch_endian, fd);
			break;
		case IDP_STRING:
			IDP_DirectLinkString(prop, fd);
			break;
		case IDP_ARRAY:
			IDP_DirectLinkArray(prop, switch_endian, fd);
			break;
		case IDP_IDPARRAY:
			IDP_DirectLinkIDPArray(prop, switch_endian, fd);
			break;
		case IDP_DOUBLE:
			/* erg, stupid doubles.  since I'm storing them
			 * in the same field as int val; val2 in the
			 * IDPropertyData struct, they have to deal with
			 * endianness specifically
			 *
			 * in theory, val and val2 would've already been swapped
			 * if switch_endian is true, so we have to first unswap
			 * them then reswap them as a single 64-bit entity.
			 */
			
			if (switch_endian) {
				SWITCH_INT(prop->data.val);
				SWITCH_INT(prop->data.val2);
				SWITCH_LONGINT(prop->data.val);
			}
			
			break;
	}
}

/* stub function */
static void IDP_LibLinkProperty(IDProperty *UNUSED(prop), int UNUSED(switch_endian), FileData *UNUSED(fd))
{
}

/* ************ READ CurveMapping *************** */

/* cuma itself has been read! */
static void direct_link_curvemapping(FileData *fd, CurveMapping *cumap)
{
	int a;
	
	/* flag seems to be able to hang? Maybe old files... not bad to clear anyway */
	cumap->flag &= ~CUMA_PREMULLED;
	
	for (a = 0; a < CM_TOT; a++) {
		cumap->cm[a].curve = newdataadr(fd, cumap->cm[a].curve);
		cumap->cm[a].table = NULL;
		cumap->cm[a].premultable = NULL;
	}
}

/* ************ READ Brush *************** */
/* library brush linking after fileread */
static void lib_link_brush(FileData *fd, Main *main)
{
	Brush *brush;
	
	/* only link ID pointers */
	for (brush = main->brush.first; brush; brush = brush->id.next) {
		if (brush->id.flag & LIB_NEEDLINK) {
			brush->id.flag -= LIB_NEEDLINK;
			
			brush->mtex.tex = newlibadr_us(fd, brush->id.lib, brush->mtex.tex);
			brush->clone.image = newlibadr_us(fd, brush->id.lib, brush->clone.image);
		}
	}
}

static void direct_link_brush(FileData *fd, Brush *brush)
{
	/* brush itself has been read */

	/* fallof curve */
	brush->curve = newdataadr(fd, brush->curve);
	if (brush->curve)
		direct_link_curvemapping(fd, brush->curve);
	else
		BKE_brush_curve_preset(brush, CURVE_PRESET_SHARP);

	brush->preview = NULL;
	brush->icon_imbuf = NULL;
}

static void direct_link_script(FileData *UNUSED(fd), Script *script)
{
	script->id.us = 1;
	SCRIPT_SET_NULL(script);
}


/* ************ READ PACKEDFILE *************** */

static PackedFile *direct_link_packedfile(FileData *fd, PackedFile *oldpf)
{
	PackedFile *pf = newdataadr(fd, oldpf);
	
	if (pf) {
		pf->data = newdataadr(fd, pf->data);
	}
	
	return pf;
}

/* ************ READ IMAGE PREVIEW *************** */

static PreviewImage *direct_link_preview_image(FileData *fd, PreviewImage *old_prv)
{
	PreviewImage *prv = newdataadr(fd, old_prv);
	
	if (prv) {
		int i;
		for (i = 0; i < NUM_ICON_SIZES; ++i) {
			if (prv->rect[i]) {
				prv->rect[i] = newdataadr(fd, prv->rect[i]);
			}
		}
	}
	
	return prv;
}

/* ************ READ ANIMATION STUFF ***************** */

/* Legacy Data Support (for Version Patching) ----------------------------- */

// XXX depreceated - old animation system
static void lib_link_ipo(FileData *fd, Main *main)
{
	Ipo *ipo;
	
	for (ipo = main->ipo.first; ipo; ipo = ipo->id.next) {
		if (ipo->id.flag & LIB_NEEDLINK) {
			IpoCurve *icu;
			for (icu = ipo->curve.first; icu; icu = icu->next) {
				if (icu->driver)
					icu->driver->ob = newlibadr(fd, ipo->id.lib, icu->driver->ob);
			}
			ipo->id.flag -= LIB_NEEDLINK;
		}
	}
}

// XXX depreceated - old animation system
static void direct_link_ipo(FileData *fd, Ipo *ipo)
{
	IpoCurve *icu;

	link_list(fd, &(ipo->curve));
	
	for (icu = ipo->curve.first; icu; icu = icu->next) {
		icu->bezt = newdataadr(fd, icu->bezt);
		icu->bp = newdataadr(fd, icu->bp);
		icu->driver = newdataadr(fd, icu->driver);
	}
}

// XXX depreceated - old animation system
static void lib_link_nlastrips(FileData *fd, ID *id, ListBase *striplist)
{
	bActionStrip *strip;
	bActionModifier *amod;
	
	for (strip=striplist->first; strip; strip=strip->next) {
		strip->object = newlibadr(fd, id->lib, strip->object);
		strip->act = newlibadr_us(fd, id->lib, strip->act);
		strip->ipo = newlibadr(fd, id->lib, strip->ipo);
		for (amod = strip->modifiers.first; amod; amod = amod->next)
			amod->ob = newlibadr(fd, id->lib, amod->ob);
	}
}

// XXX depreceated - old animation system
static void direct_link_nlastrips(FileData *fd, ListBase *strips)
{
	bActionStrip *strip;
	
	link_list(fd, strips);
	
	for (strip = strips->first; strip; strip = strip->next)
		link_list(fd, &strip->modifiers);
}

// XXX depreceated - old animation system
static void lib_link_constraint_channels(FileData *fd, ID *id, ListBase *chanbase)
{
	bConstraintChannel *chan;

	for (chan=chanbase->first; chan; chan=chan->next) {
		chan->ipo = newlibadr_us(fd, id->lib, chan->ipo);
	}
}

/* Data Linking ----------------------------- */

static void lib_link_fmodifiers(FileData *fd, ID *id, ListBase *list)
{
	FModifier *fcm;
	
	for (fcm = list->first; fcm; fcm = fcm->next) {
		/* data for specific modifiers */
		switch (fcm->type) {
			case FMODIFIER_TYPE_PYTHON:
			{
				FMod_Python *data = (FMod_Python *)fcm->data;
				data->script = newlibadr(fd, id->lib, data->script);
			}
				break;
		}
	}
}

static void lib_link_fcurves(FileData *fd, ID *id, ListBase *list) 
{
	FCurve *fcu;
	
	if (list == NULL)
		return;
	
	/* relink ID-block references... */
	for (fcu = list->first; fcu; fcu = fcu->next) {
		/* driver data */
		if (fcu->driver) {
			ChannelDriver *driver = fcu->driver;
			DriverVar *dvar;
			
			for (dvar= driver->variables.first; dvar; dvar= dvar->next) {
				DRIVER_TARGETS_LOOPER(dvar)
				{	
					/* only relink if still used */
					if (tarIndex < dvar->num_targets)
						dtar->id = newlibadr(fd, id->lib, dtar->id); 
					else
						dtar->id = NULL;
				}
				DRIVER_TARGETS_LOOPER_END
			}
		}
		
		/* modifiers */
		lib_link_fmodifiers(fd, id, &fcu->modifiers);
	}
}


/* NOTE: this assumes that link_list has already been called on the list */
static void direct_link_fmodifiers(FileData *fd, ListBase *list)
{
	FModifier *fcm;
	
	for (fcm = list->first; fcm; fcm = fcm->next) {
		/* relink general data */
		fcm->data  = newdataadr(fd, fcm->data);
		fcm->edata = NULL;
		
		/* do relinking of data for specific types */
		switch (fcm->type) {
			case FMODIFIER_TYPE_GENERATOR:
			{
				FMod_Generator *data = (FMod_Generator *)fcm->data;
				
				data->coefficients = newdataadr(fd, data->coefficients);
				
				if (fd->flags & FD_FLAGS_SWITCH_ENDIAN) {
					unsigned int a;
					for (a = 0; a < data->arraysize; a++)
						SWITCH_INT(data->coefficients[a]);
				}
			}
				break;
			case FMODIFIER_TYPE_ENVELOPE:
			{
				FMod_Envelope *data=  (FMod_Envelope *)fcm->data;
				
				data->data= newdataadr(fd, data->data);
			}
				break;
			case FMODIFIER_TYPE_PYTHON:
			{
				FMod_Python *data = (FMod_Python *)fcm->data;
				
				data->prop = newdataadr(fd, data->prop);
				IDP_DirectLinkProperty(data->prop, (fd->flags & FD_FLAGS_SWITCH_ENDIAN), fd);
			}
				break;
		}
	}
}

/* NOTE: this assumes that link_list has already been called on the list */
static void direct_link_fcurves(FileData *fd, ListBase *list)
{
	FCurve *fcu;
	
	/* link F-Curve data to F-Curve again (non ID-libs) */
	for (fcu = list->first; fcu; fcu = fcu->next) {
		/* curve data */
		fcu->bezt = newdataadr(fd, fcu->bezt);
		fcu->fpt = newdataadr(fd, fcu->fpt);
		
		/* rna path */
		fcu->rna_path = newdataadr(fd, fcu->rna_path);
		
		/* group */
		fcu->grp = newdataadr(fd, fcu->grp);
		
		/* driver */
		fcu->driver= newdataadr(fd, fcu->driver);
		if (fcu->driver) {
			ChannelDriver *driver= fcu->driver;
			DriverVar *dvar;
			
			driver->expr_comp = NULL;
			
			/* relink variables, targets and their paths */
			link_list(fd, &driver->variables);
			for (dvar= driver->variables.first; dvar; dvar= dvar->next) {
				DRIVER_TARGETS_LOOPER(dvar)
				{
					/* only relink the targets being used */
					if (tarIndex < dvar->num_targets)
						dtar->rna_path = newdataadr(fd, dtar->rna_path);
					else
						dtar->rna_path = NULL;
				}
				DRIVER_TARGETS_LOOPER_END
			}
		}
		
		/* modifiers */
		link_list(fd, &fcu->modifiers);
		direct_link_fmodifiers(fd, &fcu->modifiers);
	}
}


static void lib_link_action(FileData *fd, Main *main)
{
	bAction *act;
	bActionChannel *chan;

	for (act = main->action.first; act; act = act->id.next) {
		if (act->id.flag & LIB_NEEDLINK) {
			act->id.flag -= LIB_NEEDLINK;
			
// XXX depreceated - old animation system <<<
			for (chan=act->chanbase.first; chan; chan=chan->next) {
				chan->ipo = newlibadr_us(fd, act->id.lib, chan->ipo);
				lib_link_constraint_channels(fd, &act->id, &chan->constraintChannels);
			}
// >>> XXX depreceated - old animation system
			
			lib_link_fcurves(fd, &act->id, &act->curves);
		}
	}
}

static void direct_link_action(FileData *fd, bAction *act)
{
	bActionChannel *achan; // XXX depreceated - old animation system
	bActionGroup *agrp;

	link_list(fd, &act->curves);
	link_list(fd, &act->chanbase); // XXX depreceated - old animation system
	link_list(fd, &act->groups);
	link_list(fd, &act->markers);

// XXX depreceated - old animation system <<<
	for (achan = act->chanbase.first; achan; achan=achan->next) {
		achan->grp = newdataadr(fd, achan->grp);
		
		link_list(fd, &achan->constraintChannels);
	}
// >>> XXX depreceated - old animation system

	direct_link_fcurves(fd, &act->curves);
	
	for (agrp = act->groups.first; agrp; agrp= agrp->next) {
		agrp->channels.first= newdataadr(fd, agrp->channels.first);
		agrp->channels.last= newdataadr(fd, agrp->channels.last);
	}
}

static void lib_link_nladata_strips(FileData *fd, ID *id, ListBase *list)
{
	NlaStrip *strip;
	
	for (strip = list->first; strip; strip = strip->next) {
		/* check strip's children */
		lib_link_nladata_strips(fd, id, &strip->strips);
		
		/* check strip's F-Curves */
		lib_link_fcurves(fd, id, &strip->fcurves);
		
		/* reassign the counted-reference to action */
		strip->act = newlibadr_us(fd, id->lib, strip->act);
		
		/* fix action id-root (i.e. if it comes from a pre 2.57 .blend file) */
		if ((strip->act) && (strip->act->idroot == 0))
			strip->act->idroot = GS(id->name);
	}
}

static void lib_link_nladata(FileData *fd, ID *id, ListBase *list)
{
	NlaTrack *nlt;
	
	/* we only care about the NLA strips inside the tracks */
	for (nlt = list->first; nlt; nlt = nlt->next) {
		lib_link_nladata_strips(fd, id, &nlt->strips);
	}
}

/* This handles Animato NLA-Strips linking 
 * NOTE: this assumes that link_list has already been called on the list 
 */
static void direct_link_nladata_strips(FileData *fd, ListBase *list)
{
	NlaStrip *strip;
	
	for (strip = list->first; strip; strip = strip->next) {
		/* strip's child strips */
		link_list(fd, &strip->strips);
		direct_link_nladata_strips(fd, &strip->strips);
		
		/* strip's F-Curves */
		link_list(fd, &strip->fcurves);
		direct_link_fcurves(fd, &strip->fcurves);
		
		/* strip's F-Modifiers */
		link_list(fd, &strip->modifiers);
		direct_link_fmodifiers(fd, &strip->modifiers);
	}
}

/* NOTE: this assumes that link_list has already been called on the list */
static void direct_link_nladata(FileData *fd, ListBase *list)
{
	NlaTrack *nlt;
	
	for (nlt = list->first; nlt; nlt = nlt->next) {
		/* relink list of strips */
		link_list(fd, &nlt->strips);
		
		/* relink strip data */
		direct_link_nladata_strips(fd, &nlt->strips);
	}
}

/* ------- */

static void lib_link_keyingsets(FileData *fd, ID *id, ListBase *list)
{
	KeyingSet *ks;
	KS_Path *ksp;
	
	/* here, we're only interested in the ID pointer stored in some of the paths */
	for (ks = list->first; ks; ks = ks->next) {
		for (ksp = ks->paths.first; ksp; ksp = ksp->next) {
			ksp->id= newlibadr(fd, id->lib, ksp->id); 
		}
	}
}

/* NOTE: this assumes that link_list has already been called on the list */
static void direct_link_keyingsets(FileData *fd, ListBase *list)
{
	KeyingSet *ks;
	KS_Path *ksp;
	
	/* link KeyingSet data to KeyingSet again (non ID-libs) */
	for (ks = list->first; ks; ks = ks->next) {
		/* paths */
		link_list(fd, &ks->paths);
		
		for (ksp = ks->paths.first; ksp; ksp = ksp->next) {
			/* rna path */
			ksp->rna_path= newdataadr(fd, ksp->rna_path);
		}
	}
}

/* ------- */

static void lib_link_animdata(FileData *fd, ID *id, AnimData *adt)
{
	if (adt == NULL)
		return;
	
	/* link action data */
	adt->action= newlibadr_us(fd, id->lib, adt->action);
	adt->tmpact= newlibadr_us(fd, id->lib, adt->tmpact);
	
	/* fix action id-roots (i.e. if they come from a pre 2.57 .blend file) */
	if ((adt->action) && (adt->action->idroot == 0))
		adt->action->idroot = GS(id->name);
	if ((adt->tmpact) && (adt->tmpact->idroot == 0))
		adt->tmpact->idroot = GS(id->name);
	
	/* link drivers */
	lib_link_fcurves(fd, id, &adt->drivers);
	
	/* overrides don't have lib-link for now, so no need to do anything */
	
	/* link NLA-data */
	lib_link_nladata(fd, id, &adt->nla_tracks);
}

static void direct_link_animdata(FileData *fd, AnimData *adt)
{
	/* NOTE: must have called newdataadr already before doing this... */
	if (adt == NULL)
		return;
	
	/* link drivers */
	link_list(fd, &adt->drivers);
	direct_link_fcurves(fd, &adt->drivers);
	
	/* link overrides */
	// TODO...
	
	/* link NLA-data */
	link_list(fd, &adt->nla_tracks);
	direct_link_nladata(fd, &adt->nla_tracks);
	
	/* relink active strip - even though strictly speaking this should only be used
	 * if we're in 'tweaking mode', we need to be able to have this loaded back for
	 * undo, but also since users may not exit tweakmode before saving (#24535)
	 */
	// TODO: it's not really nice that anyone should be able to save the file in this
	//		state, but it's going to be too hard to enforce this single case...
	adt->actstrip = newdataadr(fd, adt->actstrip);
}	

/* ************ READ MOTION PATHS *************** */

/* direct data for cache */
static void direct_link_motionpath(FileData *fd, bMotionPath *mpath)
{
	/* sanity check */
	if (mpath == NULL)
		return;
	
	/* relink points cache */
	mpath->points = newdataadr(fd, mpath->points);
}

/* ************ READ NODE TREE *************** */

/* singe node tree (also used for material/scene trees), ntree is not NULL */
static void lib_link_ntree(FileData *fd, ID *id, bNodeTree *ntree)
{
	bNode *node;
	
	if (ntree->adt) lib_link_animdata(fd, &ntree->id, ntree->adt);
	
	ntree->gpd = newlibadr_us(fd, id->lib, ntree->gpd);
	
	for (node = ntree->nodes.first; node; node = node->next)
		node->id = newlibadr_us(fd, id->lib, node->id);
}

/* library ntree linking after fileread */
static void lib_link_nodetree(FileData *fd, Main *main)
{
	bNodeTree *ntree;
	
	/* only link ID pointers */
	for (ntree = main->nodetree.first; ntree; ntree = ntree->id.next) {
		if (ntree->id.flag & LIB_NEEDLINK) {
			ntree->id.flag -= LIB_NEEDLINK;
			lib_link_ntree(fd, &ntree->id, ntree);
		}
	}
}

static void do_versions_socket_default_value(bNodeSocket *sock)
{
	bNodeSocketValueFloat *valfloat;
	bNodeSocketValueVector *valvector;
	bNodeSocketValueRGBA *valrgba;
	
	if (sock->default_value)
		return;
	
	switch (sock->type) {
		case SOCK_FLOAT:
			valfloat = sock->default_value = MEM_callocN(sizeof(bNodeSocketValueFloat), "default socket value");
			valfloat->value = sock->ns.vec[0];
			valfloat->min = sock->ns.min;
			valfloat->max = sock->ns.max;
			valfloat->subtype = PROP_NONE;
			break;
		case SOCK_VECTOR:
			valvector = sock->default_value = MEM_callocN(sizeof(bNodeSocketValueVector), "default socket value");
			copy_v3_v3(valvector->value, sock->ns.vec);
			valvector->min = sock->ns.min;
			valvector->max = sock->ns.max;
			valvector->subtype = PROP_NONE;
			break;
		case SOCK_RGBA:
			valrgba = sock->default_value = MEM_callocN(sizeof(bNodeSocketValueRGBA), "default socket value");
			copy_v4_v4(valrgba->value, sock->ns.vec);
			break;
	}
}

void blo_do_versions_nodetree_default_value(bNodeTree *ntree)
{
	bNode *node;
	bNodeSocket *sock;
	for (node=ntree->nodes.first; node; node=node->next) {
		for (sock=node->inputs.first; sock; sock=sock->next)
			do_versions_socket_default_value(sock);
		for (sock=node->outputs.first; sock; sock=sock->next)
			do_versions_socket_default_value(sock);
	}
	for (sock=ntree->inputs.first; sock; sock=sock->next)
		do_versions_socket_default_value(sock);
	for (sock=ntree->outputs.first; sock; sock=sock->next)
		do_versions_socket_default_value(sock);
}

static void lib_nodetree_init_types_cb(void *UNUSED(data), ID *UNUSED(id), bNodeTree *ntree)
{
	bNode *node;
	
	ntreeInitTypes(ntree);
	
	/* need to do this here instead of in do_versions, otherwise next function can crash */
	blo_do_versions_nodetree_default_value(ntree);
	
	/* XXX could be replaced by do_versions for new nodes */
	for (node=ntree->nodes.first; node; node=node->next)
		node_verify_socket_templates(ntree, node);
}

/* updates group node socket own_index so that
 * external links to/from the group node are preserved.
 */
static void lib_node_do_versions_group_indices(bNode *gnode)
{
	bNodeTree *ngroup = (bNodeTree*)gnode->id;
	bNode *intnode;
	bNodeSocket *sock, *gsock, *intsock;
	int found;
	
	for (sock=gnode->outputs.first; sock; sock=sock->next) {
		int old_index = sock->to_index;
		for (gsock=ngroup->outputs.first; gsock; gsock=gsock->next) {
			if (gsock->link && gsock->link->fromsock->own_index == old_index) {
				sock->own_index = gsock->own_index;
				break;
			}
		}
	}
	for (sock=gnode->inputs.first; sock; sock=sock->next) {
		int old_index = sock->to_index;
		/* can't use break in double loop */
		found = 0;
		for (intnode=ngroup->nodes.first; intnode && !found; intnode=intnode->next) {
			for (intsock=intnode->inputs.first; intsock; intsock=intsock->next) {
				if (intsock->own_index == old_index && intsock->link) {
					sock->own_index = intsock->link->fromsock->own_index;
					found = 1;
					break;
				}
			}
		}
	}
}

/* updates external links for all group nodes in a tree */
static void lib_nodetree_do_versions_group_indices_cb(void *UNUSED(data), ID *UNUSED(id), bNodeTree *ntree)
{
	bNode *node;
	
	for (node = ntree->nodes.first; node; node = node->next) {
		if (node->type == NODE_GROUP) {
			bNodeTree *ngroup = (bNodeTree*)node->id;
			if (ngroup && (ngroup->flag & NTREE_DO_VERSIONS_GROUP_EXPOSE))
				lib_node_do_versions_group_indices(node);
		}
	}
}

/* make an update call for the tree */
static void lib_nodetree_do_versions_update_cb(void *UNUSED(data), ID *UNUSED(id), bNodeTree *ntree)
{
	if (ntree->update)
		ntreeUpdateTree(ntree);
}

/* verify types for nodes and groups, all data has to be read */
/* open = 0: appending/linking, open = 1: open new file (need to clean out dynamic
 * typedefs */
static void lib_verify_nodetree(Main *main, int UNUSED(open))
{
	bNodeTree *ntree;
	int i;
	bNodeTreeType *ntreetype;
	
	/* this crashes blender on undo/redo */
#if 0
		if (open == 1) {
			reinit_nodesystem();
		}
#endif
	
	/* set node->typeinfo pointers */
	for (i = 0; i < NUM_NTREE_TYPES; ++i) {
		ntreetype = ntreeGetType(i);
		if (ntreetype && ntreetype->foreach_nodetree)
			ntreetype->foreach_nodetree(main, NULL, lib_nodetree_init_types_cb);
	}
	for (ntree = main->nodetree.first; ntree; ntree = ntree->id.next)
		lib_nodetree_init_types_cb(NULL, NULL, ntree);
	
	{
		int has_old_groups = 0;
		/* XXX this should actually be part of do_versions, but since we need
		 * finished library linking, it is not possible there. Instead in do_versions
		 * we have set the NTREE_DO_VERSIONS flag, so at this point we can do the
		 * actual group node updates.
		 */
		for (ntree = main->nodetree.first; ntree; ntree = ntree->id.next) {
			if (ntree->flag & NTREE_DO_VERSIONS_GROUP_EXPOSE) {
				/* this adds copies and links from all unlinked internal sockets to group inputs/outputs. */
				node_group_expose_all_sockets(ntree);
				has_old_groups = 1;
			}
		}
		
		if (has_old_groups) {
			for (i = 0; i < NUM_NTREE_TYPES; ++i) {
				ntreetype = ntreeGetType(i);
				if (ntreetype && ntreetype->foreach_nodetree)
					ntreetype->foreach_nodetree(main, NULL, lib_nodetree_do_versions_group_indices_cb);
			}
		}
		
		for (ntree = main->nodetree.first; ntree; ntree = ntree->id.next)
			ntree->flag &= ~NTREE_DO_VERSIONS_GROUP_EXPOSE;
	}
		
	/* verify all group user nodes */
	for (ntree = main->nodetree.first; ntree; ntree = ntree->id.next) {
		ntreeVerifyNodes(main, &ntree->id);
	}
	
	/* make update calls where necessary */
	{
		for (ntree = main->nodetree.first; ntree; ntree = ntree->id.next)
			if (ntree->update)
				ntreeUpdateTree(ntree);
		
		for (i = 0; i < NUM_NTREE_TYPES; i++) {
			ntreetype = ntreeGetType(i);
			if (ntreetype && ntreetype->foreach_nodetree)
				ntreetype->foreach_nodetree(main, NULL, lib_nodetree_do_versions_update_cb);
		}
	}
}

static void direct_link_node_socket(FileData *fd, bNodeSocket *sock)
{
	sock->link = newdataadr(fd, sock->link);
	sock->storage = newdataadr(fd, sock->storage);
	sock->default_value = newdataadr(fd, sock->default_value);
	sock->cache = NULL;
}

/* ntree itself has been read! */
static void direct_link_nodetree(FileData *fd, bNodeTree *ntree)
{
	/* note: writing and reading goes in sync, for speed */
	bNode *node;
	bNodeSocket *sock;
	bNodeLink *link;
	
	ntree->init = 0;		/* to set callbacks and force setting types */
	ntree->progress = NULL;
	ntree->execdata = NULL;
	
	ntree->adt = newdataadr(fd, ntree->adt);
	direct_link_animdata(fd, ntree->adt);
	
	link_list(fd, &ntree->nodes);
	for (node = ntree->nodes.first; node; node = node->next) {
		node->typeinfo = NULL;
		
		link_list(fd, &node->inputs);
		link_list(fd, &node->outputs);
		
		if (node->type == CMP_NODE_MOVIEDISTORTION) {
			node->storage = newmclipadr(fd, node->storage);
		}
		else
			node->storage = newdataadr(fd, node->storage);
		
		if (node->storage) {
			/* could be handlerized at some point */
			if (ntree->type==NTREE_SHADER && (node->type==SH_NODE_CURVE_VEC || node->type==SH_NODE_CURVE_RGB))
				direct_link_curvemapping(fd, node->storage);
			else if (ntree->type==NTREE_COMPOSIT) {
				if (ELEM4(node->type, CMP_NODE_TIME, CMP_NODE_CURVE_VEC, CMP_NODE_CURVE_RGB, CMP_NODE_HUECORRECT))
					direct_link_curvemapping(fd, node->storage);
				else if (ELEM3(node->type, CMP_NODE_IMAGE, CMP_NODE_VIEWER, CMP_NODE_SPLITVIEWER))
					((ImageUser *)node->storage)->ok = 1;
			}
			else if ( ntree->type==NTREE_TEXTURE) {
				if (node->type==TEX_NODE_CURVE_RGB || node->type==TEX_NODE_CURVE_TIME)
					direct_link_curvemapping(fd, node->storage);
				else if (node->type==TEX_NODE_IMAGE)
					((ImageUser *)node->storage)->ok = 1;
			}
		}
	}
	link_list(fd, &ntree->links);
	
	/* external sockets */
	link_list(fd, &ntree->inputs);
	link_list(fd, &ntree->outputs);
	
	/* and we connect the rest */
	for (node = ntree->nodes.first; node; node = node->next) {
		node->parent = newdataadr(fd, node->parent);
		node->preview = newimaadr(fd, node->preview);
		node->lasty = 0;
		
		for (sock = node->inputs.first; sock; sock = sock->next)
			direct_link_node_socket(fd, sock);
		for (sock = node->outputs.first; sock; sock = sock->next)
			direct_link_node_socket(fd, sock);
	}
	for (sock = ntree->inputs.first; sock; sock = sock->next)
		direct_link_node_socket(fd, sock);
	for (sock = ntree->outputs.first; sock; sock = sock->next)
		direct_link_node_socket(fd, sock);
	
	for (link = ntree->links.first; link; link= link->next) {
		link->fromnode = newdataadr(fd, link->fromnode);
		link->tonode = newdataadr(fd, link->tonode);
		link->fromsock = newdataadr(fd, link->fromsock);
		link->tosock = newdataadr(fd, link->tosock);
	}
	
	/* type verification is in lib-link */
}

/* ************ READ ARMATURE ***************** */

/* temp struct used to transport needed info to lib_link_constraint_cb() */
typedef struct tConstraintLinkData {
	FileData *fd;
	ID *id;
} tConstraintLinkData;
/* callback function used to relink constraint ID-links */
static void lib_link_constraint_cb(bConstraint *UNUSED(con), ID **idpoin, short isReference, void *userdata)
{
	tConstraintLinkData *cld= (tConstraintLinkData *)userdata;
	
	/* for reference types, we need to increment the usercounts on load... */
	if (isReference) {
		/* reference type - with usercount */
		*idpoin = newlibadr_us(cld->fd, cld->id->lib, *idpoin);
	}
	else {
		/* target type - no usercount needed */
		*idpoin = newlibadr(cld->fd, cld->id->lib, *idpoin);
	}
}

static void lib_link_constraints(FileData *fd, ID *id, ListBase *conlist)
{
	tConstraintLinkData cld;
	bConstraint *con;
	
	/* legacy fixes */
	for (con = conlist->first; con; con=con->next) {
		/* patch for error introduced by changing constraints (dunno how) */
		/* if con->data type changes, dna cannot resolve the pointer! (ton) */
		if (con->data == NULL) {
			con->type = CONSTRAINT_TYPE_NULL;
		}
		/* own ipo, all constraints have it */
		con->ipo = newlibadr_us(fd, id->lib, con->ipo); // XXX depreceated - old animation system
	}
	
	/* relink all ID-blocks used by the constraints */
	cld.fd = fd;
	cld.id = id;
	
	id_loop_constraints(conlist, lib_link_constraint_cb, &cld);
}

static void direct_link_constraints(FileData *fd, ListBase *lb)
{
	bConstraint *con;
	
	link_list(fd, lb);
	for (con=lb->first; con; con=con->next) {
		con->data = newdataadr(fd, con->data);
		
		switch (con->type) {
			case CONSTRAINT_TYPE_PYTHON:
			{
				bPythonConstraint *data= con->data;
				
				link_list(fd, &data->targets);
				
				data->prop = newdataadr(fd, data->prop);
				if (data->prop)
					IDP_DirectLinkProperty(data->prop, (fd->flags & FD_FLAGS_SWITCH_ENDIAN), fd);
			}
				break;
			case CONSTRAINT_TYPE_SPLINEIK:
			{
				bSplineIKConstraint *data= con->data;
				
				data->points= newdataadr(fd, data->points);
			}
				break;
			case CONSTRAINT_TYPE_KINEMATIC:
			{
				con->lin_error = 0.f;
				con->rot_error = 0.f;
			}
			case CONSTRAINT_TYPE_CHILDOF:
			{
				/* XXX version patch, in older code this flag wasn't always set, and is inherent to type */
				if (con->ownspace == CONSTRAINT_SPACE_POSE)
					con->flag |= CONSTRAINT_SPACEONCE;
			}
				break;
		}
	}
}

static void lib_link_pose(FileData *fd, Object *ob, bPose *pose)
{
	bPoseChannel *pchan;
	bArmature *arm = ob->data;
	int rebuild;
	
	if (!pose || !arm)
		return;
	
	
	/* always rebuild to match proxy or lib changes */
	rebuild = ob->proxy || (ob->id.lib==NULL && arm->id.lib);
	
	if (ob->proxy) {
		/* sync proxy layer */
		if (pose->proxy_layer)
			arm->layer = pose->proxy_layer;
		
		/* sync proxy active bone */
		if (pose->proxy_act_bone[0]) {
			Bone *bone = BKE_armature_find_bone_name(arm, pose->proxy_act_bone);
			if (bone)
				arm->act_bone = bone;
		}
	}
	
	for (pchan = pose->chanbase.first; pchan; pchan=pchan->next) {
		lib_link_constraints(fd, (ID *)ob, &pchan->constraints);
		
		/* hurms... loop in a loop, but yah... later... (ton) */
		pchan->bone = BKE_armature_find_bone_name(arm, pchan->name);
		
		pchan->custom = newlibadr_us(fd, arm->id.lib, pchan->custom);
		if (pchan->bone == NULL)
			rebuild= 1;
		else if (ob->id.lib==NULL && arm->id.lib) {
			/* local pose selection copied to armature, bit hackish */
			pchan->bone->flag &= ~BONE_SELECTED;
			pchan->bone->flag |= pchan->selectflag;
		}
	}
	
	if (rebuild) {
		ob->recalc = (OB_RECALC_OB | OB_RECALC_DATA | OB_RECALC_TIME);
		pose->flag |= POSE_RECALC;
	}
}

static void lib_link_armature(FileData *fd, Main *main)
{
	bArmature *arm;
	
	for (arm = main->armature.first; arm; arm = arm->id.next) {
		if (arm->id.flag & LIB_NEEDLINK) {
			if (arm->adt) lib_link_animdata(fd, &arm->id, arm->adt);
			arm->id.flag -= LIB_NEEDLINK;
		}
	}
}

static void direct_link_bones(FileData *fd, Bone* bone)
{
	Bone *child;
	
	bone->parent = newdataadr(fd, bone->parent);
	bone->prop = newdataadr(fd, bone->prop);
	if (bone->prop)
		IDP_DirectLinkProperty(bone->prop, (fd->flags & FD_FLAGS_SWITCH_ENDIAN), fd);
		
	bone->flag &= ~BONE_DRAW_ACTIVE;
	
	link_list(fd, &bone->childbase);
	
	for (child=bone->childbase.first; child; child=child->next)
		direct_link_bones(fd, child);
}

static void direct_link_armature(FileData *fd, bArmature *arm)
{
	Bone *bone;
	
	link_list(fd, &arm->bonebase);
	arm->edbo = NULL;
	arm->sketch = NULL;
	
	arm->adt = newdataadr(fd, arm->adt);
	direct_link_animdata(fd, arm->adt);
	
	for (bone = arm->bonebase.first; bone; bone = bone->next) {
		direct_link_bones(fd, bone);
	}
	
	arm->act_bone = newdataadr(fd, arm->act_bone);
	arm->act_edbone = NULL;
}

/* ************ READ CAMERA ***************** */

static void lib_link_camera(FileData *fd, Main *main)
{
	Camera *ca;
	
	for (ca = main->camera.first; ca; ca = ca->id.next) {
		if (ca->id.flag & LIB_NEEDLINK) {
			if (ca->adt) lib_link_animdata(fd, &ca->id, ca->adt);
			
			ca->ipo = newlibadr_us(fd, ca->id.lib, ca->ipo); // XXX depreceated - old animation system
			
			ca->dof_ob = newlibadr_us(fd, ca->id.lib, ca->dof_ob);
			
			ca->id.flag -= LIB_NEEDLINK;
		}
	}
}

static void direct_link_camera(FileData *fd, Camera *ca)
{
	ca->adt = newdataadr(fd, ca->adt);
	direct_link_animdata(fd, ca->adt);
}


/* ************ READ LAMP ***************** */

static void lib_link_lamp(FileData *fd, Main *main)
{
	Lamp *la;
	MTex *mtex;
	int a;
	
	for (la = main->lamp.first; la; la = la->id.next) {
		if (la->id.flag & LIB_NEEDLINK) {
			if (la->adt) lib_link_animdata(fd, &la->id, la->adt);
			
			for (a = 0; a < MAX_MTEX; a++) {
				mtex = la->mtex[a];
				if (mtex) {
					mtex->tex = newlibadr_us(fd, la->id.lib, mtex->tex);
					mtex->object = newlibadr(fd, la->id.lib, mtex->object);
				}
			}
			
			la->ipo = newlibadr_us(fd, la->id.lib, la->ipo); // XXX depreceated - old animation system
			
			if (la->nodetree)
				lib_link_ntree(fd, &la->id, la->nodetree);
			
			la->id.flag -= LIB_NEEDLINK;
		}
	}
}

static void direct_link_lamp(FileData *fd, Lamp *la)
{
	int a;
	
	la->adt = newdataadr(fd, la->adt);
	direct_link_animdata(fd, la->adt);
	
	for (a=0; a<MAX_MTEX; a++) {
		la->mtex[a] = newdataadr(fd, la->mtex[a]);
	}
	
	la->curfalloff = newdataadr(fd, la->curfalloff);
	if (la->curfalloff)
		direct_link_curvemapping(fd, la->curfalloff);

	la->nodetree= newdataadr(fd, la->nodetree);
	if (la->nodetree)
		direct_link_nodetree(fd, la->nodetree);
	
	la->preview = direct_link_preview_image(fd, la->preview);
}

/* ************ READ keys ***************** */

static void lib_link_key(FileData *fd, Main *main)
{
	Key *key;
	
	for (key = main->key.first; key; key = key->id.next) {
		/*check if we need to generate unique ids for the shapekeys*/
		if (!key->uidgen) {
			KeyBlock *block;
			
			key->uidgen = 1;
			for (block=key->block.first; block; block=block->next) {
				block->uid = key->uidgen++;
			}
		}
		
		if (key->id.flag & LIB_NEEDLINK) {
			if (key->adt) lib_link_animdata(fd, &key->id, key->adt);
			
			key->ipo = newlibadr_us(fd, key->id.lib, key->ipo); // XXX depreceated - old animation system
			key->from = newlibadr(fd, key->id.lib, key->from);
			
			key->id.flag -= LIB_NEEDLINK;
		}
	}
}

static void switch_endian_keyblock(Key *key, KeyBlock *kb)
{
	int elemsize, a, b;
	char *data, *poin, *cp;
	
	elemsize = key->elemsize;
	data = kb->data;
	
	for (a = 0; a < kb->totelem; a++) {
		cp = key->elemstr;
		poin = data;
		
		while (cp[0]) {  /* cp[0] == amount */
			switch (cp[1]) {  /* cp[1] = type */
				case IPO_FLOAT:
				case IPO_BPOINT:
				case IPO_BEZTRIPLE:
					b = cp[0];
					
					while (b--) {
						SWITCH_INT((*poin));
						poin += 4;
					}
					break;
			}
			
			cp += 2;
		}
		data+= elemsize;
	}
}

static void direct_link_key(FileData *fd, Key *key)
{
	KeyBlock *kb;
	
	link_list(fd, &(key->block));
	
	key->adt = newdataadr(fd, key->adt);
	direct_link_animdata(fd, key->adt);
		
	key->refkey= newdataadr(fd, key->refkey);
	
	for (kb = key->block.first; kb; kb = kb->next) {
		kb->data = newdataadr(fd, kb->data);
		
		if (fd->flags & FD_FLAGS_SWITCH_ENDIAN)
			switch_endian_keyblock(key, kb);
	}
}

/* ************ READ mball ***************** */

static void lib_link_mball(FileData *fd, Main *main)
{
	MetaBall *mb;
	int a;
	
	for (mb = main->mball.first; mb; mb = mb->id.next) {
		if (mb->id.flag & LIB_NEEDLINK) {
			if (mb->adt) lib_link_animdata(fd, &mb->id, mb->adt);
			
			for (a = 0; a < mb->totcol; a++) 
				mb->mat[a]= newlibadr_us(fd, mb->id.lib, mb->mat[a]);
			
			mb->ipo = newlibadr_us(fd, mb->id.lib, mb->ipo); // XXX depreceated - old animation system
			
			mb->id.flag -= LIB_NEEDLINK;
		}
	}
}

static void direct_link_mball(FileData *fd, MetaBall *mb)
{
	mb->adt = newdataadr(fd, mb->adt);
	direct_link_animdata(fd, mb->adt);
	
	mb->mat = newdataadr(fd, mb->mat);
	test_pointer_array(fd, (void **)&mb->mat);
	
	link_list(fd, &(mb->elems));
	
	mb->disp.first = mb->disp.last = NULL;
	mb->editelems = NULL;
	mb->bb = NULL;
/*	mb->edit_elems.first= mb->edit_elems.last= NULL;*/
	mb->lastelem = NULL;
}

/* ************ READ WORLD ***************** */

static void lib_link_world(FileData *fd, Main *main)
{
	World *wrld;
	MTex *mtex;
	int a;
	
	for (wrld = main->world.first; wrld; wrld = wrld->id.next) {
		if (wrld->id.flag & LIB_NEEDLINK) {
			if (wrld->adt) lib_link_animdata(fd, &wrld->id, wrld->adt);
			
			wrld->ipo = newlibadr_us(fd, wrld->id.lib, wrld->ipo); // XXX depreceated - old animation system
			
			for (a=0; a < MAX_MTEX; a++) {
				mtex = wrld->mtex[a];
				if (mtex) {
					mtex->tex = newlibadr_us(fd, wrld->id.lib, mtex->tex);
					mtex->object = newlibadr(fd, wrld->id.lib, mtex->object);
				}
			}
			
			if (wrld->nodetree)
				lib_link_ntree(fd, &wrld->id, wrld->nodetree);
			
			wrld->id.flag -= LIB_NEEDLINK;
		}
	}
}

static void direct_link_world(FileData *fd, World *wrld)
{
	int a;
	
	wrld->adt = newdataadr(fd, wrld->adt);
	direct_link_animdata(fd, wrld->adt);
	
	for (a = 0; a < MAX_MTEX; a++) {
		wrld->mtex[a] = newdataadr(fd, wrld->mtex[a]);
	}
	
	wrld->nodetree = newdataadr(fd, wrld->nodetree);
	if (wrld->nodetree)
		direct_link_nodetree(fd, wrld->nodetree);
	
	wrld->preview = direct_link_preview_image(fd, wrld->preview);
}


/* ************ READ VFONT ***************** */

static void lib_link_vfont(FileData *UNUSED(fd), Main *main)
{
	VFont *vf;
	
	for (vf = main->vfont.first; vf; vf = vf->id.next) {
		if (vf->id.flag & LIB_NEEDLINK) {
			vf->id.flag -= LIB_NEEDLINK;
		}
	}
}

static void direct_link_vfont(FileData *fd, VFont *vf)
{
	vf->data = NULL;
	vf->packedfile = direct_link_packedfile(fd, vf->packedfile);
}

/* ************ READ TEXT ****************** */

static void lib_link_text(FileData *UNUSED(fd), Main *main)
{
	Text *text;
	
	for (text = main->text.first; text; text = text->id.next) {
		if (text->id.flag & LIB_NEEDLINK) {
			text->id.flag -= LIB_NEEDLINK;
		}
	}
}

static void direct_link_text(FileData *fd, Text *text)
{
	TextLine *ln;
	
	text->name = newdataadr(fd, text->name);
	
	text->undo_pos = -1;
	text->undo_len = TXT_INIT_UNDO;
	text->undo_buf = MEM_mallocN(text->undo_len, "undo buf");
	
	text->compiled = NULL;
	
#if 0
	if (text->flags & TXT_ISEXT) {
		BKE_text_reload(text);
		}
		else {
#endif
	
	link_list(fd, &text->lines);
	link_list(fd, &text->markers);
	
	text->curl = newdataadr(fd, text->curl);
	text->sell = newdataadr(fd, text->sell);
	
	for (ln = text->lines.first; ln; ln = ln->next) {
		ln->line = newdataadr(fd, ln->line);
		ln->format = NULL;
		
		if (ln->len != (int) strlen(ln->line)) {
			printf("Error loading text, line lengths differ\n");
			ln->len = strlen(ln->line);
		}
	}
	
	text->flags = (text->flags) & ~TXT_ISEXT;
	
	text->id.us = 1;
}

/* ************ READ IMAGE ***************** */

static void lib_link_image(FileData *fd, Main *main)
{
	Image *ima;
	
	for (ima = main->image.first; ima; ima = ima->id.next) {
		if (ima->id.flag & LIB_NEEDLINK) {
			if (ima->id.properties) IDP_LibLinkProperty(ima->id.properties, (fd->flags & FD_FLAGS_SWITCH_ENDIAN), fd);
			
			ima->id.flag -= LIB_NEEDLINK;
		}
	}
}

static void link_ibuf_list(FileData *fd, ListBase *lb)
{
	Link *ln, *prev;
	
	if (lb->first == NULL) return;
	
	lb->first = newimaadr(fd, lb->first);
	ln = lb->first;
	prev = NULL;
	while (ln) {
		ln->next = newimaadr(fd, ln->next);
		ln->prev = prev;
		prev = ln;
		ln = ln->next;
	}
	lb->last = prev;
}

static void direct_link_image(FileData *fd, Image *ima)
{
	/* for undo system, pointers could be restored */
	if (fd->imamap)
		link_ibuf_list(fd, &ima->ibufs);
	else
		ima->ibufs.first = ima->ibufs.last = NULL;
	
	/* if not restored, we keep the binded opengl index */
	if (ima->ibufs.first == NULL) {
		ima->bindcode = 0;
		ima->gputexture = NULL;
	}
	
	ima->anim = NULL;
	ima->rr = NULL;
	ima->repbind = NULL;
	
	/* undo system, try to restore render buffers */
	if (fd->imamap) {
		int a;
		
		for (a = 0; a < IMA_MAX_RENDER_SLOT; a++)
			ima->renders[a] = newimaadr(fd, ima->renders[a]);
	}
	else {
		memset(ima->renders, 0, sizeof(ima->renders));
		ima->last_render_slot = ima->render_slot;
	}
	
	ima->packedfile = direct_link_packedfile(fd, ima->packedfile);
	ima->preview = direct_link_preview_image(fd, ima->preview);
	ima->ok = 1;
}


/* ************ READ CURVE ***************** */

static void lib_link_curve(FileData *fd, Main *main)
{
	Curve *cu;
	int a;
	
	for (cu = main->curve.first; cu; cu = cu->id.next) {
		if (cu->id.flag & LIB_NEEDLINK) {
			if (cu->adt) lib_link_animdata(fd, &cu->id, cu->adt);
			
			for (a = 0; a < cu->totcol; a++) 
				cu->mat[a] = newlibadr_us(fd, cu->id.lib, cu->mat[a]);
			
			cu->bevobj = newlibadr(fd, cu->id.lib, cu->bevobj);
			cu->taperobj = newlibadr(fd, cu->id.lib, cu->taperobj);
			cu->textoncurve = newlibadr(fd, cu->id.lib, cu->textoncurve);
			cu->vfont = newlibadr_us(fd, cu->id.lib, cu->vfont);
			cu->vfontb = newlibadr_us(fd, cu->id.lib, cu->vfontb);			
			cu->vfonti = newlibadr_us(fd, cu->id.lib, cu->vfonti);
			cu->vfontbi = newlibadr_us(fd, cu->id.lib, cu->vfontbi);
			
			cu->ipo = newlibadr_us(fd, cu->id.lib, cu->ipo); // XXX depreceated - old animation system
			cu->key = newlibadr_us(fd, cu->id.lib, cu->key);
			
			cu->id.flag -= LIB_NEEDLINK;
		}
	}
}


static void switch_endian_knots(Nurb *nu)
{
	int len;
	
	if (nu->knotsu) {
		len = KNOTSU(nu);
		while (len--) {
			SWITCH_INT(nu->knotsu[len]);
		}
	}
	if (nu->knotsv) {
		len = KNOTSV(nu);
		while (len--) {
			SWITCH_INT(nu->knotsv[len]);
		}
	}
}

static void direct_link_curve(FileData *fd, Curve *cu)
{
	Nurb *nu;
	TextBox *tb;
	
	cu->adt= newdataadr(fd, cu->adt);
	direct_link_animdata(fd, cu->adt);
	
	cu->mat = newdataadr(fd, cu->mat);
	test_pointer_array(fd, (void **)&cu->mat);
	cu->str = newdataadr(fd, cu->str);
	cu->strinfo= newdataadr(fd, cu->strinfo);	
	cu->tb = newdataadr(fd, cu->tb);

	if (cu->vfont == NULL) link_list(fd, &(cu->nurb));
	else {
		cu->nurb.first=cu->nurb.last= NULL;
		
		tb = MEM_callocN(MAXTEXTBOX*sizeof(TextBox), "TextBoxread");
		if (cu->tb) {
			memcpy(tb, cu->tb, cu->totbox*sizeof(TextBox));
			MEM_freeN(cu->tb);
			cu->tb = tb;			
		}
		else {
			cu->totbox = 1;
			cu->actbox = 1;
			cu->tb = tb;
			cu->tb[0].w = cu->linewidth;
		}		
		if (cu->wordspace == 0.0f) cu->wordspace = 1.0f;
	}

	cu->bev.first = cu->bev.last = NULL;
	cu->disp.first = cu->disp.last = NULL;
	cu->editnurb = NULL;
	cu->lastsel = NULL;
	cu->path = NULL;
	cu->editfont = NULL;
	
	for (nu = cu->nurb.first; nu; nu = nu->next) {
		nu->bezt = newdataadr(fd, nu->bezt);
		nu->bp = newdataadr(fd, nu->bp);
		nu->knotsu = newdataadr(fd, nu->knotsu);
		nu->knotsv = newdataadr(fd, nu->knotsv);
		if (cu->vfont == NULL) nu->charidx= nu->mat_nr;
		
		if (fd->flags & FD_FLAGS_SWITCH_ENDIAN) {
			switch_endian_knots(nu);
		}
	}
	cu->bb = NULL;
}

/* ************ READ TEX ***************** */

static void lib_link_texture(FileData *fd, Main *main)
{
	Tex *tex;
	
	for (tex = main->tex.first; tex; tex = tex->id.next) {
		if (tex->id.flag & LIB_NEEDLINK) {
			if (tex->adt) lib_link_animdata(fd, &tex->id, tex->adt);
			
			tex->ima = newlibadr_us(fd, tex->id.lib, tex->ima);
			tex->ipo = newlibadr_us(fd, tex->id.lib, tex->ipo);
			if (tex->env)
				tex->env->object = newlibadr(fd, tex->id.lib, tex->env->object);
			if (tex->pd)
				tex->pd->object = newlibadr(fd, tex->id.lib, tex->pd->object);
			if (tex->vd)
				tex->vd->object = newlibadr(fd, tex->id.lib, tex->vd->object);
			if (tex->ot)
				tex->ot->object = newlibadr(fd, tex->id.lib, tex->ot->object);
			
			if (tex->nodetree)
				lib_link_ntree(fd, &tex->id, tex->nodetree);
			
			tex->id.flag -= LIB_NEEDLINK;
		}
	}
}

static void direct_link_texture(FileData *fd, Tex *tex)
{
	tex->adt = newdataadr(fd, tex->adt);
	direct_link_animdata(fd, tex->adt);

	tex->coba = newdataadr(fd, tex->coba);
	tex->env = newdataadr(fd, tex->env);
	if (tex->env) {
		tex->env->ima = NULL;
		memset(tex->env->cube, 0, 6*sizeof(void *));
		tex->env->ok= 0;
	}
	tex->pd = newdataadr(fd, tex->pd);
	if (tex->pd) {
		tex->pd->point_tree = NULL;
		tex->pd->coba = newdataadr(fd, tex->pd->coba);
		tex->pd->falloff_curve = newdataadr(fd, tex->pd->falloff_curve);
		if (tex->pd->falloff_curve) {
			direct_link_curvemapping(fd, tex->pd->falloff_curve);
		}
	}
	
	tex->vd = newdataadr(fd, tex->vd);
	if (tex->vd) {
		tex->vd->dataset = NULL;
		tex->vd->ok = 0;
	}
	else {
		if (tex->type == TEX_VOXELDATA)
			tex->vd = MEM_callocN(sizeof(VoxelData), "direct_link_texture VoxelData");
	}
	
	tex->ot = newdataadr(fd, tex->ot);
	
	tex->nodetree = newdataadr(fd, tex->nodetree);
	if (tex->nodetree)
		direct_link_nodetree(fd, tex->nodetree);
	
	tex->preview = direct_link_preview_image(fd, tex->preview);
	
	tex->iuser.ok = 1;
}



/* ************ READ MATERIAL ***************** */

static void lib_link_material(FileData *fd, Main *main)
{
	Material *ma;
	MTex *mtex;
	int a;
	
	for (ma = main->mat.first; ma; ma = ma->id.next) {
		if (ma->id.flag & LIB_NEEDLINK) {
			if (ma->adt) lib_link_animdata(fd, &ma->id, ma->adt);
			
			/* Link ID Properties -- and copy this comment EXACTLY for easy finding
			 * of library blocks that implement this.*/
			if (ma->id.properties) IDP_LibLinkProperty(ma->id.properties, (fd->flags & FD_FLAGS_SWITCH_ENDIAN), fd);
			
			ma->ipo = newlibadr_us(fd, ma->id.lib, ma->ipo);
			ma->group = newlibadr_us(fd, ma->id.lib, ma->group);
			
			for (a = 0; a < MAX_MTEX; a++) {
				mtex = ma->mtex[a];
				if (mtex) {
					mtex->tex = newlibadr_us(fd, ma->id.lib, mtex->tex);
					mtex->object = newlibadr(fd, ma->id.lib, mtex->object);
				}
			}
			
			if (ma->nodetree)
				lib_link_ntree(fd, &ma->id, ma->nodetree);
			
			ma->id.flag -= LIB_NEEDLINK;
		}
	}
}

static void direct_link_material(FileData *fd, Material *ma)
{
	int a;
	
	ma->adt = newdataadr(fd, ma->adt);
	direct_link_animdata(fd, ma->adt);
	
	for (a = 0; a < MAX_MTEX; a++) {
		ma->mtex[a] = newdataadr(fd, ma->mtex[a]);
	}
	
	ma->ramp_col = newdataadr(fd, ma->ramp_col);
	ma->ramp_spec = newdataadr(fd, ma->ramp_spec);
	
	ma->nodetree = newdataadr(fd, ma->nodetree);
	if (ma->nodetree)
		direct_link_nodetree(fd, ma->nodetree);
	
	ma->preview = direct_link_preview_image(fd, ma->preview);
	ma->gpumaterial.first = ma->gpumaterial.last = NULL;
}

/* ************ READ PARTICLE SETTINGS ***************** */
/* update this also to writefile.c */
static const char *ptcache_data_struct[] = {
	"", // BPHYS_DATA_INDEX
	"", // BPHYS_DATA_LOCATION
	"", // BPHYS_DATA_VELOCITY
	"", // BPHYS_DATA_ROTATION
	"", // BPHYS_DATA_AVELOCITY / BPHYS_DATA_XCONST */
	"", // BPHYS_DATA_SIZE:
	"", // BPHYS_DATA_TIMES:	
	"BoidData" // case BPHYS_DATA_BOIDS:
};
static void direct_link_pointcache(FileData *fd, PointCache *cache)
{
	if ((cache->flag & PTCACHE_DISK_CACHE)==0) {
		PTCacheMem *pm;
		PTCacheExtra *extra;
		int i;
		
		link_list(fd, &cache->mem_cache);
		
		pm = cache->mem_cache.first;
		
		for (; pm; pm=pm->next) {
			for (i=0; i<BPHYS_TOT_DATA; i++) {
				pm->data[i] = newdataadr(fd, pm->data[i]);
				
				/* the cache saves non-struct data without DNA */
				if (pm->data[i] && ptcache_data_struct[i][0]=='\0' && (fd->flags & FD_FLAGS_SWITCH_ENDIAN)) {
					int j, tot = (BKE_ptcache_data_size (i) * pm->totpoint)/4; /* data_size returns bytes */
					int *poin = pm->data[i];
					
					for (j = 0; j < tot; j++)
						SWITCH_INT(poin[j]);
				}
			}
			
			link_list(fd, &pm->extradata);
			
			for (extra=pm->extradata.first; extra; extra=extra->next)
				extra->data = newdataadr(fd, extra->data);
		}
	}
	else
		cache->mem_cache.first = cache->mem_cache.last = NULL;
	
	cache->flag &= ~PTCACHE_SIMULATION_VALID;
	cache->simframe = 0;
	cache->edit = NULL;
	cache->free_edit = NULL;
	cache->cached_frames = NULL;
}

static void direct_link_pointcache_list(FileData *fd, ListBase *ptcaches, PointCache **ocache, int force_disk)
{
	if (ptcaches->first) {
		PointCache *cache= NULL;
		link_list(fd, ptcaches);
		for (cache=ptcaches->first; cache; cache=cache->next) {
			direct_link_pointcache(fd, cache);
			if (force_disk) {
				cache->flag |= PTCACHE_DISK_CACHE;
				cache->step = 1;
			}
		}
		
		*ocache = newdataadr(fd, *ocache);
	}
	else if (*ocache) {
		/* old "single" caches need to be linked too */
		*ocache = newdataadr(fd, *ocache);
		direct_link_pointcache(fd, *ocache);
		if (force_disk) {
			(*ocache)->flag |= PTCACHE_DISK_CACHE;
			(*ocache)->step = 1;
		}
		
		ptcaches->first = ptcaches->last = *ocache;
	}
}

static void lib_link_partdeflect(FileData *fd, ID *id, PartDeflect *pd)
{
	if (pd && pd->tex)
		pd->tex = newlibadr_us(fd, id->lib, pd->tex);
}

static void lib_link_particlesettings(FileData *fd, Main *main)
{
	ParticleSettings *part;
	ParticleDupliWeight *dw;
	MTex *mtex;
	int a;
	
	for (part = main->particle.first; part; part = part->id.next) {
		if (part->id.flag & LIB_NEEDLINK) {
			if (part->adt) lib_link_animdata(fd, &part->id, part->adt);
			part->ipo = newlibadr_us(fd, part->id.lib, part->ipo); // XXX depreceated - old animation system
			
			part->dup_ob = newlibadr(fd, part->id.lib, part->dup_ob);
			part->dup_group = newlibadr(fd, part->id.lib, part->dup_group);
			part->eff_group = newlibadr(fd, part->id.lib, part->eff_group);
			part->bb_ob = newlibadr(fd, part->id.lib, part->bb_ob);
			
			lib_link_partdeflect(fd, &part->id, part->pd);
			lib_link_partdeflect(fd, &part->id, part->pd2);
			
			if (part->effector_weights)
				part->effector_weights->group = newlibadr(fd, part->id.lib, part->effector_weights->group);
			
			if (part->dupliweights.first && part->dup_group) {
				int index_ok = 0;
				/* check for old files without indices (all indexes 0) */
				dw = part->dupliweights.first;
				if (part->dupliweights.first == part->dupliweights.last) {
					/* special case for only one object in the group */
					index_ok = 1;
				}
				else { 
					for (; dw; dw=dw->next) {
						if (dw->index > 0) {
							index_ok = 1;
							break;
						}
					}
				}
				
				if (index_ok) {
					/* if we have indexes, let's use them */
					dw = part->dupliweights.first;
					for (; dw; dw=dw->next) {
						GroupObject *go = (GroupObject *)BLI_findlink(&part->dup_group->gobject, dw->index);
						dw->ob = go ? go->ob : NULL;
					}
				}
				else {
					/* otherwise try to get objects from own library (won't work on library linked groups) */
					for (; dw; dw=dw->next)
						dw->ob = newlibadr(fd, part->id.lib, dw->ob);
				}
			}
			else {
				part->dupliweights.first = part->dupliweights.last = NULL;
			}
			
			if (part->boids) {
				BoidState *state = part->boids->states.first;
				BoidRule *rule;
				for (; state; state=state->next) {
					rule = state->rules.first;
				for (; rule; rule=rule->next)
					switch (rule->type) {
						case eBoidRuleType_Goal:
						case eBoidRuleType_Avoid:
						{
							BoidRuleGoalAvoid *brga = (BoidRuleGoalAvoid*)rule;
							brga->ob = newlibadr(fd, part->id.lib, brga->ob);
							break;
						}
						case eBoidRuleType_FollowLeader:
						{
							BoidRuleFollowLeader *brfl = (BoidRuleFollowLeader*)rule;
							brfl->ob = newlibadr(fd, part->id.lib, brfl->ob);
							break;
						}
					}
				}
			}
			
			for (a = 0; a < MAX_MTEX; a++) {
				mtex= part->mtex[a];
				if (mtex) {
					mtex->tex = newlibadr_us(fd, part->id.lib, mtex->tex);
					mtex->object = newlibadr(fd, part->id.lib, mtex->object);
				}
			}
			
			part->id.flag -= LIB_NEEDLINK;
		}
	}
}

static void direct_link_partdeflect(PartDeflect *pd)
{
	if (pd) pd->rng = NULL;
}

static void direct_link_particlesettings(FileData *fd, ParticleSettings *part)
{
	int a;
	
	part->adt = newdataadr(fd, part->adt);
	part->pd = newdataadr(fd, part->pd);
	part->pd2 = newdataadr(fd, part->pd2);

	direct_link_animdata(fd, part->adt);
	direct_link_partdeflect(part->pd);
	direct_link_partdeflect(part->pd2);

	part->effector_weights = newdataadr(fd, part->effector_weights);
	if (!part->effector_weights)
		part->effector_weights = BKE_add_effector_weights(part->eff_group);

	link_list(fd, &part->dupliweights);

	part->boids = newdataadr(fd, part->boids);
	part->fluid = newdataadr(fd, part->fluid);

	if (part->boids) {
		BoidState *state;
		link_list(fd, &part->boids->states);
		
		for (state=part->boids->states.first; state; state=state->next) {
			link_list(fd, &state->rules);
			link_list(fd, &state->conditions);
			link_list(fd, &state->actions);
		}
	}
	for (a = 0; a < MAX_MTEX; a++) {
		part->mtex[a] = newdataadr(fd, part->mtex[a]);
	}
}

static void lib_link_particlesystems(FileData *fd, Object *ob, ID *id, ListBase *particles)
{
	ParticleSystem *psys, *psysnext;

	for (psys=particles->first; psys; psys=psysnext) {
		psysnext = psys->next;
		
		psys->part = newlibadr_us(fd, id->lib, psys->part);
		if (psys->part) {
			ParticleTarget *pt = psys->targets.first;
			
			for (; pt; pt=pt->next)
				pt->ob=newlibadr(fd, id->lib, pt->ob);
			
			psys->parent = newlibadr_us(fd, id->lib, psys->parent);
			psys->target_ob = newlibadr(fd, id->lib, psys->target_ob);
			
			if (psys->clmd) {
				/* XXX - from reading existing code this seems correct but intended usage of
				 * pointcache should /w cloth should be added in 'ParticleSystem' - campbell */
				psys->clmd->point_cache = psys->pointcache;
				psys->clmd->ptcaches.first = psys->clmd->ptcaches.last= NULL;
				psys->clmd->coll_parms->group = newlibadr(fd, id->lib, psys->clmd->coll_parms->group);
			}
		}
		else {
			/* particle modifier must be removed before particle system */
			ParticleSystemModifierData *psmd = psys_get_modifier(ob, psys);
			BLI_remlink(&ob->modifiers, psmd);
			modifier_free((ModifierData *)psmd);
			
			BLI_remlink(particles, psys);
			MEM_freeN(psys);
		}
	}
}
static void direct_link_particlesystems(FileData *fd, ListBase *particles)
{
	ParticleSystem *psys;
	ParticleData *pa;
	int a;
	
	for (psys=particles->first; psys; psys=psys->next) {
		psys->particles=newdataadr(fd, psys->particles);
		
		if (psys->particles && psys->particles->hair) {
			for (a=0, pa=psys->particles; a<psys->totpart; a++, pa++)
				pa->hair=newdataadr(fd, pa->hair);
		}
		
		if (psys->particles && psys->particles->keys) {
			for (a=0, pa=psys->particles; a<psys->totpart; a++, pa++) {
				pa->keys= NULL;
				pa->totkey= 0;
			}
			
			psys->flag &= ~PSYS_KEYED;
		}
		
		if (psys->particles && psys->particles->boid) {
			pa = psys->particles;
			pa->boid = newdataadr(fd, pa->boid);
			for (a=1, pa++; a<psys->totpart; a++, pa++)
				pa->boid = (pa-1)->boid + 1;
		}
		else if (psys->particles) {
			for (a=0, pa=psys->particles; a<psys->totpart; a++, pa++)
				pa->boid = NULL;
		}
		
		psys->fluid_springs = newdataadr(fd, psys->fluid_springs);
		
		psys->child = newdataadr(fd, psys->child);
		psys->effectors = NULL;
		
		link_list(fd, &psys->targets);
		
		psys->edit = NULL;
		psys->free_edit = NULL;
		psys->pathcache = NULL;
		psys->childcache = NULL;
		psys->pathcachebufs.first = psys->pathcachebufs.last = NULL;
		psys->childcachebufs.first = psys->childcachebufs.last = NULL;
		psys->frand = NULL;
		psys->pdd = NULL;
		psys->renderdata = NULL;
		
		direct_link_pointcache_list(fd, &psys->ptcaches, &psys->pointcache, 0);
		
		if (psys->clmd) {
			psys->clmd = newdataadr(fd, psys->clmd);
			psys->clmd->clothObject = NULL;
			
			psys->clmd->sim_parms= newdataadr(fd, psys->clmd->sim_parms);
			psys->clmd->sim_parms->effector_weights = NULL;
			psys->clmd->coll_parms= newdataadr(fd, psys->clmd->coll_parms);
			
			if (psys->clmd->sim_parms) {
				if (psys->clmd->sim_parms->presets > 10)
					psys->clmd->sim_parms->presets = 0;
			}
			
			psys->hair_in_dm = psys->hair_out_dm = NULL;
			
			psys->clmd->point_cache = psys->pointcache;
		}
		
		psys->tree = NULL;
		psys->bvhtree = NULL;
	}
	return;
}

/* ************ READ MESH ***************** */

static void lib_link_mtface(FileData *fd, Mesh *me, MTFace *mtface, int totface)
{
	MTFace *tf= mtface;
	int i;
	
	/* Add pseudo-references (not fake users!) to images used by texface. A
	 * little bogus; it would be better if each mesh consistently added one ref
	 * to each image it used. - z0r */
	for (i = 0; i < totface; i++, tf++) {
		tf->tpage= newlibadr(fd, me->id.lib, tf->tpage);
		if (tf->tpage && tf->tpage->id.us==0)
			tf->tpage->id.us= 1;
	}
}

static void lib_link_customdata_mtface(FileData *fd, Mesh *me, CustomData *fdata, int totface)
{
	int i;	
	for (i = 0; i < fdata->totlayer; i++) {
		CustomDataLayer *layer = &fdata->layers[i];
		
		if (layer->type == CD_MTFACE)
			lib_link_mtface(fd, me, layer->data, totface);
	}

}

static void lib_link_customdata_mtpoly(FileData *fd, Mesh *me, CustomData *pdata, int totface)
{
	int i;

	for (i=0; i < pdata->totlayer; i++) {
		CustomDataLayer *layer = &pdata->layers[i];
		
		if (layer->type == CD_MTEXPOLY) {
			MTexPoly *tf= layer->data;
			int i;
			
			for (i = 0; i < totface; i++, tf++) {
				tf->tpage = newlibadr(fd, me->id.lib, tf->tpage);
				if (tf->tpage && tf->tpage->id.us==0)
					tf->tpage->id.us = 1;
			}
		}
	}
}

static void lib_link_mesh(FileData *fd, Main *main)
{
	Mesh *me;
	
	for (me = main->mesh.first; me; me = me->id.next) {
		if (me->id.flag & LIB_NEEDLINK) {
			int i;
			
			/* Link ID Properties -- and copy this comment EXACTLY for easy finding
			 * of library blocks that implement this.*/
			if (me->id.properties) IDP_LibLinkProperty(me->id.properties, (fd->flags & FD_FLAGS_SWITCH_ENDIAN), fd);
			if (me->adt) lib_link_animdata(fd, &me->id, me->adt);
			
			/* this check added for python created meshes */
			if (me->mat) {
				for (i = 0; i < me->totcol; i++) {
					me->mat[i] = newlibadr_us(fd, me->id.lib, me->mat[i]);
				}
			}
			else me->totcol = 0;
			
			me->ipo = newlibadr_us(fd, me->id.lib, me->ipo); // XXX: deprecated: old anim sys
			me->key = newlibadr_us(fd, me->id.lib, me->key);
			me->texcomesh = newlibadr_us(fd, me->id.lib, me->texcomesh);
			
			lib_link_customdata_mtface(fd, me, &me->fdata, me->totface);
			lib_link_customdata_mtpoly(fd, me, &me->pdata, me->totpoly);
			if (me->mr && me->mr->levels.first)
				lib_link_customdata_mtface(fd, me, &me->mr->fdata,
							   ((MultiresLevel*)me->mr->levels.first)->totface);
			
			/*check if we need to convert mfaces to mpolys*/
			if (me->totface && !me->totpoly) {
				/* temporarily switch main so that reading from
				 * external CustomData works */
				Main *gmain = G.main;
				G.main = main;
				
				BKE_mesh_convert_mfaces_to_mpolys(me);
				
				G.main = gmain;
			}
			
			/*
			 * Re-tessellate, even if the polys were just created from tessfaces, this
			 * is important because it:
			 *  - fill the CD_POLYINDEX layer
			 *  - gives consistency of tessface between loading from a file and
			 *    converting an edited BMesh back into a mesh (i.e. it replaces
			 *    quad tessfaces in a loaded mesh immediately, instead of lazily
			 *    waiting until edit mode has been entered/exited, making it easier
			 *    to recognize problems that would otherwise only show up after edits).
			 */
#ifdef USE_TESSFACE_DEFAULT
			BKE_mesh_tessface_calc(me);
#else
			BKE_mesh_tessface_clear(me);
#endif
			
			me->id.flag -= LIB_NEEDLINK;
		}
	}
	
	/* convert texface options to material */
	convert_tface_mt(fd, main);
}

static void direct_link_dverts(FileData *fd, int count, MDeformVert *mdverts)
{
	int i;
	
	if (mdverts == NULL) {
		return;
	}
	
	for (i = count; i > 0; i--, mdverts++) {
		/*convert to vgroup allocation system*/
		MDeformWeight *dw;
		if (mdverts->dw && (dw = newdataadr(fd, mdverts->dw))) {
			const ssize_t dw_len = mdverts->totweight * sizeof(MDeformWeight);
			void *dw_tmp = MEM_mallocN(dw_len, "direct_link_dverts");
			memcpy(dw_tmp, dw, dw_len);
			mdverts->dw = dw_tmp;
			MEM_freeN(dw);
		}
		else {
			mdverts->dw = NULL;
			mdverts->totweight = 0;
		}
	}
}

static void direct_link_mdisps(FileData *fd, int count, MDisps *mdisps, int external)
{
	if (mdisps) {
		int i;
		
		for (i = 0; i < count; ++i) {
			mdisps[i].disps = newdataadr(fd, mdisps[i].disps);
			mdisps[i].hidden = newdataadr(fd, mdisps[i].hidden);
			
			if (mdisps[i].totdisp && !mdisps[i].level) {
				/* this calculation is only correct for loop mdisps;
				 * if loading pre-BMesh face mdisps this will be
				 * overwritten with the correct value in
				 * bm_corners_to_loops() */
				float gridsize = sqrtf(mdisps[i].totdisp);
				mdisps[i].level = (int)(logf(gridsize - 1.0f) / (float)M_LN2) + 1;
			}
			
			if ((fd->flags & FD_FLAGS_SWITCH_ENDIAN) && (mdisps[i].disps)) {
				/* DNA_struct_switch_endian doesn't do endian swap for (*disps)[] */
				/* this does swap for data written at write_mdisps() - readfile.c */
				int x;
				float *tmpdisps = *mdisps[i].disps;
				for (x = 0; x < mdisps[i].totdisp * 3; x++) {
					SWITCH_INT(*tmpdisps);
					tmpdisps++;
				}
			}
			if (!external && !mdisps[i].disps)
				mdisps[i].totdisp = 0;
		}
	}
}

static void direct_link_grid_paint_mask(FileData *fd, int count, GridPaintMask *grid_paint_mask)
{
	if (grid_paint_mask) {
		int i;
		
		for (i = 0; i < count; ++i) {
			GridPaintMask *gpm = &grid_paint_mask[i];
			if (gpm->data)
				gpm->data = newdataadr(fd, gpm->data);
		}
	}
}

/*this isn't really a public api function, so prototyped here*/
static void direct_link_customdata(FileData *fd, CustomData *data, int count)
{
	int i = 0;
	
	data->layers = newdataadr(fd, data->layers);
	
	/* annoying workaround for bug [#31079] loading legacy files with
	 * no polygons _but_ have stale customdata */
	if (UNLIKELY(count == 0 && data->layers == NULL && data->totlayer != 0)) {
		memset(data, 0, sizeof(*data));
		return;
	}
	
	data->external = newdataadr(fd, data->external);
	
	while (i < data->totlayer) {
		CustomDataLayer *layer = &data->layers[i];
		
		if (layer->flag & CD_FLAG_EXTERNAL)
			layer->flag &= ~CD_FLAG_IN_MEMORY;
		
		if (CustomData_verify_versions(data, i)) {
			layer->data = newdataadr(fd, layer->data);
			if (layer->type == CD_MDISPS)
				direct_link_mdisps(fd, count, layer->data, layer->flag & CD_FLAG_EXTERNAL);
			else if (layer->type == CD_GRID_PAINT_MASK)
				direct_link_grid_paint_mask(fd, count, layer->data);
			i++;
		}
	}
	
	CustomData_update_typemap(data);
}

static void direct_link_mesh(FileData *fd, Mesh *mesh)
{
	mesh->mat= newdataadr(fd, mesh->mat);
	test_pointer_array(fd, (void **)&mesh->mat);
	
	mesh->mvert = newdataadr(fd, mesh->mvert);
	mesh->medge = newdataadr(fd, mesh->medge);
	mesh->mface = newdataadr(fd, mesh->mface);
	mesh->mloop = newdataadr(fd, mesh->mloop);
	mesh->mpoly = newdataadr(fd, mesh->mpoly);
	mesh->tface = newdataadr(fd, mesh->tface);
	mesh->mtface = newdataadr(fd, mesh->mtface);
	mesh->mcol = newdataadr(fd, mesh->mcol);
	mesh->msticky = newdataadr(fd, mesh->msticky);
	mesh->dvert = newdataadr(fd, mesh->dvert);
	mesh->mloopcol = newdataadr(fd, mesh->mloopcol);
	mesh->mloopuv = newdataadr(fd, mesh->mloopuv);
	mesh->mtpoly = newdataadr(fd, mesh->mtpoly);
	mesh->mselect = newdataadr(fd, mesh->mselect);
	
	/* animdata */
	mesh->adt = newdataadr(fd, mesh->adt);
	direct_link_animdata(fd, mesh->adt);
	
	/* normally direct_link_dverts should be called in direct_link_customdata,
	 * but for backwards compat in do_versions to work we do it here */
	direct_link_dverts(fd, mesh->totvert, mesh->dvert);
	
	direct_link_customdata(fd, &mesh->vdata, mesh->totvert);
	direct_link_customdata(fd, &mesh->edata, mesh->totedge);
	direct_link_customdata(fd, &mesh->fdata, mesh->totface);
	direct_link_customdata(fd, &mesh->ldata, mesh->totloop);
	direct_link_customdata(fd, &mesh->pdata, mesh->totpoly);
	
	
#ifdef USE_BMESH_FORWARD_COMPAT
	/* NEVER ENABLE THIS CODE INTO BMESH!
	 * THIS IS FOR LOADING BMESH INTO OLDER FILES ONLY */
	mesh->mpoly = newdataadr(fd, mesh->mpoly);
	mesh->mloop = newdataadr(fd, mesh->mloop);

	direct_link_customdata(fd, &mesh->pdata, mesh->totpoly);
	direct_link_customdata(fd, &mesh->ldata, mesh->totloop);

	if (mesh->mpoly) {
		/* be clever and load polygons as mfaces */
		mesh->totface= BKE_mesh_mpoly_to_mface(&mesh->fdata, &mesh->ldata, &mesh->pdata,
		                                   mesh->totface, mesh->totloop, mesh->totpoly);
		
		CustomData_free(&mesh->pdata, mesh->totpoly);
		memset(&mesh->pdata, 0, sizeof(CustomData));
		mesh->totpoly = 0;
		
		CustomData_free(&mesh->ldata, mesh->totloop);
		memset(&mesh->ldata, 0, sizeof(CustomData));
		mesh->totloop = 0;
		
		mesh_update_customdata_pointers(mesh);
	}

#endif
	
	
	mesh->bb = NULL;
	mesh->edit_btmesh = NULL;
	
	/* Multires data */
	mesh->mr= newdataadr(fd, mesh->mr);
	if (mesh->mr) {
		MultiresLevel *lvl;
		
		link_list(fd, &mesh->mr->levels);
		lvl = mesh->mr->levels.first;
		
		direct_link_customdata(fd, &mesh->mr->vdata, lvl->totvert);
		direct_link_dverts(fd, lvl->totvert, CustomData_get(&mesh->mr->vdata, 0, CD_MDEFORMVERT));
		direct_link_customdata(fd, &mesh->mr->fdata, lvl->totface);
		
		mesh->mr->edge_flags = newdataadr(fd, mesh->mr->edge_flags);
		mesh->mr->edge_creases = newdataadr(fd, mesh->mr->edge_creases);
		
		mesh->mr->verts = newdataadr(fd, mesh->mr->verts);
		
		/* If mesh has the same number of vertices as the
		 * highest multires level, load the current mesh verts
		 * into multires and discard the old data. Needed
		 * because some saved files either do not have a verts
		 * array, or the verts array contains out-of-date
		 * data. */
		if (mesh->totvert == ((MultiresLevel*)mesh->mr->levels.last)->totvert) {
			if (mesh->mr->verts)
				MEM_freeN(mesh->mr->verts);
			mesh->mr->verts = MEM_dupallocN(mesh->mvert);
		}
			
		for (; lvl; lvl = lvl->next) {
			lvl->verts = newdataadr(fd, lvl->verts);
			lvl->faces = newdataadr(fd, lvl->faces);
			lvl->edges = newdataadr(fd, lvl->edges);
			lvl->colfaces = newdataadr(fd, lvl->colfaces);
		}
	}

	/* if multires is present but has no valid vertex data,
	 * there's no way to recover it; silently remove multires */
	if (mesh->mr && !mesh->mr->verts) {
		multires_free(mesh->mr);
		mesh->mr = NULL;
	}
	
	if ((fd->flags & FD_FLAGS_SWITCH_ENDIAN) && mesh->tface) {
		TFace *tf = mesh->tface;
		int i;
		
		for (i = 0; i < (mesh->totface); i++, tf++) {
			SWITCH_INT(tf->col[0]);
			SWITCH_INT(tf->col[1]);
			SWITCH_INT(tf->col[2]);
			SWITCH_INT(tf->col[3]);
		}
	}
}

/* ************ READ LATTICE ***************** */

static void lib_link_latt(FileData *fd, Main *main)
{
	Lattice *lt;
	
	for (lt = main->latt.first; lt; lt = lt->id.next) {
		if (lt->id.flag & LIB_NEEDLINK) {
			if (lt->adt) lib_link_animdata(fd, &lt->id, lt->adt);
			
			lt->ipo = newlibadr_us(fd, lt->id.lib, lt->ipo); // XXX depreceated - old animation system
			lt->key = newlibadr_us(fd, lt->id.lib, lt->key);
			
			lt->id.flag -= LIB_NEEDLINK;
		}
	}
}

static void direct_link_latt(FileData *fd, Lattice *lt)
{
	lt->def = newdataadr(fd, lt->def);
	
	lt->dvert = newdataadr(fd, lt->dvert);
	direct_link_dverts(fd, lt->pntsu*lt->pntsv*lt->pntsw, lt->dvert);
	
	lt->editlatt = NULL;
	
	lt->adt = newdataadr(fd, lt->adt);
	direct_link_animdata(fd, lt->adt);
}


/* ************ READ OBJECT ***************** */

static void lib_link_modifiers__linkModifiers(void *userData, Object *ob,
                                              ID **idpoin)
{
	FileData *fd = userData;

	*idpoin = newlibadr(fd, ob->id.lib, *idpoin);
	/* hardcoded bad exception; non-object modifier data gets user count (texture, displace) */
	if (*idpoin && GS((*idpoin)->name)!=ID_OB)
		(*idpoin)->us++;
}
static void lib_link_modifiers(FileData *fd, Object *ob)
{
	modifiers_foreachIDLink(ob, lib_link_modifiers__linkModifiers, fd);
}

static void lib_link_object(FileData *fd, Main *main)
{
	Object *ob;
	PartEff *paf;
	bSensor *sens;
	bController *cont;
	bActuator *act;
	void *poin;
	int warn=0, a;
	
	for (ob = main->object.first; ob; ob = ob->id.next) {
		if (ob->id.flag & LIB_NEEDLINK) {
			if (ob->id.properties) IDP_LibLinkProperty(ob->id.properties, (fd->flags & FD_FLAGS_SWITCH_ENDIAN), fd);
			if (ob->adt) lib_link_animdata(fd, &ob->id, ob->adt);
			
// XXX depreceated - old animation system <<<			
			ob->ipo = newlibadr_us(fd, ob->id.lib, ob->ipo);
			ob->action = newlibadr_us(fd, ob->id.lib, ob->action);
// >>> XXX depreceated - old animation system

			ob->parent = newlibadr(fd, ob->id.lib, ob->parent);
			ob->track = newlibadr(fd, ob->id.lib, ob->track);
			ob->poselib = newlibadr_us(fd, ob->id.lib, ob->poselib);
			ob->dup_group = newlibadr_us(fd, ob->id.lib, ob->dup_group);
			
			ob->proxy = newlibadr_us(fd, ob->id.lib, ob->proxy);
			if (ob->proxy) {
				/* paranoia check, actually a proxy_from pointer should never be written... */
				if (ob->proxy->id.lib == NULL) {
					ob->proxy->proxy_from = NULL;
					ob->proxy = NULL;
					
					if (ob->id.lib)
						printf("Proxy lost from  object %s lib %s\n", ob->id.name+2, ob->id.lib->name);
					else
						printf("Proxy lost from  object %s lib <NONE>\n", ob->id.name+2);
				}
				else {
					/* this triggers object_update to always use a copy */
					ob->proxy->proxy_from = ob;
					/* force proxy updates after load/undo, a bit weak */
					ob->recalc = ob->proxy->recalc = (OB_RECALC_OB | OB_RECALC_DATA | OB_RECALC_TIME);
				}
			}
			ob->proxy_group = newlibadr(fd, ob->id.lib, ob->proxy_group);
			
			poin = ob->data;
			ob->data = newlibadr_us(fd, ob->id.lib, ob->data);
			
			if (ob->data==NULL && poin!=NULL) {
				if (ob->id.lib)
					printf("Can't find obdata of %s lib %s\n", ob->id.name+2, ob->id.lib->name);
				else
					printf("Object %s lost data.\n", ob->id.name+2);
				
				ob->type = OB_EMPTY;
				warn = 1;
				
				if (ob->pose) {
					/* we can't call #BKE_pose_free() here because of library linking
					 * freeing will recurse down into every pose constraints ID pointers
					 * which are not always valid, so for now free directly and suffer
					 * some leaked memory rather then crashing immediately
					 * while bad this _is_ an exceptional case - campbell */
#if 0
					BKE_pose_free(ob->pose);
#else
					MEM_freeN(ob->pose);
#endif
					ob->pose= NULL;
					ob->mode &= ~OB_MODE_POSE;
				}
			}
			for (a=0; a < ob->totcol; a++) 
				ob->mat[a] = newlibadr_us(fd, ob->id.lib, ob->mat[a]);
			
			/* When the object is local and the data is library its possible
			 * the material list size gets out of sync. [#22663] */
			if (ob->data && ob->id.lib != ((ID *)ob->data)->lib) {
				short *totcol_data = give_totcolp(ob);
				/* Only expand so as not to loose any object materials that might be set. */
				if (totcol_data && (*totcol_data > ob->totcol)) {
					/* printf("'%s' %d -> %d\n", ob->id.name, ob->totcol, *totcol_data); */
					resize_object_material(ob, *totcol_data);
				}
			}
			
			ob->gpd = newlibadr_us(fd, ob->id.lib, ob->gpd);
			ob->duplilist = NULL;
			
			ob->id.flag -= LIB_NEEDLINK;
			/* if id.us==0 a new base will be created later on */
			
			/* WARNING! Also check expand_object(), should reflect the stuff below. */
			lib_link_pose(fd, ob, ob->pose);
			lib_link_constraints(fd, &ob->id, &ob->constraints);
			
// XXX depreceated - old animation system <<<	
			lib_link_constraint_channels(fd, &ob->id, &ob->constraintChannels);
			lib_link_nlastrips(fd, &ob->id, &ob->nlastrips);
// >>> XXX depreceated - old animation system
			
			for (paf = ob->effect.first; paf; paf = paf->next) {
				if (paf->type == EFF_PARTICLE) {
					paf->group = newlibadr_us(fd, ob->id.lib, paf->group);
				}
			}				
			
			for (sens = ob->sensors.first; sens; sens = sens->next) {
				for (a = 0; a < sens->totlinks; a++)
					sens->links[a] = newglobadr(fd, sens->links[a]);
				
				if (sens->type == SENS_TOUCH) {
					bTouchSensor *ts = sens->data;
					ts->ma = newlibadr(fd, ob->id.lib, ts->ma);
				}
				else if (sens->type == SENS_MESSAGE) {
					bMessageSensor *ms = sens->data;
					ms->fromObject =
						newlibadr(fd, ob->id.lib, ms->fromObject);
				}
			}
			
			for (cont = ob->controllers.first; cont; cont = cont->next) {
				for (a=0; a < cont->totlinks; a++)
					cont->links[a] = newglobadr(fd, cont->links[a]);
				
				if (cont->type == CONT_PYTHON) {
					bPythonCont *pc = cont->data;
					pc->text = newlibadr(fd, ob->id.lib, pc->text);
				}
				cont->slinks = NULL;
				cont->totslinks = 0;
			}
			
			for (act = ob->actuators.first; act; act = act->next) {
				if (act->type == ACT_SOUND) {
					bSoundActuator *sa = act->data;
					sa->sound= newlibadr_us(fd, ob->id.lib, sa->sound);
				}
				else if (act->type == ACT_GAME) {
					/* bGameActuator *ga= act->data; */
				}
				else if (act->type == ACT_CAMERA) {
					bCameraActuator *ca = act->data;
					ca->ob= newlibadr(fd, ob->id.lib, ca->ob);
				}
					/* leave this one, it's obsolete but necessary to read for conversion */
				else if (act->type == ACT_ADD_OBJECT) {
					bAddObjectActuator *eoa = act->data;
					if (eoa) eoa->ob= newlibadr(fd, ob->id.lib, eoa->ob);
				}
				else if (act->type == ACT_OBJECT) {
					bObjectActuator *oa = act->data;
					if (oa == NULL) {
						init_actuator(act);
					}
					else {
						oa->reference = newlibadr(fd, ob->id.lib, oa->reference);
					}
				}
				else if (act->type == ACT_EDIT_OBJECT) {
					bEditObjectActuator *eoa = act->data;
					if (eoa == NULL) {
						init_actuator(act);
					}
					else {
						eoa->ob= newlibadr(fd, ob->id.lib, eoa->ob);
						eoa->me= newlibadr(fd, ob->id.lib, eoa->me);
					}
				}
				else if (act->type == ACT_SCENE) {
					bSceneActuator *sa = act->data;
					sa->camera= newlibadr(fd, ob->id.lib, sa->camera);
					sa->scene= newlibadr(fd, ob->id.lib, sa->scene);
				}
				else if (act->type == ACT_ACTION) {
					bActionActuator *aa = act->data;
					aa->act= newlibadr(fd, ob->id.lib, aa->act);
				}
				else if (act->type == ACT_SHAPEACTION) {
					bActionActuator *aa = act->data;
					aa->act= newlibadr(fd, ob->id.lib, aa->act);
				}
				else if (act->type == ACT_PROPERTY) {
					bPropertyActuator *pa = act->data;
					pa->ob= newlibadr(fd, ob->id.lib, pa->ob);
				}
				else if (act->type == ACT_MESSAGE) {
					bMessageActuator *ma = act->data;
					ma->toObject= newlibadr(fd, ob->id.lib, ma->toObject);
				}
				else if (act->type == ACT_2DFILTER) {
					bTwoDFilterActuator *_2dfa = act->data; 
					_2dfa->text= newlibadr(fd, ob->id.lib, _2dfa->text);
				}
				else if (act->type == ACT_PARENT) {
					bParentActuator *parenta = act->data; 
					parenta->ob = newlibadr(fd, ob->id.lib, parenta->ob);
				}
				else if (act->type == ACT_STATE) {
					/* bStateActuator *statea = act->data; */
				}
				else if (act->type == ACT_ARMATURE) {
					bArmatureActuator *arma= act->data;
					arma->target= newlibadr(fd, ob->id.lib, arma->target);
					arma->subtarget= newlibadr(fd, ob->id.lib, arma->subtarget);
				}
				else if (act->type == ACT_STEERING) {
					bSteeringActuator *steeringa = act->data; 
					steeringa->target = newlibadr(fd, ob->id.lib, steeringa->target);
					steeringa->navmesh = newlibadr(fd, ob->id.lib, steeringa->navmesh);
				}
			}
			
			{
				FluidsimModifierData *fluidmd = (FluidsimModifierData *)modifiers_findByType(ob, eModifierType_Fluidsim);
				
				if (fluidmd && fluidmd->fss)
					fluidmd->fss->ipo = newlibadr_us(fd, ob->id.lib, fluidmd->fss->ipo);
			}
			
			{
				SmokeModifierData *smd = (SmokeModifierData *)modifiers_findByType(ob, eModifierType_Smoke);
				
				if (smd && (smd->type == MOD_SMOKE_TYPE_DOMAIN) && smd->domain) {
					smd->domain->flags |= MOD_SMOKE_FILE_LOAD; /* flag for refreshing the simulation after loading */
				}
			}
			
			/* texture field */
			if (ob->pd)
				lib_link_partdeflect(fd, &ob->id, ob->pd);
			
			if (ob->soft)
				ob->soft->effector_weights->group = newlibadr(fd, ob->id.lib, ob->soft->effector_weights->group);
			
			lib_link_particlesystems(fd, ob, &ob->id, &ob->particlesystem);
			lib_link_modifiers(fd, ob);
		}
	}
	
	if (warn) {
		BKE_report(fd->reports, RPT_WARNING, "Warning in console");
	}
}


static void direct_link_pose(FileData *fd, bPose *pose)
{
	bPoseChannel *pchan;

	if (!pose)
		return;

	link_list(fd, &pose->chanbase);
	link_list(fd, &pose->agroups);

	pose->chanhash = NULL;

	for (pchan = pose->chanbase.first; pchan; pchan=pchan->next) {
		pchan->bone = NULL;
		pchan->parent = newdataadr(fd, pchan->parent);
		pchan->child = newdataadr(fd, pchan->child);
		pchan->custom_tx = newdataadr(fd, pchan->custom_tx);
		
		direct_link_constraints(fd, &pchan->constraints);
		
		pchan->prop = newdataadr(fd, pchan->prop);
		if (pchan->prop)
			IDP_DirectLinkProperty(pchan->prop, (fd->flags & FD_FLAGS_SWITCH_ENDIAN), fd);
		
		pchan->mpath = newdataadr(fd, pchan->mpath);
		if (pchan->mpath)
			direct_link_motionpath(fd, pchan->mpath);
		
		pchan->iktree.first = pchan->iktree.last = NULL;
		pchan->siktree.first = pchan->siktree.last = NULL;
		
		/* in case this value changes in future, clamp else we get undefined behavior */
		CLAMP(pchan->rotmode, ROT_MODE_MIN, ROT_MODE_MAX);
	}
	pose->ikdata = NULL;
	if (pose->ikparam != NULL) {
		pose->ikparam = newdataadr(fd, pose->ikparam);
	}
}

static void direct_link_modifiers(FileData *fd, ListBase *lb)
{
	ModifierData *md;
	
	link_list(fd, lb);
	
	for (md=lb->first; md; md=md->next) {
		md->error = NULL;
		md->scene = NULL;
		
		/* if modifiers disappear, or for upward compatibility */
		if (NULL == modifierType_getInfo(md->type))
			md->type = eModifierType_None;
			
		if (md->type == eModifierType_Subsurf) {
			SubsurfModifierData *smd = (SubsurfModifierData *)md;
			
			smd->emCache = smd->mCache = NULL;
		}
		else if (md->type == eModifierType_Armature) {
			ArmatureModifierData *amd = (ArmatureModifierData *)md;
			
			amd->prevCos = NULL;
		}
		else if (md->type == eModifierType_Cloth) {
			ClothModifierData *clmd = (ClothModifierData *)md;
			
			clmd->clothObject = NULL;
			
			clmd->sim_parms= newdataadr(fd, clmd->sim_parms);
			clmd->coll_parms= newdataadr(fd, clmd->coll_parms);
			
			direct_link_pointcache_list(fd, &clmd->ptcaches, &clmd->point_cache, 0);
			
			if (clmd->sim_parms) {
				if (clmd->sim_parms->presets > 10)
					clmd->sim_parms->presets = 0;
				
				clmd->sim_parms->reset = 0;
				
				clmd->sim_parms->effector_weights = newdataadr(fd, clmd->sim_parms->effector_weights);
				
				if (!clmd->sim_parms->effector_weights) {
					clmd->sim_parms->effector_weights = BKE_add_effector_weights(NULL);
				}
			}
		}
		else if (md->type == eModifierType_Fluidsim) {
			FluidsimModifierData *fluidmd = (FluidsimModifierData *)md;
			
			fluidmd->fss = newdataadr(fd, fluidmd->fss);
			if (fluidmd->fss) {
				fluidmd->fss->fmd = fluidmd;
				fluidmd->fss->meshVelocities = NULL;
			}
		}
		else if (md->type == eModifierType_Smoke) {
			SmokeModifierData *smd = (SmokeModifierData *)md;
			
			if (smd->type == MOD_SMOKE_TYPE_DOMAIN) {
				smd->flow = NULL;
				smd->coll = NULL;
				smd->domain = newdataadr(fd, smd->domain);
				smd->domain->smd = smd;
				
				smd->domain->fluid = NULL;
				smd->domain->wt = NULL;
				smd->domain->shadow = NULL;
				smd->domain->tex = NULL;
				smd->domain->tex_shadow = NULL;
				smd->domain->tex_wt = NULL;
				
				smd->domain->effector_weights = newdataadr(fd, smd->domain->effector_weights);
				if (!smd->domain->effector_weights)
					smd->domain->effector_weights = BKE_add_effector_weights(NULL);
				
				direct_link_pointcache_list(fd, &(smd->domain->ptcaches[0]), &(smd->domain->point_cache[0]), 1);
				
				/* Smoke uses only one cache from now on, so store pointer convert */
				if (smd->domain->ptcaches[1].first || smd->domain->point_cache[1]) {
					if (smd->domain->point_cache[1]) {
						PointCache *cache = newdataadr(fd, smd->domain->point_cache[1]);
						if (cache->flag & PTCACHE_FAKE_SMOKE)
							; /* Smoke was already saved in "new format" and this cache is a fake one. */
						else
							printf("High resolution smoke cache not available due to pointcache update. Please reset the simulation.\n");
						BKE_ptcache_free(cache);
					}
					smd->domain->ptcaches[1].first = NULL;
					smd->domain->ptcaches[1].last = NULL;
					smd->domain->point_cache[1] = NULL;
				}
			}
			else if (smd->type == MOD_SMOKE_TYPE_FLOW) {
				smd->domain = NULL;
				smd->coll = NULL;
				smd->flow = newdataadr(fd, smd->flow);
				smd->flow->smd = smd;
				smd->flow->psys = newdataadr(fd, smd->flow->psys);
			}
			else if (smd->type == MOD_SMOKE_TYPE_COLL) {
				smd->flow = NULL;
				smd->domain = NULL;
				smd->coll = newdataadr(fd, smd->coll);
				if (smd->coll) {
					smd->coll->points = NULL;
					smd->coll->numpoints = 0;
				}
				else
					smd->type = 0;
			}
		}
		else if (md->type == eModifierType_DynamicPaint) {
			DynamicPaintModifierData *pmd = (DynamicPaintModifierData *)md;
			
			if (pmd->canvas) {
				pmd->canvas = newdataadr(fd, pmd->canvas);
				pmd->canvas->pmd = pmd;
				pmd->canvas->dm = NULL;
				pmd->canvas->flags &= ~MOD_DPAINT_BAKING; /* just in case */
				
				if (pmd->canvas->surfaces.first) {
					DynamicPaintSurface *surface;
					link_list(fd, &pmd->canvas->surfaces);
					
					for (surface=pmd->canvas->surfaces.first; surface; surface=surface->next) {
						surface->canvas = pmd->canvas;
						surface->data = NULL;
						direct_link_pointcache_list(fd, &(surface->ptcaches), &(surface->pointcache), 1);
						
						if (!(surface->effector_weights = newdataadr(fd, surface->effector_weights)))
							surface->effector_weights = BKE_add_effector_weights(NULL);
					}
				}
			}
			if (pmd->brush) {
				pmd->brush = newdataadr(fd, pmd->brush);
				pmd->brush->pmd = pmd;
				pmd->brush->psys = newdataadr(fd, pmd->brush->psys);
				pmd->brush->paint_ramp = newdataadr(fd, pmd->brush->paint_ramp);
				pmd->brush->vel_ramp = newdataadr(fd, pmd->brush->vel_ramp);
				pmd->brush->dm = NULL;
			}
		}
		else if (md->type == eModifierType_Collision) {
			CollisionModifierData *collmd = (CollisionModifierData *)md;
			/*
			// TODO: CollisionModifier should use pointcache 
			// + have proper reset events before enabling this
			collmd->x = newdataadr(fd, collmd->x);
			collmd->xnew = newdataadr(fd, collmd->xnew);
			collmd->mfaces = newdataadr(fd, collmd->mfaces);
			
			collmd->current_x = MEM_callocN(sizeof(MVert)*collmd->numverts, "current_x");
			collmd->current_xnew = MEM_callocN(sizeof(MVert)*collmd->numverts, "current_xnew");
			collmd->current_v = MEM_callocN(sizeof(MVert)*collmd->numverts, "current_v");
			*/
			
			collmd->x = NULL;
			collmd->xnew = NULL;
			collmd->current_x = NULL;
			collmd->current_xnew = NULL;
			collmd->current_v = NULL;
			collmd->time_x = collmd->time_xnew = -1000;
			collmd->numverts = 0;
			collmd->bvhtree = NULL;
			collmd->mfaces = NULL;
			
		}
		else if (md->type == eModifierType_Surface) {
			SurfaceModifierData *surmd = (SurfaceModifierData *)md;
			
			surmd->dm = NULL;
			surmd->bvhtree = NULL;
			surmd->x = NULL;
			surmd->v = NULL;
			surmd->numverts = 0;
		}
		else if (md->type == eModifierType_Hook) {
			HookModifierData *hmd = (HookModifierData *)md;
			
			hmd->indexar = newdataadr(fd, hmd->indexar);
			if (fd->flags & FD_FLAGS_SWITCH_ENDIAN) {
				int a;
				for (a = 0; a < hmd->totindex; a++) {
					SWITCH_INT(hmd->indexar[a]);
				}
			}
		}
		else if (md->type == eModifierType_ParticleSystem) {
			ParticleSystemModifierData *psmd = (ParticleSystemModifierData *)md;
			
			psmd->dm= NULL;
			psmd->psys= newdataadr(fd, psmd->psys);
			psmd->flag &= ~eParticleSystemFlag_psys_updated;
			psmd->flag |= eParticleSystemFlag_file_loaded;
		}
		else if (md->type == eModifierType_Explode) {
			ExplodeModifierData *psmd = (ExplodeModifierData *)md;
			
			psmd->facepa = NULL;
		}
		else if (md->type == eModifierType_MeshDeform) {
			MeshDeformModifierData *mmd = (MeshDeformModifierData *)md;
			
			mmd->bindinfluences = newdataadr(fd, mmd->bindinfluences);
			mmd->bindoffsets = newdataadr(fd, mmd->bindoffsets);
			mmd->bindcagecos = newdataadr(fd, mmd->bindcagecos);
			mmd->dyngrid = newdataadr(fd, mmd->dyngrid);
			mmd->dyninfluences = newdataadr(fd, mmd->dyninfluences);
			mmd->dynverts = newdataadr(fd, mmd->dynverts);
			
			mmd->bindweights = newdataadr(fd, mmd->bindweights);
			mmd->bindcos = newdataadr(fd, mmd->bindcos);
			
			if (fd->flags & FD_FLAGS_SWITCH_ENDIAN) {
				int a;
				
				if (mmd->bindoffsets)
					for (a=0; a<mmd->totvert+1; a++)
						SWITCH_INT(mmd->bindoffsets[a]);
				if (mmd->bindcagecos)
					for (a=0; a<mmd->totcagevert*3; a++)
						SWITCH_INT(mmd->bindcagecos[a]);
				if (mmd->dynverts)
					for (a=0; a<mmd->totvert; a++)
						SWITCH_INT(mmd->dynverts[a]);
				
				if (mmd->bindweights)
					for (a=0; a<mmd->totcagevert*mmd->totvert; a++)
						SWITCH_INT(mmd->bindweights[a]);
				if (mmd->bindcos)
					for (a=0; a<mmd->totcagevert*3; a++)
						SWITCH_INT(mmd->bindcos[a]);
			}
		}
		else if (md->type == eModifierType_Ocean) {
			OceanModifierData *omd = (OceanModifierData *)md;
			omd->oceancache = NULL;
			omd->ocean = NULL;
			omd->refresh = (MOD_OCEAN_REFRESH_ADD|MOD_OCEAN_REFRESH_RESET|MOD_OCEAN_REFRESH_SIM);
		}
		else if (md->type == eModifierType_Warp) {
			WarpModifierData *tmd = (WarpModifierData *)md;
			
			tmd->curfalloff= newdataadr(fd, tmd->curfalloff);
			if (tmd->curfalloff)
				direct_link_curvemapping(fd, tmd->curfalloff);
		}
		else if (md->type == eModifierType_WeightVGEdit) {
			WeightVGEditModifierData *wmd = (WeightVGEditModifierData *)md;
			
			wmd->cmap_curve = newdataadr(fd, wmd->cmap_curve);
			if (wmd->cmap_curve)
				direct_link_curvemapping(fd, wmd->cmap_curve);
		}
	}
}

static void direct_link_object(FileData *fd, Object *ob)
{
	PartEff *paf;
	bProperty *prop;
	bSensor *sens;
	bController *cont;
	bActuator *act;
	
	/* weak weak... this was only meant as draw flag, now is used in give_base_to_objects too */
	ob->flag &= ~OB_FROMGROUP;
	
	/* loading saved files with editmode enabled works, but for undo we like
	 * to stay in object mode during undo presses so keep editmode disabled */
	if (fd->memfile)
		ob->mode &= ~(OB_MODE_EDIT | OB_MODE_PARTICLE_EDIT);
	
	ob->disp.first = ob->disp.last = NULL;
	
	ob->adt = newdataadr(fd, ob->adt);
	direct_link_animdata(fd, ob->adt);
	
	ob->pose = newdataadr(fd, ob->pose);
	direct_link_pose(fd, ob->pose);
	
	ob->mpath = newdataadr(fd, ob->mpath);
	if (ob->mpath)
		direct_link_motionpath(fd, ob->mpath);
	
	link_list(fd, &ob->defbase);
// XXX depreceated - old animation system <<<
	direct_link_nlastrips(fd, &ob->nlastrips);
	link_list(fd, &ob->constraintChannels);
// >>> XXX depreceated - old animation system 
	
	ob->mat= newdataadr(fd, ob->mat);
	test_pointer_array(fd, (void **)&ob->mat);
	ob->matbits= newdataadr(fd, ob->matbits);
	
	/* do it here, below old data gets converted */
	direct_link_modifiers(fd, &ob->modifiers);
	
	link_list(fd, &ob->effect);
	paf= ob->effect.first;
	while (paf) {
		if (paf->type == EFF_PARTICLE) {
			paf->keys = NULL;
		}
		if (paf->type == EFF_WAVE) {
			WaveEff *wav = (WaveEff*) paf;
			PartEff *next = paf->next;
			WaveModifierData *wmd = (WaveModifierData*) modifier_new(eModifierType_Wave);
			
			wmd->damp = wav->damp;
			wmd->flag = wav->flag;
			wmd->height = wav->height;
			wmd->lifetime = wav->lifetime;
			wmd->narrow = wav->narrow;
			wmd->speed = wav->speed;
			wmd->startx = wav->startx;
			wmd->starty = wav->startx;
			wmd->timeoffs = wav->timeoffs;
			wmd->width = wav->width;
			
			BLI_addtail(&ob->modifiers, wmd);
			
			BLI_remlink(&ob->effect, paf);
			MEM_freeN(paf);
			
			paf = next;
			continue;
		}
		if (paf->type == EFF_BUILD) {
			BuildEff *baf = (BuildEff*) paf;
			PartEff *next = paf->next;
			BuildModifierData *bmd = (BuildModifierData*) modifier_new(eModifierType_Build);
			
			bmd->start = baf->sfra;
			bmd->length = baf->len;
			bmd->randomize = 0;
			bmd->seed = 1;
			
			BLI_addtail(&ob->modifiers, bmd);
			
			BLI_remlink(&ob->effect, paf);
			MEM_freeN(paf);
			
			paf = next;
			continue;
		}
		paf = paf->next;
	}
	
	ob->pd= newdataadr(fd, ob->pd);
	direct_link_partdeflect(ob->pd);
	ob->soft= newdataadr(fd, ob->soft);
	if (ob->soft) {
		SoftBody *sb = ob->soft;		
		
		sb->bpoint = NULL;	// init pointers so it gets rebuilt nicely
		sb->bspring = NULL;
		sb->scratch = NULL;
		/* although not used anymore */
		/* still have to be loaded to be compatible with old files */
		sb->keys = newdataadr(fd, sb->keys);
		test_pointer_array(fd, (void **)&sb->keys);
		if (sb->keys) {
			int a;
			for (a = 0; a < sb->totkey; a++) {
				sb->keys[a] = newdataadr(fd, sb->keys[a]);
			}
		}
		
		sb->effector_weights = newdataadr(fd, sb->effector_weights);
		if (!sb->effector_weights)
			sb->effector_weights = BKE_add_effector_weights(NULL);
		
		direct_link_pointcache_list(fd, &sb->ptcaches, &sb->pointcache, 0);
	}
	ob->bsoft = newdataadr(fd, ob->bsoft);
	ob->fluidsimSettings= newdataadr(fd, ob->fluidsimSettings); /* NT */

	link_list(fd, &ob->particlesystem);
	direct_link_particlesystems(fd, &ob->particlesystem);
	
	link_list(fd, &ob->prop);
	for (prop = ob->prop.first; prop; prop = prop->next) {
		prop->poin = newdataadr(fd, prop->poin);
		if (prop->poin == NULL) 
			prop->poin = &prop->data;
	}

	link_list(fd, &ob->sensors);
	for (sens = ob->sensors.first; sens; sens = sens->next) {
		sens->data = newdataadr(fd, sens->data);
		sens->links = newdataadr(fd, sens->links);
		test_pointer_array(fd, (void **)&sens->links);
	}

	direct_link_constraints(fd, &ob->constraints);

	link_glob_list(fd, &ob->controllers);
	if (ob->init_state) {
		/* if a known first state is specified, set it so that the game will start ok */
		ob->state = ob->init_state;
	}
	else if (!ob->state) {
		ob->state = 1;
	}
	for (cont = ob->controllers.first; cont; cont = cont->next) {
		cont->data = newdataadr(fd, cont->data);
		cont->links = newdataadr(fd, cont->links);
		test_pointer_array(fd, (void **)&cont->links);
		if (cont->state_mask == 0)
			cont->state_mask = 1;
	}

	link_glob_list(fd, &ob->actuators);
	for (act = ob->actuators.first; act; act = act->next) {
		act->data = newdataadr(fd, act->data);
	}

	link_list(fd, &ob->hooks);
	while (ob->hooks.first) {
		ObHook *hook = ob->hooks.first;
		HookModifierData *hmd = (HookModifierData *)modifier_new(eModifierType_Hook);
		
		hook->indexar= newdataadr(fd, hook->indexar);
		if (fd->flags & FD_FLAGS_SWITCH_ENDIAN) {
			int a;
			for (a = 0; a < hook->totindex; a++) {
				SWITCH_INT(hook->indexar[a]);
			}
		}
		
		/* Do conversion here because if we have loaded
		 * a hook we need to make sure it gets converted
		 * and freed, regardless of version.
		 */
		copy_v3_v3(hmd->cent, hook->cent);
		hmd->falloff = hook->falloff;
		hmd->force = hook->force;
		hmd->indexar = hook->indexar;
		hmd->object = hook->parent;
		memcpy(hmd->parentinv, hook->parentinv, sizeof(hmd->parentinv));
		hmd->totindex = hook->totindex;
		
		BLI_addhead(&ob->modifiers, hmd);
		BLI_remlink(&ob->hooks, hook);
		
		modifier_unique_name(&ob->modifiers, (ModifierData*)hmd);
		
		MEM_freeN(hook);
	}
	
	ob->customdata_mask = 0;
	ob->bb = NULL;
	ob->derivedDeform = NULL;
	ob->derivedFinal = NULL;
	ob->gpulamp.first= ob->gpulamp.last = NULL;
	link_list(fd, &ob->pc_ids);

	/* in case this value changes in future, clamp else we get undefined behavior */
	CLAMP(ob->rotmode, ROT_MODE_MIN, ROT_MODE_MAX);

	if (ob->sculpt) {
		ob->sculpt = MEM_callocN(sizeof(SculptSession), "reload sculpt session");
	}
}

/* ************ READ SCENE ***************** */

/* patch for missing scene IDs, can't be in do-versions */
static void composite_patch(bNodeTree *ntree, Scene *scene)
{
	bNode *node;
	
	for (node= ntree->nodes.first; node; node= node->next) {
		if (node->id==NULL && ELEM4(node->type, CMP_NODE_R_LAYERS, CMP_NODE_COMPOSITE, CMP_NODE_DEFOCUS, CMP_NODE_OUTPUT_FILE))
			node->id = &scene->id;
	}
}

static void link_paint(FileData *fd, Scene *sce, Paint *p)
{
	if (p) {
		p->brush = newlibadr_us(fd, sce->id.lib, p->brush);
		p->paint_cursor = NULL;
	}
}

static void lib_link_scene(FileData *fd, Main *main)
{
	Scene *sce;
	Base *base, *next;
	Sequence *seq;
	SceneRenderLayer *srl;
	TimeMarker *marker;
	
	for (sce = main->scene.first; sce; sce = sce->id.next) {
		if (sce->id.flag & LIB_NEEDLINK) {
			/* Link ID Properties -- and copy this comment EXACTLY for easy finding
			 * of library blocks that implement this.*/
			if (sce->id.properties) IDP_LibLinkProperty(sce->id.properties, (fd->flags & FD_FLAGS_SWITCH_ENDIAN), fd);
			if (sce->adt) lib_link_animdata(fd, &sce->id, sce->adt);
			
			lib_link_keyingsets(fd, &sce->id, &sce->keyingsets);
			
			sce->camera = newlibadr(fd, sce->id.lib, sce->camera);
			sce->world = newlibadr_us(fd, sce->id.lib, sce->world);
			sce->set = newlibadr(fd, sce->id.lib, sce->set);
			sce->gpd = newlibadr_us(fd, sce->id.lib, sce->gpd);
			
			link_paint(fd, sce, &sce->toolsettings->sculpt->paint);
			link_paint(fd, sce, &sce->toolsettings->vpaint->paint);
			link_paint(fd, sce, &sce->toolsettings->wpaint->paint);
			link_paint(fd, sce, &sce->toolsettings->imapaint.paint);
			link_paint(fd, sce, &sce->toolsettings->uvsculpt->paint);
			sce->toolsettings->skgen_template = newlibadr(fd, sce->id.lib, sce->toolsettings->skgen_template);
			
			for (base = sce->base.first; base; base = next) {
				next = base->next;
				
				/* base->object= newlibadr_us(fd, sce->id.lib, base->object); */
				base->object = newlibadr_us(fd, sce->id.lib, base->object);
				
				if (base->object == NULL) {
					BKE_reportf_wrap(fd->reports, RPT_ERROR,
					                 "LIB ERROR: Object lost from scene:'%s\'",
					                 sce->id.name + 2);
					BLI_remlink(&sce->base, base);
					if (base == sce->basact) sce->basact = NULL;
					MEM_freeN(base);
				}
			}
			
			SEQ_BEGIN (sce->ed, seq)
			{
				if (seq->ipo) seq->ipo = newlibadr_us(fd, sce->id.lib, seq->ipo);
				seq->scene_sound = NULL;
				if (seq->scene) {
					seq->scene = newlibadr(fd, sce->id.lib, seq->scene);
					if (seq->scene) {
						seq->scene_sound = sound_scene_add_scene_sound_defaults(sce, seq);
					}
				}
				if (seq->clip) {
					seq->clip = newlibadr(fd, sce->id.lib, seq->clip);
					seq->clip->id.us++;
				}
				if (seq->scene_camera) seq->scene_camera = newlibadr(fd, sce->id.lib, seq->scene_camera);
				if (seq->sound) {
					seq->scene_sound = NULL;
					if (seq->type == SEQ_HD_SOUND)
						seq->type = SEQ_SOUND;
					else
						seq->sound = newlibadr(fd, sce->id.lib, seq->sound);
					if (seq->sound) {
						seq->sound->id.us++;
						seq->scene_sound = sound_add_scene_sound_defaults(sce, seq);
					}
				}
				seq->anim = NULL;
			}
			SEQ_END

#ifdef DURIAN_CAMERA_SWITCH
			for (marker = sce->markers.first; marker; marker = marker->next) {
				if (marker->camera) {
					marker->camera = newlibadr(fd, sce->id.lib, marker->camera);
				}
			}
#else
			(void)marker;
#endif
			
			seq_update_muting(sce->ed);
			seq_update_sound_bounds_all(sce);
			
			if (sce->nodetree) {
				lib_link_ntree(fd, &sce->id, sce->nodetree);
				composite_patch(sce->nodetree, sce);
			}
			
			for (srl = sce->r.layers.first; srl; srl = srl->next) {
				srl->mat_override = newlibadr_us(fd, sce->id.lib, srl->mat_override);
				srl->light_override = newlibadr_us(fd, sce->id.lib, srl->light_override);
			}
			/*Game Settings: Dome Warp Text*/
			sce->gm.dome.warptext = newlibadr(fd, sce->id.lib, sce->gm.dome.warptext);
			
			/* Motion Tracking */
			sce->clip = newlibadr_us(fd, sce->id.lib, sce->clip);
			
			sce->id.flag -= LIB_NEEDLINK;
		}
	}
}

static void link_recurs_seq(FileData *fd, ListBase *lb)
{
	Sequence *seq;
	
	link_list(fd, lb);
	
	for (seq = lb->first; seq; seq = seq->next) {
		if (seq->seqbase.first)
			link_recurs_seq(fd, &seq->seqbase);
	}
}

static void direct_link_paint(FileData *fd, Paint **paint)
{
	/* TODO. is this needed */
	(*paint) = newdataadr(fd, (*paint));
	if (*paint && (*paint)->num_input_samples < 1)
		(*paint)->num_input_samples = 1;
}

static void direct_link_scene(FileData *fd, Scene *sce)
{
	Editing *ed;
	Sequence *seq;
	MetaStack *ms;
	
	sce->theDag = NULL;
	sce->dagisvalid = 0;
	sce->obedit = NULL;
	sce->stats = NULL;
	sce->fps_info = NULL;
	sce->customdata_mask_modal = 0;
	sce->lay_updated = 0;
	
	sound_create_scene(sce);
	
	/* set users to one by default, not in lib-link, this will increase it for compo nodes */
	sce->id.us = 1;
	
	link_list(fd, &(sce->base));
	
	sce->adt = newdataadr(fd, sce->adt);
	direct_link_animdata(fd, sce->adt);
	
	link_list(fd, &sce->keyingsets);
	direct_link_keyingsets(fd, &sce->keyingsets);
	
	sce->basact = newdataadr(fd, sce->basact);
	
	sce->toolsettings= newdataadr(fd, sce->toolsettings);
	if (sce->toolsettings) {
		direct_link_paint(fd, (Paint**)&sce->toolsettings->sculpt);
		direct_link_paint(fd, (Paint**)&sce->toolsettings->vpaint);
		direct_link_paint(fd, (Paint**)&sce->toolsettings->wpaint);
		direct_link_paint(fd, (Paint**)&sce->toolsettings->uvsculpt);
		
		sce->toolsettings->imapaint.paintcursor = NULL;
		sce->toolsettings->particle.paintcursor = NULL;
	}

	if (sce->ed) {
		ListBase *old_seqbasep = &((Editing *)sce->ed)->seqbase;
		
		ed = sce->ed = newdataadr(fd, sce->ed);
		
		ed->act_seq = newdataadr(fd, ed->act_seq);
		
		/* recursive link sequences, lb will be correctly initialized */
		link_recurs_seq(fd, &ed->seqbase);
		
		SEQ_BEGIN (ed, seq)
		{
			seq->seq1= newdataadr(fd, seq->seq1);
			seq->seq2= newdataadr(fd, seq->seq2);
			seq->seq3= newdataadr(fd, seq->seq3);
			/* a patch: after introduction of effects with 3 input strips */
			if (seq->seq3 == NULL) seq->seq3 = seq->seq2;
			
			seq->effectdata = newdataadr(fd, seq->effectdata);
			
			if (seq->type & SEQ_EFFECT)
				seq->flag |= SEQ_EFFECT_NOT_LOADED;
			
			if (seq->type == SEQ_SPEED) {
				SpeedControlVars *s = seq->effectdata;
				s->frameMap = NULL;
			}
			
			seq->strip = newdataadr(fd, seq->strip);
			if (seq->strip && seq->strip->done==0) {
				seq->strip->done = TRUE;
				
				if (ELEM4(seq->type, SEQ_IMAGE, SEQ_MOVIE, SEQ_RAM_SOUND, SEQ_HD_SOUND)) {
					seq->strip->stripdata = newdataadr(fd, seq->strip->stripdata);
				}
				else {
					seq->strip->stripdata = NULL;
				}
				if (seq->flag & SEQ_USE_CROP) {
					seq->strip->crop = newdataadr(
						fd, seq->strip->crop);
				}
				else {
					seq->strip->crop = NULL;
				}
				if (seq->flag & SEQ_USE_TRANSFORM) {
					seq->strip->transform = newdataadr(
						fd, seq->strip->transform);
				}
				else {
					seq->strip->transform = NULL;
				}
				if (seq->flag & SEQ_USE_PROXY) {
					seq->strip->proxy = newdataadr(
						fd, seq->strip->proxy);
					seq->strip->proxy->anim = NULL;
				}
				else {
					seq->strip->proxy = NULL;
				}
				if (seq->flag & SEQ_USE_COLOR_BALANCE) {
					seq->strip->color_balance = newdataadr(
						fd, seq->strip->color_balance);
				}
				else {
					seq->strip->color_balance = NULL;
				}
				if (seq->strip->color_balance) {
					// seq->strip->color_balance->gui = 0; // XXX - peter, is this relevant in 2.5?
				}
			}
		}
		SEQ_END
		
		/* link metastack, slight abuse of structs here, have to restore pointer to internal part in struct */
		{
			Sequence temp;
			char *poin;
			intptr_t offset;
			
			offset = ((intptr_t)&(temp.seqbase)) - ((intptr_t)&temp);
			
			/* root pointer */
			if (ed->seqbasep == old_seqbasep) {
				ed->seqbasep = &ed->seqbase;
			}
			else {
				poin = (char *)ed->seqbasep;
				poin -= offset;
				
				poin = newdataadr(fd, poin);
				if (poin)
					ed->seqbasep = (ListBase *)(poin+offset);
				else
					ed->seqbasep = &ed->seqbase;
			}			
			/* stack */
			link_list(fd, &(ed->metastack));
			
			for (ms = ed->metastack.first; ms; ms= ms->next) {
				ms->parseq = newdataadr(fd, ms->parseq);
				
				if (ms->oldbasep == old_seqbasep)
					ms->oldbasep= &ed->seqbase;
				else {
					poin = (char *)ms->oldbasep;
					poin -= offset;
					poin = newdataadr(fd, poin);
					if (poin) 
						ms->oldbasep = (ListBase *)(poin+offset);
					else 
						ms->oldbasep = &ed->seqbase;
				}
			}
		}
	}
	
	sce->r.avicodecdata = newdataadr(fd, sce->r.avicodecdata);
	if (sce->r.avicodecdata) {
		sce->r.avicodecdata->lpFormat = newdataadr(fd, sce->r.avicodecdata->lpFormat);
		sce->r.avicodecdata->lpParms = newdataadr(fd, sce->r.avicodecdata->lpParms);
	}
	
	sce->r.qtcodecdata = newdataadr(fd, sce->r.qtcodecdata);
	if (sce->r.qtcodecdata) {
		sce->r.qtcodecdata->cdParms = newdataadr(fd, sce->r.qtcodecdata->cdParms);
	}
	if (sce->r.ffcodecdata.properties) {
		sce->r.ffcodecdata.properties = newdataadr(fd, sce->r.ffcodecdata.properties);
		if (sce->r.ffcodecdata.properties) { 
			IDP_DirectLinkProperty(sce->r.ffcodecdata.properties, 
				(fd->flags & FD_FLAGS_SWITCH_ENDIAN), fd);
		}
	}
	
	link_list(fd, &(sce->markers));
	link_list(fd, &(sce->transform_spaces));
	link_list(fd, &(sce->r.layers));
	
	sce->nodetree = newdataadr(fd, sce->nodetree);
	if (sce->nodetree)
		direct_link_nodetree(fd, sce->nodetree);
}

/* ************ READ WM ***************** */

static void direct_link_windowmanager(FileData *fd, wmWindowManager *wm)
{
	wmWindow *win;
	
	wm->id.us = 1;
	link_list(fd, &wm->windows);
	
	for (win = wm->windows.first; win; win = win->next) {
		win->ghostwin = NULL;
		win->eventstate = NULL;
		win->curswin = NULL;
		win->tweak = NULL;
		
		win->queue.first = win->queue.last = NULL;
		win->handlers.first = win->handlers.last = NULL;
		win->modalhandlers.first = win->modalhandlers.last = NULL;
		win->subwindows.first = win->subwindows.last = NULL;
		win->gesture.first = win->gesture.last = NULL;
		
		win->drawdata = NULL;
		win->drawmethod = -1;
		win->drawfail = 0;
	}
	
	wm->timers.first = wm->timers.last = NULL;
	wm->operators.first = wm->operators.last = NULL;
	wm->paintcursors.first = wm->paintcursors.last = NULL;
	wm->queue.first = wm->queue.last = NULL;
	BKE_reports_init(&wm->reports, RPT_STORE);
	
	wm->keyconfigs.first = wm->keyconfigs.last = NULL;
	wm->defaultconf = NULL;
	wm->addonconf = NULL;
	wm->userconf = NULL;
	
	wm->jobs.first = wm->jobs.last = NULL;
	wm->drags.first = wm->drags.last = NULL;
	
	wm->windrawable = NULL;
	wm->winactive = NULL;
	wm->initialized = 0;
	wm->op_undo_depth = 0;
}

static void lib_link_windowmanager(FileData *fd, Main *main)
{
	wmWindowManager *wm;
	wmWindow *win;
	
	for (wm = main->wm.first; wm; wm = wm->id.next) {
		if (wm->id.flag & LIB_NEEDLINK) {
			for (win = wm->windows.first; win; win = win->next)
				win->screen = newlibadr(fd, NULL, win->screen);
			
			wm->id.flag -= LIB_NEEDLINK;
		}
	}
}

/* ****************** READ GREASE PENCIL ***************** */

/* relinks grease-pencil data - used for direct_link and old file linkage */
static void direct_link_gpencil(FileData *fd, bGPdata *gpd)
{
	bGPDlayer *gpl;
	bGPDframe *gpf;
	bGPDstroke *gps;
	
	/* we must firstly have some grease-pencil data to link! */
	if (gpd == NULL)
		return;
	
	/* relink layers */
	link_list(fd, &gpd->layers);
	
	for (gpl = gpd->layers.first; gpl; gpl = gpl->next) {
		/* relink frames */
		link_list(fd, &gpl->frames);
		gpl->actframe = newdataadr(fd, gpl->actframe);
		
		for (gpf = gpl->frames.first; gpf; gpf = gpf->next) {
			/* relink strokes (and their points) */
			link_list(fd, &gpf->strokes);
			
			for (gps = gpf->strokes.first; gps; gps = gps->next) {
				gps->points = newdataadr(fd, gps->points);
			}
		}
	}
}

/* ****************** READ SCREEN ***************** */

static void butspace_version_132(SpaceButs *buts)
{
	buts->v2d.tot.xmin = 0.0f;
	buts->v2d.tot.ymin = 0.0f;
	buts->v2d.tot.xmax = 1279.0f;
	buts->v2d.tot.ymax = 228.0f;
	
	buts->v2d.min[0] = 256.0f;
	buts->v2d.min[1] = 42.0f;
	
	buts->v2d.max[0] = 2048.0f;
	buts->v2d.max[1] = 450.0f;
	
	buts->v2d.minzoom = 0.5f;
	buts->v2d.maxzoom = 1.21f;
	
	buts->v2d.scroll = 0;
	buts->v2d.keepzoom = 1;
	buts->v2d.keeptot = 1;
}

/* note: file read without screens option G_FILE_NO_UI; 
 * check lib pointers in call below */
static void lib_link_screen(FileData *fd, Main *main)
{
	bScreen *sc;
	ScrArea *sa;
	
	for (sc = main->screen.first; sc; sc = sc->id.next) {
		if (sc->id.flag & LIB_NEEDLINK) {
			sc->id.us = 1;
			sc->scene = newlibadr(fd, sc->id.lib, sc->scene);
			sc->animtimer = NULL; /* saved in rare cases */
			
			for (sa = sc->areabase.first; sa; sa = sa->next) {
				SpaceLink *sl;
				
				sa->full = newlibadr(fd, sc->id.lib, sa->full);
				
				for (sl = sa->spacedata.first; sl; sl= sl->next) {
					if (sl->spacetype == SPACE_VIEW3D) {
						View3D *v3d = (View3D*) sl;
						BGpic *bgpic = NULL;
						
						v3d->camera= newlibadr(fd, sc->id.lib, v3d->camera);
						v3d->ob_centre= newlibadr(fd, sc->id.lib, v3d->ob_centre);
						
						/* should be do_versions but not easy adding into the listbase */
						if (v3d->bgpic) {
							v3d->bgpic = newlibadr(fd, sc->id.lib, v3d->bgpic);
							BLI_addtail(&v3d->bgpicbase, bgpic);
							v3d->bgpic = NULL;
						}
						
						for (bgpic = v3d->bgpicbase.first; bgpic; bgpic = bgpic->next) {
							bgpic->ima = newlibadr_us(fd, sc->id.lib, bgpic->ima);
							bgpic->clip = newlibadr_us(fd, sc->id.lib, bgpic->clip);
						}
						if (v3d->localvd) {
							v3d->localvd->camera = newlibadr(fd, sc->id.lib, v3d->localvd->camera);
						}
					}
					else if (sl->spacetype == SPACE_IPO) {
						SpaceIpo *sipo = (SpaceIpo *)sl;
						bDopeSheet *ads = sipo->ads;
						
						if (ads) {
							ads->source = newlibadr(fd, sc->id.lib, ads->source);
							ads->filter_grp = newlibadr(fd, sc->id.lib, ads->filter_grp);
						}
					}
					else if (sl->spacetype == SPACE_BUTS) {
						SpaceButs *sbuts = (SpaceButs *)sl;
						sbuts->pinid = newlibadr(fd, sc->id.lib, sbuts->pinid);
						sbuts->mainbo = sbuts->mainb;
						sbuts->mainbuser = sbuts->mainb;
						if (main->versionfile < 132)
							butspace_version_132(sbuts);
					}
					else if (sl->spacetype == SPACE_FILE) {
						SpaceFile *sfile = (SpaceFile *)sl;
						sfile->files = NULL;
						sfile->op = NULL;
						sfile->layout = NULL;
						sfile->folders_prev = NULL;
						sfile->folders_next = NULL;
					}
					else if (sl->spacetype == SPACE_ACTION) {
						SpaceAction *saction = (SpaceAction *)sl;
						bDopeSheet *ads = &saction->ads;
						
						if (ads) {
							ads->source = newlibadr(fd, sc->id.lib, ads->source);
							ads->filter_grp = newlibadr(fd, sc->id.lib, ads->filter_grp);
						}
						
						saction->action = newlibadr(fd, sc->id.lib, saction->action);
					}
					else if (sl->spacetype == SPACE_IMAGE) {
						SpaceImage *sima = (SpaceImage *)sl;
						
						sima->image = newlibadr_us(fd, sc->id.lib, sima->image);
						
						/* NOTE: pre-2.5, this was local data not lib data, but now we need this as lib data
						 * so fingers crossed this works fine!
						 */
						sima->gpd = newlibadr_us(fd, sc->id.lib, sima->gpd);
					}
					else if (sl->spacetype == SPACE_NLA) {
						SpaceNla *snla= (SpaceNla *)sl;
						bDopeSheet *ads= snla->ads;
						
						if (ads) {
							ads->source = newlibadr(fd, sc->id.lib, ads->source);
							ads->filter_grp = newlibadr(fd, sc->id.lib, ads->filter_grp);
						}
					}
					else if (sl->spacetype == SPACE_TEXT) {
						SpaceText *st= (SpaceText *)sl;
						
						st->text= newlibadr(fd, sc->id.lib, st->text);
						st->drawcache= NULL;
					}
					else if (sl->spacetype == SPACE_SCRIPT) {
						SpaceScript *scpt = (SpaceScript *)sl;
						/*scpt->script = NULL; - 2.45 set to null, better re-run the script */
						if (scpt->script) {
							scpt->script = newlibadr(fd, sc->id.lib, scpt->script);
							if (scpt->script) {
								SCRIPT_SET_NULL(scpt->script);
							}
						}
					}
					else if (sl->spacetype == SPACE_OUTLINER) {
						SpaceOops *so= (SpaceOops *)sl;
						TreeStoreElem *tselem;
						int a;
						
						so->tree.first = so->tree.last= NULL;
						so->search_tse.id = newlibadr(fd, NULL, so->search_tse.id);
						
						if (so->treestore) {
							tselem = so->treestore->data;
							for (a=0; a < so->treestore->usedelem; a++, tselem++) {
								tselem->id = newlibadr(fd, NULL, tselem->id);
							}
						}
					}
					else if (sl->spacetype == SPACE_NODE) {
						SpaceNode *snode = (SpaceNode *)sl;
						
						snode->id = newlibadr(fd, sc->id.lib, snode->id);
						snode->edittree = NULL;
						
						if (ELEM3(snode->treetype, NTREE_COMPOSIT, NTREE_SHADER, NTREE_TEXTURE)) {
							/* internal data, a bit patchy */
							snode->nodetree = NULL;
							if (snode->id) {
								if (GS(snode->id->name)==ID_MA)
									snode->nodetree = ((Material *)snode->id)->nodetree;
								else if (GS(snode->id->name)==ID_WO)
									snode->nodetree = ((World *)snode->id)->nodetree;
								else if (GS(snode->id->name)==ID_LA)
									snode->nodetree = ((Lamp *)snode->id)->nodetree;
								else if (GS(snode->id->name)==ID_SCE)
									snode->nodetree = ((Scene *)snode->id)->nodetree;
								else if (GS(snode->id->name)==ID_TE)
									snode->nodetree = ((Tex *)snode->id)->nodetree;
							}
						}
						else {
							snode->nodetree = newlibadr_us(fd, sc->id.lib, snode->nodetree);
						}
						
						snode->linkdrag.first = snode->linkdrag.last = NULL;
					}
					else if (sl->spacetype == SPACE_CLIP) {
						SpaceClip *sclip = (SpaceClip *)sl;

						sclip->clip = newlibadr_us(fd, sc->id.lib, sclip->clip);
						sclip->mask = newlibadr_us(fd, sc->id.lib, sclip->mask);

						sclip->scopes.track_preview = NULL;
						sclip->draw_context = NULL;
						sclip->scopes.ok = 0;
					}
				}
			}
			sc->id.flag -= LIB_NEEDLINK;
		}
	}
}

/* Only for undo files, or to restore a screen after reading without UI... */
static void *restore_pointer_by_name(Main *mainp, ID *id, int user)
{
	if (id) {
		ListBase *lb = which_libbase(mainp, GS(id->name));
		
		if (lb) {	// there's still risk of checking corrupt mem (freed Ids in oops)
			ID *idn = lb->first;
			char *name = id->name + 2;
			
			for (; idn; idn = idn->next) {
				if (idn->name[2] == name[0] && strcmp(idn->name+2, name) == 0) {
					if (idn->lib == id->lib) {
						if (user && idn->us == 0) idn->us++;
						break;
					}
				}
			}
			
			return idn;
		}
	}
	return NULL;
}

static int lib_link_seq_clipboard_cb(Sequence *seq, void *arg_pt)
{
	Main *newmain = (Main *)arg_pt;
	
	if (seq->sound) {
		seq->sound = restore_pointer_by_name(newmain, (ID *)seq->sound, 0);
		seq->sound->id.us++;
	}
	
	if (seq->scene)
		seq->scene = restore_pointer_by_name(newmain, (ID *)seq->scene, 1);
	
	if (seq->scene_camera)
		seq->scene_camera = restore_pointer_by_name(newmain, (ID *)seq->scene_camera, 1);
	
	return 1;
}

static void lib_link_clipboard_restore(Main *newmain)
{
	/* update IDs stored in sequencer clipboard */
	seqbase_recursive_apply(&seqbase_clipboard, lib_link_seq_clipboard_cb, newmain);
}

/* called from kernel/blender.c */
/* used to link a file (without UI) to the current UI */
/* note that it assumes the old pointers in UI are still valid, so old Main is not freed */
void lib_link_screen_restore(Main *newmain, bScreen *curscreen, Scene *curscene)
{
	wmWindow *win;
	wmWindowManager *wm;
	bScreen *sc;
	ScrArea *sa;
	
	/* first windowmanager */
	for (wm = newmain->wm.first; wm; wm = wm->id.next) {
		for (win= wm->windows.first; win; win= win->next) {
			win->screen = restore_pointer_by_name(newmain, (ID *)win->screen, 1);
			
			if (win->screen == NULL)
				win->screen = curscreen;
			
			win->screen->winid = win->winid;
		}
	}
	
	
	for (sc = newmain->screen.first; sc; sc = sc->id.next) {
		Scene *oldscene = sc->scene;
		
		sc->scene= restore_pointer_by_name(newmain, (ID *)sc->scene, 1);
		if (sc->scene == NULL)
			sc->scene = curscene;
		
		/* keep cursor location through undo */
		copy_v3_v3(sc->scene->cursor, oldscene->cursor);
		
		for (sa = sc->areabase.first; sa; sa = sa->next) {
			SpaceLink *sl;
			
			for (sl = sa->spacedata.first; sl; sl = sl->next) {
				if (sl->spacetype == SPACE_VIEW3D) {
					View3D *v3d = (View3D *)sl;
					BGpic *bgpic;
					ARegion *ar;
					
					if (v3d->scenelock)
						v3d->camera = NULL; /* always get from scene */
					else
						v3d->camera = restore_pointer_by_name(newmain, (ID *)v3d->camera, 1);
					if (v3d->camera == NULL)
						v3d->camera = sc->scene->camera;
					v3d->ob_centre = restore_pointer_by_name(newmain, (ID *)v3d->ob_centre, 1);
					
					for (bgpic= v3d->bgpicbase.first; bgpic; bgpic= bgpic->next) {
						bgpic->ima = restore_pointer_by_name(newmain, (ID *)bgpic->ima, 1);
						bgpic->clip = restore_pointer_by_name(newmain, (ID *)bgpic->clip, 1);
					}
					if (v3d->localvd) {
						/*Base *base;*/
						
						v3d->localvd->camera = sc->scene->camera;
						
						/* localview can become invalid during undo/redo steps, so we exit it when no could be found */
						/* XXX  regionlocalview ?
						for (base= sc->scene->base.first; base; base= base->next) {
							if (base->lay & v3d->lay) break;
						}
						if (base==NULL) {
							v3d->lay= v3d->localvd->lay;
							v3d->layact= v3d->localvd->layact;
							MEM_freeN(v3d->localvd); 
							v3d->localvd= NULL;
						}
						*/
					}
					else if (v3d->scenelock) v3d->lay = sc->scene->lay;
					
					/* not very nice, but could help */
					if ((v3d->layact & v3d->lay) == 0) v3d->layact = v3d->lay;
					
					/* free render engines for now */
					for (ar = sa->regionbase.first; ar; ar = ar->next) {
						RegionView3D *rv3d= ar->regiondata;
						
						if (rv3d && rv3d->render_engine) {
							RE_engine_free(rv3d->render_engine);
							rv3d->render_engine = NULL;
						}
					}
				}
				else if (sl->spacetype == SPACE_IPO) {
					SpaceIpo *sipo = (SpaceIpo *)sl;
					bDopeSheet *ads = sipo->ads;
					
					if (ads) {
						ads->source = restore_pointer_by_name(newmain, (ID *)ads->source, 1);
						
						if (ads->filter_grp)
							ads->filter_grp = restore_pointer_by_name(newmain, (ID *)ads->filter_grp, 0);
					}
				}
				else if (sl->spacetype == SPACE_BUTS) {
					SpaceButs *sbuts = (SpaceButs *)sl;
					sbuts->pinid = restore_pointer_by_name(newmain, sbuts->pinid, 0);
					//XXX if (sbuts->ri) sbuts->ri->curtile = 0;
				}
				else if (sl->spacetype == SPACE_FILE) {
					SpaceFile *sfile = (SpaceFile *)sl;
					sfile->op = NULL;
				}
				else if (sl->spacetype == SPACE_ACTION) {
					SpaceAction *saction = (SpaceAction *)sl;
					
					saction->action = restore_pointer_by_name(newmain, (ID *)saction->action, 1);
					saction->ads.source= restore_pointer_by_name(newmain, (ID *)saction->ads.source, 1);
					
					if (saction->ads.filter_grp)
						saction->ads.filter_grp= restore_pointer_by_name(newmain, (ID *)saction->ads.filter_grp, 0);
				}
				else if (sl->spacetype == SPACE_IMAGE) {
					SpaceImage *sima = (SpaceImage *)sl;
					
					sima->image = restore_pointer_by_name(newmain, (ID *)sima->image, 1);
					
					/* this will be freed, not worth attempting to find same scene,
					 * since it gets initialized later */
					sima->iuser.scene = NULL;
					
					sima->scopes.waveform_1 = NULL;
					sima->scopes.waveform_2 = NULL;
					sima->scopes.waveform_3 = NULL;
					sima->scopes.vecscope = NULL;
					sima->scopes.ok = 0;
					
					/* NOTE: pre-2.5, this was local data not lib data, but now we need this as lib data
					 * so assume that here we're doing for undo only...
					 */
					sima->gpd = restore_pointer_by_name(newmain, (ID *)sima->gpd, 1);
				}
				else if (sl->spacetype == SPACE_NLA) {
					SpaceNla *snla = (SpaceNla *)sl;
					bDopeSheet *ads = snla->ads;
					
					if (ads) {
						ads->source = restore_pointer_by_name(newmain, (ID *)ads->source, 1);
						
						if (ads->filter_grp)
							ads->filter_grp = restore_pointer_by_name(newmain, (ID *)ads->filter_grp, 0);
					}
				}
				else if (sl->spacetype == SPACE_TEXT) {
					SpaceText *st = (SpaceText *)sl;
					
					st->text = restore_pointer_by_name(newmain, (ID *)st->text, 1);
					if (st->text == NULL) st->text = newmain->text.first;
				}
				else if (sl->spacetype == SPACE_SCRIPT) {
					SpaceScript *scpt = (SpaceScript *)sl;
					
					scpt->script = restore_pointer_by_name(newmain, (ID *)scpt->script, 1);
					
					/*sc->script = NULL; - 2.45 set to null, better re-run the script */
					if (scpt->script) {
						SCRIPT_SET_NULL(scpt->script);
					}
				}
				else if (sl->spacetype == SPACE_OUTLINER) {
					SpaceOops *so= (SpaceOops *)sl;
					int a;
					
					so->search_tse.id = restore_pointer_by_name(newmain, so->search_tse.id, 0);
					
					if (so->treestore) {
						TreeStore *ts = so->treestore;
						TreeStoreElem *tselem = ts->data;
						for (a = 0; a < ts->usedelem; a++, tselem++) {
							tselem->id = restore_pointer_by_name(newmain, tselem->id, 0);
						}
					}
				}
				else if (sl->spacetype == SPACE_NODE) {
					SpaceNode *snode= (SpaceNode *)sl;
					
					snode->id = restore_pointer_by_name(newmain, snode->id, 1);
					snode->edittree = NULL;
					
					if (ELEM3(snode->treetype, NTREE_COMPOSIT, NTREE_SHADER, NTREE_TEXTURE)) {
						snode->nodetree = NULL;
						if (snode->id) {
							if (GS(snode->id->name)==ID_MA)
								snode->nodetree = ((Material *)snode->id)->nodetree;
							else if (GS(snode->id->name)==ID_SCE)
								snode->nodetree = ((Scene *)snode->id)->nodetree;
							else if (GS(snode->id->name)==ID_TE)
								snode->nodetree = ((Tex *)snode->id)->nodetree;
						}
					}
					else {
						snode->nodetree= restore_pointer_by_name(newmain, &snode->nodetree->id, 1);
					}
				}
				else if (sl->spacetype == SPACE_CLIP) {
					SpaceClip *sclip = (SpaceClip *)sl;

					sclip->clip = restore_pointer_by_name(newmain, (ID *)sclip->clip, 1);
					sclip->mask = restore_pointer_by_name(newmain, (ID *)sclip->mask, 1);

					sclip->scopes.ok = 0;
				}
			}
		}
	}

	/* update IDs stored in all possible clipboards */
	lib_link_clipboard_restore(newmain);
}

static void direct_link_region(FileData *fd, ARegion *ar, int spacetype)
{
	Panel *pa;

	link_list(fd, &ar->panels);

	for (pa = ar->panels.first; pa; pa = pa->next) {
		pa->paneltab = newdataadr(fd, pa->paneltab);
		pa->runtime_flag = 0;
		pa->activedata = NULL;
		pa->type = NULL;
	}
	
	ar->regiondata = newdataadr(fd, ar->regiondata);
	if (ar->regiondata) {
		if (spacetype == SPACE_VIEW3D) {
			RegionView3D *rv3d = ar->regiondata;
			
			rv3d->localvd = newdataadr(fd, rv3d->localvd);
			rv3d->clipbb = newdataadr(fd, rv3d->clipbb);
			
			rv3d->depths = NULL;
			rv3d->ri = NULL;
			rv3d->render_engine = NULL;
			rv3d->sms = NULL;
			rv3d->smooth_timer = NULL;
		}
	}
	
	ar->v2d.tab_offset = NULL;
	ar->v2d.tab_num = 0;
	ar->v2d.tab_cur = 0;
	ar->handlers.first = ar->handlers.last = NULL;
	ar->uiblocks.first = ar->uiblocks.last = NULL;
	ar->headerstr = NULL;
	ar->swinid = 0;
	ar->type = NULL;
	ar->swap = 0;
	ar->do_draw = FALSE;
	memset(&ar->drawrct, 0, sizeof(ar->drawrct));
}

/* for the saved 2.50 files without regiondata */
/* and as patch for 2.48 and older */
void blo_do_versions_view3d_split_250(View3D *v3d, ListBase *regions)
{
	ARegion *ar;
	
	for (ar = regions->first; ar; ar = ar->next) {
		if (ar->regiontype==RGN_TYPE_WINDOW && ar->regiondata==NULL) {
			RegionView3D *rv3d;
			
			rv3d = ar->regiondata = MEM_callocN(sizeof(RegionView3D), "region v3d patch");
			rv3d->persp = (char)v3d->persp;
			rv3d->view = (char)v3d->view;
			rv3d->dist = v3d->dist;
			copy_v3_v3(rv3d->ofs, v3d->ofs);
			copy_qt_qt(rv3d->viewquat, v3d->viewquat);
		}
	}
	
	/* this was not initialized correct always */
	if (v3d->twtype == 0)
		v3d->twtype = V3D_MANIP_TRANSLATE;
}

static void direct_link_screen(FileData *fd, bScreen *sc)
{
	ScrArea *sa;
	ScrVert *sv;
	ScrEdge *se;
	int a;
	
	link_list(fd, &(sc->vertbase));
	link_list(fd, &(sc->edgebase));
	link_list(fd, &(sc->areabase));
	sc->regionbase.first = sc->regionbase.last= NULL;
	sc->context = NULL;
	
	sc->mainwin = sc->subwinactive= 0;	/* indices */
	sc->swap = 0;
	
	/* hacky patch... but people have been saving files with the verse-blender,
	 * causing the handler to keep running for ever, with no means to disable it */
	for (a = 0; a < SCREEN_MAXHANDLER; a+=2) {
		if (sc->handler[a] == SCREEN_HANDLER_VERSE) {
			sc->handler[a] = 0;
			break;
		}
	}
	
	/* edges */
	for (se = sc->edgebase.first; se; se = se->next) {
		se->v1 = newdataadr(fd, se->v1);
		se->v2 = newdataadr(fd, se->v2);
		if ((intptr_t)se->v1 > (intptr_t)se->v2) {
			sv = se->v1;
			se->v1 = se->v2;
			se->v2 = sv;
		}
		
		if (se->v1 == NULL) {
			printf("error reading screen... file corrupt\n");
			se->v1 = se->v2;
		}
	}
	
	/* areas */
	for (sa = sc->areabase.first; sa; sa = sa->next) {
		SpaceLink *sl;
		ARegion *ar;
		
		link_list(fd, &(sa->spacedata));
		link_list(fd, &(sa->regionbase));
		
		sa->handlers.first = sa->handlers.last = NULL;
		sa->type = NULL;	/* spacetype callbacks */
		
		for (ar = sa->regionbase.first; ar; ar = ar->next)
			direct_link_region(fd, ar, sa->spacetype);
		
		/* accident can happen when read/save new file with older version */
		/* 2.50: we now always add spacedata for info */
		if (sa->spacedata.first==NULL) {
			SpaceInfo *sinfo= MEM_callocN(sizeof(SpaceInfo), "spaceinfo");
			sa->spacetype= sinfo->spacetype= SPACE_INFO;
			BLI_addtail(&sa->spacedata, sinfo);
		}
		/* add local view3d too */
		else if (sa->spacetype == SPACE_VIEW3D)
			blo_do_versions_view3d_split_250(sa->spacedata.first, &sa->regionbase);
		
		for (sl = sa->spacedata.first; sl; sl = sl->next) {
			link_list(fd, &(sl->regionbase));
			
			for (ar = sl->regionbase.first; ar; ar = ar->next)
				direct_link_region(fd, ar, sl->spacetype);
			
			if (sl->spacetype == SPACE_VIEW3D) {
				View3D *v3d= (View3D*) sl;
				BGpic *bgpic;
				
				v3d->flag |= V3D_INVALID_BACKBUF;
				
				link_list(fd, &v3d->bgpicbase);
				
				/* should be do_versions except this doesnt fit well there */
				if (v3d->bgpic) {
					bgpic = newdataadr(fd, v3d->bgpic);
					BLI_addtail(&v3d->bgpicbase, bgpic);
					v3d->bgpic = NULL;
				}
			
				for (bgpic = v3d->bgpicbase.first; bgpic; bgpic = bgpic->next)
					bgpic->iuser.ok = 1;
				
				if (v3d->gpd) {
					v3d->gpd = newdataadr(fd, v3d->gpd);
					direct_link_gpencil(fd, v3d->gpd);
				}
				v3d->localvd = newdataadr(fd, v3d->localvd);
				v3d->afterdraw_transp.first = v3d->afterdraw_transp.last = NULL;
				v3d->afterdraw_xray.first = v3d->afterdraw_xray.last = NULL;
				v3d->afterdraw_xraytransp.first = v3d->afterdraw_xraytransp.last = NULL;
				v3d->properties_storage = NULL;
				
				/* render can be quite heavy, set to wire on load */
				if (v3d->drawtype == OB_RENDER)
					v3d->drawtype = OB_WIRE;
				
				blo_do_versions_view3d_split_250(v3d, &sl->regionbase);
			}
			else if (sl->spacetype == SPACE_IPO) {
				SpaceIpo *sipo = (SpaceIpo *)sl;
				
				sipo->ads = newdataadr(fd, sipo->ads);
				sipo->ghostCurves.first = sipo->ghostCurves.last = NULL;
			}
			else if (sl->spacetype == SPACE_NLA) {
				SpaceNla *snla = (SpaceNla *)sl;
				
				snla->ads = newdataadr(fd, snla->ads);
			}
			else if (sl->spacetype == SPACE_OUTLINER) {
				SpaceOops *soops = (SpaceOops *) sl;
				
				soops->treestore = newdataadr(fd, soops->treestore);
				if (soops->treestore) {
					soops->treestore->data = newdataadr(fd, soops->treestore->data);
					/* we only saved what was used */
					soops->treestore->totelem = soops->treestore->usedelem;
					soops->storeflag |= SO_TREESTORE_CLEANUP;	// at first draw
				}
			}
			else if (sl->spacetype == SPACE_IMAGE) {
				SpaceImage *sima = (SpaceImage *)sl;
				
				sima->cumap = newdataadr(fd, sima->cumap);
				if (sima->cumap)
					direct_link_curvemapping(fd, sima->cumap);
				
				sima->iuser.scene = NULL;
				sima->iuser.ok = 1;
				sima->scopes.waveform_1 = NULL;
				sima->scopes.waveform_2 = NULL;
				sima->scopes.waveform_3 = NULL;
				sima->scopes.vecscope = NULL;
				sima->scopes.ok = 0;
				
				/* WARNING: gpencil data is no longer stored directly in sima after 2.5 
				 * so sacrifice a few old files for now to avoid crashes with new files!
				 * committed: r28002 */
#if 0
				sima->gpd = newdataadr(fd, sima->gpd);
				if (sima->gpd)
					direct_link_gpencil(fd, sima->gpd);
#endif
			}
			else if (sl->spacetype == SPACE_NODE) {
				SpaceNode *snode = (SpaceNode *)sl;
				
				if (snode->gpd) {
					snode->gpd = newdataadr(fd, snode->gpd);
					direct_link_gpencil(fd, snode->gpd);
				}
			}
			else if (sl->spacetype == SPACE_TIME) {
				SpaceTime *stime = (SpaceTime *)sl;
				stime->caches.first = stime->caches.last = NULL;
			}
			else if (sl->spacetype == SPACE_LOGIC) {
				SpaceLogic *slogic = (SpaceLogic *)sl;
					
				if (slogic->gpd) {
					slogic->gpd = newdataadr(fd, slogic->gpd);
					direct_link_gpencil(fd, slogic->gpd);
				}
			}
			else if (sl->spacetype == SPACE_SEQ) {
				SpaceSeq *sseq = (SpaceSeq *)sl;
				if (sseq->gpd) {
					sseq->gpd = newdataadr(fd, sseq->gpd);
					direct_link_gpencil(fd, sseq->gpd);
				}
			}
			else if (sl->spacetype == SPACE_BUTS) {
				SpaceButs *sbuts = (SpaceButs *)sl;
				sbuts->path= NULL;
				sbuts->texuser= NULL;
			}
			else if (sl->spacetype == SPACE_CONSOLE) {
				SpaceConsole *sconsole = (SpaceConsole *)sl;
				ConsoleLine *cl, *cl_next;
				
				link_list(fd, &sconsole->scrollback);
				link_list(fd, &sconsole->history);
				
				//for (cl= sconsole->scrollback.first; cl; cl= cl->next)
				//	cl->line= newdataadr(fd, cl->line);
				
				/* comma expressions, (e.g. expr1, expr2, expr3) evalutate each expression,
				 * from left to right.  the right-most expression sets the result of the comma
				 * expression as a whole*/
				for (cl = sconsole->history.first; cl; cl = cl_next) {
					cl_next = cl->next;
					cl->line = newdataadr(fd, cl->line);
					if (cl->line) {
						/* the allocted length is not written, so reset here */
						cl->len_alloc = cl->len + 1;
					}
					else {
						BLI_remlink(&sconsole->history, cl);
						MEM_freeN(cl);
					}
				}
			}
			else if (sl->spacetype == SPACE_FILE) {
				SpaceFile *sfile = (SpaceFile *)sl;
				
				/* this sort of info is probably irrelevant for reloading...
				 * plus, it isn't saved to files yet!
				 */
				sfile->folders_prev = sfile->folders_next = NULL;
				sfile->files = NULL;
				sfile->layout = NULL;
				sfile->op = NULL;
				sfile->params = newdataadr(fd, sfile->params);
			}
		}
		
		sa->actionzones.first = sa->actionzones.last = NULL;
		
		sa->v1 = newdataadr(fd, sa->v1);
		sa->v2 = newdataadr(fd, sa->v2);
		sa->v3 = newdataadr(fd, sa->v3);
		sa->v4 = newdataadr(fd, sa->v4);
	}
}

/* ********** READ LIBRARY *************** */


static void direct_link_library(FileData *fd, Library *lib, Main *main)
{
	Main *newmain;
	
	for (newmain = fd->mainlist->first; newmain; newmain = newmain->next) {
		if (newmain->curlib) {
			if (BLI_path_cmp(newmain->curlib->filepath, lib->filepath) == 0) {
				BKE_reportf_wrap(fd->reports, RPT_WARNING,
				                 "Library '%s', '%s' had multiple instances, save and reload!",
				                 lib->name, lib->filepath);
				
				change_idid_adr(fd->mainlist, fd, lib, newmain->curlib);
//				change_idid_adr_fd(fd, lib, newmain->curlib);
				
				BLI_remlink(&main->library, lib);
				MEM_freeN(lib);
				
				
				return;
			}
		}
	}
	/* make sure we have full path in lib->filename */
	BLI_strncpy(lib->filepath, lib->name, sizeof(lib->name));
	cleanup_path(fd->relabase, lib->filepath);
	
//	printf("direct_link_library: name %s\n", lib->name);
//	printf("direct_link_library: filename %s\n", lib->filename);
	
	/* new main */
	newmain= MEM_callocN(sizeof(Main), "directlink");
	BLI_addtail(fd->mainlist, newmain);
	newmain->curlib = lib;
	
	lib->parent = NULL;
}

static void lib_link_library(FileData *UNUSED(fd), Main *main)
{
	Library *lib;
	for (lib = main->library.first; lib; lib = lib->id.next) {
		lib->id.us = 1;
	}
}

/* Always call this once you have loaded new library data to set the relative paths correctly in relation to the blend file */
static void fix_relpaths_library(const char *basepath, Main *main)
{
	Library *lib;
	/* BLO_read_from_memory uses a blank filename */
	if (basepath == NULL || basepath[0] == '\0') {
		for (lib = main->library.first; lib; lib= lib->id.next) {
			/* when loading a linked lib into a file which has not been saved,
			 * there is nothing we can be relative to, so instead we need to make
			 * it absolute. This can happen when appending an object with a relative
			 * link into an unsaved blend file. See [#27405].
			 * The remap relative option will make it relative again on save - campbell */
			if (strncmp(lib->name, "//", 2) == 0) {
				BLI_strncpy(lib->name, lib->filepath, sizeof(lib->name));
			}
		}
	}
	else {
		for (lib = main->library.first; lib; lib = lib->id.next) {
			/* Libraries store both relative and abs paths, recreate relative paths,
			 * relative to the blend file since indirectly linked libs will be relative to their direct linked library */
			if (strncmp(lib->name, "//", 2) == 0) { /* if this is relative to begin with? */
				BLI_strncpy(lib->name, lib->filepath, sizeof(lib->name));
				BLI_path_rel(lib->name, basepath);
			}
		}
	}
}

/* ************ READ SPEAKER ***************** */

static void lib_link_speaker(FileData *fd, Main *main)
{
	Speaker *spk;
	
	for (spk = main->speaker.first; spk; spk = spk->id.next) {
		if (spk->id.flag & LIB_NEEDLINK) {
			if (spk->adt) lib_link_animdata(fd, &spk->id, spk->adt);
			
			spk->sound= newlibadr(fd, spk->id.lib, spk->sound);
			if (spk->sound) {
				spk->sound->id.us++;
			}
			
			spk->id.flag -= LIB_NEEDLINK;
		}
	}
}

static void direct_link_speaker(FileData *fd, Speaker *spk)
{
	spk->adt = newdataadr(fd, spk->adt);
	direct_link_animdata(fd, spk->adt);

#if 0
	spk->sound = newdataadr(fd, spk->sound);
	direct_link_sound(fd, spk->sound);
#endif
}

/* ************** READ SOUND ******************* */

static void direct_link_sound(FileData *fd, bSound *sound)
{
	sound->handle = NULL;
	sound->playback_handle = NULL;
	sound->waveform = NULL;

	// versioning stuff, if there was a cache, then we enable caching:
	if (sound->cache) {
		sound->flags |= SOUND_FLAGS_CACHING;
		sound->cache = NULL;
	}

	sound->packedfile = direct_link_packedfile(fd, sound->packedfile);
	sound->newpackedfile = direct_link_packedfile(fd, sound->newpackedfile);
}

static void lib_link_sound(FileData *fd, Main *main)
{
	bSound *sound;
	
	for (sound = main->sound.first; sound; sound = sound->id.next) {
		if (sound->id.flag & LIB_NEEDLINK) {
			sound->id.flag -= LIB_NEEDLINK;
			sound->ipo = newlibadr_us(fd, sound->id.lib, sound->ipo); // XXX depreceated - old animation system
			
			sound_load(main, sound);
		}
	}
}
/* ***************** READ GROUP *************** */

static void direct_link_group(FileData *fd, Group *group)
{
	link_list(fd, &group->gobject);
}

static void lib_link_group(FileData *fd, Main *main)
{
	Group *group;
	GroupObject *go;
	int add_us;
	
	for (group = main->group.first; group; group = group->id.next) {
		if (group->id.flag & LIB_NEEDLINK) {
			group->id.flag -= LIB_NEEDLINK;
			
			add_us = 0;
			
			for (go = group->gobject.first; go; go = go->next) {
				go->ob= newlibadr(fd, group->id.lib, go->ob);
				if (go->ob) {
					go->ob->flag |= OB_FROMGROUP;
					/* if group has an object, it increments user... */
					add_us = 1;
					if (go->ob->id.us == 0)
						go->ob->id.us = 1;
				}
			}
			if (add_us) group->id.us++;
			rem_from_group(group, NULL, NULL, NULL);	/* removes NULL entries */
		}
	}
}

/* ***************** READ MOVIECLIP *************** */

static void direct_link_movieReconstruction(FileData *fd, MovieTrackingReconstruction *reconstruction)
{
	reconstruction->cameras = newdataadr(fd, reconstruction->cameras);
}

static void direct_link_movieTracks(FileData *fd, MovieClip *clip, ListBase *tracksbase)
{
	MovieTrackingTrack *track;
	
	link_list(fd, tracksbase);

	for (track = tracksbase->first; track; track = track->next) {
		track->markers = newdataadr(fd, track->markers);
		track->gpd = newlibadr_us(fd, clip->id.lib, track->gpd);
	}
}

static void direct_link_movieclip(FileData *fd, MovieClip *clip)
{
	MovieTracking *tracking = &clip->tracking;
	MovieTrackingObject *object;

	clip->adt= newdataadr(fd, clip->adt);

	if (fd->movieclipmap) clip->cache = newmclipadr(fd, clip->cache);
	else clip->cache = NULL;

	if (fd->movieclipmap) clip->tracking.camera.intrinsics = newmclipadr(fd, clip->tracking.camera.intrinsics);
	else clip->tracking.camera.intrinsics = NULL;

	direct_link_movieTracks(fd, clip, &tracking->tracks);
	direct_link_movieReconstruction(fd, &tracking->reconstruction);

	clip->tracking.act_track = newdataadr(fd, clip->tracking.act_track);

	clip->anim = NULL;
	clip->tracking_context = NULL;
	clip->tracking.stats = NULL;

	clip->tracking.stabilization.ok = 0;
	clip->tracking.stabilization.scaleibuf = NULL;
	clip->tracking.stabilization.rot_track = newdataadr(fd, clip->tracking.stabilization.rot_track);

	clip->tracking.dopesheet.ok = 0;
	clip->tracking.dopesheet.channels.first = clip->tracking.dopesheet.channels.last = NULL;

	link_list(fd, &tracking->objects);
	
	for (object = tracking->objects.first; object; object = object->next) {
		direct_link_movieTracks(fd, clip, &object->tracks);
		direct_link_movieReconstruction(fd, &object->reconstruction);
	}
}

static void lib_link_movieclip(FileData *fd, Main *main)
{
	MovieClip *clip;
	
	for (clip = main->movieclip.first; clip; clip = clip->id.next) {
		if (clip->id.flag & LIB_NEEDLINK) {
			if (clip->adt)
				lib_link_animdata(fd, &clip->id, clip->adt);
			
			clip->gpd = newlibadr_us(fd, clip->id.lib, clip->gpd);
			
			clip->id.flag -= LIB_NEEDLINK;
		}
	}
}

/* ***************** READ MOVIECLIP *************** */

static void direct_link_mask(FileData *fd, Mask *mask)
{
	MaskLayer *masklay;

	mask->adt = newdataadr(fd, mask->adt);

	link_list(fd, &mask->masklayers);

	for (masklay = mask->masklayers.first; masklay; masklay = masklay->next) {
		MaskSpline *spline;
		MaskLayerShape *masklay_shape;

		link_list(fd, &masklay->splines);

		for (spline = masklay->splines.first; spline; spline = spline->next) {
			int i;

			spline->points = newdataadr(fd, spline->points);

			for (i = 0; i < spline->tot_point; i++) {
				MaskSplinePoint *point = &spline->points[i];

				if (point->tot_uw)
					point->uw = newdataadr(fd, point->uw);
			}
		}

		link_list(fd, &masklay->splines_shapes);

		for (masklay_shape = masklay->splines_shapes.first; masklay_shape; masklay_shape = masklay_shape->next) {
			masklay_shape->data = newdataadr(fd, masklay_shape->data);
		}

		masklay->act_spline = newdataadr(fd, masklay->act_spline);
		masklay->act_point = newdataadr(fd, masklay->act_point);
	}
}

static void lib_link_mask_parent(FileData *fd, Mask *mask, MaskParent *parent)
{
	parent->id = newlibadr_us(fd, mask->id.lib, parent->id);
}

static void lib_link_mask(FileData *fd, Main *main)
{
	Mask *mask;

	mask = main->mask.first;
	while (mask) {
		if (mask->id.flag & LIB_NEEDLINK) {
			MaskLayer *masklay;

			if (mask->adt)
				lib_link_animdata(fd, &mask->id, mask->adt);

			for (masklay = mask->masklayers.first; masklay; masklay = masklay->next) {
				MaskSpline *spline;

				spline = masklay->splines.first;
				while (spline) {
					int i;

					for (i = 0; i < spline->tot_point; i++) {
						MaskSplinePoint *point = &spline->points[i];

						lib_link_mask_parent(fd, mask, &point->parent);
					}

					lib_link_mask_parent(fd, mask, &spline->parent);

					spline = spline->next;
				}
			}

			mask->id.flag -= LIB_NEEDLINK;
		}
		mask = mask->id.next;
	}
}

/* ************** GENERAL & MAIN ******************** */


static const char *dataname(short id_code)
{
	switch (id_code) {
		case ID_OB: return "Data from OB";
		case ID_ME: return "Data from ME";
		case ID_IP: return "Data from IP";
		case ID_SCE: return "Data from SCE";
		case ID_MA: return "Data from MA";
		case ID_TE: return "Data from TE";
		case ID_CU: return "Data from CU";
		case ID_GR: return "Data from GR";
		case ID_AR: return "Data from AR";
		case ID_AC: return "Data from AC";
		case ID_LI: return "Data from LI";
		case ID_MB: return "Data from MB";
		case ID_IM: return "Data from IM";
		case ID_LT: return "Data from LT";
		case ID_LA: return "Data from LA";
		case ID_CA: return "Data from CA";
		case ID_KE: return "Data from KE";
		case ID_WO: return "Data from WO";
		case ID_SCR: return "Data from SCR";
		case ID_VF: return "Data from VF";
		case ID_TXT	: return "Data from TXT";
		case ID_SPK: return "Data from SPK";
		case ID_SO: return "Data from SO";
		case ID_NT: return "Data from NT";
		case ID_BR: return "Data from BR";
		case ID_PA: return "Data from PA";
		case ID_GD: return "Data from GD";
		case ID_MC: return "Data from MC";
	}
	return "Data from Lib Block";
	
}

static BHead *read_data_into_oldnewmap(FileData *fd, BHead *bhead, const char *allocname)
{
	bhead = blo_nextbhead(fd, bhead);
	
	while (bhead && bhead->code==DATA) {
		void *data;
#if 0
		/* XXX DUMB DEBUGGING OPTION TO GIVE NAMES for guarded malloc errors */
		short *sp = fd->filesdna->structs[bhead->SDNAnr];
		char *tmp = malloc(100);
		allocname = fd->filesdna->types[ sp[0] ];
		strcpy(tmp, allocname);
		data = read_struct(fd, bhead, tmp);
#else
		data = read_struct(fd, bhead, allocname);
#endif
		
		if (data) {
			oldnewmap_insert(fd->datamap, bhead->old, data, 0);
		}
		
		bhead = blo_nextbhead(fd, bhead);
	}
	
	return bhead;
}

static BHead *read_libblock(FileData *fd, Main *main, BHead *bhead, int flag, ID **id_r)
{
	/* this routine reads a libblock and its direct data. Use link functions
	 * to connect it all
	 */
	ID *id;
	ListBase *lb;
	const char *allocname;
	
	/* read libblock */
	id = read_struct(fd, bhead, "lib block");
	if (id_r)
		*id_r = id;
	if (!id)
		return blo_nextbhead(fd, bhead);
	
	oldnewmap_insert(fd->libmap, bhead->old, id, bhead->code);	/* for ID_ID check */
	
	/* do after read_struct, for dna reconstruct */
	if (bhead->code == ID_ID) {
		lb = which_libbase(main, GS(id->name));
	}
	else {
		lb = which_libbase(main, bhead->code);
	}
	
	BLI_addtail(lb, id);
	
	/* clear first 8 bits */
	id->flag = (id->flag & 0xFF00) | flag | LIB_NEEDLINK;
	id->lib = main->curlib;
	if (id->flag & LIB_FAKEUSER) id->us= 1;
	else id->us = 0;
	id->icon_id = 0;
	id->flag &= ~(LIB_ID_RECALC|LIB_ID_RECALC_DATA);
	
	/* this case cannot be direct_linked: it's just the ID part */
	if (bhead->code == ID_ID) {
		return blo_nextbhead(fd, bhead);
	}
	
	/* need a name for the mallocN, just for debugging and sane prints on leaks */
	allocname = dataname(GS(id->name));
	
	/* read all data into fd->datamap */
	bhead = read_data_into_oldnewmap(fd, bhead, allocname);
	
	/* init pointers direct data */
	switch (GS(id->name)) {
		case ID_WM:
			direct_link_windowmanager(fd, (wmWindowManager *)id);
			break;
		case ID_SCR:
			direct_link_screen(fd, (bScreen *)id);
			break;
		case ID_SCE:
			direct_link_scene(fd, (Scene *)id);
			break;
		case ID_OB:
			direct_link_object(fd, (Object *)id);
			break;
		case ID_ME:
			direct_link_mesh(fd, (Mesh *)id);
			break;
		case ID_CU:
			direct_link_curve(fd, (Curve *)id);
			break;
		case ID_MB:
			direct_link_mball(fd, (MetaBall *)id);
			break;
		case ID_MA:
			direct_link_material(fd, (Material *)id);
			break;
		case ID_TE:
			direct_link_texture(fd, (Tex *)id);
			break;
		case ID_IM:
			direct_link_image(fd, (Image *)id);
			break;
		case ID_LA:
			direct_link_lamp(fd, (Lamp *)id);
			break;
		case ID_VF:
			direct_link_vfont(fd, (VFont *)id);
			break;
		case ID_TXT:
			direct_link_text(fd, (Text *)id);
			break;
		case ID_IP:
			direct_link_ipo(fd, (Ipo *)id);
			break;
		case ID_KE:
			direct_link_key(fd, (Key *)id);
			break;
		case ID_LT:
			direct_link_latt(fd, (Lattice *)id);
			break;
		case ID_WO:
			direct_link_world(fd, (World *)id);
			break;
		case ID_LI:
			direct_link_library(fd, (Library *)id, main);
			break;
		case ID_CA:
			direct_link_camera(fd, (Camera *)id);
			break;
		case ID_SPK:
			direct_link_speaker(fd, (Speaker *)id);
			break;
		case ID_SO:
			direct_link_sound(fd, (bSound *)id);
			break;
		case ID_GR:
			direct_link_group(fd, (Group *)id);
			break;
		case ID_AR:
			direct_link_armature(fd, (bArmature*)id);
			break;
		case ID_AC:
			direct_link_action(fd, (bAction*)id);
			break;
		case ID_NT:
			direct_link_nodetree(fd, (bNodeTree*)id);
			break;
		case ID_BR:
			direct_link_brush(fd, (Brush*)id);
			break;
		case ID_PA:
			direct_link_particlesettings(fd, (ParticleSettings*)id);
			break;
		case ID_SCRIPT:
			direct_link_script(fd, (Script*)id);
			break;
		case ID_GD:
			direct_link_gpencil(fd, (bGPdata *)id);
			break;
		case ID_MC:
			direct_link_movieclip(fd, (MovieClip *)id);
			break;
		case ID_MSK:
			direct_link_mask(fd, (Mask *)id);
			break;
	}
	
	/*link direct data of ID properties*/
	if (id->properties) {
		id->properties = newdataadr(fd, id->properties);
		if (id->properties) { /* this case means the data was written incorrectly, it should not happen */
			IDP_DirectLinkProperty(id->properties, (fd->flags & FD_FLAGS_SWITCH_ENDIAN), fd);
		}
	}
	
	oldnewmap_free_unused(fd->datamap);
	oldnewmap_clear(fd->datamap);
	
	return (bhead);
}

/* note, this has to be kept for reading older files... */
/* also version info is written here */
static BHead *read_global(BlendFileData *bfd, FileData *fd, BHead *bhead)
{
	FileGlobal *fg = read_struct(fd, bhead, "Global");
	
	/* copy to bfd handle */
	bfd->main->subversionfile = fg->subversion;
	bfd->main->minversionfile = fg->minversion;
	bfd->main->minsubversionfile = fg->minsubversion;
	bfd->main->revision = fg->revision;
	
	bfd->winpos = fg->winpos;
	bfd->fileflags = fg->fileflags;
	bfd->displaymode = fg->displaymode;
	bfd->globalf = fg->globalf;
	BLI_strncpy(bfd->filename, fg->filename, sizeof(bfd->filename));
	
	if (G.fileflags & G_FILE_RECOVER)
		BLI_strncpy(fd->relabase, fg->filename, sizeof(fd->relabase));
	
	bfd->curscreen = fg->curscreen;
	bfd->curscene = fg->curscene;
	
	MEM_freeN(fg);
	
	fd->globalf = bfd->globalf;
	fd->fileflags = bfd->fileflags;
	
	return blo_nextbhead(fd, bhead);
}

/* note, this has to be kept for reading older files... */
static void link_global(FileData *fd, BlendFileData *bfd)
{
	bfd->curscreen = newlibadr(fd, NULL, bfd->curscreen);
	bfd->curscene = newlibadr(fd, NULL, bfd->curscene);
	// this happens in files older than 2.35
	if (bfd->curscene == NULL) {
		if (bfd->curscreen) bfd->curscene = bfd->curscreen->scene;
	}
}

/* deprecated, only keep this for readfile.c */
void convert_tface_mt(FileData *fd, Main *main)
{
	Main *gmain;
	
	/* this is a delayed do_version (so it can create new materials) */
	if (main->versionfile < 259 || (main->versionfile == 259 && main->subversionfile < 3)) {
		//XXX hack, material.c uses G.main all over the place, instead of main
		// temporarily set G.main to the current main
		gmain = G.main;
		G.main = main;
		
		if (!(do_version_tface(main, 1))) {
			BKE_report(fd->reports, RPT_WARNING, "Texface conversion problem. Error in console");
		}
		
		//XXX hack, material.c uses G.main allover the place, instead of main
		G.main = gmain;
	}
}

static void do_versions_nodetree_image_default_alpha_output(bNodeTree *ntree)
{
	bNode *node;
	bNodeSocket *sock;
	
	for (node = ntree->nodes.first; node; node = node->next) {
		if (ELEM(node->type, CMP_NODE_IMAGE, CMP_NODE_R_LAYERS)) {
			/* default Image output value should have 0 alpha */
			sock = node->outputs.first;
			((bNodeSocketValueRGBA *)(sock->default_value))->value[3] = 0.0f;
		}
	}
}

static void do_version_ntree_tex_mapping_260(void *UNUSED(data), ID *UNUSED(id), bNodeTree *ntree)
{
	bNode *node;

	for (node = ntree->nodes.first; node; node = node->next) {
		if (node->type == SH_NODE_MAPPING) {
			TexMapping *tex_mapping;
			
			tex_mapping= node->storage;
			tex_mapping->projx= PROJ_X;
			tex_mapping->projy= PROJ_Y;
			tex_mapping->projz= PROJ_Z;
		}
	}
}

static void do_versions_nodetree_convert_angle(bNodeTree *ntree)
{
	bNode *node;
	for (node=ntree->nodes.first; node; node=node->next) {
		if (node->type == CMP_NODE_ROTATE) {
			/* Convert degrees to radians. */
			bNodeSocket *sock = ((bNodeSocket*)node->inputs.first)->next;
			((bNodeSocketValueFloat*)sock->default_value)->value = DEG2RADF(((bNodeSocketValueFloat*)sock->default_value)->value);
		}
		else if (node->type == CMP_NODE_DBLUR) {
			/* Convert degrees to radians. */
			NodeDBlurData *ndbd= node->storage;
			ndbd->angle = DEG2RADF(ndbd->angle);
			ndbd->spin = DEG2RADF(ndbd->spin);
		}
		else if (node->type == CMP_NODE_DEFOCUS) {
			/* Convert degrees to radians. */
			NodeDefocus *nqd = node->storage;
			/* XXX DNA char to float conversion seems to map the char value into the [0.0f, 1.0f] range... */
			nqd->rotation = DEG2RADF(nqd->rotation*255.0f);
		}
		else if (node->type == CMP_NODE_CHROMA_MATTE) {
			/* Convert degrees to radians. */
			NodeChroma *ndc = node->storage;
			ndc->t1 = DEG2RADF(ndc->t1);
			ndc->t2 = DEG2RADF(ndc->t2);
		}
		else if (node->type == CMP_NODE_GLARE) {
			/* Convert degrees to radians. */
			NodeGlare *ndg = node->storage;
			/* XXX DNA char to float conversion seems to map the char value into the [0.0f, 1.0f] range... */
			ndg->angle_ofs = DEG2RADF(ndg->angle_ofs*255.0f);
		}
		/* XXX TexMapping struct is used by other nodes too (at least node_composite_mapValue),
		 *     but not the rot part...
		 */
		else if (node->type == SH_NODE_MAPPING) {
			/* Convert degrees to radians. */
			TexMapping *tmap = node->storage;
			tmap->rot[0] = DEG2RADF(tmap->rot[0]);
			tmap->rot[1] = DEG2RADF(tmap->rot[1]);
			tmap->rot[2] = DEG2RADF(tmap->rot[2]);
		}
	}
}

void do_versions_image_settings_2_60(Scene *sce)
{
	/* note: rd->subimtype is moved into individual settings now and no longer
	 * exists */
	RenderData *rd = &sce->r;
	ImageFormatData *imf = &sce->r.im_format;

	/* we know no data loss happens here, the old values were in char range */
	imf->imtype =   (char)rd->imtype;
	imf->planes =   (char)rd->planes;
	imf->compress = (char)rd->quality;
	imf->quality =  (char)rd->quality;

	/* default, was stored in multiple places, may override later */
	imf->depth = R_IMF_CHAN_DEPTH_8;

	/* openexr */
	imf->exr_codec = rd->quality & 7; /* strange but true! 0-4 are valid values, OPENEXR_COMPRESS */

	switch (imf->imtype) {
	case R_IMF_IMTYPE_OPENEXR:
		imf->depth =  (rd->subimtype & R_OPENEXR_HALF) ? R_IMF_CHAN_DEPTH_16 : R_IMF_CHAN_DEPTH_32;
		if (rd->subimtype & R_PREVIEW_JPG) {
			imf->flag |= R_IMF_FLAG_PREVIEW_JPG;
		}
		if (rd->subimtype & R_OPENEXR_ZBUF) {
			imf->flag |= R_IMF_FLAG_ZBUF;
		}
		break;
	case R_IMF_IMTYPE_TIFF:
		if (rd->subimtype & R_TIFF_16BIT) {
			imf->depth= R_IMF_CHAN_DEPTH_16;
		}
		break;
	case R_IMF_IMTYPE_JP2:
		if (rd->subimtype & R_JPEG2K_16BIT) {
			imf->depth= R_IMF_CHAN_DEPTH_16;
		}
		else if (rd->subimtype & R_JPEG2K_12BIT) {
			imf->depth= R_IMF_CHAN_DEPTH_12;
		}

		if (rd->subimtype & R_JPEG2K_YCC) {
			imf->jp2_flag |= R_IMF_JP2_FLAG_YCC;
		}
		if (rd->subimtype & R_JPEG2K_CINE_PRESET) {
			imf->jp2_flag |= R_IMF_JP2_FLAG_CINE_PRESET;
		}
		if (rd->subimtype & R_JPEG2K_CINE_48FPS) {
			imf->jp2_flag |= R_IMF_JP2_FLAG_CINE_48;
		}
		break;
	case R_IMF_IMTYPE_CINEON:
	case R_IMF_IMTYPE_DPX:
		if (rd->subimtype & R_CINEON_LOG) {
			imf->cineon_flag |= R_IMF_CINEON_FLAG_LOG;
		}
		break;
	}

}

/* socket use flags were only temporary before */
static void do_versions_nodetree_socket_use_flags_2_62(bNodeTree *ntree)
{
	bNode *node;
	bNodeSocket *sock;
	bNodeLink *link;
	
	for (node = ntree->nodes.first; node; node = node->next) {
		for (sock = node->inputs.first; sock; sock = sock->next)
			sock->flag &= ~SOCK_IN_USE;
		for (sock = node->outputs.first; sock; sock = sock->next)
			sock->flag &= ~SOCK_IN_USE;
	}
	for (sock = ntree->inputs.first; sock; sock = sock->next)
		sock->flag &= ~SOCK_IN_USE;
	for (sock = ntree->outputs.first; sock; sock = sock->next)
		sock->flag &= ~SOCK_IN_USE;
	
	for (link = ntree->links.first; link; link = link->next) {
		link->fromsock->flag |= SOCK_IN_USE;
		link->tosock->flag |= SOCK_IN_USE;
	}
}

static void do_versions_nodetree_multi_file_output_format_2_62_1(Scene *sce, bNodeTree *ntree)
{
	bNode *node;
	bNodeSocket *sock;
	
	for (node = ntree->nodes.first; node; node = node->next) {
		if (node->type == CMP_NODE_OUTPUT_FILE) {
			/* previous CMP_NODE_OUTPUT_FILE nodes get converted to multi-file outputs */
			NodeImageFile *old_data = node->storage;
			NodeImageMultiFile *nimf= MEM_callocN(sizeof(NodeImageMultiFile), "node image multi file");
			bNodeSocket *old_image = BLI_findlink(&node->inputs, 0);
			bNodeSocket *old_z = BLI_findlink(&node->inputs, 1);
			bNodeSocket *sock;
			char basepath[FILE_MAXDIR];
			char filename[FILE_MAXFILE];
			
			/* ugly, need to remove the old inputs list to avoid bad pointer checks when adding new sockets.
			 * sock->storage is expected to contain path info in ntreeCompositOutputFileAddSocket.
			 */
			node->inputs.first = node->inputs.last = NULL;
			
			node->storage = nimf;
			
			/* split off filename from the old path, to be used as socket sub-path */
			BLI_split_dirfile(old_data->name, basepath, filename, sizeof(basepath), sizeof(filename));
			
			BLI_strncpy(nimf->base_path, basepath, sizeof(nimf->base_path));
			nimf->format = old_data->im_format;
			
			/* if z buffer is saved, change the image type to multilayer exr.
			 * XXX this is slightly messy, Z buffer was ignored before for anything but EXR and IRIS ...
			 * i'm just assuming here that IRIZ means IRIS with z buffer ...
			 */
			if (ELEM(old_data->im_format.imtype, R_IMF_IMTYPE_IRIZ, R_IMF_IMTYPE_OPENEXR)) {
				char sockpath[FILE_MAX];
				
				nimf->format.imtype = R_IMF_IMTYPE_MULTILAYER;
				
				BLI_snprintf(sockpath, sizeof(sockpath), "%s_Image", filename);
				sock = ntreeCompositOutputFileAddSocket(ntree, node, sockpath, &nimf->format);
				/* XXX later do_versions copies path from socket name, need to set this explicitely */
				BLI_strncpy(sock->name, sockpath, sizeof(sock->name));
				if (old_image->link) {
					old_image->link->tosock = sock;
					sock->link = old_image->link;
				}
				
				BLI_snprintf(sockpath, sizeof(sockpath), "%s_Z", filename);
				sock = ntreeCompositOutputFileAddSocket(ntree, node, sockpath, &nimf->format);
				/* XXX later do_versions copies path from socket name, need to set this explicitely */
				BLI_strncpy(sock->name, sockpath, sizeof(sock->name));
				if (old_z->link) {
					old_z->link->tosock = sock;
					sock->link = old_z->link;
				}
			}
			else {
				sock = ntreeCompositOutputFileAddSocket(ntree, node, filename, &nimf->format);
				/* XXX later do_versions copies path from socket name, need to set this explicitely */
				BLI_strncpy(sock->name, filename, sizeof(sock->name));
				if (old_image->link) {
					old_image->link->tosock = sock;
					sock->link = old_image->link;
				}
			}
			
			nodeRemoveSocket(ntree, node, old_image);
			nodeRemoveSocket(ntree, node, old_z);
			MEM_freeN(old_data);
		}
		else if (node->type==CMP_NODE_OUTPUT_MULTI_FILE__DEPRECATED) {
			NodeImageMultiFile *nimf = node->storage;
			
			/* CMP_NODE_OUTPUT_MULTI_FILE has been redeclared as CMP_NODE_OUTPUT_FILE */
			node->type = CMP_NODE_OUTPUT_FILE;
			
			/* initialize the node-wide image format from render data, if available */
			if (sce)
				nimf->format = sce->r.im_format;
			
			/* transfer render format toggle to node format toggle */
			for (sock=node->inputs.first; sock; sock=sock->next) {
				NodeImageMultiFileSocket *simf = sock->storage;
				simf->use_node_format = simf->use_render_format;
			}
			
			/* we do have preview now */
			node->flag |= NODE_PREVIEW;
		}
	}
}

/* blue and red are swapped pre 2.62.1, be sane (red == red) now! */
static void do_versions_mesh_mloopcol_swap_2_62_1(Mesh *me)
{
	CustomDataLayer *layer;
	MLoopCol *mloopcol;
	int a;
	int i;
	
	for (a = 0; a < me->ldata.totlayer; a++) {
		layer = &me->ldata.layers[a];
		
		if (layer->type == CD_MLOOPCOL) {
			mloopcol = (MLoopCol *)layer->data;
			for (i = 0; i < me->totloop; i++, mloopcol++) {
				SWAP(char, mloopcol->r, mloopcol->b);
			}
		}
	}
}

static void do_versions_nodetree_multi_file_output_path_2_63_1(bNodeTree *ntree)
{
	bNode *node;
	
	for (node=ntree->nodes.first; node; node=node->next) {
		if (node->type == CMP_NODE_OUTPUT_FILE) {
			bNodeSocket *sock;
			for (sock = node->inputs.first; sock; sock = sock->next) {
				NodeImageMultiFileSocket *input = sock->storage;
				/* input file path is stored in dedicated struct now instead socket name */
				BLI_strncpy(input->path, sock->name, sizeof(input->path));
			}
		}
	}
}

static void do_versions_nodetree_file_output_layers_2_64_5(bNodeTree *ntree)
{
	bNode *node;
	
	for (node=ntree->nodes.first; node; node=node->next) {
		if (node->type == CMP_NODE_OUTPUT_FILE) {
			bNodeSocket *sock;
			for (sock=node->inputs.first; sock; sock=sock->next) {
				NodeImageMultiFileSocket *input = sock->storage;
				
				/* multilayer names are stored as separate strings now,
				 * used the path string before, so copy it over.
				 */
				BLI_strncpy(input->layer, input->path, sizeof(input->layer));
				
				/* paths/layer names also have to be unique now, initial check */
				ntreeCompositOutputFileUniquePath(&node->inputs, sock, input->path, '_');
				ntreeCompositOutputFileUniqueLayer(&node->inputs, sock, input->layer, '_');
			}
		}
	}
}

static void do_versions_nodetree_image_layer_2_64_5(bNodeTree *ntree)
{
	bNode *node;
	
	for (node = ntree->nodes.first; node; node = node->next) {
		if (node->type == CMP_NODE_IMAGE) {
			bNodeSocket *sock;
			for (sock = node->outputs.first; sock; sock = sock->next) {
				NodeImageLayer *output = MEM_callocN(sizeof(NodeImageLayer), "node image layer");
				
				/* take pass index both from current storage ptr (actually an int) */
				output->pass_index = GET_INT_FROM_POINTER(sock->storage);
				
				/* replace socket data pointer */
				sock->storage = output;
			}
		}
	}
}

static void do_versions_nodetree_frame_2_64_6(bNodeTree *ntree)
{
	bNode *node;
	
	for (node=ntree->nodes.first; node; node=node->next) {
		if (node->type==NODE_FRAME) {
			/* initialize frame node storage data */
			if (node->storage == NULL) {
				NodeFrame *data = (NodeFrame *)MEM_callocN(sizeof(NodeFrame), "frame node storage");
				node->storage = data;
				
				/* copy current flags */
				data->flag = node->custom1;
				
				data->label_size = 20;
			}
		}
		
		/* initialize custom node color */
		node->color[0] = node->color[1] = node->color[2] = 0.608f;	/* default theme color */
	}
}

static void do_version_ntree_image_user_264(void *UNUSED(data), ID *UNUSED(id), bNodeTree *ntree)
{
	bNode *node;

	for (node = ntree->nodes.first; node; node = node->next) {
		if (ELEM(node->type, SH_NODE_TEX_IMAGE, SH_NODE_TEX_ENVIRONMENT)) {
			NodeTexImage *tex = node->storage;

			tex->iuser.frames= 1;
			tex->iuser.sfra= 1;
			tex->iuser.fie_ima= 2;
			tex->iuser.ok= 1;
		}
	}
}

static void do_versions(FileData *fd, Library *lib, Main *main)
{
	/* WATCH IT!!!: pointers from libdata have not been converted */
	
	if (G.debug & G_DEBUG)
		printf("read file %s\n  Version %d sub %d svn r%d\n", fd->relabase, main->versionfile, main->subversionfile, main->revision);
	
	blo_do_versions_pre250(fd, lib, main);
	blo_do_versions_250(fd, lib, main);
	
	if (main->versionfile < 260) {
		{
			/* set default alpha value of Image outputs in image and render layer nodes to 0 */
			Scene *sce;
			bNodeTree *ntree;
			
			for (sce = main->scene.first; sce; sce = sce->id.next) {
				/* there are files with invalid audio_channels value, the real cause
				 * is unknown, but we fix it here anyway to avoid crashes */
				if (sce->r.ffcodecdata.audio_channels == 0)
					sce->r.ffcodecdata.audio_channels = 2;
				
				if (sce->nodetree)
					do_versions_nodetree_image_default_alpha_output(sce->nodetree);
			}

			for (ntree = main->nodetree.first; ntree; ntree = ntree->id.next)
				do_versions_nodetree_image_default_alpha_output(ntree);
		}
		
		{
			/* support old particle dupliobject rotation settings */
			ParticleSettings *part;
			
			for (part=main->particle.first; part; part=part->id.next) {
				if (ELEM(part->ren_as, PART_DRAW_OB, PART_DRAW_GR)) {
					part->draw |= PART_DRAW_ROTATE_OB;
					
					if (part->rotmode == 0)
						part->rotmode = PART_ROT_VEL;
				}
			}
		}
	}
	
	if (main->versionfile < 260 || (main->versionfile == 260 && main->subversionfile < 1)) {
		Object *ob;
		
		for (ob = main->object.first; ob; ob = ob->id.next) {
			ob->collision_boundtype= ob->boundtype;
		}
		
		{
			Camera *cam;
			for (cam = main->camera.first; cam; cam = cam->id.next) {
				if (cam->sensor_x < 0.01f)
					cam->sensor_x = DEFAULT_SENSOR_WIDTH;
				
				if (cam->sensor_y < 0.01f)
					cam->sensor_y = DEFAULT_SENSOR_HEIGHT;
			}
		}
	}
	
	if (main->versionfile < 260 || (main->versionfile == 260 && main->subversionfile < 2)) {
		bNodeTreeType *ntreetype = ntreeGetType(NTREE_SHADER);
		
		if (ntreetype && ntreetype->foreach_nodetree)
			ntreetype->foreach_nodetree(main, NULL, do_version_ntree_tex_mapping_260);
	}

	if (main->versionfile < 260 || (main->versionfile == 260 && main->subversionfile < 4)) {
		{
			/* Convert node angles to radians! */
			Scene *sce;
			Material *mat;
			bNodeTree *ntree;
			
			for (sce = main->scene.first; sce; sce = sce->id.next) {
				if (sce->nodetree)
					do_versions_nodetree_convert_angle(sce->nodetree);
			}
			
			for (mat = main->mat.first; mat; mat = mat->id.next) {
				if (mat->nodetree)
					do_versions_nodetree_convert_angle(mat->nodetree);
			}
			
			for (ntree = main->nodetree.first; ntree; ntree = ntree->id.next)
				do_versions_nodetree_convert_angle(ntree);
		}
		
		{
			/* Tomato compatibility code. */
			bScreen *sc;
			MovieClip *clip;
			
			for (sc = main->screen.first; sc; sc = sc->id.next) {
				ScrArea *sa;
				for (sa = sc->areabase.first; sa; sa = sa->next) {
					SpaceLink *sl;
					for (sl = sa->spacedata.first; sl; sl = sl->next) {
						if (sl->spacetype == SPACE_VIEW3D) {
							View3D *v3d= (View3D *)sl;
							if (v3d->bundle_size == 0.0f) {
								v3d->bundle_size = 0.2f;
								v3d->flag2 |= V3D_SHOW_RECONSTRUCTION;
							}
							
							if (v3d->bundle_drawtype == 0)
								v3d->bundle_drawtype = OB_PLAINAXES;
						}
						else if (sl->spacetype == SPACE_CLIP) {
							SpaceClip *sc = (SpaceClip *)sl;
							if (sc->scopes.track_preview_height == 0)
								sc->scopes.track_preview_height = 120;
						}
					}
				}
			}
			
			for (clip = main->movieclip.first; clip; clip = clip->id.next) {
				MovieTrackingTrack *track;
				
				if (clip->aspx < 1.0f) {
					clip->aspx = 1.0f;
					clip->aspy = 1.0f;
				}
				
				clip->proxy.build_tc_flag = IMB_TC_RECORD_RUN |
				                            IMB_TC_FREE_RUN |
				                            IMB_TC_INTERPOLATED_REC_DATE_FREE_RUN;
				
				if (clip->proxy.build_size_flag == 0)
					clip->proxy.build_size_flag = IMB_PROXY_25;
				
				if (clip->proxy.quality == 0)
					clip->proxy.quality = 90;
				
				if (clip->tracking.camera.pixel_aspect < 0.01f)
					clip->tracking.camera.pixel_aspect = 1.0f;
					
				track = clip->tracking.tracks.first;
				while (track) {
					if (track->minimum_correlation == 0.0f)
						track->minimum_correlation = 0.75f;

					track = track->next;
				}
			}
		}
	}
	
	if (main->versionfile < 260 || (main->versionfile == 260 && main->subversionfile < 6)) {
		Scene *sce;
		MovieClip *clip;
		bScreen *sc;
		
		for (sce = main->scene.first; sce; sce = sce->id.next) {
			do_versions_image_settings_2_60(sce);
		}
		
		for (clip= main->movieclip.first; clip; clip= clip->id.next) {
			MovieTrackingSettings *settings= &clip->tracking.settings;

			if (settings->default_pattern_size == 0.0f) {
				settings->default_motion_model = TRACK_MOTION_MODEL_TRANSLATION;
				settings->default_minimum_correlation = 0.75;
				settings->default_pattern_size = 11;
				settings->default_search_size = 51;
			}
		}
		
		for (sc = main->screen.first; sc; sc = sc->id.next) {
			ScrArea *sa;
			for (sa = sc->areabase.first; sa; sa = sa->next) {
				SpaceLink *sl;
				for (sl = sa->spacedata.first; sl; sl = sl->next) {
					if (sl->spacetype == SPACE_VIEW3D) {
						View3D *v3d = (View3D *)sl;
						v3d->flag2 &= ~V3D_RENDER_SHADOW;
					}
				}
			}
		}
		
		{
			Object *ob;
			for (ob = main->object.first; ob; ob = ob->id.next) {
				/* convert delta addition into delta scale */
				int i;
				for (i= 0; i < 3; i++) {
					if ( (ob->dsize[i] == 0.0f) || /* simple case, user never touched dsize */
					     (ob->size[i]  == 0.0f))   /* cant scale the dsize to give a non zero result, so fallback to 1.0f */
					{
						ob->dscale[i]= 1.0f;
					}
					else {
						ob->dscale[i]= (ob->size[i] + ob->dsize[i]) / ob->size[i];
					}
				}
			}
		}
	}
	/* sigh, this dscale vs dsize version patching was not done right, fix for fix,
	 * this intentionally checks an exact subversion, also note this was never in a release,
	 * at some point this could be removed. */
	else if (main->versionfile == 260 && main->subversionfile == 6) {
		Object *ob;
		for (ob = main->object.first; ob; ob = ob->id.next) {
			if (is_zero_v3(ob->dscale)) {
				fill_vn_fl(ob->dscale, 3, 1.0f);
			}
		}
	}
	
	if (main->versionfile < 260 || (main->versionfile == 260 && main->subversionfile < 8)) {
		Brush *brush;
		
		for (brush = main->brush.first; brush; brush = brush->id.next) {
			if (brush->sculpt_tool == SCULPT_TOOL_ROTATE)
				brush->alpha= 1.0f;
		}
	}

	if (main->versionfile < 261 || (main->versionfile == 261 && main->subversionfile < 1)) {
		{
			/* update use flags for node sockets (was only temporary before) */
			Scene *sce;
			Material *mat;
			Tex *tex;
			Lamp *lamp;
			World *world;
			bNodeTree *ntree;
			
			for (sce = main->scene.first; sce; sce = sce->id.next) {
				if (sce->nodetree)
					do_versions_nodetree_socket_use_flags_2_62(sce->nodetree);
			}
			
			for (mat = main->mat.first; mat; mat = mat->id.next) {
				if (mat->nodetree)
					do_versions_nodetree_socket_use_flags_2_62(mat->nodetree);
			}
			
			for (tex = main->tex.first; tex; tex = tex->id.next) {
				if (tex->nodetree)
					do_versions_nodetree_socket_use_flags_2_62(tex->nodetree);
			}
			
			for (lamp = main->lamp.first; lamp; lamp = lamp->id.next) {
				if (lamp->nodetree)
					do_versions_nodetree_socket_use_flags_2_62(lamp->nodetree);
			}
			
			for (world = main->world.first; world; world = world->id.next) {
				if (world->nodetree)
					do_versions_nodetree_socket_use_flags_2_62(world->nodetree);
			}
			
			for (ntree = main->nodetree.first; ntree; ntree = ntree->id.next) {
				do_versions_nodetree_socket_use_flags_2_62(ntree);
			}
		}
		{
			/* Initialize BGE exit key to esc key */
			Scene *scene;
			for (scene = main->scene.first; scene; scene = scene->id.next) {
				if (!scene->gm.exitkey)
					scene->gm.exitkey = 218; // Blender key code for ESC
			}
		}
		{
			MovieClip *clip;
			Object *ob;
			
			for (clip = main->movieclip.first; clip; clip = clip->id.next) {
				MovieTracking *tracking = &clip->tracking;
				MovieTrackingObject *tracking_object = tracking->objects.first;
				
				clip->proxy.build_tc_flag |= IMB_TC_RECORD_RUN_NO_GAPS;
				
				if (!tracking->settings.object_distance)
					tracking->settings.object_distance = 1.0f;
				
				if (tracking->objects.first == NULL)
					BKE_tracking_new_object(tracking, "Camera");
				
				while (tracking_object) {
					if (!tracking_object->scale)
						tracking_object->scale = 1.0f;
					
					tracking_object = tracking_object->next;
				}
			}
			
			for (ob = main->object.first; ob; ob = ob->id.next) {
				bConstraint *con;
				for (con = ob->constraints.first; con; con = con->next) {
					bConstraintTypeInfo *cti = constraint_get_typeinfo(con);
					
					if (!cti)
						continue;
					
					if (cti->type == CONSTRAINT_TYPE_OBJECTSOLVER) {
						bObjectSolverConstraint *data = (bObjectSolverConstraint *)con->data;
						
						if (data->invmat[3][3] == 0.0f)
							unit_m4(data->invmat);
					}
				}
			}
		}
		{
		/* Warn the user if he is using ["Text"] properties for Font objects */
			Object *ob;
			bProperty *prop;
			
			for (ob= main->object.first; ob; ob= ob->id.next) {
				if (ob->type == OB_FONT) {
					prop = get_ob_property(ob, "Text");
					if (prop) {
						BKE_reportf_wrap(fd->reports, RPT_WARNING,
						                 "Game property name conflict in object: \"%s\".\nText objects reserve the "
						                 "[\"Text\"] game property to change their content through Logic Bricks.",
						                 ob->id.name + 2);
					}
				}
			}
		}
	}
	
	if (main->versionfile < 261 || (main->versionfile == 261 && main->subversionfile < 2)) {
		{
			/* convert Camera Actuator values to defines */
			Object *ob;
			bActuator *act;
			for (ob = main->object.first; ob; ob= ob->id.next) {
				for (act= ob->actuators.first; act; act= act->next) {
					if (act->type == ACT_CAMERA) {
						bCameraActuator *ba= act->data;
					
						if (ba->axis==(float) 'x') ba->axis=OB_POSX;
						else if (ba->axis==(float)'y') ba->axis=OB_POSY;
						/* don't do an if/else to avoid imediate subversion bump*/
//					ba->axis=((ba->axis == (float) 'x')?OB_POSX_X:OB_POSY);
					}
				}
			}
		}
		
		{
			/* convert deprecated sculpt_paint_unified_* fields to
			 * UnifiedPaintSettings */
			Scene *scene;
			for (scene= main->scene.first; scene; scene= scene->id.next) {
				ToolSettings *ts= scene->toolsettings;
				UnifiedPaintSettings *ups= &ts->unified_paint_settings;
				ups->size= ts->sculpt_paint_unified_size;
				ups->unprojected_radius= ts->sculpt_paint_unified_unprojected_radius;
				ups->alpha= ts->sculpt_paint_unified_alpha;
				ups->flag= ts->sculpt_paint_settings;
			}
		}
	}

	if (main->versionfile < 261 || (main->versionfile == 261 && main->subversionfile < 3)) {
		{
			/* convert extended ascii to utf-8 for text editor */
			Text *text;
			for (text= main->text.first; text; text= text->id.next)
				if (!(text->flags & TXT_ISEXT)) {
					TextLine *tl;
					
					for (tl= text->lines.first; tl; tl= tl->next) {
						int added= txt_extended_ascii_as_utf8(&tl->line);
						tl->len+= added;
						
						/* reset cursor position if line was changed */
						if (added && tl == text->curl)
							text->curc = 0;
					}
				}
		}
		{
			/* set new dynamic paint values */
			Object *ob;
			for (ob = main->object.first; ob; ob = ob->id.next) {
				ModifierData *md;
				for (md= ob->modifiers.first; md; md= md->next) {
					if (md->type == eModifierType_DynamicPaint) {
						DynamicPaintModifierData *pmd = (DynamicPaintModifierData *)md;
						if (pmd->canvas) {
							DynamicPaintSurface *surface = pmd->canvas->surfaces.first;
							for (; surface; surface=surface->next) {
								surface->color_dry_threshold = 1.0f;
								surface->influence_scale = 1.0f;
								surface->radius_scale = 1.0f;
								surface->flags |= MOD_DPAINT_USE_DRYING;
							}
						}
					}
				}
			}
		}
	}
	
	if (main->versionfile < 262) {
		Object *ob;
		for (ob=main->object.first; ob; ob= ob->id.next) {
			ModifierData *md;
			
			for (md=ob->modifiers.first; md; md=md->next) {
				if (md->type==eModifierType_Cloth) {
					ClothModifierData *clmd = (ClothModifierData*) md;
					if (clmd->sim_parms)
						clmd->sim_parms->vel_damping = 1.0f;
				}
			}
		}
	}

	if (main->versionfile < 263) {
		/* set fluidsim rate. the version patch for this in 2.62 was wrong, so
		try to correct it, if rate is 0.0 that's likely not intentional */
		Object *ob;

		for (ob = main->object.first; ob; ob = ob->id.next) {
			ModifierData *md;
			for (md = ob->modifiers.first; md; md = md->next) {
				if (md->type == eModifierType_Fluidsim) {
					FluidsimModifierData *fmd = (FluidsimModifierData *)md;
					if (fmd->fss->animRate == 0.0f)
						fmd->fss->animRate = 1.0f;
				}
			}
		}
	}

	if (main->versionfile < 262 || (main->versionfile == 262 && main->subversionfile < 1)) {
		/* update use flags for node sockets (was only temporary before) */
		Scene *sce;
		bNodeTree *ntree;
		
		for (sce=main->scene.first; sce; sce=sce->id.next) {
			if (sce->nodetree)
				do_versions_nodetree_multi_file_output_format_2_62_1(sce, sce->nodetree);
		}
		
		/* XXX can't associate with scene for group nodes, image format will stay uninitialized */
		for (ntree=main->nodetree.first; ntree; ntree=ntree->id.next)
			do_versions_nodetree_multi_file_output_format_2_62_1(NULL, ntree);
	}

	/* only swap for pre-release bmesh merge which had MLoopCol red/blue swap */
	if (main->versionfile == 262 && main->subversionfile == 1) {
		{
			Mesh *me;
			for (me = main->mesh.first; me; me = me->id.next) {
				do_versions_mesh_mloopcol_swap_2_62_1(me);
			}
		}
	}

	if (main->versionfile < 262 || (main->versionfile == 262 && main->subversionfile < 2)) {
		/* Set new idname of keyingsets from their now "label-only" name. */
		Scene *scene;
		for (scene = main->scene.first; scene; scene = scene->id.next) {
			KeyingSet *ks;
			for (ks = scene->keyingsets.first; ks; ks = ks->next) {
				if (!ks->idname[0])
					BLI_strncpy(ks->idname, ks->name, sizeof(ks->idname));
			}
		}
	}
	
	if (main->versionfile < 262 || (main->versionfile == 262 && main->subversionfile < 3)) {
		Object *ob;
		ModifierData *md;
		
		for (ob = main->object.first; ob; ob = ob->id.next) {
			for (md = ob->modifiers.first; md; md = md->next) {
				if (md->type == eModifierType_Lattice) {
					LatticeModifierData *lmd = (LatticeModifierData *)md;
					lmd->strength = 1.0f;
				}
			}
		}
	}

	if (main->versionfile < 262 || (main->versionfile == 262 && main->subversionfile < 4)) {
		/* Read Viscosity presets from older files */
		Object *ob;

		for (ob = main->object.first; ob; ob = ob->id.next) {
			ModifierData *md;
			for (md = ob->modifiers.first; md; md = md->next) {
				if (md->type == eModifierType_Fluidsim) {
					FluidsimModifierData *fmd = (FluidsimModifierData *)md;
					if (fmd->fss->viscosityMode == 3) {
						fmd->fss->viscosityValue = 5.0;
						fmd->fss->viscosityExponent = 5;
					}
					else if (fmd->fss->viscosityMode == 4) {
						fmd->fss->viscosityValue = 2.0;
						fmd->fss->viscosityExponent = 3;
					}
				}
			}
		}
	}



	if (main->versionfile < 263) {
		/* Default for old files is to save particle rotations to pointcache */
		ParticleSettings *part;
		for (part = main->particle.first; part; part = part->id.next)
			part->flag |= PART_ROTATIONS;
		{
			/* Default for old files is to save particle rotations to pointcache */
			ParticleSettings *part;
			for (part = main->particle.first; part; part = part->id.next)
				part->flag |= PART_ROTATIONS;
		}
	}

	if (main->versionfile < 263 || (main->versionfile == 263 && main->subversionfile < 1)) {
		/* file output node paths are now stored in the file info struct instead socket name */
		Scene *sce;
		bNodeTree *ntree;
		
		for (sce = main->scene.first; sce; sce=sce->id.next)
			if (sce->nodetree)
				do_versions_nodetree_multi_file_output_path_2_63_1(sce->nodetree);
		for (ntree = main->nodetree.first; ntree; ntree=ntree->id.next)
			do_versions_nodetree_multi_file_output_path_2_63_1(ntree);
	}

	if (main->versionfile < 263 || (main->versionfile == 263 && main->subversionfile < 3)) {
		Scene *scene;
		Brush *brush;
		
		/* For weight paint, each brush now gets its own weight;
		 * unified paint settings also have weight. Update unified
		 * paint settings and brushes with a default weight value. */
		
		for (scene = main->scene.first; scene; scene = scene->id.next) {
			ToolSettings *ts = scene->toolsettings;
			if (ts) {
				ts->unified_paint_settings.weight = ts->vgroup_weight;
				ts->unified_paint_settings.flag |= UNIFIED_PAINT_WEIGHT;
			}
		}
		
		for (brush = main->brush.first; brush; brush = brush->id.next) {
			brush->weight = 0.5;
		}
	}
	
	if (main->versionfile < 263 || (main->versionfile == 263 && main->subversionfile < 2)) {
		bScreen *sc;
		
		for (sc = main->screen.first; sc; sc = sc->id.next) {
			ScrArea *sa;
			for (sa = sc->areabase.first; sa; sa = sa->next) {
				SpaceLink *sl;
				
				for (sl = sa->spacedata.first; sl; sl = sl->next) {
					if (sl->spacetype == SPACE_CLIP) {
						SpaceClip *sclip = (SpaceClip *)sl;
						ARegion *ar;
						int hide = FALSE;
						
						for (ar = sa->regionbase.first; ar; ar = ar->next) {
							if (ar->regiontype == RGN_TYPE_PREVIEW) {
								if (ar->alignment != RGN_ALIGN_NONE) {
									ar->flag |= RGN_FLAG_HIDDEN;
									ar->v2d.flag &= ~V2D_IS_INITIALISED;
									ar->alignment = RGN_ALIGN_NONE;
									
									hide = TRUE;
								}
							}
						}
						
						if (hide) {
							sclip->view = SC_VIEW_CLIP;
						}
					}
				}
			}
		}
	}
	
	if (main->versionfile < 263 || (main->versionfile == 263 && main->subversionfile < 4))
	{
		Lamp *la;
		Camera *cam;
		Curve *cu;
		
		for (la = main->lamp.first; la; la = la->id.next) {
			if (la->shadow_frustum_size == 0.0f)
				la->shadow_frustum_size= 10.0f;
		}
		
		for (cam = main->camera.first; cam; cam = cam->id.next) {
			if (cam->flag & CAM_PANORAMA) {
				cam->type = CAM_PANO;
				cam->flag &= ~CAM_PANORAMA;
			}
		}
		
		for (cu = main->curve.first; cu; cu = cu->id.next) {
			if (cu->bevfac2 == 0.0f) {
				cu->bevfac1 = 0.0f;
				cu->bevfac2 = 1.0f;
			}
		}
	}
	
	if (main->versionfile < 263 || (main->versionfile == 263 && main->subversionfile < 5))
	{
		{
			/* file output node paths are now stored in the file info struct instead socket name */
			Scene *sce;
			bNodeTree *ntree;
			
			for (sce = main->scene.first; sce; sce=sce->id.next) {
				if (sce->nodetree) {
					do_versions_nodetree_file_output_layers_2_64_5(sce->nodetree);
					do_versions_nodetree_image_layer_2_64_5(sce->nodetree);
				}
			}
			for (ntree = main->nodetree.first; ntree; ntree=ntree->id.next) {
				do_versions_nodetree_file_output_layers_2_64_5(ntree);
				do_versions_nodetree_image_layer_2_64_5(ntree);
			}
		}
	}

	if (main->versionfile < 263 || (main->versionfile == 263 && main->subversionfile < 6))
	{
		/* update use flags for node sockets (was only temporary before) */
		Scene *sce;
		Material *mat;
		Tex *tex;
		Lamp *lamp;
		World *world;
		bNodeTree *ntree;
		
		for (sce=main->scene.first; sce; sce=sce->id.next)
			if (sce->nodetree)
				do_versions_nodetree_frame_2_64_6(sce->nodetree);
		
		for (mat=main->mat.first; mat; mat=mat->id.next)
			if (mat->nodetree)
				do_versions_nodetree_frame_2_64_6(mat->nodetree);
		
		for (tex=main->tex.first; tex; tex=tex->id.next)
			if (tex->nodetree)
				do_versions_nodetree_frame_2_64_6(tex->nodetree);
		
		for (lamp=main->lamp.first; lamp; lamp=lamp->id.next)
			if (lamp->nodetree)
				do_versions_nodetree_frame_2_64_6(lamp->nodetree);
		
		for (world=main->world.first; world; world=world->id.next)
			if (world->nodetree)
				do_versions_nodetree_frame_2_64_6(world->nodetree);
		
		for (ntree=main->nodetree.first; ntree; ntree=ntree->id.next)
			do_versions_nodetree_frame_2_64_6(ntree);
	}

	if (main->versionfile < 263 || (main->versionfile == 263 && main->subversionfile < 7))
	{
		Object *ob;

		for (ob = main->object.first; ob; ob = ob->id.next) {
			ModifierData *md;
			for (md = ob->modifiers.first; md; md = md->next) {
				if (md->type == eModifierType_Smoke) {
					SmokeModifierData *smd = (SmokeModifierData *)md;
					if ((smd->type & MOD_SMOKE_TYPE_DOMAIN) && smd->domain) {
						int maxres = MAX3(smd->domain->res[0], smd->domain->res[1], smd->domain->res[2]);
						smd->domain->scale = smd->domain->dx * maxres;
						smd->domain->dx = 1.0f / smd->domain->scale;
					}
				}
			}
		}
	}


	if (main->versionfile < 263 || (main->versionfile == 263 && main->subversionfile < 8))
	{
		/* set new deactivation values for game settings */
		Scene *sce;

		for (sce = main->scene.first; sce; sce = sce->id.next) {
			/* Game Settings */
			sce->gm.lineardeactthreshold = 0.8f;
			sce->gm.angulardeactthreshold = 1.0f;
			sce->gm.deactivationtime = 2.0f;
		}
	}

	if (main->versionfile < 263 || (main->versionfile == 263 && main->subversionfile < 9)) {
		bNodeTreeType *ntreetype = ntreeGetType(NTREE_SHADER);
		
		if (ntreetype && ntreetype->foreach_nodetree)
			ntreetype->foreach_nodetree(main, NULL, do_version_ntree_image_user_264);
	}

	if (main->versionfile < 263 || (main->versionfile == 263 && main->subversionfile < 10)) {
		{
			Scene *scene;
			// composite redesign
			for (scene=main->scene.first; scene; scene=scene->id.next) {
				if (scene->nodetree) {
					if (scene->nodetree->chunksize == 0) {
						scene->nodetree->chunksize = 256;
					}
				}
			}
		}

<<<<<<< HEAD
	{
		MovieClip *clip;

		for (clip = main->movieclip.first; clip; clip = clip->id.next) {
			MovieTrackingTrack *track;

			track = clip->tracking.tracks.first;
			while (track) {
				int i;

				for (i = 0; i < track->markersnr; i++) {
					MovieTrackingMarker *marker = &track->markers[i];

					if (is_zero_v2(marker->pattern_corners[0]) && is_zero_v2(marker->pattern_corners[1]) &&
					    is_zero_v2(marker->pattern_corners[3]) && is_zero_v2(marker->pattern_corners[3]))
					{
						marker->pattern_corners[0][0] = track->pat_min[0];
						marker->pattern_corners[0][1] = track->pat_min[1];

						marker->pattern_corners[1][0] = track->pat_max[0];
						marker->pattern_corners[1][1] = track->pat_min[1];

						marker->pattern_corners[2][0] = track->pat_max[0];
						marker->pattern_corners[2][1] = track->pat_max[1];

						marker->pattern_corners[3][0] = track->pat_min[0];
						marker->pattern_corners[3][1] = track->pat_max[1];
					}

					if (is_zero_v2(marker->search_min) && is_zero_v2(marker->search_max)) {
						copy_v2_v2(marker->search_min, track->search_min);
						copy_v2_v2(marker->search_max, track->search_max);
					}
				}

				track = track->next;
			}
		}
	}

	{
		bScreen *sc;
=======
		{
			bScreen *sc;
>>>>>>> f43a733f

			for (sc = main->screen.first; sc; sc = sc->id.next) {
				ScrArea *sa;

				for (sa = sc->areabase.first; sa; sa = sa->next) {
					SpaceLink *sl;

					for (sl = sa->spacedata.first; sl; sl = sl->next) {
						if (sl->spacetype == SPACE_CLIP) {
							SpaceClip *sclip = (SpaceClip *)sl;

							if (sclip->around == 0) {
								sclip->around = V3D_CENTROID;
							}
						}
					}
				}
			}
		}

		{
			MovieClip *clip;

			for (clip = main->movieclip.first; clip; clip = clip->id.next) {
				clip->start_frame = 1;
			}
		}
	}

	/* WATCH IT!!!: pointers from libdata have not been converted yet here! */
	/* WATCH IT 2!: Userdef struct init has to be in editors/interface/resources.c! */

	/* don't forget to set version number in blender.c! */
}

#if 0 // XXX: disabled for now... we still don't have this in the right place in the loading code for it to work
static void do_versions_after_linking(FileData *fd, Library *lib, Main *main)
{
	/* old Animation System (using IPO's) needs to be converted to the new Animato system */
	if (main->versionfile < 250)
		do_versions_ipos_to_animato(main);
}
#endif

static void lib_link_all(FileData *fd, Main *main)
{
	oldnewmap_sort(fd);
	
	lib_link_windowmanager(fd, main);
	lib_link_screen(fd, main);
	lib_link_scene(fd, main);
	lib_link_object(fd, main);
	lib_link_curve(fd, main);
	lib_link_mball(fd, main);
	lib_link_material(fd, main);
	lib_link_texture(fd, main);
	lib_link_image(fd, main);
	lib_link_ipo(fd, main);		// XXX depreceated... still needs to be maintained for version patches still
	lib_link_key(fd, main);
	lib_link_world(fd, main);
	lib_link_lamp(fd, main);
	lib_link_latt(fd, main);
	lib_link_text(fd, main);
	lib_link_camera(fd, main);
	lib_link_speaker(fd, main);
	lib_link_sound(fd, main);
	lib_link_group(fd, main);
	lib_link_armature(fd, main);
	lib_link_action(fd, main);
	lib_link_vfont(fd, main);
	lib_link_nodetree(fd, main);	/* has to be done after scene/materials, this will verify group nodes */
	lib_link_brush(fd, main);
	lib_link_particlesettings(fd, main);
	lib_link_movieclip(fd, main);
	lib_link_mask(fd, main);

	lib_link_mesh(fd, main);		/* as last: tpage images with users at zero */
	
	lib_link_library(fd, main);		/* only init users */
}

static void direct_link_keymapitem(FileData *fd, wmKeyMapItem *kmi)
{
	kmi->properties = newdataadr(fd, kmi->properties);
	if (kmi->properties)
		IDP_DirectLinkProperty(kmi->properties, (fd->flags & FD_FLAGS_SWITCH_ENDIAN), fd);
	kmi->ptr = NULL;
	kmi->flag &= ~KMI_UPDATE;
}

static BHead *read_userdef(BlendFileData *bfd, FileData *fd, BHead *bhead)
{
	UserDef *user;
	wmKeyMap *keymap;
	wmKeyMapItem *kmi;
	wmKeyMapDiffItem *kmdi;
	
	bfd->user = user= read_struct(fd, bhead, "user def");
	
	/* read all data into fd->datamap */
	bhead = read_data_into_oldnewmap(fd, bhead, "user def");
	
	if (user->keymaps.first) {
		/* backwards compatibility */
		user->user_keymaps= user->keymaps;
		user->keymaps.first= user->keymaps.last= NULL;
	}
	
	link_list(fd, &user->themes);
	link_list(fd, &user->user_keymaps);
	link_list(fd, &user->addons);
	
	for (keymap=user->user_keymaps.first; keymap; keymap=keymap->next) {
		keymap->modal_items= NULL;
		keymap->poll = NULL;
		keymap->flag &= ~KEYMAP_UPDATE;
		
		link_list(fd, &keymap->diff_items);
		link_list(fd, &keymap->items);
		
		for (kmdi=keymap->diff_items.first; kmdi; kmdi=kmdi->next) {
			kmdi->remove_item= newdataadr(fd, kmdi->remove_item);
			kmdi->add_item= newdataadr(fd, kmdi->add_item);
			
			if (kmdi->remove_item)
				direct_link_keymapitem(fd, kmdi->remove_item);
			if (kmdi->add_item)
				direct_link_keymapitem(fd, kmdi->add_item);
		}
		
		for (kmi=keymap->items.first; kmi; kmi=kmi->next)
			direct_link_keymapitem(fd, kmi);
	}
	
	// XXX
	user->uifonts.first = user->uifonts.last= NULL;
	
	link_list(fd, &user->uistyles);
	
	/* free fd->datamap again */
	oldnewmap_free_unused(fd->datamap);
	oldnewmap_clear(fd->datamap);
	
	return bhead;
}

BlendFileData *blo_read_file_internal(FileData *fd, const char *filepath)
{
	BHead *bhead = blo_firstbhead(fd);
	BlendFileData *bfd;
	ListBase mainlist = {NULL, NULL};
	
	bfd = MEM_callocN(sizeof(BlendFileData), "blendfiledata");
	bfd->main = MEM_callocN(sizeof(Main), "readfile_Main");
	BLI_addtail(&mainlist, bfd->main);
	fd->mainlist = &mainlist;
	
	bfd->main->versionfile = fd->fileversion;
	
	bfd->type = BLENFILETYPE_BLEND;
	BLI_strncpy(bfd->main->name, filepath, sizeof(bfd->main->name));

	while (bhead) {
		switch (bhead->code) {
		case DATA:
		case DNA1:
		case TEST: /* used as preview since 2.5x */
		case REND:
			bhead = blo_nextbhead(fd, bhead);
			break;
		case GLOB:
			bhead = read_global(bfd, fd, bhead);
			break;
		case USER:
			bhead = read_userdef(bfd, fd, bhead);
			break;
		case ENDB:
			bhead = NULL;
			break;
		
		case ID_LI:
			/* skip library datablocks in undo, this works together with
			 * BLO_read_from_memfile, where the old main->library is restored
			 * overwriting  the libraries from the memory file. previously
			 * it did not save ID_LI/ID_ID blocks in this case, but they are
			 * needed to make quit.blend recover them correctly. */
			if (fd->memfile)
				bhead = blo_nextbhead(fd, bhead);
			else
				bhead = read_libblock(fd, bfd->main, bhead, LIB_LOCAL, NULL);
			break;
		case ID_ID:
			/* same as above */
			if (fd->memfile)
				bhead = blo_nextbhead(fd, bhead);
			else
				/* always adds to the most recently loaded
				 * ID_LI block, see direct_link_library.
				 * this is part of the file format definition. */
				bhead = read_libblock(fd, mainlist.last, bhead, LIB_READ+LIB_EXTERN, NULL);
			break;
			
			/* in 2.50+ files, the file identifier for screens is patched, forward compatibility */
		case ID_SCRN:
			bhead->code = ID_SCR;
			/* deliberate pass on to default */
		default:
			bhead = read_libblock(fd, bfd->main, bhead, LIB_LOCAL, NULL);
		}
	}
	
	/* do before read_libraries, but skip undo case */
//	if (fd->memfile==NULL) (the mesh shuffle hacks don't work yet? ton)
		do_versions(fd, NULL, bfd->main);
	
	read_libraries(fd, &mainlist);
	
	blo_join_main(&mainlist);
	
	lib_link_all(fd, bfd->main);
	//do_versions_after_linking(fd, NULL, bfd->main); // XXX: not here (or even in this function at all)! this causes crashes on many files - Aligorith (July 04, 2010)
	lib_verify_nodetree(bfd->main, TRUE);
	fix_relpaths_library(fd->relabase, bfd->main); /* make all relative paths, relative to the open blend file */
	
	link_global(fd, bfd);	/* as last */
	
	return bfd;
}

/* ************* APPEND LIBRARY ************** */

struct bheadsort {
	BHead *bhead;
	void *old;
};

static int verg_bheadsort(const void *v1, const void *v2)
{
	const struct bheadsort *x1=v1, *x2=v2;
	
	if (x1->old > x2->old) return 1;
	else if (x1->old < x2->old) return -1;
	return 0;
}

static void sort_bhead_old_map(FileData *fd)
{
	BHead *bhead;
	struct bheadsort *bhs;
	int tot = 0;
	
	for (bhead = blo_firstbhead(fd); bhead; bhead = blo_nextbhead(fd, bhead))
		tot++;
	
	fd->tot_bheadmap = tot;
	if (tot == 0) return;
	
	bhs = fd->bheadmap = MEM_mallocN(tot*sizeof(struct bheadsort), "bheadsort");
	
	for (bhead = blo_firstbhead(fd); bhead; bhead = blo_nextbhead(fd, bhead), bhs++) {
		bhs->bhead = bhead;
		bhs->old = bhead->old;
	}
	
	qsort(fd->bheadmap, tot, sizeof(struct bheadsort), verg_bheadsort);
}

static BHead *find_previous_lib(FileData *fd, BHead *bhead)
{
	/* skip library datablocks in undo, see comment in read_libblock */
	if (fd->memfile)
		return NULL;

	for (; bhead; bhead = blo_prevbhead(fd, bhead)) {
		if (bhead->code == ID_LI)
			break;
	}

	return bhead;
}

static BHead *find_bhead(FileData *fd, void *old)
{
#if 0
	BHead *bhead;
#endif
	struct bheadsort *bhs, bhs_s;
	
	if (!old)
		return NULL;

	if (fd->bheadmap == NULL)
		sort_bhead_old_map(fd);
	
	bhs_s.old = old;
	bhs = bsearch(&bhs_s, fd->bheadmap, fd->tot_bheadmap, sizeof(struct bheadsort), verg_bheadsort);

	if (bhs)
		return bhs->bhead;
	
#if 0
	for (bhead = blo_firstbhead(fd); bhead; bhead= blo_nextbhead(fd, bhead)) {
		if (bhead->old == old)
			return bhead;
	}
#endif

	return NULL;
}

char *bhead_id_name(FileData *fd, BHead *bhead)
{
	return ((char *)(bhead+1)) + fd->id_name_offs;
}

static ID *is_yet_read(FileData *fd, Main *mainvar, BHead *bhead)
{
	const char *idname= bhead_id_name(fd, bhead);
	/* which_libbase can be NULL, intentionally not using idname+2 */
	return BLI_findstring(which_libbase(mainvar, GS(idname)), idname, offsetof(ID, name));
}

static void expand_doit(FileData *fd, Main *mainvar, void *old)
{
	BHead *bhead;
	ID *id;
	
	bhead = find_bhead(fd, old);
	if (bhead) {
		/* from another library? */
		if (bhead->code == ID_ID) {
			BHead *bheadlib= find_previous_lib(fd, bhead);
			
			if (bheadlib) {
				Library *lib = read_struct(fd, bheadlib, "Library");
				Main *ptr = blo_find_main(fd, lib->name, fd->relabase);
				
				id = is_yet_read(fd, ptr, bhead);
				
				if (id == NULL) {
					read_libblock(fd, ptr, bhead, LIB_READ+LIB_INDIRECT, NULL);
					// commented because this can print way too much
					// if (G.debug & G_DEBUG) printf("expand_doit: other lib %s\n", lib->name);
					
					/* for outliner dependency only */
					ptr->curlib->parent = mainvar->curlib;
				}
				else {
					/* The line below was commented by Ton (I assume), when Hos did the merge from the orange branch. rev 6568
					 * This line is NEEDED, the case is that you have 3 blend files...
					 * user.blend, lib.blend and lib_indirect.blend - if user.blend already references a "tree" from
					 * lib_indirect.blend but lib.blend does too, linking in a Scene or Group from lib.blend can result in an
					 * empty without the dupli group referenced. Once you save and reload the group would appier. - Campbell */
					/* This crashes files, must look further into it */
					
					/* Update: the issue is that in file reading, the oldnewmap is OK, but for existing data, it has to be
					 * inserted in the map to be found! */

					/* Update: previously it was checking for id->flag & LIB_PRE_EXISTING, however that does not affect file
					 * reading. For file reading we may need to insert it into the libmap as well, because you might have
					 * two files indirectly linking the same datablock, and in that case we need this in the libmap for the
					 * fd of both those files.
					 *
					 * The crash that this check avoided earlier was because bhead->code wasn't properly passed in, making
					 * change_idid_adr not detect the mapping was for an ID_ID datablock. */
					oldnewmap_insert(fd->libmap, bhead->old, id, bhead->code);
					change_idid_adr_fd(fd, bhead->old, id);
					
					// commented because this can print way too much
					// if (G.debug & G_DEBUG) printf("expand_doit: already linked: %s lib: %s\n", id->name, lib->name);
				}
				
				MEM_freeN(lib);
			}
		}
		else {
			id = is_yet_read(fd, mainvar, bhead);
			if (id == NULL) {
				read_libblock(fd, mainvar, bhead, LIB_TESTIND, NULL);
			}
			else {
				/* this is actually only needed on UI call? when ID was already read before, and another append
				 * happens which invokes same ID... in that case the lookup table needs this entry */
				oldnewmap_insert(fd->libmap, bhead->old, id, bhead->code);
				// commented because this can print way too much
				// if (G.debug & G_DEBUG) printf("expand: already read %s\n", id->name);
			}
		}
	}
}



// XXX depreceated - old animation system
static void expand_ipo(FileData *fd, Main *mainvar, Ipo *ipo)
{
	IpoCurve *icu;
	for (icu = ipo->curve.first; icu; icu = icu->next) {
		if (icu->driver)
			expand_doit(fd, mainvar, icu->driver->ob);
	}
}

// XXX depreceated - old animation system
static void expand_constraint_channels(FileData *fd, Main *mainvar, ListBase *chanbase)
{
	bConstraintChannel *chan;
	for (chan = chanbase->first; chan; chan = chan->next) {
		expand_doit(fd, mainvar, chan->ipo);
	}
}

static void expand_fmodifiers(FileData *fd, Main *mainvar, ListBase *list)
{
	FModifier *fcm;
	
	for (fcm = list->first; fcm; fcm = fcm->next) {
		/* library data for specific F-Modifier types */
		switch (fcm->type) {
			case FMODIFIER_TYPE_PYTHON:
			{
				FMod_Python *data = (FMod_Python *)fcm->data;
				
				expand_doit(fd, mainvar, data->script);
			}
				break;
		}
	}
}

static void expand_fcurves(FileData *fd, Main *mainvar, ListBase *list)
{
	FCurve *fcu;
	
	for (fcu = list->first; fcu; fcu = fcu->next) {
		/* Driver targets if there is a driver */
		if (fcu->driver) {
			ChannelDriver *driver = fcu->driver;
			DriverVar *dvar;
			
			for (dvar = driver->variables.first; dvar; dvar = dvar->next) {
				DRIVER_TARGETS_LOOPER(dvar) 
				{
					// TODO: only expand those that are going to get used?
					expand_doit(fd, mainvar, dtar->id);
				}
				DRIVER_TARGETS_LOOPER_END
			}
		}
		
		/* F-Curve Modifiers */
		expand_fmodifiers(fd, mainvar, &fcu->modifiers);
	}
}

static void expand_action(FileData *fd, Main *mainvar, bAction *act)
{
	bActionChannel *chan;
	
	// XXX depreceated - old animation system --------------
	for (chan=act->chanbase.first; chan; chan=chan->next) {
		expand_doit(fd, mainvar, chan->ipo);
		expand_constraint_channels(fd, mainvar, &chan->constraintChannels);
	}
	// ---------------------------------------------------
	
	/* F-Curves in Action */
	expand_fcurves(fd, mainvar, &act->curves);
}

static void expand_keyingsets(FileData *fd, Main *mainvar, ListBase *list)
{
	KeyingSet *ks;
	KS_Path *ksp;
	
	/* expand the ID-pointers in KeyingSets's paths */
	for (ks = list->first; ks; ks = ks->next) {
		for (ksp = ks->paths.first; ksp; ksp = ksp->next) {
			expand_doit(fd, mainvar, ksp->id);
		}
	}
}

static void expand_animdata_nlastrips(FileData *fd, Main *mainvar, ListBase *list)
{
	NlaStrip *strip;
	
	for (strip= list->first; strip; strip= strip->next) {
		/* check child strips */
		expand_animdata_nlastrips(fd, mainvar, &strip->strips);
		
		/* check F-Curves */
		expand_fcurves(fd, mainvar, &strip->fcurves);
		
		/* check F-Modifiers */
		expand_fmodifiers(fd, mainvar, &strip->modifiers);
		
		/* relink referenced action */
		expand_doit(fd, mainvar, strip->act);
	}
}

static void expand_animdata(FileData *fd, Main *mainvar, AnimData *adt)
{
	NlaTrack *nlt;
	
	/* own action */
	expand_doit(fd, mainvar, adt->action);
	expand_doit(fd, mainvar, adt->tmpact);
	
	/* drivers - assume that these F-Curves have driver data to be in this list... */
	expand_fcurves(fd, mainvar, &adt->drivers);
	
	/* nla-data - referenced actions */
	for (nlt = adt->nla_tracks.first; nlt; nlt = nlt->next) 
		expand_animdata_nlastrips(fd, mainvar, &nlt->strips);
}	

static void expand_particlesettings(FileData *fd, Main *mainvar, ParticleSettings *part)
{
	int a;
	
	expand_doit(fd, mainvar, part->dup_ob);
	expand_doit(fd, mainvar, part->dup_group);
	expand_doit(fd, mainvar, part->eff_group);
	expand_doit(fd, mainvar, part->bb_ob);
	
	if (part->adt)
		expand_animdata(fd, mainvar, part->adt);
	
	for (a = 0; a < MAX_MTEX; a++) {
		if (part->mtex[a]) {
			expand_doit(fd, mainvar, part->mtex[a]->tex);
			expand_doit(fd, mainvar, part->mtex[a]->object);
		}
	}
}

static void expand_group(FileData *fd, Main *mainvar, Group *group)
{
	GroupObject *go;
	
	for (go = group->gobject.first; go; go = go->next) {
		expand_doit(fd, mainvar, go->ob);
	}
}

static void expand_key(FileData *fd, Main *mainvar, Key *key)
{
	expand_doit(fd, mainvar, key->ipo); // XXX depreceated - old animation system
	
	if (key->adt)
		expand_animdata(fd, mainvar, key->adt);
}

static void expand_nodetree(FileData *fd, Main *mainvar, bNodeTree *ntree)
{
	bNode *node;
	
	if (ntree->adt)
		expand_animdata(fd, mainvar, ntree->adt);
		
	if (ntree->gpd)
		expand_doit(fd, mainvar, ntree->gpd);
	
	for (node = ntree->nodes.first; node; node = node->next) {
		if (node->id && node->type != CMP_NODE_R_LAYERS)
			expand_doit(fd, mainvar, node->id);
	}

}

static void expand_texture(FileData *fd, Main *mainvar, Tex *tex)
{
	expand_doit(fd, mainvar, tex->ima);
	expand_doit(fd, mainvar, tex->ipo); // XXX depreceated - old animation system
	
	if (tex->adt)
		expand_animdata(fd, mainvar, tex->adt);
	
	if (tex->nodetree)
		expand_nodetree(fd, mainvar, tex->nodetree);
}

static void expand_brush(FileData *fd, Main *mainvar, Brush *brush)
{
	expand_doit(fd, mainvar, brush->mtex.tex);
	expand_doit(fd, mainvar, brush->clone.image);
}

static void expand_material(FileData *fd, Main *mainvar, Material *ma)
{
	int a;
	
	for (a = 0; a < MAX_MTEX; a++) {
		if (ma->mtex[a]) {
			expand_doit(fd, mainvar, ma->mtex[a]->tex);
			expand_doit(fd, mainvar, ma->mtex[a]->object);
		}
	}
	
	expand_doit(fd, mainvar, ma->ipo); // XXX depreceated - old animation system
	
	if (ma->adt)
		expand_animdata(fd, mainvar, ma->adt);
	
	if (ma->nodetree)
		expand_nodetree(fd, mainvar, ma->nodetree);
	
	if (ma->group)
		expand_doit(fd, mainvar, ma->group);
}

static void expand_lamp(FileData *fd, Main *mainvar, Lamp *la)
{
	int a;
	
	for (a = 0; a < MAX_MTEX; a++) {
		if (la->mtex[a]) {
			expand_doit(fd, mainvar, la->mtex[a]->tex);
			expand_doit(fd, mainvar, la->mtex[a]->object);
		}
	}
	
	expand_doit(fd, mainvar, la->ipo); // XXX depreceated - old animation system
	
	if (la->adt)
		expand_animdata(fd, mainvar, la->adt);
	
	if (la->nodetree)
		expand_nodetree(fd, mainvar, la->nodetree);
}

static void expand_lattice(FileData *fd, Main *mainvar, Lattice *lt)
{
	expand_doit(fd, mainvar, lt->ipo); // XXX depreceated - old animation system
	expand_doit(fd, mainvar, lt->key);
	
	if (lt->adt)
		expand_animdata(fd, mainvar, lt->adt);
}


static void expand_world(FileData *fd, Main *mainvar, World *wrld)
{
	int a;
	
	for (a = 0; a < MAX_MTEX; a++) {
		if (wrld->mtex[a]) {
			expand_doit(fd, mainvar, wrld->mtex[a]->tex);
			expand_doit(fd, mainvar, wrld->mtex[a]->object);
		}
	}
	
	expand_doit(fd, mainvar, wrld->ipo); // XXX depreceated - old animation system
	
	if (wrld->adt)
		expand_animdata(fd, mainvar, wrld->adt);
	
	if (wrld->nodetree)
		expand_nodetree(fd, mainvar, wrld->nodetree);
}


static void expand_mball(FileData *fd, Main *mainvar, MetaBall *mb)
{
	int a;
	
	for (a = 0; a < mb->totcol; a++) {
		expand_doit(fd, mainvar, mb->mat[a]);
	}
	
	if (mb->adt)
		expand_animdata(fd, mainvar, mb->adt);
}

static void expand_curve(FileData *fd, Main *mainvar, Curve *cu)
{
	int a;
	
	for (a = 0; a < cu->totcol; a++) {
		expand_doit(fd, mainvar, cu->mat[a]);
	}
	
	expand_doit(fd, mainvar, cu->vfont);
	expand_doit(fd, mainvar, cu->vfontb);	
	expand_doit(fd, mainvar, cu->vfonti);
	expand_doit(fd, mainvar, cu->vfontbi);
	expand_doit(fd, mainvar, cu->key);
	expand_doit(fd, mainvar, cu->ipo); // XXX depreceated - old animation system
	expand_doit(fd, mainvar, cu->bevobj);
	expand_doit(fd, mainvar, cu->taperobj);
	expand_doit(fd, mainvar, cu->textoncurve);
	
	if (cu->adt)
		expand_animdata(fd, mainvar, cu->adt);
}

static void expand_mesh(FileData *fd, Main *mainvar, Mesh *me)
{
	CustomDataLayer *layer;
	MTFace *mtf;
	TFace *tf;
	int a, i;
	
	if (me->adt)
		expand_animdata(fd, mainvar, me->adt);
		
	for (a = 0; a < me->totcol; a++) {
		expand_doit(fd, mainvar, me->mat[a]);
	}
	
	expand_doit(fd, mainvar, me->key);
	expand_doit(fd, mainvar, me->texcomesh);
	
	if (me->tface) {
		tf = me->tface;
		for (i=0; i<me->totface; i++, tf++) {
			if (tf->tpage)
				expand_doit(fd, mainvar, tf->tpage);
		}
	}

	for (a = 0; a < me->fdata.totlayer; a++) {
		layer = &me->fdata.layers[a];
		
		if (layer->type == CD_MTFACE) {
			mtf = (MTFace*)layer->data;
			for (i = 0; i < me->totface; i++, mtf++) {
				if (mtf->tpage)
					expand_doit(fd, mainvar, mtf->tpage);
			}
		}
	}
}

/* temp struct used to transport needed info to expand_constraint_cb() */
typedef struct tConstraintExpandData {
	FileData *fd;
	Main *mainvar;
} tConstraintExpandData;
/* callback function used to expand constraint ID-links */
static void expand_constraint_cb(bConstraint *UNUSED(con), ID **idpoin, short UNUSED(isReference), void *userdata)
{
	tConstraintExpandData *ced = (tConstraintExpandData *)userdata;
	expand_doit(ced->fd, ced->mainvar, *idpoin);
}

static void expand_constraints(FileData *fd, Main *mainvar, ListBase *lb)
{
	tConstraintExpandData ced;
	bConstraint *curcon;
	
	/* relink all ID-blocks used by the constraints */
	ced.fd = fd;
	ced.mainvar = mainvar;
	
	id_loop_constraints(lb, expand_constraint_cb, &ced);
	
	/* depreceated manual expansion stuff */
	for (curcon = lb->first; curcon; curcon = curcon->next) {
		if (curcon->ipo)
			expand_doit(fd, mainvar, curcon->ipo); // XXX depreceated - old animation system
	}
}

static void expand_bones(FileData *fd, Main *mainvar, Bone *bone)
{
	Bone *curBone;
	
	for (curBone = bone->childbase.first; curBone; curBone=curBone->next) {
		expand_bones(fd, mainvar, curBone);
	}
}

static void expand_pose(FileData *fd, Main *mainvar, bPose *pose)
{
	bPoseChannel *chan;
	
	if (!pose)
		return;
	
	for (chan = pose->chanbase.first; chan; chan = chan->next) {
		expand_constraints(fd, mainvar, &chan->constraints);
		expand_doit(fd, mainvar, chan->custom);
	}
}

static void expand_armature(FileData *fd, Main *mainvar, bArmature *arm)
{
	Bone *curBone;
	
	if (arm->adt)
		expand_animdata(fd, mainvar, arm->adt);
	
	for (curBone = arm->bonebase.first; curBone; curBone=curBone->next) {
		expand_bones(fd, mainvar, curBone);
	}
}

static void expand_object_expandModifiers(void *userData, Object *UNUSED(ob),
                                          ID **idpoin)
{
	struct { FileData *fd; Main *mainvar; } *data= userData;
	
	FileData *fd = data->fd;
	Main *mainvar = data->mainvar;
	
	expand_doit(fd, mainvar, *idpoin);
}

static void expand_object(FileData *fd, Main *mainvar, Object *ob)
{
	ParticleSystem *psys;
	bSensor *sens;
	bController *cont;
	bActuator *act;
	bActionStrip *strip;
	PartEff *paf;
	int a;
	
	expand_doit(fd, mainvar, ob->data);
	
	/* expand_object_expandModifier() */
	if (ob->modifiers.first) {
		struct { FileData *fd; Main *mainvar; } data;
		data.fd = fd;
		data.mainvar = mainvar;
		
		modifiers_foreachIDLink(ob, expand_object_expandModifiers, (void *)&data);
	}
	
	expand_pose(fd, mainvar, ob->pose);
	expand_doit(fd, mainvar, ob->poselib);
	expand_constraints(fd, mainvar, &ob->constraints);
	
	expand_doit(fd, mainvar, ob->gpd);
	
// XXX depreceated - old animation system (for version patching only) 
	expand_doit(fd, mainvar, ob->ipo);
	expand_doit(fd, mainvar, ob->action);
	
	expand_constraint_channels(fd, mainvar, &ob->constraintChannels);
	
	for (strip=ob->nlastrips.first; strip; strip=strip->next) {
		expand_doit(fd, mainvar, strip->object);
		expand_doit(fd, mainvar, strip->act);
		expand_doit(fd, mainvar, strip->ipo);
	}
// XXX depreceated - old animation system (for version patching only)
	
	if (ob->adt)
		expand_animdata(fd, mainvar, ob->adt);
	
	for (a = 0; a < ob->totcol; a++) {
		expand_doit(fd, mainvar, ob->mat[a]);
	}
	
	paf = blo_do_version_give_parteff_245(ob);
	if (paf && paf->group) 
		expand_doit(fd, mainvar, paf->group);
	
	if (ob->dup_group)
		expand_doit(fd, mainvar, ob->dup_group);
	
	if (ob->proxy)
		expand_doit(fd, mainvar, ob->proxy);
	if (ob->proxy_group)
		expand_doit(fd, mainvar, ob->proxy_group);
	
	for (psys = ob->particlesystem.first; psys; psys = psys->next)
		expand_doit(fd, mainvar, psys->part);
	
	for (sens = ob->sensors.first; sens; sens = sens->next) {
		if (sens->type == SENS_TOUCH) {
			bTouchSensor *ts = sens->data;
			expand_doit(fd, mainvar, ts->ma);
		}
		else if (sens->type == SENS_MESSAGE) {
			bMessageSensor *ms = sens->data;
			expand_doit(fd, mainvar, ms->fromObject);
		}
	}
	
	for (cont = ob->controllers.first; cont; cont = cont->next) {
		if (cont->type == CONT_PYTHON) {
			bPythonCont *pc = cont->data;
			expand_doit(fd, mainvar, pc->text);
		}
	}
	
	for (act = ob->actuators.first; act; act = act->next) {
		if (act->type == ACT_SOUND) {
			bSoundActuator *sa = act->data;
			expand_doit(fd, mainvar, sa->sound);
		}
		else if (act->type == ACT_CAMERA) {
			bCameraActuator *ca = act->data;
			expand_doit(fd, mainvar, ca->ob);
		}
		else if (act->type == ACT_EDIT_OBJECT) {
			bEditObjectActuator *eoa = act->data;
			if (eoa) {
				expand_doit(fd, mainvar, eoa->ob);
				expand_doit(fd, mainvar, eoa->me);
			}
		}
		else if (act->type == ACT_OBJECT) {
			bObjectActuator *oa = act->data;
			expand_doit(fd, mainvar, oa->reference);
		}
		else if (act->type == ACT_ADD_OBJECT) {
			bAddObjectActuator *aoa = act->data;
			expand_doit(fd, mainvar, aoa->ob);
		}
		else if (act->type == ACT_SCENE) {
			bSceneActuator *sa = act->data;
			expand_doit(fd, mainvar, sa->camera);
			expand_doit(fd, mainvar, sa->scene);
		}
		else if (act->type == ACT_2DFILTER) {
			bTwoDFilterActuator *tdfa = act->data;
			expand_doit(fd, mainvar, tdfa->text);
		}
		else if (act->type == ACT_ACTION) {
			bActionActuator *aa = act->data;
			expand_doit(fd, mainvar, aa->act);
		}
		else if (act->type == ACT_SHAPEACTION) {
			bActionActuator *aa = act->data;
			expand_doit(fd, mainvar, aa->act);
		}
		else if (act->type == ACT_PROPERTY) {
			bPropertyActuator *pa = act->data;
			expand_doit(fd, mainvar, pa->ob);
		}
		else if (act->type == ACT_MESSAGE) {
			bMessageActuator *ma = act->data;
			expand_doit(fd, mainvar, ma->toObject);
		}
		else if (act->type==ACT_PARENT) {
			bParentActuator *pa = act->data;
			expand_doit(fd, mainvar, pa->ob);
		}
		else if (act->type == ACT_ARMATURE) {
			bArmatureActuator *arma = act->data;
			expand_doit(fd, mainvar, arma->target);
		}
		else if (act->type == ACT_STEERING) {
			bSteeringActuator *sta = act->data;
			expand_doit(fd, mainvar, sta->target);
			expand_doit(fd, mainvar, sta->navmesh);
		}
	}
	
	if (ob->pd && ob->pd->tex)
		expand_doit(fd, mainvar, ob->pd->tex);
	
}

static void expand_scene(FileData *fd, Main *mainvar, Scene *sce)
{
	Base *base;
	SceneRenderLayer *srl;
	
	for (base = sce->base.first; base; base = base->next) {
		expand_doit(fd, mainvar, base->object);
	}
	expand_doit(fd, mainvar, sce->camera);
	expand_doit(fd, mainvar, sce->world);
	
	if (sce->adt)
		expand_animdata(fd, mainvar, sce->adt);
	expand_keyingsets(fd, mainvar, &sce->keyingsets);
	
	if (sce->set)
		expand_doit(fd, mainvar, sce->set);
	
	if (sce->nodetree)
		expand_nodetree(fd, mainvar, sce->nodetree);
	
	for (srl = sce->r.layers.first; srl; srl = srl->next) {
		expand_doit(fd, mainvar, srl->mat_override);
		expand_doit(fd, mainvar, srl->light_override);
	}
	
	if (sce->r.dometext)
		expand_doit(fd, mainvar, sce->gm.dome.warptext);
	
	if (sce->gpd)
		expand_doit(fd, mainvar, sce->gpd);
		
	if (sce->ed) {
		Sequence *seq;
		
		SEQ_BEGIN (sce->ed, seq)
		{
			if (seq->scene) expand_doit(fd, mainvar, seq->scene);
			if (seq->scene_camera) expand_doit(fd, mainvar, seq->scene_camera);
			if (seq->sound) expand_doit(fd, mainvar, seq->sound);
		}
		SEQ_END
	}

#ifdef DURIAN_CAMERA_SWITCH
	{
		TimeMarker *marker;

		for (marker = sce->markers.first; marker; marker = marker->next) {
			if (marker->camera) {
				expand_doit(fd, mainvar, marker->camera);
			}
		}
	}
#endif

	expand_doit(fd, mainvar, sce->clip);
}

static void expand_camera(FileData *fd, Main *mainvar, Camera *ca)
{
	expand_doit(fd, mainvar, ca->ipo); // XXX depreceated - old animation system
	
	if (ca->adt)
		expand_animdata(fd, mainvar, ca->adt);
}

static void expand_speaker(FileData *fd, Main *mainvar, Speaker *spk)
{
	expand_doit(fd, mainvar, spk->sound);

	if (spk->adt)
		expand_animdata(fd, mainvar, spk->adt);
}

static void expand_sound(FileData *fd, Main *mainvar, bSound *snd)
{
	expand_doit(fd, mainvar, snd->ipo); // XXX depreceated - old animation system
}

static void expand_movieclip(FileData *fd, Main *mainvar, MovieClip *clip)
{
	if (clip->adt)
		expand_animdata(fd, mainvar, clip->adt);
}

static void expand_main(FileData *fd, Main *mainvar)
{
	ListBase *lbarray[MAX_LIBARRAY];
	ID *id;
	int a, do_it = TRUE;
	
	if (fd == NULL) return;
	
	while (do_it) {
		do_it = FALSE;
		
		a = set_listbasepointers(mainvar, lbarray);
		while (a--) {
			id= lbarray[a]->first;
			while (id) {
				if (id->flag & LIB_TEST) {
					switch (GS(id->name)) {
					case ID_OB:
						expand_object(fd, mainvar, (Object *)id);
						break;
					case ID_ME:
						expand_mesh(fd, mainvar, (Mesh *)id);
						break;
					case ID_CU:
						expand_curve(fd, mainvar, (Curve *)id);
						break;
					case ID_MB:
						expand_mball(fd, mainvar, (MetaBall *)id);
						break;
					case ID_SCE:
						expand_scene(fd, mainvar, (Scene *)id);
						break;
					case ID_MA:
						expand_material(fd, mainvar, (Material *)id);
						break;
					case ID_TE:
						expand_texture(fd, mainvar, (Tex *)id);
						break;
					case ID_WO:
						expand_world(fd, mainvar, (World *)id);
						break;
					case ID_LT:
						expand_lattice(fd, mainvar, (Lattice *)id);
						break;
					case ID_LA:
						expand_lamp(fd, mainvar, (Lamp *)id);
						break;
					case ID_KE:
						expand_key(fd, mainvar, (Key *)id);
						break;
					case ID_CA:
						expand_camera(fd, mainvar, (Camera *)id);
						break;
					case ID_SPK:
						expand_speaker(fd, mainvar, (Speaker *)id);
						break;
					case ID_SO:
						expand_sound(fd, mainvar, (bSound *)id);
						break;
					case ID_AR:
						expand_armature(fd, mainvar, (bArmature *)id);
						break;
					case ID_AC:
						expand_action(fd, mainvar, (bAction *)id); // XXX depreceated - old animation system
						break;
					case ID_GR:
						expand_group(fd, mainvar, (Group *)id);
						break;
					case ID_NT:
						expand_nodetree(fd, mainvar, (bNodeTree *)id);
						break;
					case ID_BR:
						expand_brush(fd, mainvar, (Brush *)id);
						break;
					case ID_IP:
						expand_ipo(fd, mainvar, (Ipo *)id); // XXX depreceated - old animation system
						break;
					case ID_PA:
						expand_particlesettings(fd, mainvar, (ParticleSettings *)id);
						break;
					case ID_MC:
						expand_movieclip(fd, mainvar, (MovieClip *)id);
						break;
					}
					
					do_it = TRUE;
					id->flag -= LIB_TEST;
					
				}
				id = id->next;
			}
		}
	}
}

static int object_in_any_scene(Main *mainvar, Object *ob)
{
	Scene *sce;
	
	for (sce= mainvar->scene.first; sce; sce= sce->id.next) {
		if (BKE_scene_base_find(sce, ob))
			return 1;
	}
	
	return 0;
}

static void give_base_to_objects(Main *mainvar, Scene *sce, Library *lib, const short idcode, const short is_link)
{
	Object *ob;
	Base *base;
	const short is_group_append = (is_link==FALSE && idcode==ID_GR);

	/* give all objects which are LIB_INDIRECT a base, or for a group when *lib has been set */
	for (ob = mainvar->object.first; ob; ob = ob->id.next) {
		if (ob->id.flag & LIB_INDIRECT) {
			/* IF below is quite confusing!
			 * if we are appending, but this object wasnt just added along with a group,
			 * then this is already used indirectly in the scene somewhere else and we didnt just append it.
			 *
			 * (ob->id.flag & LIB_PRE_EXISTING)==0 means that this is a newly appended object - Campbell */
			if (is_group_append==0 || (ob->id.flag & LIB_PRE_EXISTING)==0) {
				int do_it = FALSE;
				
				if (ob->id.us == 0) {
					do_it = TRUE;
				}
				else if (idcode==ID_GR) {
					if (ob->id.us==1 && is_link==FALSE && ob->id.lib==lib) {
						if ((ob->flag & OB_FROMGROUP) && object_in_any_scene(mainvar, ob)==0) {
							do_it = TRUE;
						}
					}
				}
				else {
					/* when appending, make sure any indirectly loaded objects
					 * get a base else they cant be accessed at all [#27437] */
					if (ob->id.us==1 && is_link==FALSE && ob->id.lib==lib) {
						/* we may be appending from a scene where we already
						 *  have a linked object which is not in any scene [#27616] */
						if ((ob->id.flag & LIB_PRE_EXISTING)==0) {
							if (object_in_any_scene(mainvar, ob)==0) {
								do_it = TRUE;
							}
						}
					}
				}
				
				if (do_it) {
					base = MEM_callocN(sizeof(Base), "add_ext_base");
					BLI_addtail(&(sce->base), base);
					base->lay = ob->lay;
					base->object = ob;
					base->flag = ob->flag;
					ob->id.us = 1;
					
					ob->id.flag -= LIB_INDIRECT;
					ob->id.flag |= LIB_EXTERN;
				}
			}
		}
	}
}

static void give_base_to_groups(Main *mainvar, Scene *scene)
{
	Group *group;
	
	/* give all objects which are LIB_INDIRECT a base, or for a group when *lib has been set */
	for (group = mainvar->group.first; group; group = group->id.next) {
		if (((group->id.flag & LIB_INDIRECT)==0 && (group->id.flag & LIB_PRE_EXISTING)==0)) {
			Base *base;
			
			/* BKE_object_add(...) messes with the selection */
			Object *ob = BKE_object_add_only_object(OB_EMPTY, group->id.name+2);
			ob->type = OB_EMPTY;
			ob->lay = scene->lay;
			
			/* assign the base */
			base = BKE_scene_base_add(scene, ob);
			base->flag |= SELECT;
			base->object->flag= base->flag;
			ob->recalc |= OB_RECALC_OB|OB_RECALC_DATA|OB_RECALC_TIME;
			scene->basact = base;
			
			/* assign the group */
			ob->dup_group = group;
			ob->transflag |= OB_DUPLIGROUP;
			rename_id(&ob->id, group->id.name+2);
			copy_v3_v3(ob->loc, scene->cursor);
		}
	}
}

/* returns true if the item was found
 * but it may already have already been appended/linked */
static ID *append_named_part(Main *mainl, FileData *fd, const char *idname, const short idcode)
{
	BHead *bhead;
	ID *id = NULL;
	int found = 0;

	for (bhead = blo_firstbhead(fd); bhead; bhead = blo_nextbhead(fd, bhead)) {
		if (bhead->code == idcode) {
			const char *idname_test= bhead_id_name(fd, bhead);
			
			if (strcmp(idname_test + 2, idname) == 0) {
				found = 1;
				id = is_yet_read(fd, mainl, bhead);
				if (id == NULL) {
					/* not read yet */
					read_libblock(fd, mainl, bhead, LIB_TESTEXT, &id);
					
					if (id) {
						/* sort by name in list */
						ListBase *lb = which_libbase(mainl, idcode);
						id_sort_by_name(lb, id);
					}
				}
				else {
					/* already linked */
					printf("append: already linked\n");
					oldnewmap_insert(fd->libmap, bhead->old, id, bhead->code);
					if (id->flag & LIB_INDIRECT) {
						id->flag -= LIB_INDIRECT;
						id->flag |= LIB_EXTERN;
					}
				}
				
				break;
			}
		}
		else if (bhead->code == ENDB) {
			break;
		}
	}
	
	/* if we found the id but the id is NULL, this is really bad */
	BLI_assert((found != 0) == (id != NULL));
	
	return (found) ? id : NULL;
}

static ID *append_named_part_ex(const bContext *C, Main *mainl, FileData *fd, const char *idname, const int idcode, const int flag)
{
	ID *id= append_named_part(mainl, fd, idname, idcode);

	if (id && (GS(id->name) == ID_OB)) {	/* loose object: give a base */
		Scene *scene = CTX_data_scene(C); /* can be NULL */
		if (scene) {
			Base *base;
			Object *ob;
			
			base= MEM_callocN(sizeof(Base), "app_nam_part");
			BLI_addtail(&scene->base, base);
			
			ob = (Object *)id;
			
			/* link at active layer (view3d->lay if in context, else scene->lay */
			if ((flag & FILE_ACTIVELAY)) {
				View3D *v3d = CTX_wm_view3d(C);
				ob->lay = v3d ? v3d->layact : scene->lay;
			}
			
			ob->mode = 0;
			base->lay = ob->lay;
			base->object = ob;
			ob->id.us++;
			
			if (flag & FILE_AUTOSELECT) {
				base->flag |= SELECT;
				base->object->flag = base->flag;
				/* do NOT make base active here! screws up GUI stuff, if you want it do it on src/ level */
			}
		}
	}
	
	return id;
}

ID *BLO_library_append_named_part(Main *mainl, BlendHandle** bh, const char *idname, const int idcode)
{
	FileData *fd = (FileData*)(*bh);
	return append_named_part(mainl, fd, idname, idcode);
}

ID *BLO_library_append_named_part_ex(const bContext *C, Main *mainl, BlendHandle** bh, const char *idname, const int idcode, const short flag)
{
	FileData *fd = (FileData*)(*bh);
	return append_named_part_ex(C, mainl, fd, idname, idcode, flag);
}

static void append_id_part(FileData *fd, Main *mainvar, ID *id, ID **id_r)
{
	BHead *bhead;
	
	for (bhead = blo_firstbhead(fd); bhead; bhead = blo_nextbhead(fd, bhead)) {
		if (bhead->code == GS(id->name)) {
			
			if (strcmp(id->name, bhead_id_name(fd, bhead))==0) {
				id->flag &= ~LIB_READ;
				id->flag |= LIB_TEST;
//				printf("read lib block %s\n", id->name);
				read_libblock(fd, mainvar, bhead, id->flag, id_r);
				
				break;
			}
		}
		else if (bhead->code==ENDB)
			break;
	}
}

/* common routine to append/link something from a library */

static Main *library_append_begin(Main *mainvar, FileData **fd, const char *filepath)
{
	Main *mainl;

	(*fd)->mainlist = MEM_callocN(sizeof(ListBase), "FileData.mainlist");
	
	/* make mains */
	blo_split_main((*fd)->mainlist, mainvar);
	
	/* which one do we need? */
	mainl = blo_find_main(*fd, filepath, G.main->name);
	
	/* needed for do_version */
	mainl->versionfile = (*fd)->fileversion;
	read_file_version(*fd, mainl);
	
	return mainl;
}

Main *BLO_library_append_begin(Main *mainvar, BlendHandle** bh, const char *filepath)
{
	FileData *fd = (FileData*)(*bh);
	return library_append_begin(mainvar, &fd, filepath);
}


/* Context == NULL signifies not to do any scene manipulation */
static void library_append_end(const bContext *C, Main *mainl, FileData **fd, int idcode, short flag)
{
	Main *mainvar;
	Library *curlib;
	
	/* make main consistent */
	expand_main(*fd, mainl);
	
	/* do this when expand found other libs */
	read_libraries(*fd, (*fd)->mainlist);
	
	curlib = mainl->curlib;
	
	/* make the lib path relative if required */
	if (flag & FILE_RELPATH) {
		/* use the full path, this could have been read by other library even */
		BLI_strncpy(curlib->name, curlib->filepath, sizeof(curlib->name));
		
		/* uses current .blend file as reference */
		BLI_path_rel(curlib->name, G.main->name);
	}
	
	blo_join_main((*fd)->mainlist);
	mainvar = (*fd)->mainlist->first;
	MEM_freeN((*fd)->mainlist);
	mainl = NULL; /* blo_join_main free's mainl, cant use anymore */
	
	lib_link_all(*fd, mainvar);
	lib_verify_nodetree(mainvar, FALSE);
	fix_relpaths_library(G.main->name, mainvar); /* make all relative paths, relative to the open blend file */
	
	if (C) {
		Scene *scene = CTX_data_scene(C);
		
		/* give a base to loose objects. If group append, do it for objects too */
		if (scene) {
			const short is_link = (flag & FILE_LINK) != 0;
			if (idcode == ID_SCE) {
				/* don't instance anything when linking in scenes, assume the scene its self instances the data */
			}
			else {
				give_base_to_objects(mainvar, scene, curlib, idcode, is_link);
				
				if (flag & FILE_GROUP_INSTANCE) {
					give_base_to_groups(mainvar, scene);
				}
			}
		}
		else {
			printf("library_append_end, scene is NULL (objects wont get bases)\n");
		}
	}
	/* has been removed... erm, why? s..ton) */
	/* 20040907: looks like they are give base already in append_named_part(); -Nathan L */
	/* 20041208: put back. It only linked direct, not indirect objects (ton) */
	
	/* patch to prevent switch_endian happens twice */
	if ((*fd)->flags & FD_FLAGS_SWITCH_ENDIAN) {
		blo_freefiledata(*fd);
		*fd = NULL;
	}	
}

void BLO_library_append_end(const bContext *C, struct Main *mainl, BlendHandle** bh, int idcode, short flag)
{
	FileData *fd = (FileData*)(*bh);
	library_append_end(C, mainl, &fd, idcode, flag);
	*bh = (BlendHandle*)fd;
}

void *BLO_library_read_struct(FileData *fd, BHead *bh, const char *blockname)
{
	return read_struct(fd, bh, blockname);
}

/* ************* READ LIBRARY ************** */

static int mainvar_count_libread_blocks(Main *mainvar)
{
	ListBase *lbarray[MAX_LIBARRAY];
	int a, tot = 0;
	
	a = set_listbasepointers(mainvar, lbarray);
	while (a--) {
		ID *id;
		
		for (id = lbarray[a]->first; id; id = id->next) {
			if (id->flag & LIB_READ)
				tot++;
		}
	}
	return tot;
}

static void read_libraries(FileData *basefd, ListBase *mainlist)
{
	Main *mainl = mainlist->first;
	Main *mainptr;
	ListBase *lbarray[MAX_LIBARRAY];
	int a, do_it = TRUE;
	
	while (do_it) {
		do_it = FALSE;
		
		/* test 1: read libdata */
		mainptr= mainl->next;
		while (mainptr) {
			int tot = mainvar_count_libread_blocks(mainptr);
			
			// printf("found LIB_READ %s\n", mainptr->curlib->name);
			if (tot) {
				FileData *fd = mainptr->curlib->filedata;
				
				if (fd == NULL) {
					/* printf and reports for now... its important users know this */
					BKE_reportf_wrap(basefd->reports, RPT_INFO,
					                 "read library:  '%s', '%s'",
					                 mainptr->curlib->filepath, mainptr->curlib->name);
					
					fd = blo_openblenderfile(mainptr->curlib->filepath, basefd->reports);

					/* allow typing in a new lib path */
					if (G.rt == -666) {
						while (fd == NULL) {
							char newlib_path[FILE_MAX] = {0};
							printf("Missing library...'\n");
							printf("	current file: %s\n", G.main->name);
							printf("	absolute lib: %s\n", mainptr->curlib->filepath);
							printf("	relative lib: %s\n", mainptr->curlib->name);
							printf("  enter a new path:\n");
							
							if (scanf("%s", newlib_path) > 0) {
								BLI_strncpy(mainptr->curlib->name, newlib_path, sizeof(mainptr->curlib->name));
								BLI_strncpy(mainptr->curlib->filepath, newlib_path, sizeof(mainptr->curlib->filepath));
								cleanup_path(G.main->name, mainptr->curlib->filepath);
								
								fd = blo_openblenderfile(mainptr->curlib->filepath, basefd->reports);
								fd->mainlist = mainlist;
								
								if (fd) {
									printf("found: '%s', party on macuno!\n", mainptr->curlib->filepath);
								}
							}
						}
					}
					
					if (fd) {
						/* share the mainlist, so all libraries are added immediately in a
						 * single list. it used to be that all FileData's had their own list,
						 * but with indirectly linking this meant we didn't catch duplicate
						 * libraries properly */
						fd->mainlist = mainlist;

						fd->reports = basefd->reports;
						
						if (fd->libmap)
							oldnewmap_free(fd->libmap);
						
						fd->libmap = oldnewmap_new();
						
						mainptr->curlib->filedata = fd;
						mainptr->versionfile=  fd->fileversion;
						
						/* subversion */
						read_file_version(fd, mainptr);
					}
					else mainptr->curlib->filedata = NULL;
					
					if (fd == NULL) {
						BKE_reportf_wrap(basefd->reports, RPT_ERROR,
						                 "Can't find lib '%s'",
						                 mainptr->curlib->filepath);
					}
				}
				if (fd) {
					do_it = TRUE;
					a = set_listbasepointers(mainptr, lbarray);
					while (a--) {
						ID *id = lbarray[a]->first;
						
						while (id) {
							ID *idn = id->next;
							if (id->flag & LIB_READ) {
								ID *realid = NULL;
								BLI_remlink(lbarray[a], id);
								
								append_id_part(fd, mainptr, id, &realid);
								if (!realid) {
									BKE_reportf_wrap(fd->reports, RPT_ERROR,
									                 "LIB ERROR: %s:'%s' missing from '%s'",
									                 BKE_idcode_to_name(GS(id->name)),
									                 id->name+2, mainptr->curlib->filepath);
								}
								
								change_idid_adr(mainlist, basefd, id, realid);
								
								MEM_freeN(id);
							}
							id = idn;
						}
					}
					
					expand_main(fd, mainptr);
				}
			}
			
			mainptr = mainptr->next;
		}
	}
	
	/* test if there are unread libblocks */
	for (mainptr = mainl->next; mainptr; mainptr = mainptr->next) {
		a = set_listbasepointers(mainptr, lbarray);
		while (a--) {
			ID *id, *idn = NULL;
			
			for (id = lbarray[a]->first; id; id = idn) {
				idn = id->next;
				if (id->flag & LIB_READ) {
					BLI_remlink(lbarray[a], id);
					BKE_reportf_wrap(basefd->reports, RPT_ERROR,
					                 "LIB ERROR: %s:'%s' unread libblock missing from '%s'",
					                 BKE_idcode_to_name(GS(id->name)), id->name + 2, mainptr->curlib->filepath);
					change_idid_adr(mainlist, basefd, id, NULL);
					
					MEM_freeN(id);
				}
			}
		}
	}
	
	/* do versions, link, and free */
	for (mainptr = mainl->next; mainptr; mainptr = mainptr->next) {
		/* some mains still have to be read, then
		 * versionfile is still zero! */
		if (mainptr->versionfile) {
			if (mainptr->curlib->filedata) // can be zero... with shift+f1 append
				do_versions(mainptr->curlib->filedata, mainptr->curlib, mainptr);
			else
				do_versions(basefd, NULL, mainptr);
		}
		
		if (mainptr->curlib->filedata)
			lib_link_all(mainptr->curlib->filedata, mainptr);
		
		if (mainptr->curlib->filedata) blo_freefiledata(mainptr->curlib->filedata);
		mainptr->curlib->filedata = NULL;
	}
}


/* reading runtime */

BlendFileData *blo_read_blendafterruntime(int file, const char *name, int actualsize, ReportList *reports)
{
	BlendFileData *bfd = NULL;
	FileData *fd = filedata_new();
	fd->filedes = file;
	fd->buffersize = actualsize;
	fd->read = fd_read_from_file;
	
	/* needed for library_append and read_libraries */
	BLI_strncpy(fd->relabase, name, sizeof(fd->relabase));
	
	fd = blo_decode_and_check(fd, reports);
	if (!fd)
		return NULL;
	
	fd->reports = reports;
	bfd = blo_read_file_internal(fd, "");
	blo_freefiledata(fd);
	
	return bfd;
}<|MERGE_RESOLUTION|>--- conflicted
+++ resolved
@@ -7647,7 +7647,37 @@
 			}
 		}
 
-<<<<<<< HEAD
+		{
+			bScreen *sc;
+
+			for (sc = main->screen.first; sc; sc = sc->id.next) {
+				ScrArea *sa;
+
+				for (sa = sc->areabase.first; sa; sa = sa->next) {
+					SpaceLink *sl;
+
+					for (sl = sa->spacedata.first; sl; sl = sl->next) {
+						if (sl->spacetype == SPACE_CLIP) {
+							SpaceClip *sclip = (SpaceClip *)sl;
+
+							if (sclip->around == 0) {
+								sclip->around = V3D_CENTROID;
+							}
+						}
+					}
+				}
+			}
+		}
+
+		{
+			MovieClip *clip;
+
+			for (clip = main->movieclip.first; clip; clip = clip->id.next) {
+				clip->start_frame = 1;
+			}
+		}
+	}
+
 	{
 		MovieClip *clip;
 
@@ -7684,41 +7714,6 @@
 				}
 
 				track = track->next;
-			}
-		}
-	}
-
-	{
-		bScreen *sc;
-=======
-		{
-			bScreen *sc;
->>>>>>> f43a733f
-
-			for (sc = main->screen.first; sc; sc = sc->id.next) {
-				ScrArea *sa;
-
-				for (sa = sc->areabase.first; sa; sa = sa->next) {
-					SpaceLink *sl;
-
-					for (sl = sa->spacedata.first; sl; sl = sl->next) {
-						if (sl->spacetype == SPACE_CLIP) {
-							SpaceClip *sclip = (SpaceClip *)sl;
-
-							if (sclip->around == 0) {
-								sclip->around = V3D_CENTROID;
-							}
-						}
-					}
-				}
-			}
-		}
-
-		{
-			MovieClip *clip;
-
-			for (clip = main->movieclip.first; clip; clip = clip->id.next) {
-				clip->start_frame = 1;
 			}
 		}
 	}
