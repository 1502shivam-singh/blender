--- conflicted
+++ resolved
@@ -2582,11 +2582,8 @@
 					marker->camera = newlibadr(fd, act->id.lib, marker->camera);
 				}
 			}
-<<<<<<< HEAD
-=======
 
 			act->id.tag &= ~LIB_TAG_NEED_LINK;
->>>>>>> 5e9132b3
 		}
 	}
 }
@@ -6235,16 +6232,6 @@
 
 static void lib_link_scene(FileData *fd, Main *main)
 {
-<<<<<<< HEAD
-	Scene *sce;
-	Base *base, *next;
-	Sequence *seq;
-	SceneRenderLayer *srl;
-	FreestyleModuleConfig *fmc;
-	FreestyleLineSet *fls;
-
-=======
->>>>>>> 5e9132b3
 #ifdef USE_SETSCENE_CHECK
 	bool need_check_set = false;
 	int totscene = 0;
@@ -9265,11 +9252,8 @@
 	
 	lib_link_all(fd, bfd->main);
 
-<<<<<<< HEAD
 	fix_fracture_image_hack(bfd->main);
 
-	//do_versions_after_linking(fd, NULL, bfd->main); // XXX: not here (or even in this function at all)! this causes crashes on many files - Aligorith (July 04, 2010)
-=======
 	/* Skip in undo case. */
 	if (fd->memfile == NULL) {
 		/* Yep, second splitting... but this is a very cheap operation, so no big deal. */
@@ -9283,7 +9267,6 @@
 
 	BKE_main_id_tag_all(bfd->main, LIB_TAG_NEW, false);
 
->>>>>>> 5e9132b3
 	lib_verify_nodetree(bfd->main, true);
 	fix_relpaths_library(fd->relabase, bfd->main); /* make all relative paths, relative to the open blend file */
 	
