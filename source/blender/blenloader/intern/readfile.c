--- conflicted
+++ resolved
@@ -9697,14 +9697,10 @@
 }
 
 static ID *link_named_part_ex(
-<<<<<<< HEAD
         Main *mainl, FileData *fd, const AssetEngineType *aet,
         const short idcode, const char *name, const AssetUUID *uuid, const int flag,
-		Scene *scene, View3D *v3d)
-=======
-        Main *mainl, FileData *fd, const int idcode, const char *name, const short flag,
-		Scene *scene, View3D *v3d, const bool use_placeholders, const bool force_indirect)
->>>>>>> c089f285
+		Scene *scene, View3D *v3d,
+        const bool use_placeholders, const bool force_indirect)
 {
 	ID *id = link_named_part(mainl, fd, idcode, name, use_placeholders, force_indirect);
 
@@ -9776,12 +9772,11 @@
  * \return the linked ID when found.
  */
 ID *BLO_library_link_named_part_ex(
-        Main *mainl, BlendHandle **bh, const int idcode, const char *name, const short flag,
+        Main *mainl, BlendHandle **bh, const short idcode, const char *name, const short flag,
         Scene *scene, View3D *v3d, const bool use_placeholders, const bool force_indirect)
 {
 	FileData *fd = (FileData*)(*bh);
-<<<<<<< HEAD
-	return link_named_part_ex(mainl, fd, NULL, idcode, name, NULL, flag, scene, v3d);
+	return link_named_part_ex(mainl, fd, NULL, idcode, name, NULL, flag, scene, v3d, use_placeholders, force_indirect);
 }
 
 /**
@@ -9802,13 +9797,10 @@
 struct ID *BLO_library_link_named_part_asset(
         Main *mainl, BlendHandle **bh, const AssetEngineType *aet,
         const short idcode, const char *name, const AssetUUID *uuid, const short flag,
-        Scene *scene, View3D *v3d)
+        Scene *scene, View3D *v3d, const bool use_placeholders, const bool force_indirect)
 {
 	FileData *fd = (FileData*)(*bh);
-	return link_named_part_ex(mainl, fd, aet, idcode, name, uuid, flag, scene, v3d);
-=======
-	return link_named_part_ex(mainl, fd, idcode, name, flag, scene, v3d, use_placeholders, force_indirect);
->>>>>>> c089f285
+	return link_named_part_ex(mainl, fd, aet, idcode, name, uuid, flag, scene, v3d, use_placeholders, force_indirect);
 }
 
 static void link_id_part(ReportList *reports, FileData *fd, Main *mainvar, ID *id, ID **r_id)
