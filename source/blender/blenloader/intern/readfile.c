--- conflicted
+++ resolved
@@ -7161,77 +7161,9 @@
 	wm->defaultconf = NULL;
 	wm->addonconf = NULL;
 	wm->userconf = NULL;
-<<<<<<< HEAD
-	
+	wm->undo_stack = NULL;
+
 	wm->message_bus = NULL;
-=======
-	wm->undo_stack = NULL;
-
-	wm->message_bus = NULL;
-
-	BLI_listbase_clear(&wm->jobs);
-	BLI_listbase_clear(&wm->drags);
-	
-	wm->windrawable = NULL;
-	wm->winactive = NULL;
-	wm->initialized = 0;
-	wm->op_undo_depth = 0;
-	wm->is_interface_locked = 0;
-}
-
-static void lib_link_windowmanager(FileData *fd, Main *main)
-{
-	wmWindowManager *wm;
-	wmWindow *win;
-	
-	for (wm = main->wm.first; wm; wm = wm->id.next) {
-		if (wm->id.tag & LIB_TAG_NEED_LINK) {
-			/* Note: WM IDProperties are never written to file, hence no need to read/link them here. */
-			for (win = wm->windows.first; win; win = win->next) {
-				if (win->workspace_hook) { /* NULL for old files */
-					lib_link_workspace_instance_hook(fd, win->workspace_hook, &wm->id);
-				}
-				win->scene = newlibadr(fd, wm->id.lib, win->scene);
-				/* deprecated, but needed for versioning (will be NULL'ed then) */
-				win->screen = newlibadr(fd, NULL, win->screen);
-			}
-			
-			wm->id.tag &= ~LIB_TAG_NEED_LINK;
-		}
-	}
-}
-
-/* ****************** READ GREASE PENCIL ***************** */
-
-/* relink's grease pencil data's refs */
-static void lib_link_gpencil(FileData *fd, Main *main)
-{
-	for (bGPdata *gpd = main->gpencil.first; gpd; gpd = gpd->id.next) {
-		if (gpd->id.tag & LIB_TAG_NEED_LINK) {
-			IDP_LibLinkProperty(gpd->id.properties, fd);
-			lib_link_animdata(fd, &gpd->id, gpd->adt);
-
-			gpd->id.tag &= ~LIB_TAG_NEED_LINK;
-		}
-	}
-}
-
-/* relinks grease-pencil data - used for direct_link and old file linkage */
-static void direct_link_gpencil(FileData *fd, bGPdata *gpd)
-{
-	bGPDlayer *gpl;
-	bGPDframe *gpf;
-	bGPDstroke *gps;
-	bGPDpalette *palette;
-
-	/* we must firstly have some grease-pencil data to link! */
-	if (gpd == NULL)
-		return;
-	
-	/* relink animdata */
-	gpd->adt = newdataadr(fd, gpd->adt);
-	direct_link_animdata(fd, gpd->adt);
->>>>>>> 0b5ebb32
 
 	BLI_listbase_clear(&wm->jobs);
 	BLI_listbase_clear(&wm->drags);
@@ -8647,6 +8579,7 @@
 	if (!id)
 		return blo_nextbhead(fd, bhead);
 	
+	id->tag = tag | LIB_TAG_NEED_LINK;
 	id->lib = main->curlib;
 	id->us = ID_FAKE_USERS(id);
 	id->icon_id = 0;
