--- conflicted
+++ resolved
@@ -255,13 +255,8 @@
 
 void *BLO_library_read_struct(struct FileData *fd, struct BHead *bh, const char *blockname);
 
-<<<<<<< HEAD
 BlendFileData *blo_read_blendafterruntime(int file, const char *name, bli_off_t actualsize, struct ReportList *reports);
-	
-=======
-BlendFileData *blo_read_blendafterruntime(int file, const char *name, int actualsize, struct ReportList *reports);
-
->>>>>>> 42946c37
+
 /* internal function but we need to expose it */
 void blo_lib_link_screen_restore(struct Main *newmain, struct bScreen *curscreen, struct Scene *curscene);
 
