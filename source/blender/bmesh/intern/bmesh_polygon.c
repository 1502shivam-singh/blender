/*
 * ***** BEGIN GPL LICENSE BLOCK *****
 *
 * This program is free software; you can redistribute it and/or
 * modify it under the terms of the GNU General Public License
 * as published by the Free Software Foundation; either version 2
 * of the License, or (at your option) any later version.
 *
 * This program is distributed in the hope that it will be useful,
 * but WITHOUT ANY WARRANTY; without even the implied warranty of
 * MERCHANTABILITY or FITNESS FOR A PARTICULAR PURPOSE.  See the
 * GNU General Public License for more details.
 *
 * You should have received a copy of the GNU General Public License
 * along with this program; if not, write to the Free Software Foundation,
 * Inc., 51 Franklin Street, Fifth Floor, Boston, MA 02110-1301, USA.
 *
 * Contributor(s): Joseph Eagar, Geoffrey Bantle, Campbell Barton
 *
 * ***** END GPL LICENSE BLOCK *****
 */

/** \file blender/bmesh/intern/bmesh_polygon.c
 *  \ingroup bmesh
 *
 * This file contains code for dealing
 * with polygons (normal/area calculation,
 * tessellation, etc)
 */

#include "DNA_listBase.h"
#include "DNA_modifier_types.h"

#include "MEM_guardedalloc.h"

#include "BLI_alloca.h"
#include "BLI_math.h"
#include "BLI_memarena.h"
#include "BLI_polyfill2d.h"
#include "BLI_polyfill2d_beautify.h"
#include "BLI_linklist.h"

#include "bmesh.h"
#include "bmesh_tools.h"

#include "BKE_customdata.h"

#include "intern/bmesh_private.h"

/**
 * \brief COMPUTE POLY NORMAL (BMFace)
 *
 * Same as #normal_poly_v3 but operates directly on a bmesh face.
 */
static float bm_face_calc_poly_normal(const BMFace *f, float n[3])
{
	BMLoop *l_first = BM_FACE_FIRST_LOOP(f);
	BMLoop *l_iter  = l_first;
	const float *v_prev = l_first->prev->v->co;
	const float *v_curr = l_first->v->co;

	zero_v3(n);

	/* Newell's Method */
	do {
		add_newell_cross_v3_v3v3(n, v_prev, v_curr);

		l_iter = l_iter->next;
		v_prev = v_curr;
		v_curr = l_iter->v->co;

	} while (l_iter != l_first);

	return normalize_v3(n);
}

/**
 * \brief COMPUTE POLY NORMAL (BMFace)
 *
 * Same as #bm_face_calc_poly_normal
 * but takes an array of vertex locations.
 */
static float bm_face_calc_poly_normal_vertex_cos(
        const BMFace *f, float r_no[3],
        float const (*vertexCos)[3])
{
	BMLoop *l_first = BM_FACE_FIRST_LOOP(f);
	BMLoop *l_iter  = l_first;
	const float *v_prev = vertexCos[BM_elem_index_get(l_first->prev->v)];
	const float *v_curr = vertexCos[BM_elem_index_get(l_first->v)];

	zero_v3(r_no);

	/* Newell's Method */
	do {
		add_newell_cross_v3_v3v3(r_no, v_prev, v_curr);

		l_iter = l_iter->next;
		v_prev = v_curr;
		v_curr = vertexCos[BM_elem_index_get(l_iter->v)];
	} while (l_iter != l_first);

	return normalize_v3(r_no);
}

/**
 * \brief COMPUTE POLY CENTER (BMFace)
 */
static void bm_face_calc_poly_center_mean_vertex_cos(
        const BMFace *f, float r_cent[3],
        float const (*vertexCos)[3])
{
	const BMLoop *l_first, *l_iter;

	zero_v3(r_cent);

	/* Newell's Method */
	l_iter = l_first = BM_FACE_FIRST_LOOP(f);
	do {
		add_v3_v3(r_cent, vertexCos[BM_elem_index_get(l_iter->v)]);
	} while ((l_iter = l_iter->next) != l_first);
	mul_v3_fl(r_cent, 1.0f / f->len);
}

/**
 * For tools that insist on using triangles, ideally we would cache this data.
 *
 * \param use_fixed_quad: When true, always split quad along (0 -> 2) regardless of concave corners,
 * (as done in #BM_mesh_calc_tessellation).
 * \param r_loops: Store face loop pointers, (f->len)
 * \param r_index: Store triangle triples, indices into \a r_loops,  `((f->len - 2) * 3)`
 */
void BM_face_calc_tessellation(
        const BMFace *f, const bool use_fixed_quad,
        BMLoop **r_loops, unsigned int (*r_index)[3])
{
	BMLoop *l_first = BM_FACE_FIRST_LOOP(f);
	BMLoop *l_iter;

	if (f->len == 3) {
		*r_loops++ = (l_iter = l_first);
		*r_loops++ = (l_iter = l_iter->next);
		*r_loops++ = (         l_iter->next);

		r_index[0][0] = 0;
		r_index[0][1] = 1;
		r_index[0][2] = 2;
	}
	else if (f->len == 4 && use_fixed_quad) {
		*r_loops++ = (l_iter = l_first);
		*r_loops++ = (l_iter = l_iter->next);
		*r_loops++ = (l_iter = l_iter->next);
		*r_loops++ = (         l_iter->next);

		r_index[0][0] = 0;
		r_index[0][1] = 1;
		r_index[0][2] = 2;

		r_index[1][0] = 0;
		r_index[1][1] = 2;
		r_index[1][2] = 3;
	}
	else {
		float axis_mat[3][3];
		float (*projverts)[2] = BLI_array_alloca(projverts, f->len);
		int j;

		axis_dominant_v3_to_m3(axis_mat, f->no);

		j = 0;
		l_iter = l_first;
		do {
			mul_v2_m3v3(projverts[j], axis_mat, l_iter->v->co);
			r_loops[j] = l_iter;
			j++;
		} while ((l_iter = l_iter->next) != l_first);

		/* complete the loop */
		BLI_polyfill_calc((const float (*)[2])projverts, f->len, -1, r_index);
	}
}

/**
 * Return a point inside the face.
 */
void BM_face_calc_point_in_face(const BMFace *f, float r_co[3])
{
	const BMLoop *l_tri[3];

	if (f->len == 3) {
		const BMLoop *l = BM_FACE_FIRST_LOOP(f);
		ARRAY_SET_ITEMS(l_tri, l, l->next, l->prev);
	}
	else {
		/* tessellation here seems overkill when in many cases this will be the center,
		 * but without this we can't be sure the point is inside a concave face. */
		const int tottri = f->len - 2;
		BMLoop **loops = BLI_array_alloca(loops, f->len);
		unsigned int  (*index)[3] = BLI_array_alloca(index, tottri);
		int j;
		int j_best = 0;  /* use as fallback when unset */
		float area_best  = -1.0f;

		BM_face_calc_tessellation(f, false, loops, index);

		for (j = 0; j < tottri; j++) {
			const float *p1 = loops[index[j][0]]->v->co;
			const float *p2 = loops[index[j][1]]->v->co;
			const float *p3 = loops[index[j][2]]->v->co;
			const float area = area_squared_tri_v3(p1, p2, p3);
			if (area > area_best) {
				j_best = j;
				area_best = area;
			}
		}

		ARRAY_SET_ITEMS(l_tri, loops[index[j_best][0]], loops[index[j_best][1]], loops[index[j_best][2]]);
	}

	mid_v3_v3v3v3(r_co, l_tri[0]->v->co, l_tri[1]->v->co, l_tri[2]->v->co);
}

/**
 * get the area of the face
 */
float BM_face_calc_area(const BMFace *f)
{
	const BMLoop *l_iter, *l_first;
	float (*verts)[3] = BLI_array_alloca(verts, f->len);
	float area;
	unsigned int i = 0;

	l_iter = l_first = BM_FACE_FIRST_LOOP(f);
	do {
		copy_v3_v3(verts[i++], l_iter->v->co);
	} while ((l_iter = l_iter->next) != l_first);

	if (f->len == 3) {
		area = area_tri_v3(verts[0], verts[1], verts[2]);
	}
	else {
		area = area_poly_v3((const float (*)[3])verts, f->len);
	}

	return area;
}

/**
 * compute the perimeter of an ngon
 */
float BM_face_calc_perimeter(const BMFace *f)
{
	const BMLoop *l_iter, *l_first;
	float perimeter = 0.0f;

	l_iter = l_first = BM_FACE_FIRST_LOOP(f);
	do {
		perimeter += len_v3v3(l_iter->v->co, l_iter->next->v->co);
	} while ((l_iter = l_iter->next) != l_first);

	return perimeter;
}

/**
 * Utility function to calculate the edge which is most different from the other two.
 *
 * \return The first edge index, where the second vertex is ``(index + 1) % 3``.
 */
static int bm_vert_tri_find_unique_edge(BMVert *verts[3])
{
	/* find the most 'unique' loop, (greatest difference to others) */
#if 1
	/* optimized version that avoids sqrt */
	float difs[3];
	for (int i_prev = 1, i_curr = 2, i_next = 0;
	     i_next < 3;
	     i_prev = i_curr, i_curr = i_next++)
	{
		const float *co = verts[i_curr]->co;
		const float *co_other[2] = {verts[i_prev]->co, verts[i_next]->co};
		float proj_dir[3];
		mid_v3_v3v3(proj_dir, co_other[0], co_other[1]);
		sub_v3_v3(proj_dir, co);

		float proj_pair[2][3];
		project_v3_v3v3(proj_pair[0], co_other[0], proj_dir);
		project_v3_v3v3(proj_pair[1], co_other[1], proj_dir);
		difs[i_next] = len_squared_v3v3(proj_pair[0], proj_pair[1]);
	}
#else
	const float lens[3] = {
		len_v3v3(verts[0]->co, verts[1]->co),
		len_v3v3(verts[1]->co, verts[2]->co),
		len_v3v3(verts[2]->co, verts[0]->co),
	};
	const float difs[3] = {
		fabsf(lens[1] - lens[2]),
		fabsf(lens[2] - lens[0]),
		fabsf(lens[0] - lens[1]),
	};
#endif

	int order[3] = {0, 1, 2};
	axis_sort_v3(difs, order);

	return order[0];
}

/**
 * Calculate a tangent from any 3 vertices.
 *
 * The tangent aligns to the most *unique* edge
 * (the edge most unlike the other two).
 *
 * \param r_tangent: Calculated unit length tangent (return value).
 */
void BM_vert_tri_calc_tangent_edge(BMVert *verts[3], float r_tangent[3])
{
	const int index = bm_vert_tri_find_unique_edge(verts);

	sub_v3_v3v3(r_tangent, verts[index]->co, verts[(index + 1) % 3]->co);

	normalize_v3(r_tangent);
}

/**
 * Calculate a tangent from any 3 vertices,
 *
 * The tangent follows the center-line formed by the most unique edges center
 * and the opposite vertex.
 *
 * \param r_tangent: Calculated unit length tangent (return value).
 */
void BM_vert_tri_calc_tangent_edge_pair(BMVert *verts[3], float r_tangent[3])
{
	const int index = bm_vert_tri_find_unique_edge(verts);

	const float *v_a     = verts[index]->co;
	const float *v_b     = verts[(index + 1) % 3]->co;
	const float *v_other = verts[(index + 2) % 3]->co;

	mid_v3_v3v3(r_tangent, v_a, v_b);
	sub_v3_v3v3(r_tangent, v_other, r_tangent);

	normalize_v3(r_tangent);
}

/**
 * Compute the tangent of the face, using the longest edge.
 */
void  BM_face_calc_tangent_edge(const BMFace *f, float r_tangent[3])
{
	const BMLoop *l_long  = BM_face_find_longest_loop((BMFace *)f);

	sub_v3_v3v3(r_tangent, l_long->v->co, l_long->next->v->co);

	normalize_v3(r_tangent);

}

/**
 * Compute the tangent of the face, using the two longest disconnected edges.
 *
 * \param r_tangent: Calculated unit length tangent (return value).
 */
void  BM_face_calc_tangent_edge_pair(const BMFace *f, float r_tangent[3])
{
	if (f->len == 3) {
		BMVert *verts[3];

		BM_face_as_array_vert_tri((BMFace *)f, verts);

		BM_vert_tri_calc_tangent_edge_pair(verts, r_tangent);
	}
	else if (f->len == 4) {
		/* Use longest edge pair */
		BMVert *verts[4];
		float vec[3], vec_a[3], vec_b[3];

		BM_face_as_array_vert_quad((BMFace *)f, verts);

		sub_v3_v3v3(vec_a, verts[3]->co, verts[2]->co);
		sub_v3_v3v3(vec_b, verts[0]->co, verts[1]->co);
		add_v3_v3v3(r_tangent, vec_a, vec_b);

		sub_v3_v3v3(vec_a, verts[0]->co, verts[3]->co);
		sub_v3_v3v3(vec_b, verts[1]->co, verts[2]->co);
		add_v3_v3v3(vec, vec_a, vec_b);
		/* use the longest edge length */
		if (len_squared_v3(r_tangent) < len_squared_v3(vec)) {
			copy_v3_v3(r_tangent, vec);
		}
	}
	else {
		/* For ngons use two longest disconnected edges */
		BMLoop *l_long = BM_face_find_longest_loop((BMFace *)f);
		BMLoop *l_long_other = NULL;

		float len_max_sq = 0.0f;
		float vec_a[3], vec_b[3];

		BMLoop *l_iter = l_long->prev->prev;
		BMLoop *l_last = l_long->next;

		do {
			const float len_sq = len_squared_v3v3(l_iter->v->co, l_iter->next->v->co);
			if (len_sq >= len_max_sq) {
				l_long_other = l_iter;
				len_max_sq = len_sq;
			}
		} while ((l_iter = l_iter->prev) != l_last);

		sub_v3_v3v3(vec_a, l_long->next->v->co, l_long->v->co);
		sub_v3_v3v3(vec_b, l_long_other->v->co, l_long_other->next->v->co);
		add_v3_v3v3(r_tangent, vec_a, vec_b);

		/* Edges may not be opposite side of the ngon,
		 * this could cause problems for ngons with multiple-aligned edges of the same length.
		 * Fallback to longest edge. */
		if (UNLIKELY(normalize_v3(r_tangent) == 0.0f)) {
			normalize_v3_v3(r_tangent, vec_a);
		}
	}
}

/**
 * Compute the tangent of the face, using the edge farthest away from any vertex in the face.
 *
 * \param r_tangent: Calculated unit length tangent (return value).
 */
void  BM_face_calc_tangent_edge_diagonal(const BMFace *f, float r_tangent[3])
{
	BMLoop *l_iter, *l_first;

	l_iter = l_first = BM_FACE_FIRST_LOOP(f);

	/* incase of degenerate faces */
	zero_v3(r_tangent);

	/* warning: O(n^2) loop here, take care! */
	float dist_max_sq = 0.0f;
	do {
		BMLoop *l_iter_other = l_iter->next;
		BMLoop *l_iter_last = l_iter->prev;
		do {
			BLI_assert(!ELEM(l_iter->v->co, l_iter_other->v->co, l_iter_other->next->v->co));
			float co_other[3], vec[3];
			closest_to_line_segment_v3(co_other, l_iter->v->co, l_iter_other->v->co, l_iter_other->next->v->co);
			sub_v3_v3v3(vec, l_iter->v->co, co_other);

			const float dist_sq = len_squared_v3(vec);
			if (dist_sq > dist_max_sq) {
				dist_max_sq = dist_sq;
				copy_v3_v3(r_tangent, vec);
			}
		} while ((l_iter_other = l_iter_other->next) != l_iter_last);
	} while ((l_iter = l_iter->next) != l_first);

	normalize_v3(r_tangent);
}

/**
 * Compute the tangent of the face, using longest distance between vertices on the face.
 *
 * \note The logic is almost identical to #BM_face_calc_tangent_edge_diagonal
 */
void  BM_face_calc_tangent_vert_diagonal(const BMFace *f, float r_tangent[3])
{
	BMLoop *l_iter, *l_first;

	l_iter = l_first = BM_FACE_FIRST_LOOP(f);

	/* incase of degenerate faces */
	zero_v3(r_tangent);

	/* warning: O(n^2) loop here, take care! */
	float dist_max_sq = 0.0f;
	do {
		BMLoop *l_iter_other = l_iter->next;
		do {
			float vec[3];
			sub_v3_v3v3(vec, l_iter->v->co, l_iter_other->v->co);

			const float dist_sq = len_squared_v3(vec);
			if (dist_sq > dist_max_sq) {
				dist_max_sq = dist_sq;
				copy_v3_v3(r_tangent, vec);
			}
		} while ((l_iter_other = l_iter_other->next) != l_iter);
	} while ((l_iter = l_iter->next) != l_first);

	normalize_v3(r_tangent);
}

/**
 * Compute a meaningful direction along the face (use for manipulator axis).
 *
 * \note Callers shouldn't depend on the *exact* method used here.
 */
void BM_face_calc_tangent_auto(const BMFace *f, float r_tangent[3])
{
	if (f->len == 3) {
		/* most 'unique' edge of a triangle */
		BMVert *verts[3];
		BM_face_as_array_vert_tri((BMFace *)f, verts);
		BM_vert_tri_calc_tangent_edge(verts, r_tangent);
	}
	else if (f->len == 4) {
		/* longest edge pair of a quad */
		BM_face_calc_tangent_edge_pair((BMFace *)f, r_tangent);
	}
	else {
		/* longest edge of an ngon */
		BM_face_calc_tangent_edge((BMFace *)f, r_tangent);
	}
}

/**
 * computes center of face in 3d.  uses center of bounding box.
 */
void BM_face_calc_center_bounds(const BMFace *f, float r_cent[3])
{
	const BMLoop *l_iter, *l_first;
	float min[3], max[3];

	INIT_MINMAX(min, max);

	l_iter = l_first = BM_FACE_FIRST_LOOP(f);
	do {
		minmax_v3v3_v3(min, max, l_iter->v->co);
	} while ((l_iter = l_iter->next) != l_first);

	mid_v3_v3v3(r_cent, min, max);
}

/**
 * computes the center of a face, using the mean average
 */
void BM_face_calc_center_mean(const BMFace *f, float r_cent[3])
{
	const BMLoop *l_iter, *l_first;

	zero_v3(r_cent);

	l_iter = l_first = BM_FACE_FIRST_LOOP(f);
	do {
		add_v3_v3(r_cent, l_iter->v->co);
	} while ((l_iter = l_iter->next) != l_first);
	mul_v3_fl(r_cent, 1.0f / (float) f->len);
}

/**
 * computes the center of a face, using the mean average
 * weighted by edge length
 */
void BM_face_calc_center_mean_weighted(const BMFace *f, float r_cent[3])
{
	const BMLoop *l_iter;
	const BMLoop *l_first;
	float totw = 0.0f;
	float w_prev;

	zero_v3(r_cent);


	l_iter = l_first = BM_FACE_FIRST_LOOP(f);
	w_prev = BM_edge_calc_length(l_iter->prev->e);
	do {
		const float w_curr = BM_edge_calc_length(l_iter->e);
		const float w = (w_curr + w_prev);
		madd_v3_v3fl(r_cent, l_iter->v->co, w);
		totw += w;
		w_prev = w_curr;
	} while ((l_iter = l_iter->next) != l_first);

	if (totw != 0.0f)
		mul_v3_fl(r_cent, 1.0f / (float) totw);
}

/**
 * \brief POLY ROTATE PLANE
 *
 * Rotates a polygon so that it's
 * normal is pointing towards the mesh Z axis
 */
void poly_rotate_plane(const float normal[3], float (*verts)[3], const unsigned int nverts)
{
	float mat[3][3];
	float co[3];
	unsigned int i;

	co[2] = 0.0f;

	axis_dominant_v3_to_m3(mat, normal);
	for (i = 0; i < nverts; i++) {
		mul_v2_m3v3(co, mat, verts[i]);
		copy_v3_v3(verts[i], co);
	}
}

/**
 * updates face and vertex normals incident on an edge
 */
void BM_edge_normals_update(BMEdge *e)
{
	BMIter iter;
	BMFace *f;
	
	BM_ITER_ELEM (f, &iter, e, BM_FACES_OF_EDGE) {
		BM_face_normal_update(f);
	}

	BM_vert_normal_update(e->v1);
	BM_vert_normal_update(e->v2);
}

static void bm_loop_normal_accum(const BMLoop *l, float no[3])
{
	float vec1[3], vec2[3], fac;

	/* Same calculation used in BM_mesh_normals_update */
	sub_v3_v3v3(vec1, l->v->co, l->prev->v->co);
	sub_v3_v3v3(vec2, l->next->v->co, l->v->co);
	normalize_v3(vec1);
	normalize_v3(vec2);

	fac = saacos(-dot_v3v3(vec1, vec2));

	madd_v3_v3fl(no, l->f->no, fac);
}

bool BM_vert_calc_normal_ex(const BMVert *v, const char hflag, float r_no[3])
{
	int len = 0;

	zero_v3(r_no);

	if (v->e) {
		const BMEdge *e = v->e;
		do {
			if (e->l) {
				const BMLoop *l = e->l;
				do {
					if (l->v == v) {
						if (BM_elem_flag_test(l->f, hflag)) {
							bm_loop_normal_accum(l, r_no);
							len++;
						}
					}
				} while ((l = l->radial_next) != e->l);
			}
		} while ((e = bmesh_disk_edge_next(e, v)) != v->e);
	}

	if (len) {
		normalize_v3(r_no);
		return true;
	}
	else {
		return false;
	}
}

bool BM_vert_calc_normal(const BMVert *v, float r_no[3])
{
	int len = 0;

	zero_v3(r_no);

	if (v->e) {
		const BMEdge *e = v->e;
		do {
			if (e->l) {
				const BMLoop *l = e->l;
				do {
					if (l->v == v) {
						bm_loop_normal_accum(l, r_no);
						len++;
					}
				} while ((l = l->radial_next) != e->l);
			}
		} while ((e = bmesh_disk_edge_next(e, v)) != v->e);
	}

	if (len) {
		normalize_v3(r_no);
		return true;
	}
	else {
		return false;
	}
}

void BM_vert_normal_update_all(BMVert *v)
{
	int len = 0;

	zero_v3(v->no);

	if (v->e) {
		const BMEdge *e = v->e;
		do {
			if (e->l) {
				const BMLoop *l = e->l;
				do {
					if (l->v == v) {
						BM_face_normal_update(l->f);
						bm_loop_normal_accum(l, v->no);
						len++;
					}
				} while ((l = l->radial_next) != e->l);
			}
		} while ((e = bmesh_disk_edge_next(e, v)) != v->e);
	}

	if (len) {
		normalize_v3(v->no);
	}
}

/**
 * update a vert normal (but not the faces incident on it)
 */
void BM_vert_normal_update(BMVert *v)
{
	BM_vert_calc_normal(v, v->no);
}

/**
 * \brief BMESH UPDATE FACE NORMAL
 *
 * Updates the stored normal for the
 * given face. Requires that a buffer
 * of sufficient length to store projected
 * coordinates for all of the face's vertices
 * is passed in as well.
 */

float BM_face_calc_normal(const BMFace *f, float r_no[3])
{
	BMLoop *l;

	/* common cases first */
	switch (f->len) {
		case 4:
		{
			const float *co1 = (l = BM_FACE_FIRST_LOOP(f))->v->co;
			const float *co2 = (l = l->next)->v->co;
			const float *co3 = (l = l->next)->v->co;
			const float *co4 = (l->next)->v->co;

			return normal_quad_v3(r_no, co1, co2, co3, co4);
		}
		case 3:
		{
			const float *co1 = (l = BM_FACE_FIRST_LOOP(f))->v->co;
			const float *co2 = (l = l->next)->v->co;
			const float *co3 = (l->next)->v->co;

			return normal_tri_v3(r_no, co1, co2, co3);
		}
		default:
		{
			return bm_face_calc_poly_normal(f, r_no);
		}
	}
}
void BM_face_normal_update(BMFace *f)
{
	BM_face_calc_normal(f, f->no);
}

/* exact same as 'BM_face_calc_normal' but accepts vertex coords */
float BM_face_calc_normal_vcos(
        const BMesh *bm, const BMFace *f, float r_no[3],
        float const (*vertexCos)[3])
{
	BMLoop *l;

	/* must have valid index data */
	BLI_assert((bm->elem_index_dirty & BM_VERT) == 0);
	(void)bm;

	/* common cases first */
	switch (f->len) {
		case 4:
		{
			const float *co1 = vertexCos[BM_elem_index_get((l = BM_FACE_FIRST_LOOP(f))->v)];
			const float *co2 = vertexCos[BM_elem_index_get((l = l->next)->v)];
			const float *co3 = vertexCos[BM_elem_index_get((l = l->next)->v)];
			const float *co4 = vertexCos[BM_elem_index_get((l->next)->v)];

			return normal_quad_v3(r_no, co1, co2, co3, co4);
		}
		case 3:
		{
			const float *co1 = vertexCos[BM_elem_index_get((l = BM_FACE_FIRST_LOOP(f))->v)];
			const float *co2 = vertexCos[BM_elem_index_get((l = l->next)->v)];
			const float *co3 = vertexCos[BM_elem_index_get((l->next)->v)];

			return normal_tri_v3(r_no, co1, co2, co3);
		}
		default:
		{
			return bm_face_calc_poly_normal_vertex_cos(f, r_no, vertexCos);
		}
	}
}

/**
 * Calculates the face subset normal.
 */
float BM_face_calc_normal_subset(const BMLoop *l_first, const BMLoop *l_last, float r_no[3])
{
	const float *v_prev, *v_curr;

	/* Newell's Method */
	const BMLoop *l_iter = l_first;
	const BMLoop *l_term = l_last->next;

	zero_v3(r_no);

	v_prev = l_last->v->co;
	do {
		v_curr = l_iter->v->co;
		add_newell_cross_v3_v3v3(r_no, v_prev, v_curr);
		v_prev = v_curr;
	} while ((l_iter = l_iter->next) != l_term);

	return normalize_v3(r_no);
}

/* exact same as 'BM_face_calc_normal' but accepts vertex coords */
void BM_face_calc_center_mean_vcos(
        const BMesh *bm, const BMFace *f, float r_cent[3],
        float const (*vertexCos)[3])
{
	/* must have valid index data */
	BLI_assert((bm->elem_index_dirty & BM_VERT) == 0);
	(void)bm;

	bm_face_calc_poly_center_mean_vertex_cos(f, r_cent, vertexCos);
}

/**
 * \brief Face Flip Normal
 *
 * Reverses the winding of a face.
 * \note This updates the calculated normal.
 */
void BM_face_normal_flip_ex(
        BMesh *bm, BMFace *f,
        const int cd_loop_mdisp_offset, const bool use_loop_mdisp_flip)
{
	bmesh_loop_reverse(bm, f, cd_loop_mdisp_offset, use_loop_mdisp_flip);
	negate_v3(f->no);
}

void BM_face_normal_flip(BMesh *bm, BMFace *f)
<<<<<<< HEAD
{
	const int cd_loop_mdisp_offset = CustomData_get_offset(&bm->ldata, CD_MDISPS);
	BM_face_normal_flip_ex(bm, f, cd_loop_mdisp_offset, true);
}

/* detects if two line segments cross each other (intersects).
 * note, there could be more winding cases then there needs to be. */
static bool line_crosses_v2f(const float v1[2], const float v2[2], const float v3[2], const float v4[2])
=======
>>>>>>> 4bb1e224
{
	const int cd_loop_mdisp_offset = CustomData_get_offset(&bm->ldata, CD_MDISPS);
	BM_face_normal_flip_ex(bm, f, cd_loop_mdisp_offset, true);
}

/**
 *  BM POINT IN FACE
 *
 * Projects co onto face f, and returns true if it is inside
 * the face bounds.
 *
 * \note this uses a best-axis projection test,
 * instead of projecting co directly into f's orientation space,
 * so there might be accuracy issues.
 */
bool BM_face_point_inside_test(const BMFace *f, const float co[3])
{
	float axis_mat[3][3];
	float (*projverts)[2] = BLI_array_alloca(projverts, f->len);

	float co_2d[2];
	BMLoop *l_iter;
	int i;
	
	BLI_assert(BM_face_is_normal_valid(f));

	axis_dominant_v3_to_m3(axis_mat, f->no);

	mul_v2_m3v3(co_2d, axis_mat, co);

	for (i = 0, l_iter = BM_FACE_FIRST_LOOP(f); i < f->len; i++, l_iter = l_iter->next) {
		mul_v2_m3v3(projverts[i], axis_mat, l_iter->v->co);
	}

	return isect_point_poly_v2(co_2d, (const float (*)[2])projverts, f->len, false);
}

/**
 * \brief BMESH TRIANGULATE FACE
 *
 * Breaks all quads and ngons down to triangles.
 * It uses polyfill for the ngons splitting, and
 * the beautify operator when use_beauty is true.
 *
 * \param r_faces_new if non-null, must be an array of BMFace pointers,
 * with a length equal to (f->len - 3). It will be filled with the new
 * triangles (not including the original triangle).
 *
 * \param r_faces_double: When newly created faces are duplicates of existing faces, they're added to this list.
 * Caller must handle de-duplication.
 * This is done because its possible _all_ faces exist already,
 * and in that case we would have to remove all faces including the one passed,
 * which causes complications adding/removing faces while looking over them.
 *
 * \note The number of faces is _almost_ always (f->len - 3),
 *       However there may be faces that already occupying the
 *       triangles we would make, so the caller must check \a r_faces_new_tot.
 *
 * \note use_tag tags new flags and edges.
 */
void BM_face_triangulate(
        BMesh *bm, BMFace *f,
        BMFace **r_faces_new,
        int     *r_faces_new_tot,
        BMEdge **r_edges_new,
        int     *r_edges_new_tot,
        LinkNode **r_faces_double,
        const int quad_method,
        const int ngon_method,
        const bool use_tag,
        /* use for ngons only! */
        MemArena *pf_arena,

        /* use for MOD_TRIANGULATE_NGON_BEAUTY only! */
        struct Heap *pf_heap, struct EdgeHash *pf_ehash)
{
	const int cd_loop_mdisp_offset = CustomData_get_offset(&bm->ldata, CD_MDISPS);
	const bool use_beauty = (ngon_method == MOD_TRIANGULATE_NGON_BEAUTY);
	BMLoop *l_first, *l_new;
	BMFace *f_new;
	int nf_i = 0;
	int ne_i = 0;

	BLI_assert(BM_face_is_normal_valid(f));

	/* ensure both are valid or NULL */
	BLI_assert((r_faces_new == NULL) == (r_faces_new_tot == NULL));

	BLI_assert(f->len > 3);

	{
		BMLoop **loops = BLI_array_alloca(loops, f->len);
		unsigned int (*tris)[3] = BLI_array_alloca(tris, f->len);
		const int totfilltri = f->len - 2;
		const int last_tri = f->len - 3;
		int i;
		/* for mdisps */
		float f_center[3];

		if (f->len == 4) {
			/* even though we're not using BLI_polyfill, fill in 'tris' and 'loops'
			 * so we can share code to handle face creation afterwards. */
			BMLoop *l_v1, *l_v2;

			l_first = BM_FACE_FIRST_LOOP(f);

			switch (quad_method) {
				case MOD_TRIANGULATE_QUAD_FIXED:
				{
					l_v1 = l_first;
					l_v2 = l_first->next->next;
					break;
				}
				case MOD_TRIANGULATE_QUAD_ALTERNATE:
				{
					l_v1 = l_first->next;
					l_v2 = l_first->prev;
					break;
				}
				case MOD_TRIANGULATE_QUAD_SHORTEDGE:
				case MOD_TRIANGULATE_QUAD_BEAUTY:
				default:
				{
					BMLoop *l_v3, *l_v4;
					bool split_24;

					l_v1 = l_first->next;
					l_v2 = l_first->next->next;
					l_v3 = l_first->prev;
					l_v4 = l_first;

					if (quad_method == MOD_TRIANGULATE_QUAD_SHORTEDGE) {
						float d1, d2;
						d1 = len_squared_v3v3(l_v4->v->co, l_v2->v->co);
						d2 = len_squared_v3v3(l_v1->v->co, l_v3->v->co);
						split_24 = ((d2 - d1) > 0.0f);
					}
					else {
						/* first check if the quad is concave on either diagonal */
						const int flip_flag = is_quad_flip_v3(l_v1->v->co, l_v2->v->co, l_v3->v->co, l_v4->v->co);
						if (UNLIKELY(flip_flag & (1 << 0))) {
							split_24 = true;
						}
						else if (UNLIKELY(flip_flag & (1 << 1))) {
							split_24 = false;
						}
						else {
							split_24 = (BM_verts_calc_rotate_beauty(l_v1->v, l_v2->v, l_v3->v, l_v4->v, 0, 0) > 0.0f);
						}
					}

					/* named confusingly, l_v1 is in fact the second vertex */
					if (split_24) {
						l_v1 = l_v4;
						//l_v2 = l_v2;
					}
					else {
						//l_v1 = l_v1;
						l_v2 = l_v3;
					}
					break;
				}
			}

			loops[0] = l_v1;
			loops[1] = l_v1->next;
			loops[2] = l_v2;
			loops[3] = l_v2->next;

			ARRAY_SET_ITEMS(tris[0], 0, 1, 2);
			ARRAY_SET_ITEMS(tris[1], 0, 2, 3);
		}
		else {
			BMLoop *l_iter;
			float axis_mat[3][3];
			float (*projverts)[2] = BLI_array_alloca(projverts, f->len);

			axis_dominant_v3_to_m3_negate(axis_mat, f->no);

			for (i = 0, l_iter = BM_FACE_FIRST_LOOP(f); i < f->len; i++, l_iter = l_iter->next) {
				loops[i] = l_iter;
				mul_v2_m3v3(projverts[i], axis_mat, l_iter->v->co);
			}

			BLI_polyfill_calc_arena((const float (*)[2])projverts, f->len, 1, tris,
			                        pf_arena);

			if (use_beauty) {
				BLI_polyfill_beautify(
				        (const float (*)[2])projverts, f->len, tris,
				        pf_arena, pf_heap, pf_ehash);
			}

			BLI_memarena_clear(pf_arena);
		}

		if (cd_loop_mdisp_offset != -1) {
			BM_face_calc_center_mean(f, f_center);
		}

		/* loop over calculated triangles and create new geometry */
		for (i = 0; i < totfilltri; i++) {
			BMLoop *l_tri[3] = {
			    loops[tris[i][0]],
			    loops[tris[i][1]],
			    loops[tris[i][2]]};

			BMVert *v_tri[3] = {
			    l_tri[0]->v,
			    l_tri[1]->v,
			    l_tri[2]->v};

			f_new = BM_face_create_verts(bm, v_tri, 3, f, BM_CREATE_NOP, true);
			l_new = BM_FACE_FIRST_LOOP(f_new);

			BLI_assert(v_tri[0] == l_new->v);

			/* check for duplicate */
			if (l_new->radial_next != l_new) {
				BMLoop *l_iter = l_new->radial_next;
				do {
					if (UNLIKELY((l_iter->f->len == 3) && (l_new->prev->v == l_iter->prev->v))) {
						/* Check the last tri because we swap last f_new with f at the end... */
						BLI_linklist_prepend(r_faces_double, (i != last_tri) ? f_new : f);
						break;
					}
				} while ((l_iter = l_iter->radial_next) != l_new);
			}

			/* copy CD data */
			BM_elem_attrs_copy(bm, bm, l_tri[0], l_new);
			BM_elem_attrs_copy(bm, bm, l_tri[1], l_new->next);
			BM_elem_attrs_copy(bm, bm, l_tri[2], l_new->prev);

			/* add all but the last face which is swapped and removed (below) */
			if (i != last_tri) {
				if (use_tag) {
					BM_elem_flag_enable(f_new, BM_ELEM_TAG);
				}
				if (r_faces_new) {
					r_faces_new[nf_i++] = f_new;
				}
			}

			if (use_tag || r_edges_new) {
				/* new faces loops */
				BMLoop *l_iter;

				l_iter = l_first = l_new;
				do {
					BMEdge *e = l_iter->e;
					/* confusing! if its not a boundary now, we know it will be later
					 * since this will be an edge of one of the new faces which we're in the middle of creating */
					bool is_new_edge = (l_iter == l_iter->radial_next);

					if (is_new_edge) {
						if (use_tag) {
							BM_elem_flag_enable(e, BM_ELEM_TAG);
						}
						if (r_edges_new) {
							r_edges_new[ne_i++] = e;
						}
					}
					/* note, never disable tag's */
				} while ((l_iter = l_iter->next) != l_first);
			}

			if (cd_loop_mdisp_offset != -1) {
				float f_new_center[3];
				BM_face_calc_center_mean(f_new, f_new_center);
				BM_face_interp_multires_ex(bm, f_new, f, f_new_center, f_center, cd_loop_mdisp_offset);
			}
		}

		{
			/* we can't delete the real face, because some of the callers expect it to remain valid.
			 * so swap data and delete the last created tri */
			bmesh_face_swap_data(f, f_new);
			BM_face_kill(bm, f_new);
		}
	}
	bm->elem_index_dirty |= BM_FACE;

	if (r_faces_new_tot) {
		*r_faces_new_tot = nf_i;
	}

	if (r_edges_new_tot) {
		*r_edges_new_tot = ne_i;
	}
}

/**
 * each pair of loops defines a new edge, a split.  this function goes
 * through and sets pairs that are geometrically invalid to null.  a
 * split is invalid, if it forms a concave angle or it intersects other
 * edges in the face, or it intersects another split.  in the case of
 * intersecting splits, only the first of the set of intersecting
 * splits survives
 */
void BM_face_splits_check_legal(BMesh *bm, BMFace *f, BMLoop *(*loops)[2], int len)
{
	float out[2] = {-FLT_MAX, -FLT_MAX};
	float center[2] = {0.0f, 0.0f};
	float axis_mat[3][3];
	float (*projverts)[2] = BLI_array_alloca(projverts, f->len);
	const float *(*edgeverts)[2] = BLI_array_alloca(edgeverts, len);
	BMLoop *l;
	int i, i_prev, j;

	BLI_assert(BM_face_is_normal_valid(f));

	axis_dominant_v3_to_m3(axis_mat, f->no);

	for (i = 0, l = BM_FACE_FIRST_LOOP(f); i < f->len; i++, l = l->next) {
		mul_v2_m3v3(projverts[i], axis_mat, l->v->co);
		add_v2_v2(center, projverts[i]);
	}

	/* first test for completely convex face */
	if (is_poly_convex_v2((const float (*)[2])projverts, f->len)) {
		return;
	}

	mul_v2_fl(center, 1.0f / f->len);

	for (i = 0, l = BM_FACE_FIRST_LOOP(f); i < f->len; i++, l = l->next) {
		BM_elem_index_set(l, i);  /* set_dirty */

		/* center the projection for maximum accuracy */
		sub_v2_v2(projverts[i], center);

		out[0] = max_ff(out[0], projverts[i][0]);
		out[1] = max_ff(out[1], projverts[i][1]);
	}
	bm->elem_index_dirty |= BM_LOOP;
	
	/* ensure we are well outside the face bounds (value is arbitrary) */
	add_v2_fl(out, 1.0f);

	for (i = 0; i < len; i++) {
		edgeverts[i][0] = projverts[BM_elem_index_get(loops[i][0])];
		edgeverts[i][1] = projverts[BM_elem_index_get(loops[i][1])];
	}

	/* do convexity test */
	for (i = 0; i < len; i++) {
		float mid[2];
		mid_v2_v2v2(mid, edgeverts[i][0], edgeverts[i][1]);
		
		int isect = 0;
		int j_prev;
		for (j = 0, j_prev = f->len - 1; j < f->len; j_prev = j++) {
			const float *f_edge[2] = {projverts[j_prev], projverts[j]};
			if (isect_seg_seg_v2(UNPACK2(f_edge), mid, out) == ISECT_LINE_LINE_CROSS) {
				isect++;
			}
		}

		if (isect % 2 == 0) {
			loops[i][0] = NULL;
		}
	}

#define EDGE_SHARE_VERT(e1, e2) \
	((ELEM((e1)[0], (e2)[0], (e2)[1])) || \
	 (ELEM((e1)[1], (e2)[0], (e2)[1])))

	/* do line crossing tests */
	for (i = 0, i_prev = f->len - 1; i < f->len; i_prev = i++) {
		const float *f_edge[2] = {projverts[i_prev], projverts[i]};
		for (j = 0; j < len; j++) {
			if ((loops[j][0] != NULL) &&
			    !EDGE_SHARE_VERT(f_edge, edgeverts[j]))
			{
				if (isect_seg_seg_v2(UNPACK2(f_edge), UNPACK2(edgeverts[j])) == ISECT_LINE_LINE_CROSS) {
					loops[j][0] = NULL;
				}
			}
		}
	}

	/* self intersect tests */
	for (i = 0; i < len; i++) {
		if (loops[i][0]) {
			for (j = i + 1; j < len; j++) {
				if ((loops[j][0] != NULL) &&
				    !EDGE_SHARE_VERT(edgeverts[i], edgeverts[j]))
				{
					if (isect_seg_seg_v2(UNPACK2(edgeverts[i]), UNPACK2(edgeverts[j])) == ISECT_LINE_LINE_CROSS) {
						loops[i][0] = NULL;
						break;
					}
				}
			}
		}
	}

#undef EDGE_SHARE_VERT
}

/**
 * This simply checks that the verts don't connect faces which would have more optimal splits.
 * but _not_ check for correctness.
 */
void BM_face_splits_check_optimal(BMFace *f, BMLoop *(*loops)[2], int len)
{
	int i;

	for (i = 0; i < len; i++) {
		BMLoop *l_a_dummy, *l_b_dummy;
		if (f != BM_vert_pair_share_face_by_angle(loops[i][0]->v, loops[i][1]->v, &l_a_dummy, &l_b_dummy, false)) {
			loops[i][0] = NULL;
		}
	}
}

/**
 * Small utility functions for fast access
 *
 * faster alternative to:
 *  BM_iter_as_array(bm, BM_VERTS_OF_FACE, f, (void **)v, 3);
 */
void BM_face_as_array_vert_tri(BMFace *f, BMVert *r_verts[3])
{
	BMLoop *l = BM_FACE_FIRST_LOOP(f);

	BLI_assert(f->len == 3);

	r_verts[0] = l->v; l = l->next;
	r_verts[1] = l->v; l = l->next;
	r_verts[2] = l->v;
}

/**
 * faster alternative to:
 *  BM_iter_as_array(bm, BM_VERTS_OF_FACE, f, (void **)v, 4);
 */
void BM_face_as_array_vert_quad(BMFace *f, BMVert *r_verts[4])
{
	BMLoop *l = BM_FACE_FIRST_LOOP(f);

	BLI_assert(f->len == 4);

	r_verts[0] = l->v; l = l->next;
	r_verts[1] = l->v; l = l->next;
	r_verts[2] = l->v; l = l->next;
	r_verts[3] = l->v;
}


/**
 * Small utility functions for fast access
 *
 * faster alternative to:
 *  BM_iter_as_array(bm, BM_LOOPS_OF_FACE, f, (void **)l, 3);
 */
void BM_face_as_array_loop_tri(BMFace *f, BMLoop *r_loops[3])
{
	BMLoop *l = BM_FACE_FIRST_LOOP(f);

	BLI_assert(f->len == 3);

	r_loops[0] = l; l = l->next;
	r_loops[1] = l; l = l->next;
	r_loops[2] = l;
}

/**
 * faster alternative to:
 *  BM_iter_as_array(bm, BM_LOOPS_OF_FACE, f, (void **)l, 4);
 */
void BM_face_as_array_loop_quad(BMFace *f, BMLoop *r_loops[4])
{
	BMLoop *l = BM_FACE_FIRST_LOOP(f);

	BLI_assert(f->len == 4);

	r_loops[0] = l; l = l->next;
	r_loops[1] = l; l = l->next;
	r_loops[2] = l; l = l->next;
	r_loops[3] = l;
}


/**
 * \brief BM_mesh_calc_tessellation get the looptris and its number from a certain bmesh
 * \param looptris
 *
 * \note \a looptris  Must be pre-allocated to at least the size of given by: poly_to_tri_count
 */
void BM_mesh_calc_tessellation(BMesh *bm, BMLoop *(*looptris)[3], int *r_looptris_tot)
{
	/* use this to avoid locking pthread for _every_ polygon
	 * and calling the fill function */
#define USE_TESSFACE_SPEEDUP

	/* this assumes all faces can be scan-filled, which isn't always true,
	 * worst case we over alloc a little which is acceptable */
#ifndef NDEBUG
	const int looptris_tot = poly_to_tri_count(bm->totface, bm->totloop);
#endif

	BMIter iter;
	BMFace *efa;
	int i = 0;

	MemArena *arena = NULL;

	BM_ITER_MESH (efa, &iter, bm, BM_FACES_OF_MESH) {
		/* don't consider two-edged faces */
		if (UNLIKELY(efa->len < 3)) {
			/* do nothing */
		}

#ifdef USE_TESSFACE_SPEEDUP

		/* no need to ensure the loop order, we know its ok */

		else if (efa->len == 3) {
#if 0
			int j;
			BM_ITER_ELEM_INDEX (l, &liter, efa, BM_LOOPS_OF_FACE, j) {
				looptris[i][j] = l;
			}
			i += 1;
#else
			/* more cryptic but faster */
			BMLoop *l;
			BMLoop **l_ptr = looptris[i++];
			l_ptr[0] = l = BM_FACE_FIRST_LOOP(efa);
			l_ptr[1] = l = l->next;
			l_ptr[2] = l->next;
#endif
		}
		else if (efa->len == 4) {
#if 0
			BMLoop *ltmp[4];
			int j;
			BLI_array_grow_items(looptris, 2);
			BM_ITER_ELEM_INDEX (l, &liter, efa, BM_LOOPS_OF_FACE, j) {
				ltmp[j] = l;
			}

			looptris[i][0] = ltmp[0];
			looptris[i][1] = ltmp[1];
			looptris[i][2] = ltmp[2];
			i += 1;

			looptris[i][0] = ltmp[0];
			looptris[i][1] = ltmp[2];
			looptris[i][2] = ltmp[3];
			i += 1;
#else
			/* more cryptic but faster */
			BMLoop *l;
			BMLoop **l_ptr_a = looptris[i++];
			BMLoop **l_ptr_b = looptris[i++];
			(l_ptr_a[0] = l_ptr_b[0] = l = BM_FACE_FIRST_LOOP(efa));
			(l_ptr_a[1]              = l = l->next);
			(l_ptr_a[2] = l_ptr_b[1] = l = l->next);
			(             l_ptr_b[2] = l->next);
#endif
		}

#endif /* USE_TESSFACE_SPEEDUP */

		else {
			int j;

			BMLoop *l_iter;
			BMLoop *l_first;
			BMLoop **l_arr;

			float axis_mat[3][3];
			float (*projverts)[2];
			unsigned int (*tris)[3];

			const int totfilltri = efa->len - 2;

			if (UNLIKELY(arena == NULL)) {
				arena = BLI_memarena_new(BLI_MEMARENA_STD_BUFSIZE, __func__);
			}

			tris = BLI_memarena_alloc(arena, sizeof(*tris) * totfilltri);
			l_arr = BLI_memarena_alloc(arena, sizeof(*l_arr) * efa->len);
			projverts = BLI_memarena_alloc(arena, sizeof(*projverts) * efa->len);

			axis_dominant_v3_to_m3_negate(axis_mat, efa->no);

			j = 0;
			l_iter = l_first = BM_FACE_FIRST_LOOP(efa);
			do {
				l_arr[j] = l_iter;
				mul_v2_m3v3(projverts[j], axis_mat, l_iter->v->co);
				j++;
			} while ((l_iter = l_iter->next) != l_first);

			BLI_polyfill_calc_arena((const float (*)[2])projverts, efa->len, 1, tris, arena);

			for (j = 0; j < totfilltri; j++) {
				BMLoop **l_ptr = looptris[i++];
				unsigned int *tri = tris[j];

				l_ptr[0] = l_arr[tri[0]];
				l_ptr[1] = l_arr[tri[1]];
				l_ptr[2] = l_arr[tri[2]];
			}

			BLI_memarena_clear(arena);
		}
	}

	if (arena) {
		BLI_memarena_free(arena);
		arena = NULL;
	}

	*r_looptris_tot = i;

	BLI_assert(i <= looptris_tot);

#undef USE_TESSFACE_SPEEDUP

}<|MERGE_RESOLUTION|>--- conflicted
+++ resolved
@@ -857,17 +857,6 @@
 }
 
 void BM_face_normal_flip(BMesh *bm, BMFace *f)
-<<<<<<< HEAD
-{
-	const int cd_loop_mdisp_offset = CustomData_get_offset(&bm->ldata, CD_MDISPS);
-	BM_face_normal_flip_ex(bm, f, cd_loop_mdisp_offset, true);
-}
-
-/* detects if two line segments cross each other (intersects).
- * note, there could be more winding cases then there needs to be. */
-static bool line_crosses_v2f(const float v1[2], const float v2[2], const float v3[2], const float v4[2])
-=======
->>>>>>> 4bb1e224
 {
 	const int cd_loop_mdisp_offset = CustomData_get_offset(&bm->ldata, CD_MDISPS);
 	BM_face_normal_flip_ex(bm, f, cd_loop_mdisp_offset, true);
