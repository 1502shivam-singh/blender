/*
 * ***** BEGIN GPL LICENSE BLOCK *****
 *
 * This program is free software; you can redistribute it and/or
 * modify it under the terms of the GNU General Public License
 * as published by the Free Software Foundation; either version 2
 * of the License, or (at your option) any later version. 
 *
 * This program is distributed in the hope that it will be useful,
 * but WITHOUT ANY WARRANTY; without even the implied warranty of
 * MERCHANTABILITY or FITNESS FOR A PARTICULAR PURPOSE.  See the
 * GNU General Public License for more details.
 *
 * You should have received a copy of the GNU General Public License
 * along with this program; if not, write to the Free Software Foundation,
 * Inc., 51 Franklin Street, Fifth Floor, Boston, MA 02110-1301, USA.
 *
 * The Original Code is Copyright (C) 2008 Blender Foundation.
 * All rights reserved.
 *
 * 
 * Contributor(s): Blender Foundation
 *
 * ***** END GPL LICENSE BLOCK *****
 */

/** \file blender/editors/space_file/space_file.c
 *  \ingroup spfile
 */

#include <string.h>
#include <stdio.h>

#include "MEM_guardedalloc.h"

#include "BIF_gl.h"

#include "BLI_blenlib.h"
#include "BLI_utildefines.h"
#include "BLI_fileops_types.h"


#include "BKE_appdir.h"
#include "BKE_context.h"
#include "BKE_screen.h"
#include "BKE_global.h"

#include "RNA_access.h"

#include "WM_api.h"
#include "WM_types.h"

#include "ED_space_api.h"
#include "ED_screen.h"
#include "ED_fileselect.h"

#include "IMB_imbuf_types.h"
#include "IMB_thumbs.h"

#include "UI_resources.h"
#include "UI_view2d.h"


#include "file_intern.h"    // own include
#include "fsmenu.h"
#include "filelist.h"

/* ******************** default callbacks for file space ***************** */

static SpaceLink *file_new(const bContext *UNUSED(C))
{
	ARegion *ar;
	SpaceFile *sfile;
	
	sfile = MEM_callocN(sizeof(SpaceFile), "initfile");
	sfile->spacetype = SPACE_FILE;

	/* header */
	ar = MEM_callocN(sizeof(ARegion), "header for file");
	BLI_addtail(&sfile->regionbase, ar);
	ar->regiontype = RGN_TYPE_HEADER;
	ar->alignment = RGN_ALIGN_TOP;

	/* channel list region */
	ar = MEM_callocN(sizeof(ARegion), "channel area for file");
	BLI_addtail(&sfile->regionbase, ar);
	ar->regiontype = RGN_TYPE_CHANNELS;
	ar->alignment = RGN_ALIGN_LEFT;

	/* ui list region */
	ar = MEM_callocN(sizeof(ARegion), "ui area for file");
	BLI_addtail(&sfile->regionbase, ar);
	ar->regiontype = RGN_TYPE_UI;
	ar->alignment = RGN_ALIGN_TOP;

	/* main area */
	ar = MEM_callocN(sizeof(ARegion), "main area for file");
	BLI_addtail(&sfile->regionbase, ar);
	ar->regiontype = RGN_TYPE_WINDOW;
	ar->v2d.scroll = (V2D_SCROLL_RIGHT | V2D_SCROLL_BOTTOM);
	ar->v2d.align = (V2D_ALIGN_NO_NEG_X | V2D_ALIGN_NO_POS_Y);
	ar->v2d.keepzoom = (V2D_LOCKZOOM_X | V2D_LOCKZOOM_Y | V2D_LIMITZOOM | V2D_KEEPASPECT);
	ar->v2d.keeptot = V2D_KEEPTOT_STRICT;
	ar->v2d.minzoom = ar->v2d.maxzoom = 1.0f;

	return (SpaceLink *)sfile;
}

/* not spacelink itself */
static void file_free(SpaceLink *sl)
{	
	SpaceFile *sfile = (SpaceFile *) sl;
	
	if (sfile->files) {
		// XXXXX would need to do thumbnails_stop here, but no context available
		filelist_freelib(sfile->files);
		filelist_free(sfile->files);
		MEM_freeN(sfile->files);
		sfile->files = NULL;
	}

	if (sfile->folders_prev) {
		folderlist_free(sfile->folders_prev);
		MEM_freeN(sfile->folders_prev);
		sfile->folders_prev = NULL;
	}

	if (sfile->folders_next) {
		folderlist_free(sfile->folders_next);
		MEM_freeN(sfile->folders_next);
		sfile->folders_next = NULL;
	}

	if (sfile->params) {
		MEM_freeN(sfile->params);
		sfile->params = NULL;
	}

	if (sfile->layout) {
		MEM_freeN(sfile->layout);
		sfile->layout = NULL;
	}
}


/* spacetype; init callback, area size changes, screen set, etc */
static void file_init(wmWindowManager *UNUSED(wm), ScrArea *sa)
{
	SpaceFile *sfile = (SpaceFile *)sa->spacedata.first;

	/* refresh system directory list */
	fsmenu_refresh_system_category(fsmenu_get());

	if (sfile->layout) sfile->layout->dirty = true;
}

static void file_exit(wmWindowManager *wm, ScrArea *sa)
{
	SpaceFile *sfile = (SpaceFile *)sa->spacedata.first;

	ED_fileselect_exit(wm, sfile);
}

static SpaceLink *file_duplicate(SpaceLink *sl)
{
	SpaceFile *sfileo = (SpaceFile *)sl;
	SpaceFile *sfilen = MEM_dupallocN(sl);
	
	/* clear or remove stuff from old */
	sfilen->op = NULL; /* file window doesn't own operators */

	if (sfileo->params) {
		sfilen->files = filelist_new(sfileo->params->type);
		sfilen->params = MEM_dupallocN(sfileo->params);
		filelist_setdir(sfilen->files, sfilen->params->dir);
	}

	if (sfileo->folders_prev)
		sfilen->folders_prev = folderlist_duplicate(sfileo->folders_prev);

	if (sfileo->folders_next)
		sfilen->folders_next = folderlist_duplicate(sfileo->folders_next);
	
	if (sfileo->layout) {
		sfilen->layout = MEM_dupallocN(sfileo->layout);
	}
	return (SpaceLink *)sfilen;
}

static void file_refresh(const bContext *C, ScrArea *UNUSED(sa))
{
	wmWindowManager *wm = CTX_wm_manager(C);
	SpaceFile *sfile = CTX_wm_space_file(C);
	FileSelectParams *params = ED_fileselect_get_params(sfile);
	struct FSMenu *fsmenu = fsmenu_get();

	if (!sfile->folders_prev) {
		sfile->folders_prev = folderlist_new();
	}
	if (!sfile->files) {
		sfile->files = filelist_new(params->type);
<<<<<<< HEAD
		params->active_file = -1; // added this so it opens nicer (ton)
=======
		filelist_setdir(sfile->files, params->dir);
		params->active_file = -1; /* added this so it opens nicer (ton) */
>>>>>>> 22ce525b
	}
	filelist_setdir(sfile->files, params->dir);
	filelist_setrecursive(sfile->files, (params->flag & FILE_SHOWFLAT) != 0);
	filelist_setsorting(sfile->files, params->sort);
	filelist_setfilter_options(sfile->files, params->flag & FILE_HIDE_DOT,
	                                         false, /* TODO hide_parent, should be controllable? */
	                                         params->flag & FILE_FILTER ? params->filter : 0,
	                                         params->filter_id,
	                                         params->filter_glob,
	                                         params->filter_search);

	/* Update the active indices of bookmarks & co. */
	sfile->systemnr = fsmenu_get_active_indices(fsmenu, FS_CATEGORY_SYSTEM, params->dir);
	sfile->system_bookmarknr = fsmenu_get_active_indices(fsmenu, FS_CATEGORY_SYSTEM_BOOKMARKS, params->dir);
	sfile->bookmarknr = fsmenu_get_active_indices(fsmenu, FS_CATEGORY_BOOKMARKS, params->dir);
	sfile->recentnr = fsmenu_get_active_indices(fsmenu, FS_CATEGORY_RECENT, params->dir);

	if (filelist_force_reset(sfile->files)) {
		filelist_readjob_stop(wm, sfile->files);
		filelist_clear(sfile->files);
	}

	if (filelist_empty(sfile->files)) {
		thumbnails_stop(wm, sfile->files);
		if (!filelist_pending(sfile->files)) {
			filelist_readjob_start(sfile->files, C);
		}
	}
	else if (filelist_need_sorting(sfile->files)) {
		thumbnails_stop(wm, sfile->files);
		filelist_sort(sfile->files);
	}

	if ((params->display == FILE_IMGDISPLAY) && filelist_need_thumbnails(sfile->files)) {
		if (!thumbnails_running(wm, sfile->files)) {
			thumbnails_start(sfile->files, C);
		}
	}
	else {
		/* stop any running thumbnail jobs if we're not displaying them - speedup for NFS */
		thumbnails_stop(wm, sfile->files);
	}

	filelist_filter(sfile->files);

	if (params->renamefile[0] != '\0') {
		int idx = filelist_find(sfile->files, params->renamefile);
		if (idx >= 0) {
			struct direntry *file = filelist_file(sfile->files, idx);
			if (file) {
				file->selflag |= FILE_SEL_EDITING;
			}
		}
		BLI_strncpy(sfile->params->renameedit, sfile->params->renamefile, sizeof(sfile->params->renameedit));
		params->renamefile[0] = '\0';
	}

	if (sfile->layout) {
		sfile->layout->dirty = true;
	}

	filelist_clear_refresh(sfile->files);
}

static void file_listener(bScreen *UNUSED(sc), ScrArea *sa, wmNotifier *wmn)
{
	/* SpaceFile *sfile = (SpaceFile *)sa->spacedata.first; */

	/* context changes */
	switch (wmn->category) {
		case NC_SPACE:
			switch (wmn->data) {
				case ND_SPACE_FILE_LIST:
					ED_area_tag_refresh(sa);
					ED_area_tag_redraw(sa);
					break;
				case ND_SPACE_FILE_PARAMS:
					ED_area_tag_refresh(sa);
					ED_area_tag_redraw(sa);
					break;
			}
			break;
	}
}

/* add handlers, stuff you only do once or on area/region changes */
static void file_main_area_init(wmWindowManager *wm, ARegion *ar)
{
	wmKeyMap *keymap;
	
	UI_view2d_region_reinit(&ar->v2d, V2D_COMMONVIEW_LIST, ar->winx, ar->winy);
	
	/* own keymaps */
	keymap = WM_keymap_find(wm->defaultconf, "File Browser", SPACE_FILE, 0);
	WM_event_add_keymap_handler_bb(&ar->handlers, keymap, &ar->v2d.mask, &ar->winrct);

	keymap = WM_keymap_find(wm->defaultconf, "File Browser Main", SPACE_FILE, 0);
	WM_event_add_keymap_handler_bb(&ar->handlers, keymap, &ar->v2d.mask, &ar->winrct);
}

static void file_main_area_listener(bScreen *UNUSED(sc), ScrArea *UNUSED(sa), ARegion *ar, wmNotifier *wmn)
{
	/* context changes */
	switch (wmn->category) {
		case NC_SPACE:
			switch (wmn->data) {
				case ND_SPACE_FILE_LIST:
					ED_region_tag_redraw(ar);
					break;
				case ND_SPACE_FILE_PARAMS:
					ED_region_tag_redraw(ar);
					break;
			}
			break;
	}
}

static void file_main_area_draw(const bContext *C, ARegion *ar)
{
	/* draw entirely, view changes should be handled here */
	SpaceFile *sfile = CTX_wm_space_file(C);
	FileSelectParams *params = ED_fileselect_get_params(sfile);

	View2D *v2d = &ar->v2d;
	View2DScrollers *scrollers;
	float col[3];

	/* Needed, because filelist is not initialized on loading */
	if (!sfile->files || filelist_empty(sfile->files))
		file_refresh(C, NULL);

	/* clear and setup matrix */
	UI_GetThemeColor3fv(TH_BACK, col);
	glClearColor(col[0], col[1], col[2], 0.0);
	glClear(GL_COLOR_BUFFER_BIT);
	
	/* Allow dynamically sliders to be set, saves notifiers etc. */
	
	if (params->display == FILE_IMGDISPLAY) {
		v2d->scroll = V2D_SCROLL_RIGHT;
		v2d->keepofs &= ~V2D_LOCKOFS_Y;
		v2d->keepofs |= V2D_LOCKOFS_X;
	}
	else {
		v2d->scroll = V2D_SCROLL_BOTTOM;
		v2d->keepofs &= ~V2D_LOCKOFS_X;
		v2d->keepofs |= V2D_LOCKOFS_Y;
		
		/* XXX this happens on scaling down Screen (like from startup.blend) */
		/* view2d has no type specific for filewindow case, which doesnt scroll vertically */
		if (v2d->cur.ymax < 0) {
			v2d->cur.ymin -= v2d->cur.ymax;
			v2d->cur.ymax = 0;
		}
	}
	/* v2d has initialized flag, so this call will only set the mask correct */
	UI_view2d_region_reinit(v2d, V2D_COMMONVIEW_LIST, ar->winx, ar->winy);

	/* sets tile/border settings in sfile */
	file_calc_previews(C, ar);

	/* set view */
	UI_view2d_view_ortho(v2d);
	
	/* on first read, find active file */
	if (params->active_file == -1) {
		wmEvent *event = CTX_wm_window(C)->eventstate;
		file_highlight_set(sfile, ar, event->x, event->y);
	}
	
	file_draw_list(C, ar);
	
	/* reset view matrix */
	UI_view2d_view_restore(C);
	
	/* scrollers */
	scrollers = UI_view2d_scrollers_calc(C, v2d, V2D_ARG_DUMMY, V2D_ARG_DUMMY, V2D_ARG_DUMMY, V2D_ARG_DUMMY);
	UI_view2d_scrollers_draw(C, v2d, scrollers);
	UI_view2d_scrollers_free(scrollers);

}

static void file_operatortypes(void)
{
	WM_operatortype_append(FILE_OT_select);
	WM_operatortype_append(FILE_OT_select_all_toggle);
	WM_operatortype_append(FILE_OT_select_border);
	WM_operatortype_append(FILE_OT_select_bookmark);
	WM_operatortype_append(FILE_OT_highlight);
	WM_operatortype_append(FILE_OT_execute);
	WM_operatortype_append(FILE_OT_cancel);
	WM_operatortype_append(FILE_OT_parent);
	WM_operatortype_append(FILE_OT_previous);
	WM_operatortype_append(FILE_OT_next);
	WM_operatortype_append(FILE_OT_refresh);
	WM_operatortype_append(FILE_OT_bookmark_toggle);
	WM_operatortype_append(FILE_OT_bookmark_add);
	WM_operatortype_append(FILE_OT_bookmark_delete);
	WM_operatortype_append(FILE_OT_reset_recent);
	WM_operatortype_append(FILE_OT_hidedot);
	WM_operatortype_append(FILE_OT_filenum);
	WM_operatortype_append(FILE_OT_directory_new);
	WM_operatortype_append(FILE_OT_delete);
	WM_operatortype_append(FILE_OT_rename);
	WM_operatortype_append(FILE_OT_smoothscroll);
}

/* NOTE: do not add .blend file reading on this level */
static void file_keymap(struct wmKeyConfig *keyconf)
{
	wmKeyMapItem *kmi;
	/* keys for all areas */
	wmKeyMap *keymap = WM_keymap_find(keyconf, "File Browser", SPACE_FILE, 0);
	WM_keymap_add_item(keymap, "FILE_OT_bookmark_toggle", TKEY, KM_PRESS, 0, 0);
	WM_keymap_add_item(keymap, "FILE_OT_parent", PKEY, KM_PRESS, 0, 0);
	WM_keymap_add_item(keymap, "FILE_OT_bookmark_add", BKEY, KM_PRESS, KM_CTRL, 0);
	WM_keymap_add_item(keymap, "FILE_OT_hidedot", HKEY, KM_PRESS, 0, 0);
	WM_keymap_add_item(keymap, "FILE_OT_previous", BACKSPACEKEY, KM_PRESS, 0, 0);
	WM_keymap_add_item(keymap, "FILE_OT_next", BACKSPACEKEY, KM_PRESS, KM_SHIFT, 0);
	WM_keymap_add_item(keymap, "FILE_OT_directory_new", IKEY, KM_PRESS, 0, 0);
	WM_keymap_add_item(keymap, "FILE_OT_delete", XKEY, KM_PRESS, 0, 0);
	WM_keymap_add_item(keymap, "FILE_OT_delete", DELKEY, KM_PRESS, 0, 0);
	WM_keymap_verify_item(keymap, "FILE_OT_smoothscroll", TIMER1, KM_ANY, KM_ANY, 0);

	/* keys for main area */
	keymap = WM_keymap_find(keyconf, "File Browser Main", SPACE_FILE, 0);
	kmi = WM_keymap_add_item(keymap, "FILE_OT_execute", LEFTMOUSE, KM_DBL_CLICK, 0, 0);
	RNA_boolean_set(kmi->ptr, "need_active", true);

	/* left mouse selects and opens */
	WM_keymap_add_item(keymap, "FILE_OT_select", LEFTMOUSE, KM_CLICK, 0, 0);
	kmi = WM_keymap_add_item(keymap, "FILE_OT_select", LEFTMOUSE, KM_CLICK, KM_SHIFT, 0);
	RNA_boolean_set(kmi->ptr, "extend", true);
	kmi = WM_keymap_add_item(keymap, "FILE_OT_select", LEFTMOUSE, KM_CLICK, KM_CTRL | KM_SHIFT, 0);
	RNA_boolean_set(kmi->ptr, "extend", true);
	RNA_boolean_set(kmi->ptr, "fill", true);

	/* right mouse selects without opening */
	kmi = WM_keymap_add_item(keymap, "FILE_OT_select", RIGHTMOUSE, KM_CLICK, 0, 0);
	RNA_boolean_set(kmi->ptr, "open", false);
	kmi = WM_keymap_add_item(keymap, "FILE_OT_select", RIGHTMOUSE, KM_CLICK, KM_SHIFT, 0);
	RNA_boolean_set(kmi->ptr, "extend", true);
	RNA_boolean_set(kmi->ptr, "open", false);
	kmi = WM_keymap_add_item(keymap, "FILE_OT_select", RIGHTMOUSE, KM_CLICK, KM_ALT, 0);
	RNA_boolean_set(kmi->ptr, "extend", true);
	RNA_boolean_set(kmi->ptr, "fill", true);
	RNA_boolean_set(kmi->ptr, "open", false);

	/* front and back mouse folder navigation */
	WM_keymap_add_item(keymap, "FILE_OT_previous", BUTTON4MOUSE, KM_CLICK, 0, 0);
	WM_keymap_add_item(keymap, "FILE_OT_next", BUTTON5MOUSE, KM_CLICK, 0, 0);

	WM_keymap_add_item(keymap, "FILE_OT_select_all_toggle", AKEY, KM_PRESS, 0, 0);
	WM_keymap_add_item(keymap, "FILE_OT_refresh", PADPERIOD, KM_PRESS, 0, 0);
	WM_keymap_add_item(keymap, "FILE_OT_select_border", BKEY, KM_PRESS, 0, 0);
	WM_keymap_add_item(keymap, "FILE_OT_select_border", EVT_TWEAK_L, KM_ANY, 0, 0);
	WM_keymap_add_item(keymap, "FILE_OT_rename", LEFTMOUSE, KM_PRESS, KM_CTRL, 0);
	WM_keymap_add_item(keymap, "FILE_OT_highlight", MOUSEMOVE, KM_ANY, KM_ANY, 0);
	kmi = WM_keymap_add_item(keymap, "FILE_OT_filenum", PADPLUSKEY, KM_PRESS, 0, 0);
	RNA_int_set(kmi->ptr, "increment", 1);
	kmi = WM_keymap_add_item(keymap, "FILE_OT_filenum", PADPLUSKEY, KM_PRESS, KM_SHIFT, 0);
	RNA_int_set(kmi->ptr, "increment", 10);
	kmi = WM_keymap_add_item(keymap, "FILE_OT_filenum", PADPLUSKEY, KM_PRESS, KM_CTRL, 0);
	RNA_int_set(kmi->ptr, "increment", 100);
	kmi = WM_keymap_add_item(keymap, "FILE_OT_filenum", PADMINUS, KM_PRESS, 0, 0);
	RNA_int_set(kmi->ptr, "increment", -1);
	kmi = WM_keymap_add_item(keymap, "FILE_OT_filenum", PADMINUS, KM_PRESS, KM_SHIFT, 0);
	RNA_int_set(kmi->ptr, "increment", -10);
	kmi = WM_keymap_add_item(keymap, "FILE_OT_filenum", PADMINUS, KM_PRESS, KM_CTRL, 0);
	RNA_int_set(kmi->ptr, "increment", -100);
	
	
	/* keys for button area (top) */
	keymap = WM_keymap_find(keyconf, "File Browser Buttons", SPACE_FILE, 0);
	kmi = WM_keymap_add_item(keymap, "FILE_OT_filenum", PADPLUSKEY, KM_PRESS, 0, 0);
	RNA_int_set(kmi->ptr, "increment", 1);
	kmi = WM_keymap_add_item(keymap, "FILE_OT_filenum", PADPLUSKEY, KM_PRESS, KM_SHIFT, 0);
	RNA_int_set(kmi->ptr, "increment", 10);
	kmi = WM_keymap_add_item(keymap, "FILE_OT_filenum", PADPLUSKEY, KM_PRESS, KM_CTRL, 0);
	RNA_int_set(kmi->ptr, "increment", 100);
	kmi = WM_keymap_add_item(keymap, "FILE_OT_filenum", PADMINUS, KM_PRESS, 0, 0);
	RNA_int_set(kmi->ptr, "increment", -1);
	kmi = WM_keymap_add_item(keymap, "FILE_OT_filenum", PADMINUS, KM_PRESS, KM_SHIFT, 0);
	RNA_int_set(kmi->ptr, "increment", -10);
	kmi = WM_keymap_add_item(keymap, "FILE_OT_filenum", PADMINUS, KM_PRESS, KM_CTRL, 0);
	RNA_int_set(kmi->ptr, "increment", -100);
}


static void file_channel_area_init(wmWindowManager *wm, ARegion *ar)
{
	wmKeyMap *keymap;

	ar->v2d.scroll = V2D_SCROLL_RIGHT | V2D_SCROLL_VERTICAL_HIDE;
	ED_region_panels_init(wm, ar);

	/* own keymaps */
	keymap = WM_keymap_find(wm->defaultconf, "File Browser", SPACE_FILE, 0);
	WM_event_add_keymap_handler_bb(&ar->handlers, keymap, &ar->v2d.mask, &ar->winrct);
}

static void file_channel_area_draw(const bContext *C, ARegion *ar)
{
	ED_region_panels(C, ar, 1, NULL, -1);
}

static void file_channel_area_listener(bScreen *UNUSED(sc), ScrArea *UNUSED(sa), ARegion *UNUSED(ar), wmNotifier *UNUSED(wmn))
{
#if 0
	/* context changes */
	switch (wmn->category) {
		
	}
#endif
}

/* add handlers, stuff you only do once or on area/region changes */
static void file_header_area_init(wmWindowManager *wm, ARegion *ar)
{
	wmKeyMap *keymap;
	
	ED_region_header_init(ar);
	
	keymap = WM_keymap_find(wm->defaultconf, "File Browser", SPACE_FILE, 0);
	WM_event_add_keymap_handler_bb(&ar->handlers, keymap, &ar->v2d.mask, &ar->winrct);
}

static void file_header_area_draw(const bContext *C, ARegion *ar)
{
	ED_region_header(C, ar);
}

/* add handlers, stuff you only do once or on area/region changes */
static void file_ui_area_init(wmWindowManager *wm, ARegion *ar)
{
	wmKeyMap *keymap;

	UI_view2d_region_reinit(&ar->v2d, V2D_COMMONVIEW_HEADER, ar->winx, ar->winy);

	/* own keymap */
	keymap = WM_keymap_find(wm->defaultconf, "File Browser", SPACE_FILE, 0);
	WM_event_add_keymap_handler_bb(&ar->handlers, keymap, &ar->v2d.mask, &ar->winrct);

	keymap = WM_keymap_find(wm->defaultconf, "File Browser Buttons", SPACE_FILE, 0);
	WM_event_add_keymap_handler_bb(&ar->handlers, keymap, &ar->v2d.mask, &ar->winrct);
}

static void file_ui_area_draw(const bContext *C, ARegion *ar)
{
	float col[3];
	/* clear */
	UI_GetThemeColor3fv(TH_BACK, col);
	glClearColor(col[0], col[1], col[2], 0.0);
	glClear(GL_COLOR_BUFFER_BIT);

	/* scrolling here is just annoying, disable it */
	ar->v2d.cur.ymax = BLI_rctf_size_y(&ar->v2d.cur);
	ar->v2d.cur.ymin = 0;

	/* set view2d view matrix for scrolling (without scrollers) */
	UI_view2d_view_ortho(&ar->v2d);


	file_draw_buttons(C, ar);

	UI_view2d_view_restore(C);
}

static void file_ui_area_listener(bScreen *UNUSED(sc), ScrArea *UNUSED(sa), ARegion *ar, wmNotifier *wmn)
{
	/* context changes */
	switch (wmn->category) {
		case NC_SPACE:
			switch (wmn->data) {
				case ND_SPACE_FILE_LIST:
					ED_region_tag_redraw(ar);
					break;
			}
			break;
	}
}

/* only called once, from space/spacetypes.c */
void ED_spacetype_file(void)
{
	SpaceType *st = MEM_callocN(sizeof(SpaceType), "spacetype file");
	ARegionType *art;
	
	st->spaceid = SPACE_FILE;
	strncpy(st->name, "File", BKE_ST_MAXNAME);
	
	st->new = file_new;
	st->free = file_free;
	st->init = file_init;
	st->exit = file_exit;
	st->duplicate = file_duplicate;
	st->refresh = file_refresh;
	st->listener = file_listener;
	st->operatortypes = file_operatortypes;
	st->keymap = file_keymap;
	
	/* regions: main window */
	art = MEM_callocN(sizeof(ARegionType), "spacetype file region");
	art->regionid = RGN_TYPE_WINDOW;
	art->init = file_main_area_init;
	art->draw = file_main_area_draw;
	art->listener = file_main_area_listener;
	art->keymapflag = ED_KEYMAP_UI | ED_KEYMAP_VIEW2D;
	BLI_addhead(&st->regiontypes, art);
	
	/* regions: header */
	art = MEM_callocN(sizeof(ARegionType), "spacetype file region");
	art->regionid = RGN_TYPE_HEADER;
	art->prefsizey = HEADERY;
	art->keymapflag = ED_KEYMAP_UI | ED_KEYMAP_VIEW2D | ED_KEYMAP_HEADER;
	art->init = file_header_area_init;
	art->draw = file_header_area_draw;
	// art->listener = file_header_area_listener;
	BLI_addhead(&st->regiontypes, art);
	
	/* regions: ui */
	art = MEM_callocN(sizeof(ARegionType), "spacetype file region");
	art->regionid = RGN_TYPE_UI;
	art->prefsizey = 60;
	art->keymapflag = ED_KEYMAP_UI;
	art->listener = file_ui_area_listener;
	art->init = file_ui_area_init;
	art->draw = file_ui_area_draw;
	BLI_addhead(&st->regiontypes, art);

	/* regions: channels (directories) */
	art = MEM_callocN(sizeof(ARegionType), "spacetype file region");
	art->regionid = RGN_TYPE_CHANNELS;
	art->prefsizex = 240;
	art->keymapflag = ED_KEYMAP_UI;
	art->listener = file_channel_area_listener;
	art->init = file_channel_area_init;
	art->draw = file_channel_area_draw;
	BLI_addhead(&st->regiontypes, art);
	file_panels_register(art);

	BKE_spacetype_register(st);

}

void ED_file_init(void)
{
	ED_file_read_bookmarks();

	if (G.background == false) {
		filelist_init_icons();
	}

	IMB_thumb_makedirs();
}

void ED_file_exit(void)
{
	fsmenu_free();

	if (G.background == false) {
		filelist_free_icons();
	}
}

void ED_file_read_bookmarks(void)
{
	const char * const cfgdir = BKE_appdir_folder_id(BLENDER_USER_CONFIG, NULL);
	
	fsmenu_free();

	fsmenu_read_system(fsmenu_get(), true);

	if (cfgdir) {
		char name[FILE_MAX];
		BLI_make_file_string("/", name, cfgdir, BLENDER_BOOKMARK_FILE);
		fsmenu_read_bookmarks(fsmenu_get(), name);
	}
}
<|MERGE_RESOLUTION|>--- conflicted
+++ resolved
@@ -199,12 +199,7 @@
 	}
 	if (!sfile->files) {
 		sfile->files = filelist_new(params->type);
-<<<<<<< HEAD
-		params->active_file = -1; // added this so it opens nicer (ton)
-=======
-		filelist_setdir(sfile->files, params->dir);
 		params->active_file = -1; /* added this so it opens nicer (ton) */
->>>>>>> 22ce525b
 	}
 	filelist_setdir(sfile->files, params->dir);
 	filelist_setrecursive(sfile->files, (params->flag & FILE_SHOWFLAT) != 0);
