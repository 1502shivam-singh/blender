/**
 * $Id:
 *
 * ***** BEGIN GPL LICENSE BLOCK *****
 *
 * This program is free software; you can redistribute it and/or
 * modify it under the terms of the GNU General Public License
 * as published by the Free Software Foundation; either version 2
 * of the License, or (at your option) any later version. 
 *
 * This program is distributed in the hope that it will be useful,
 * but WITHOUT ANY WARRANTY; without even the implied warranty of
 * MERCHANTABILITY or FITNESS FOR A PARTICULAR PURPOSE.  See the
 * GNU General Public License for more details.
 *
 * You should have received a copy of the GNU General Public License
 * along with this program; if not, write to the Free Software Foundation,
 * Inc., 59 Temple Place - Suite 330, Boston, MA  02111-1307, USA.
 *
 * The Original Code is Copyright (C) 2008 Blender Foundation.
 * All rights reserved.
 *
 * 
 * Contributor(s): Blender Foundation
 *
 * ***** END GPL LICENSE BLOCK *****
 */

#include <string.h>
#include <stdio.h>

#include "DNA_object_types.h"
#include "DNA_space_types.h"
#include "DNA_scene_types.h"
#include "DNA_screen_types.h"

#include "RNA_access.h"

#include "MEM_guardedalloc.h"

#include "BIF_gl.h"

#include "BLO_readfile.h"

#include "BLI_blenlib.h"
#include "BLI_math.h"
#include "BLI_rand.h"
#include "BLI_storage_types.h"

#include "BKE_colortools.h"
#include "BKE_context.h"
#include "BKE_screen.h"

#include "ED_space_api.h"
#include "ED_screen.h"
#include "ED_fileselect.h"

#include "IMB_imbuf_types.h"
#include "IMB_thumbs.h"

#include "WM_api.h"
#include "WM_types.h"

#include "UI_interface.h"
#include "UI_resources.h"
#include "UI_view2d.h"


#include "ED_markers.h"
#include "ED_fileselect.h"

#include "file_intern.h"	// own include
#include "fsmenu.h"
#include "filelist.h"

/* ******************** default callbacks for file space ***************** */

static SpaceLink *file_new(const bContext *C)
{
	ARegion *ar;
	SpaceFile *sfile;
	
	sfile= MEM_callocN(sizeof(SpaceFile), "initfile");
	sfile->spacetype= SPACE_FILE;

	/* header */
	ar= MEM_callocN(sizeof(ARegion), "header for file");
	BLI_addtail(&sfile->regionbase, ar);
	ar->regiontype= RGN_TYPE_HEADER;
	ar->alignment= RGN_ALIGN_TOP;

	/* channel list region */
	ar= MEM_callocN(sizeof(ARegion), "channel area for file");
	BLI_addtail(&sfile->regionbase, ar);
	ar->regiontype= RGN_TYPE_CHANNELS;
	ar->alignment= RGN_ALIGN_LEFT;	

	/* ui list region */
	ar= MEM_callocN(sizeof(ARegion), "ui area for file");
	BLI_addtail(&sfile->regionbase, ar);
	ar->regiontype= RGN_TYPE_UI;
	ar->alignment= RGN_ALIGN_TOP;

	/* main area */
	ar= MEM_callocN(sizeof(ARegion), "main area for file");
	BLI_addtail(&sfile->regionbase, ar);
	ar->regiontype= RGN_TYPE_WINDOW;
	ar->v2d.scroll = (V2D_SCROLL_RIGHT | V2D_SCROLL_BOTTOM);
	ar->v2d.align = (V2D_ALIGN_NO_NEG_X|V2D_ALIGN_NO_POS_Y);
	ar->v2d.keepzoom = (V2D_LOCKZOOM_X|V2D_LOCKZOOM_Y|V2D_LIMITZOOM|V2D_KEEPASPECT);
	ar->v2d.keeptot= V2D_KEEPTOT_STRICT;
	ar->v2d.minzoom= ar->v2d.maxzoom= 1.0f;

	return (SpaceLink *)sfile;
}

/* not spacelink itself */
static void file_free(SpaceLink *sl)
{	
	SpaceFile *sfile= (SpaceFile *) sl;
	
	if(sfile->files) {
		filelist_freelib(sfile->files);
		filelist_free(sfile->files);
		MEM_freeN(sfile->files);
		sfile->files= NULL;
	}

	if(sfile->folders_prev) {
		folderlist_free(sfile->folders_prev);
		MEM_freeN(sfile->folders_prev);
		sfile->folders_prev= NULL;
	}

	if(sfile->folders_next) {
		folderlist_free(sfile->folders_next);
		MEM_freeN(sfile->folders_next);
		sfile->folders_next= NULL;
	}

	if (sfile->params) {
		if(sfile->params->pupmenu)
			MEM_freeN(sfile->params->pupmenu);
		MEM_freeN(sfile->params);
		sfile->params= NULL;
	}

	if (sfile->layout) {
		MEM_freeN(sfile->layout);
		sfile->layout = NULL;
	}
}


/* spacetype; init callback, area size changes, screen set, etc */
static void file_init(struct wmWindowManager *wm, ScrArea *sa)
{
	SpaceFile *sfile= (SpaceFile*)sa->spacedata.first;
	//printf("file_init\n");

	if(sfile->layout) sfile->layout->dirty= 1;
}


static SpaceLink *file_duplicate(SpaceLink *sl)
{
	SpaceFile *sfileo= (SpaceFile*)sl;
	SpaceFile *sfilen= MEM_dupallocN(sl);
	
	/* clear or remove stuff from old */
	sfilen->op = NULL; /* file window doesn't own operators */

	if (sfileo->params)
		sfilen->files = filelist_new(sfileo->params->type);
	if(sfileo->folders_prev)
		sfilen->folders_prev = folderlist_duplicate(sfileo->folders_prev);

	if(sfileo->folders_next)
		sfilen->folders_next = folderlist_duplicate(sfileo->folders_next);

	if(sfileo->params) {
		sfilen->params= MEM_dupallocN(sfileo->params);
		file_change_dir(sfilen, 0);
	}
	if (sfileo->layout) {
		sfilen->layout= MEM_dupallocN(sfileo->layout);
	}
	return (SpaceLink *)sfilen;
}

static void file_refresh(const bContext *C, ScrArea *sa)
{
	SpaceFile *sfile= CTX_wm_space_file(C);
	FileSelectParams *params = ED_fileselect_get_params(sfile);

	if (!sfile->folders_prev)
		sfile->folders_prev = folderlist_new();
	if (!sfile->files) {
		sfile->files = filelist_new(params->type);
		file_change_dir(sfile, 0);
		params->active_file = -1; // added this so it opens nicer (ton)
	}
	filelist_hidedot(sfile->files, params->flag & FILE_HIDE_DOT);
	filelist_setfilter(sfile->files, params->flag & FILE_FILTER ? params->filter : 0);	
	if (filelist_empty(sfile->files))
	{
		filelist_readdir(sfile->files);
		BLI_strncpy(params->dir, filelist_dir(sfile->files), FILE_MAX);
	}
	if(params->sort!=FILE_SORT_NONE) filelist_sort(sfile->files, params->sort);		
	
	if (params->renamefile[0] != '\0') {
		int idx = filelist_find(sfile->files, params->renamefile);
		if (idx >= 0) {
			struct direntry *file= filelist_file(sfile->files, idx);
			if (file) {
				file->flags |= EDITING;
			}
		}
		params->renamefile[0] = '\0';
	}
	if (sfile->layout) sfile->layout->dirty= 1;

}

static void file_listener(ScrArea *sa, wmNotifier *wmn)
{
	SpaceFile* sfile = (SpaceFile*)sa->spacedata.first;

	/* context changes */
	switch(wmn->category) {
		case NC_SPACE:
			switch (wmn->data) {
				case ND_SPACE_FILE_LIST:
					if (sfile->files) filelist_free(sfile->files);
					ED_area_tag_refresh(sa);
					ED_area_tag_redraw(sa);
					break;
				case ND_SPACE_FILE_PARAMS:
					ED_area_tag_refresh(sa);
					ED_area_tag_redraw(sa);
					break;
			}
			break;
	}
}

/* add handlers, stuff you only do once or on area/region changes */
static void file_main_area_init(wmWindowManager *wm, ARegion *ar)
{
	wmKeyMap *keymap;
	
	UI_view2d_region_reinit(&ar->v2d, V2D_COMMONVIEW_LIST, ar->winx, ar->winy);
	
	/* own keymaps */
	keymap= WM_keymap_find(wm->defaultconf, "File Browser", SPACE_FILE, 0);
	WM_event_add_keymap_handler_bb(&ar->handlers, keymap, &ar->v2d.mask, &ar->winrct);

	keymap= WM_keymap_find(wm->defaultconf, "File Browser Main", SPACE_FILE, 0);
	WM_event_add_keymap_handler_bb(&ar->handlers, keymap, &ar->v2d.mask, &ar->winrct);
							   

}

static void file_main_area_listener(ARegion *ar, wmNotifier *wmn)
{
	/* context changes */
	switch(wmn->category) {
		case NC_SPACE:
			switch (wmn->data) {
				case ND_SPACE_FILE_LIST:
					ED_region_tag_redraw(ar);
					break;
				case ND_SPACE_FILE_PARAMS:
					ED_region_tag_redraw(ar);
					break;
			}
			break;
	}
}

static void file_main_area_draw(const bContext *C, ARegion *ar)
{
	/* draw entirely, view changes should be handled here */
	SpaceFile *sfile= CTX_wm_space_file(C);
	FileSelectParams *params = ED_fileselect_get_params(sfile);
	FileLayout *layout=NULL;

	View2D *v2d= &ar->v2d;
	View2DScrollers *scrollers;
	float col[3];

	/* Needed, because filelist is not initialized on loading */
	if (!sfile->files || filelist_empty(sfile->files))
		file_refresh(C, NULL);

	layout = ED_fileselect_get_layout(sfile, ar);

	/* clear and setup matrix */
	UI_GetThemeColor3fv(TH_BACK, col);
	glClearColor(col[0], col[1], col[2], 0.0);
	glClear(GL_COLOR_BUFFER_BIT);
	
	/* Allow dynamically sliders to be set, saves notifiers etc. */
	if (layout && (layout->flag == FILE_LAYOUT_VER)) {
		v2d->scroll = V2D_SCROLL_RIGHT;
		v2d->keepofs &= ~V2D_LOCKOFS_Y;
		v2d->keepofs |= V2D_LOCKOFS_X;
	}
	else {
		v2d->scroll = V2D_SCROLL_BOTTOM;
		v2d->keepofs &= ~V2D_LOCKOFS_X;
		v2d->keepofs |= V2D_LOCKOFS_Y;
	}
	/* v2d has initialized flag, so this call will only set the mask correct */
	UI_view2d_region_reinit(v2d, V2D_COMMONVIEW_LIST, ar->winx, ar->winy);

	/* sets tile/border settings in sfile */
	file_calc_previews(C, ar);

	/* set view */
	UI_view2d_view_ortho(C, v2d);
	
	/* on first read, find active file */
	if (params->active_file == -1) {
		wmEvent *event= CTX_wm_window(C)->eventstate;
		file_hilight_set(sfile, ar, event->x, event->y);
	}
	
	file_draw_list(C, ar);
	
	/* reset view matrix */
	UI_view2d_view_restore(C);
	
	/* scrollers */
	scrollers= UI_view2d_scrollers_calc(C, v2d, V2D_ARG_DUMMY, V2D_ARG_DUMMY, V2D_ARG_DUMMY, V2D_ARG_DUMMY);
	UI_view2d_scrollers_draw(C, v2d, scrollers);
	UI_view2d_scrollers_free(scrollers);

}

void file_operatortypes(void)
{
	WM_operatortype_append(FILE_OT_select);
	WM_operatortype_append(FILE_OT_select_all_toggle);
	WM_operatortype_append(FILE_OT_select_border);
	WM_operatortype_append(FILE_OT_select_bookmark);
	WM_operatortype_append(FILE_OT_loadimages);
	WM_operatortype_append(FILE_OT_highlight);
	WM_operatortype_append(FILE_OT_execute);
	WM_operatortype_append(FILE_OT_cancel);
	WM_operatortype_append(FILE_OT_parent);
	WM_operatortype_append(FILE_OT_previous);
	WM_operatortype_append(FILE_OT_next);
	WM_operatortype_append(FILE_OT_refresh);
	WM_operatortype_append(FILE_OT_bookmark_toggle);
	WM_operatortype_append(FILE_OT_bookmark_add);
	WM_operatortype_append(FILE_OT_delete_bookmark);
	WM_operatortype_append(FILE_OT_hidedot);
	WM_operatortype_append(FILE_OT_filenum);
	WM_operatortype_append(FILE_OT_directory_new);
	WM_operatortype_append(FILE_OT_delete);
	WM_operatortype_append(FILE_OT_rename);
}

/* NOTE: do not add .blend file reading on this level */
void file_keymap(struct wmKeyConfig *keyconf)
{
	wmKeyMapItem *kmi;
	/* keys for all areas */
	wmKeyMap *keymap= WM_keymap_find(keyconf, "File Browser", SPACE_FILE, 0);
	WM_keymap_add_item(keymap, "FILE_OT_bookmark_toggle", NKEY, KM_PRESS, 0, 0);
	WM_keymap_add_item(keymap, "FILE_OT_parent", PKEY, KM_PRESS, 0, 0);
	WM_keymap_add_item(keymap, "FILE_OT_bookmark_add", BKEY, KM_PRESS, KM_CTRL, 0);
	WM_keymap_add_item(keymap, "FILE_OT_hidedot", HKEY, KM_PRESS, 0, 0);
	WM_keymap_add_item(keymap, "FILE_OT_previous", BACKSPACEKEY, KM_PRESS, 0, 0);
	WM_keymap_add_item(keymap, "FILE_OT_next", BACKSPACEKEY, KM_PRESS, KM_SHIFT, 0);
	WM_keymap_add_item(keymap, "FILE_OT_directory_new", IKEY, KM_PRESS, 0, 0);  /* XXX needs button */
	WM_keymap_add_item(keymap, "FILE_OT_delete", XKEY, KM_PRESS, 0, 0);
	WM_keymap_add_item(keymap, "FILE_OT_delete", DELKEY, KM_PRESS, 0, 0);

	/* keys for main area */
	keymap= WM_keymap_find(keyconf, "File Browser Main", SPACE_FILE, 0);
<<<<<<< HEAD
	WM_keymap_add_item(keymap, "FILE_OT_select", LEFTMOUSE, KM_PRESS, 0, 0);
	kmi = WM_keymap_add_item(keymap, "FILE_OT_select", LEFTMOUSE, KM_PRESS, KM_SHIFT, 0);
=======
	WM_keymap_add_item(keymap, "FILE_OT_select_execute", LEFTMOUSE, KM_DBL_CLICK, 0, 0);
	WM_keymap_add_item(keymap, "FILE_OT_select", LEFTMOUSE, KM_CLICK, 0, 0);
	kmi = WM_keymap_add_item(keymap, "FILE_OT_select", LEFTMOUSE, KM_CLICK, KM_SHIFT, 0);
>>>>>>> 7a76bc9a
	RNA_boolean_set(kmi->ptr, "extend", 1);
	WM_keymap_add_item(keymap, "FILE_OT_select_all_toggle", AKEY, KM_PRESS, 0, 0);
	WM_keymap_add_item(keymap, "FILE_OT_select_border", BKEY, KM_PRESS, 0, 0);
	WM_keymap_add_item(keymap, "FILE_OT_select_border", EVT_TWEAK_L, KM_ANY, 0, 0);
	WM_keymap_add_item(keymap, "FILE_OT_rename", LEFTMOUSE, KM_PRESS, KM_CTRL, 0);
	WM_keymap_add_item(keymap, "FILE_OT_highlight", MOUSEMOVE, KM_ANY, KM_ANY, 0);
	WM_keymap_add_item(keymap, "FILE_OT_loadimages", TIMER1, KM_ANY, KM_ANY, 0);
	kmi = WM_keymap_add_item(keymap, "FILE_OT_filenum", PADPLUSKEY, KM_PRESS, 0, 0);
	RNA_int_set(kmi->ptr, "increment", 1);
	kmi = WM_keymap_add_item(keymap, "FILE_OT_filenum", PADPLUSKEY, KM_PRESS, KM_SHIFT, 0);
	RNA_int_set(kmi->ptr, "increment", 10);
	kmi = WM_keymap_add_item(keymap, "FILE_OT_filenum", PADPLUSKEY, KM_PRESS, KM_CTRL, 0);
	RNA_int_set(kmi->ptr, "increment", 100);
	kmi = WM_keymap_add_item(keymap, "FILE_OT_filenum", PADMINUS, KM_PRESS, 0,0);
	RNA_int_set(kmi->ptr, "increment", -1);
	kmi = WM_keymap_add_item(keymap, "FILE_OT_filenum", PADMINUS, KM_PRESS, KM_SHIFT, 0);
	RNA_int_set(kmi->ptr, "increment", -10);
	kmi = WM_keymap_add_item(keymap, "FILE_OT_filenum", PADMINUS, KM_PRESS, KM_CTRL, 0);
	RNA_int_set(kmi->ptr, "increment",-100);
	
	/* keys for button area (top) */
	keymap= WM_keymap_find(keyconf, "File Browser Buttons", SPACE_FILE, 0);
	kmi = WM_keymap_add_item(keymap, "FILE_OT_filenum", PADPLUSKEY, KM_PRESS, 0, 0);
	RNA_int_set(kmi->ptr, "increment", 1);
	kmi = WM_keymap_add_item(keymap, "FILE_OT_filenum", PADPLUSKEY, KM_PRESS, KM_SHIFT, 0);
	RNA_int_set(kmi->ptr, "increment", 10);
	kmi = WM_keymap_add_item(keymap, "FILE_OT_filenum", PADPLUSKEY, KM_PRESS, KM_CTRL, 0);
	RNA_int_set(kmi->ptr, "increment", 100);
	kmi = WM_keymap_add_item(keymap, "FILE_OT_filenum", PADMINUS, KM_PRESS, 0, 0);
	RNA_int_set(kmi->ptr, "increment", -1);
	kmi = WM_keymap_add_item(keymap, "FILE_OT_filenum", PADMINUS, KM_PRESS, KM_SHIFT,0);
	RNA_int_set(kmi->ptr, "increment", -10);
	kmi = WM_keymap_add_item(keymap, "FILE_OT_filenum", PADMINUS, KM_PRESS, KM_CTRL,0);
	RNA_int_set(kmi->ptr, "increment",-100);
}


static void file_channel_area_init(wmWindowManager *wm, ARegion *ar)
{
	wmKeyMap *keymap;

	ED_region_panels_init(wm, ar);

	/* own keymaps */
	keymap= WM_keymap_find(wm->defaultconf, "File Browser", SPACE_FILE, 0);	
	WM_event_add_keymap_handler_bb(&ar->handlers, keymap, &ar->v2d.mask, &ar->winrct);
}

static void file_channel_area_draw(const bContext *C, ARegion *ar)
{
	ED_region_panels(C, ar, 1, NULL, -1);
}

static void file_channel_area_listener(ARegion *ar, wmNotifier *wmn)
{
	/* context changes */
	switch(wmn->category) {
		
	}
}

/* add handlers, stuff you only do once or on area/region changes */
static void file_header_area_init(wmWindowManager *wm, ARegion *ar)
{
	ED_region_header_init(ar);
}

static void file_header_area_draw(const bContext *C, ARegion *ar)
{
	ED_region_header(C, ar);
}

/* add handlers, stuff you only do once or on area/region changes */
static void file_ui_area_init(wmWindowManager *wm, ARegion *ar)
{
	wmKeyMap *keymap;

	UI_view2d_region_reinit(&ar->v2d, V2D_COMMONVIEW_HEADER, ar->winx, ar->winy);

	/* own keymap */
	keymap= WM_keymap_find(wm->defaultconf, "File Browser", SPACE_FILE, 0);
	WM_event_add_keymap_handler_bb(&ar->handlers, keymap, &ar->v2d.mask, &ar->winrct);

	keymap= WM_keymap_find(wm->defaultconf, "File Browser Buttons", SPACE_FILE, 0);
	WM_event_add_keymap_handler_bb(&ar->handlers, keymap, &ar->v2d.mask, &ar->winrct);
}

static void file_ui_area_draw(const bContext *C, ARegion *ar)
{
	float col[3];
	/* clear */
	UI_GetThemeColor3fv(TH_PANEL, col);
	glClearColor(col[0], col[1], col[2], 0.0);
	glClear(GL_COLOR_BUFFER_BIT);

	/* set view2d view matrix for scrolling (without scrollers) */
	UI_view2d_view_ortho(C, &ar->v2d);

	file_draw_buttons(C, ar);

	UI_view2d_view_restore(C);
}

static void file_ui_area_listener(ARegion *ar, wmNotifier *wmn)
{
	/* context changes */
	switch(wmn->category) {
		case NC_SPACE:
			switch (wmn->data) {
				case ND_SPACE_FILE_LIST:
					ED_region_tag_redraw(ar);
					break;
			}
			break;
	}
}

/* only called once, from space/spacetypes.c */
void ED_spacetype_file(void)
{
	SpaceType *st= MEM_callocN(sizeof(SpaceType), "spacetype file");
	ARegionType *art;
	
	st->spaceid= SPACE_FILE;
	strncpy(st->name, "File", BKE_ST_MAXNAME);
	
	st->new= file_new;
	st->free= file_free;
	st->init= file_init;
	st->duplicate= file_duplicate;
	st->refresh= file_refresh;
	st->listener= file_listener;
	st->operatortypes= file_operatortypes;
	st->keymap= file_keymap;
	
	/* regions: main window */
	art= MEM_callocN(sizeof(ARegionType), "spacetype file region");
	art->regionid = RGN_TYPE_WINDOW;
	art->init= file_main_area_init;
	art->draw= file_main_area_draw;
	art->listener= file_main_area_listener;
	art->keymapflag= ED_KEYMAP_UI|ED_KEYMAP_VIEW2D;
	BLI_addhead(&st->regiontypes, art);
	
	/* regions: header */
	art= MEM_callocN(sizeof(ARegionType), "spacetype file region");
	art->regionid = RGN_TYPE_HEADER;
	art->prefsizey= HEADERY;
	art->keymapflag= ED_KEYMAP_UI|ED_KEYMAP_VIEW2D|ED_KEYMAP_HEADER;
	art->init= file_header_area_init;
	art->draw= file_header_area_draw;
	// art->listener= file_header_area_listener;
	BLI_addhead(&st->regiontypes, art);
	
	/* regions: ui */
	art= MEM_callocN(sizeof(ARegionType), "spacetype file region");
	art->regionid = RGN_TYPE_UI;
	art->prefsizey= 60;
	art->keymapflag= ED_KEYMAP_UI;
	art->listener= file_ui_area_listener;
	art->init= file_ui_area_init;
	art->draw= file_ui_area_draw;
	BLI_addhead(&st->regiontypes, art);

	/* regions: channels (directories) */
	art= MEM_callocN(sizeof(ARegionType), "spacetype file region");
	art->regionid = RGN_TYPE_CHANNELS;
	art->prefsizex= 240;
	art->keymapflag= ED_KEYMAP_UI;
	art->listener= file_channel_area_listener;
	art->init= file_channel_area_init;
	art->draw= file_channel_area_draw;
	BLI_addhead(&st->regiontypes, art);
	file_panels_register(art);

	BKE_spacetype_register(st);

}

void ED_file_init(void)
{
	char name[FILE_MAX];
	BLI_make_file_string("/", name, BLI_gethome(), ".Bfs");
	fsmenu_read_file(fsmenu_get(), name);
	filelist_init_icons();
	IMB_thumb_makedirs();
}

void ED_file_exit(void)
{
	fsmenu_free(fsmenu_get());
	filelist_free_icons();
}<|MERGE_RESOLUTION|>--- conflicted
+++ resolved
@@ -381,14 +381,9 @@
 
 	/* keys for main area */
 	keymap= WM_keymap_find(keyconf, "File Browser Main", SPACE_FILE, 0);
-<<<<<<< HEAD
-	WM_keymap_add_item(keymap, "FILE_OT_select", LEFTMOUSE, KM_PRESS, 0, 0);
-	kmi = WM_keymap_add_item(keymap, "FILE_OT_select", LEFTMOUSE, KM_PRESS, KM_SHIFT, 0);
-=======
 	WM_keymap_add_item(keymap, "FILE_OT_select_execute", LEFTMOUSE, KM_DBL_CLICK, 0, 0);
 	WM_keymap_add_item(keymap, "FILE_OT_select", LEFTMOUSE, KM_CLICK, 0, 0);
 	kmi = WM_keymap_add_item(keymap, "FILE_OT_select", LEFTMOUSE, KM_CLICK, KM_SHIFT, 0);
->>>>>>> 7a76bc9a
 	RNA_boolean_set(kmi->ptr, "extend", 1);
 	WM_keymap_add_item(keymap, "FILE_OT_select_all_toggle", AKEY, KM_PRESS, 0, 0);
 	WM_keymap_add_item(keymap, "FILE_OT_select_border", BKEY, KM_PRESS, 0, 0);
