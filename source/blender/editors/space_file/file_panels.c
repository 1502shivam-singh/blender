/**
 * $Id$
 *
 * ***** BEGIN GPL LICENSE BLOCK *****
 *
 * This program is free software; you can redistribute it and/or
 * modify it under the terms of the GNU General Public License
 * as published by the Free Software Foundation; either version 2
 * of the License, or (at your option) any later version. 
 *
 * This program is distributed in the hope that it will be useful,
 * but WITHOUT ANY WARRANTY; without even the implied warranty of
 * MERCHANTABILITY or FITNESS FOR A PARTICULAR PURPOSE.  See the
 * GNU General Public License for more details.
 *
 * You should have received a copy of the GNU General Public License
 * along with this program; if not, write to the Free Software Foundation,
 * Inc., 51 Franklin Street, Fifth Floor, Boston, MA 02110-1301, USA.
 *
 * The Original Code is Copyright (C) 2009 Blender Foundation.
 * All rights reserved.
 *
 * 
 * Contributor(s): Blender Foundation, Andrea Weikert
 *
 * ***** END GPL LICENSE BLOCK *****
 */

#include "BKE_context.h"
#include "BKE_screen.h"

#include "BLI_blenlib.h"

#include "DNA_screen_types.h"
#include "DNA_space_types.h"

#include "MEM_guardedalloc.h"

#include "RNA_access.h"

#include "UI_interface.h"
#include "UI_resources.h"

#include "WM_api.h"
#include "WM_types.h"

#include "file_intern.h"
#include "fsmenu.h"

#include <string.h>

static void file_panel_cb(bContext *C, void *arg_entry, void *arg_unused)
{
	PointerRNA ptr;
	char *entry= (char*)arg_entry;

	WM_operator_properties_create(&ptr, "FILE_OT_select_bookmark");
	RNA_string_set(&ptr, "dir", entry);
	WM_operator_name_call(C, "FILE_OT_select_bookmark", WM_OP_INVOKE_REGION_WIN, &ptr);
	WM_operator_properties_free(&ptr);
}

static void file_panel_category(const bContext *C, Panel *pa, FSMenuCategory category, short *nr, int icon, int allow_delete, int reverse)
{
	SpaceFile *sfile= CTX_wm_space_file(C);
	uiBlock *block;
	uiBut *but;
	uiLayout *box, *col;
	struct FSMenu* fsmenu = fsmenu_get();
	int i, i_iter, nentries = fsmenu_get_nentries(fsmenu, category);

	/* reset each time */
	*nr= -1;

	/* hide if no entries */
	if(nentries == 0)
		return;

	/* layout */
	uiLayoutSetAlignment(pa->layout, UI_LAYOUT_ALIGN_LEFT);
	block= uiLayoutGetBlock(pa->layout);
	box= uiLayoutBox(pa->layout);
	col= uiLayoutColumn(box, 1);

	for (i_iter=0; i_iter< nentries;++i_iter) {
		char dir[FILE_MAX];
		char temp[FILE_MAX];
		uiLayout* layout = uiLayoutRow(col, 0);
		char *entry;

		i= reverse ? nentries-(i_iter+1) : i_iter;
		
		entry = fsmenu_get_entry(fsmenu, category, i);
		
		/* set this list item as active if we have a match */
		if(sfile->params) {
			if(strcmp(sfile->params->dir, entry) == 0) {
				*nr= i;
			}
		}

		/* create nice bookmark name, shows last directory in the full path currently */
		BLI_strncpy(temp, entry, FILE_MAX);
		BLI_add_slash(temp);
		BLI_getlastdir(temp, dir, FILE_MAX);
		BLI_del_slash(dir);

		if(dir[0] == 0)
			BLI_strncpy(dir, entry, FILE_MAX);

		/* create list item */
		but= uiDefIconTextButS(block, LISTROW, 0, icon, dir, 0,0,UI_UNIT_X*10,UI_UNIT_Y, nr, 0, i, 0, 0, entry);
		uiButSetFunc(but, file_panel_cb, entry, NULL);
		uiButSetFlag(but, UI_ICON_LEFT|UI_TEXT_LEFT);

		/* create delete button */
		if(allow_delete && fsmenu_can_save(fsmenu, category, i)) {
			uiBlockSetEmboss(block, UI_EMBOSSN);
			uiItemIntO(layout, "", ICON_X, "FILE_OT_delete_bookmark", "index", i);
			uiBlockSetEmboss(block, UI_EMBOSS);
		}
	}
}

static void file_panel_system(const bContext *C, Panel *pa)
{
	SpaceFile *sfile= CTX_wm_space_file(C);

	if(sfile)
		file_panel_category(C, pa, FS_CATEGORY_SYSTEM, &sfile->systemnr, ICON_DISK_DRIVE, 0, 0);
}

static void file_panel_bookmarks(const bContext *C, Panel *pa)
{
	SpaceFile *sfile= CTX_wm_space_file(C);
	uiLayout *row;

	if(sfile) {
		row= uiLayoutRow(pa->layout, 0);
		uiItemO(row, "Add", ICON_ZOOMIN, "file.bookmark_add");
		uiItemL(row, NULL, 0);

		file_panel_category(C, pa, FS_CATEGORY_BOOKMARKS, &sfile->bookmarknr, ICON_BOOKMARKS, 1, 0);
	}
}

static void file_panel_recent(const bContext *C, Panel *pa)
{
	SpaceFile *sfile= CTX_wm_space_file(C);

	if(sfile)
		file_panel_category(C, pa, FS_CATEGORY_RECENT, &sfile->recentnr, ICON_FILE_FOLDER, 0, 1);
}


static int file_panel_operator_poll(const bContext *C, PanelType *pt)
{
	SpaceFile *sfile= CTX_wm_space_file(C);
	return (sfile && sfile->op);
}

static void file_panel_operator_header(const bContext *C, Panel *pa)
{
	SpaceFile *sfile= CTX_wm_space_file(C);
	wmOperator *op= sfile->op;

	BLI_strncpy(pa->drawname, op->type->name, sizeof(pa->drawname));
}

static int file_panel_check_prop(PropertyRNA *prop)
{
	const char *prop_id= RNA_property_identifier(prop);
	return !(	strcmp(prop_id, "filepath") == 0 ||
				strcmp(prop_id, "directory") == 0 ||
				strcmp(prop_id, "filename") == 0
	);
}

static void file_panel_operator(const bContext *C, Panel *pa)
{
	SpaceFile *sfile= CTX_wm_space_file(C);
	wmOperator *op= sfile->op;
<<<<<<< HEAD
	int empty= 1, flag;

=======
	// int empty= 1, flag;
	
>>>>>>> 6d201907
	uiBlockSetFunc(uiLayoutGetBlock(pa->layout), file_draw_check_cb, NULL, NULL);

	uiLayoutOperatorButs(C, pa->layout, op, file_panel_check_prop, '\0', UI_LAYOUT_OP_SHOW_EMPTY);

	uiBlockSetFunc(uiLayoutGetBlock(pa->layout), NULL, NULL, NULL);
}

void file_panels_register(ARegionType *art)
{
	PanelType *pt;

	pt= MEM_callocN(sizeof(PanelType), "spacetype file system directories");
	strcpy(pt->idname, "FILE_PT_system");
	strcpy(pt->label, "System");
	pt->draw= file_panel_system;
	BLI_addtail(&art->paneltypes, pt);

	pt= MEM_callocN(sizeof(PanelType), "spacetype file bookmarks");
	strcpy(pt->idname, "FILE_PT_bookmarks");
	strcpy(pt->label, "Bookmarks");
	pt->draw= file_panel_bookmarks;
	BLI_addtail(&art->paneltypes, pt);

	pt= MEM_callocN(sizeof(PanelType), "spacetype file recent directories");
	strcpy(pt->idname, "FILE_PT_recent");
	strcpy(pt->label, "Recent");
	pt->draw= file_panel_recent;
	BLI_addtail(&art->paneltypes, pt);

	pt= MEM_callocN(sizeof(PanelType), "spacetype file operator properties");
	strcpy(pt->idname, "FILE_PT_operator");
	strcpy(pt->label, "Operator");
	pt->poll= file_panel_operator_poll;
	pt->draw_header= file_panel_operator_header;
	pt->draw= file_panel_operator;
	BLI_addtail(&art->paneltypes, pt);
}
<|MERGE_RESOLUTION|>--- conflicted
+++ resolved
@@ -95,7 +95,7 @@
 		/* set this list item as active if we have a match */
 		if(sfile->params) {
 			if(strcmp(sfile->params->dir, entry) == 0) {
-				*nr= i;
+			*nr= i;
 			}
 		}
 
@@ -180,15 +180,10 @@
 {
 	SpaceFile *sfile= CTX_wm_space_file(C);
 	wmOperator *op= sfile->op;
-<<<<<<< HEAD
-	int empty= 1, flag;
-
-=======
 	// int empty= 1, flag;
+
+	uiBlockSetFunc(uiLayoutGetBlock(pa->layout), file_draw_check_cb, NULL, NULL);
 	
->>>>>>> 6d201907
-	uiBlockSetFunc(uiLayoutGetBlock(pa->layout), file_draw_check_cb, NULL, NULL);
-
 	uiLayoutOperatorButs(C, pa->layout, op, file_panel_check_prop, '\0', UI_LAYOUT_OP_SHOW_EMPTY);
 
 	uiBlockSetFunc(uiLayoutGetBlock(pa->layout), NULL, NULL, NULL);
