/*
 * ***** BEGIN GPL LICENSE BLOCK *****
 *
 * This program is free software; you can redistribute it and/or
 * modify it under the terms of the GNU General Public License
 * as published by the Free Software Foundation; either version 2
 * of the License, or (at your option) any later version.
 *
 * This program is distributed in the hope that it will be useful,
 * but WITHOUT ANY WARRANTY; without even the implied warranty of
 * MERCHANTABILITY or FITNESS FOR A PARTICULAR PURPOSE.  See the
 * GNU General Public License for more details.
 *
 * You should have received a copy of the GNU General Public License
 * along with this program; if not, write to the Free Software Foundation,
 * Inc., 51 Franklin Street, Fifth Floor, Boston, MA 02110-1301, USA.
 *
 * The Original Code is Copyright (C) 2007 Blender Foundation.
 * All rights reserved.
 *
 * The Original Code is: all of this file.
 *
 * Contributor(s): none yet.
 *
 * ***** END GPL LICENSE BLOCK *****
 */

/** \file blender/editors/space_file/filelist.h
 *  \ingroup spfile
 */


#ifndef __FILELIST_H__
#define __FILELIST_H__

#ifdef __cplusplus
extern "C" {
#endif

#include "BKE_asset_engine.h"

struct AssetEngineType;
struct AssetEngine;
struct BlendHandle;
struct FileList;
struct FileSelection;
struct wmWindowManager;

struct FileDirEntry;
struct FileDirEntryArr;

typedef enum FileSelType {
	FILE_SEL_REMOVE = 0,
	FILE_SEL_ADD    = 1,
	FILE_SEL_TOGGLE = 2
} FileSelType;

struct ListBase *   folderlist_new(void);
void                folderlist_free(struct ListBase *folderlist);
struct ListBase *   folderlist_duplicate(ListBase *folderlist);
void                folderlist_popdir(struct ListBase *folderlist, char *dir);
void                folderlist_pushdir(struct ListBase *folderlist, const char *dir);
const char *        folderlist_peeklastdir(struct ListBase *folderdist);
int                 folderlist_clear_next(struct SpaceFile *sfile);


void                filelist_setsorting(struct FileList *filelist, const short sort);
<<<<<<< HEAD
void                filelist_setfilter_options(struct FileList *filelist, const bool hide_dot, const bool hide_parent,
=======
void                filelist_sort(struct FileList *filelist);

void                filelist_setfilter_options(struct FileList *filelist, const bool do_filter,
                                               const bool hide_dot, const bool hide_parent,
>>>>>>> 3cfb248b
                                               const unsigned int filter, const unsigned int filter_id,
                                               const char *filter_glob, const char *filter_search);
void                filelist_sort_filter(struct FileList *filelist, struct FileSelectParams *params);

void                filelist_init_icons(void);
void                filelist_free_icons(void);
void                filelist_imgsize(struct FileList *filelist, short w, short h);
struct ImBuf *      filelist_getimage(struct FileList *filelist, const int index);
struct ImBuf *      filelist_geticon_image(struct FileList *filelist, const int index);
int                 filelist_geticon(struct FileList *filelist, const int index, const bool is_main);

struct FileList *   filelist_new(short type);
void                filelist_clear(struct FileList *filelist);
void                filelist_clear_ex(struct FileList *filelist, const bool do_cache, const bool do_selection);
void                filelist_free(struct FileList *filelist);

void                filelist_assetengine_set(struct FileList *filelist, struct AssetEngineType *aet);

const char *        filelist_dir(struct FileList *filelist);
bool                filelist_is_dir(struct FileList *filelist, const char *path);
void                filelist_setdir(struct FileList *filelist, char *r_dir);

int                 filelist_files_ensure(struct FileList *filelist, struct FileSelectParams *params);
int                 filelist_empty(struct FileList *filelist);
struct FileDirEntry *filelist_file(struct FileList *filelist, int index);
int                 filelist_file_findpath(struct FileList *filelist, const char *file);
FileDirEntry *      filelist_entry_find_uuid(struct FileList *filelist, const int uuid[4]);
void                filelist_file_cache_slidingwindow_set(struct FileList *filelist, size_t window_size);
bool                filelist_file_cache_block(struct FileList *filelist, const int index);

bool                filelist_force_reset(struct FileList *filelist);
bool                filelist_pending(struct FileList *filelist);
bool                filelist_is_ready(struct FileList *filelist);

unsigned int        filelist_entry_select_set(const struct FileList *filelist, const struct FileDirEntry *entry, FileSelType select, unsigned int flag, FileCheckType check);
void                filelist_entry_select_index_set(struct FileList *filelist, const int index, FileSelType select, unsigned int flag, FileCheckType check);
void                filelist_entries_select_index_range_set(struct FileList *filelist, FileSelection *sel, FileSelType select, unsigned int flag, FileCheckType check);
unsigned int        filelist_entry_select_get(struct FileList *filelist, struct FileDirEntry *entry, FileCheckType check);
unsigned int        filelist_entry_select_index_get(struct FileList *filelist, const int index, FileCheckType check);
struct FileDirEntryArr *filelist_selection_get(
        struct FileList *filelist, FileCheckType check, const char *name, AssetUUIDList **r_uuids, const bool use_ae);

void                filelist_setrecursion(struct FileList *filelist, const int recursion_level);

struct BlendHandle *filelist_lib(struct FileList *filelist);
bool                filelist_islibrary(struct FileList *filelist, char *dir, char **group);
void                filelist_freelib(struct FileList *filelist);

struct AssetEngine *filelist_assetengine_get(struct FileList *filelist);

void                filelist_readjob_start(const struct bContext *C, struct FileList *filelist, FileSelectParams *params);
void                filelist_readjob_stop(struct wmWindowManager *wm, struct ScrArea *sa);
int                 filelist_readjob_running(struct wmWindowManager *wm, struct ScrArea *sa);

bool                filelist_cache_previews_update(struct FileList *filelist);
void                filelist_cache_previews_set(struct FileList *filelist, const bool use_previews);
bool                filelist_cache_previews_running(struct FileList *filelist);

#ifdef __cplusplus
}
#endif

#endif
<|MERGE_RESOLUTION|>--- conflicted
+++ resolved
@@ -65,14 +65,8 @@
 
 
 void                filelist_setsorting(struct FileList *filelist, const short sort);
-<<<<<<< HEAD
-void                filelist_setfilter_options(struct FileList *filelist, const bool hide_dot, const bool hide_parent,
-=======
-void                filelist_sort(struct FileList *filelist);
-
 void                filelist_setfilter_options(struct FileList *filelist, const bool do_filter,
                                                const bool hide_dot, const bool hide_parent,
->>>>>>> 3cfb248b
                                                const unsigned int filter, const unsigned int filter_id,
                                                const char *filter_glob, const char *filter_search);
 void                filelist_sort_filter(struct FileList *filelist, struct FileSelectParams *params);
