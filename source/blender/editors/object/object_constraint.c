--- conflicted
+++ resolved
@@ -754,13 +754,8 @@
 		 * the effect of the constraint
 		 */
 		invert_m4_m4(imat, pchan->pose_mat);
-<<<<<<< HEAD
-		mul_m4_m4m4(tmat, imat, pmat);
+		mult_m4_m4m4(tmat, pmat, imat);
 		invert_m4_m4(invmat, tmat);
-=======
-		mult_m4_m4m4(tmat, pmat, imat);
-		invert_m4_m4(data->invmat, tmat);
->>>>>>> 90ef4351
 		
 		/* 5. restore constraints */
 		pchan->constraints.last = lastcon;
