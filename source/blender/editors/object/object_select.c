/*
 * ***** BEGIN GPL LICENSE BLOCK *****
 *
 * This program is free software; you can redistribute it and/or
 * modify it under the terms of the GNU General Public License
 * as published by the Free Software Foundation; either version 2
 * of the License, or (at your option) any later version.
 *
 * This program is distributed in the hope that it will be useful,
 * but WITHOUT ANY WARRANTY; without even the implied warranty of
 * MERCHANTABILITY or FITNESS FOR A PARTICULAR PURPOSE.  See the
 * GNU General Public License for more details.
 *
 * You should have received a copy of the GNU General Public License
 * along with this program; if not, write to the Free Software Foundation,
 * Inc., 51 Franklin Street, Fifth Floor, Boston, MA 02110-1301, USA.
 *
 * The Original Code is Copyright (C) 2001-2002 by NaN Holding BV.
 * All rights reserved.
 *
 * Contributor(s): Blender Foundation, 2002-2008 full recode
 *
 * ***** END GPL LICENSE BLOCK *****
 */

/** \file blender/editors/object/object_select.c
 *  \ingroup edobj
 */


#include <ctype.h>
#include <stdio.h>
#include <stdlib.h>
#include <string.h>

#include "DNA_anim_types.h"
#include "DNA_group_types.h"
#include "DNA_material_types.h"
#include "DNA_modifier_types.h"
#include "DNA_scene_types.h"
#include "DNA_armature_types.h"
#include "DNA_lamp_types.h"
#include "DNA_workspace_types.h"

#include "BLI_math.h"
#include "BLI_listbase.h"
#include "BLI_rand.h"
#include "BLI_string_utils.h"
#include "BLI_utildefines.h"

#include "BLT_translation.h"

#include "BKE_collection.h"
#include "BKE_context.h"
#include "BKE_layer.h"
#include "BKE_main.h"
#include "BKE_material.h"
#include "BKE_object.h"
#include "BKE_particle.h"
#include "BKE_paint.h"
#include "BKE_report.h"
#include "BKE_scene.h"
#include "BKE_workspace.h"
#include "BKE_library.h"
#include "BKE_deform.h"

#include "DEG_depsgraph.h"

#include "WM_api.h"
#include "WM_types.h"

#include "ED_object.h"
#include "ED_screen.h"
#include "ED_keyframing.h"

#include "UI_interface.h"
#include "UI_resources.h"

#include "RNA_access.h"
#include "RNA_define.h"
#include "RNA_enum_types.h"

#include "object_intern.h"

/************************ Exported **************************/

/* simple API for object selection, rather than just using the flag
 * this takes into account the 'restrict selection in 3d view' flag.
 * deselect works always, the restriction just prevents selection */

/* Note: send a NC_SCENE|ND_OB_SELECT notifier yourself! (or
 * or a NC_SCENE|ND_OB_VISIBLE in case of visibility toggling */

void ED_object_base_select(Base *base, eObjectSelect_Mode mode)
{
	if (mode == BA_INVERT) {
		mode = (base->flag & BASE_SELECTED) != 0 ? BA_DESELECT : BA_SELECT;
	}

	if (base) {
		switch (mode) {
			case BA_SELECT:
				if ((base->flag & BASE_SELECTABLED) != 0) {
					base->flag |= BASE_SELECTED;
				}
				break;
			case BA_DESELECT:
				base->flag &= ~BASE_SELECTED;
				break;
			case BA_INVERT:
				/* Never happens. */
				break;
		}
		BKE_scene_object_base_flag_sync_from_base(base);
	}
}

/**
 * Change active base, it includes the notifier
 */
void ED_object_base_activate(bContext *C, Base *base)
{
<<<<<<< HEAD
	ViewLayer *view_layer = CTX_data_view_layer(C);
	view_layer->basact = base;

	if (base) {
		WM_event_add_notifier(C, NC_SCENE | ND_OB_ACTIVE, view_layer);
=======
	Scene *scene = CTX_data_scene(C);

	/* sets scene->basact */
	BASACT = base;

	if (base) {

		/* XXX old signals, remember to handle notifiers now! */
		//		select_actionchannel_by_name(base->object->action, "Object", 1);

		WM_event_add_notifier(C, NC_SCENE | ND_OB_ACTIVE, scene);
>>>>>>> 44505b38
	}
	else {
		WM_event_add_notifier(C, NC_SCENE | ND_OB_ACTIVE, NULL);
	}
}

/********************** Selection Operators **********************/

static int objects_selectable_poll(bContext *C)
{
	/* we don't check for linked scenes here, selection is
	 * still allowed then for inspection of scene */
	Object *obact = CTX_data_active_object(C);

	if (CTX_data_edit_object(C))
		return 0;
	if (obact && obact->mode)
		return 0;

	return 1;
}

/************************ Select by Type *************************/

static int object_select_by_type_exec(bContext *C, wmOperator *op)
{
	short obtype, extend;

	obtype = RNA_enum_get(op->ptr, "type");
	extend = RNA_boolean_get(op->ptr, "extend");

	if (extend == 0) {
		CTX_DATA_BEGIN (C, Base *, base, visible_bases)
		{
			ED_object_base_select(base, BA_DESELECT);
		}
		CTX_DATA_END;
	}

	CTX_DATA_BEGIN (C, Base *, base, visible_bases)
	{
		if (base->object->type == obtype) {
			ED_object_base_select(base, BA_SELECT);
		}
	}
	CTX_DATA_END;

	WM_event_add_notifier(C, NC_SCENE | ND_OB_SELECT, CTX_data_scene(C));

	return OPERATOR_FINISHED;
}

void OBJECT_OT_select_by_type(wmOperatorType *ot)
{
	/* identifiers */
	ot->name = "Select By Type";
	ot->description = "Select all visible objects that are of a type";
	ot->idname = "OBJECT_OT_select_by_type";

	/* api callbacks */
	ot->invoke = WM_menu_invoke;
	ot->exec = object_select_by_type_exec;
	ot->poll = objects_selectable_poll;

	/* flags */
	ot->flag = OPTYPE_REGISTER | OPTYPE_UNDO;

	/* properties */
	RNA_def_boolean(ot->srna, "extend", false, "Extend", "Extend selection instead of deselecting everything first");
	ot->prop = RNA_def_enum(ot->srna, "type", rna_enum_object_type_items, 1, "Type", "");
}

/*********************** Selection by Links *********************/

enum {
	OBJECT_SELECT_LINKED_IPO = 1,
	OBJECT_SELECT_LINKED_OBDATA,
	OBJECT_SELECT_LINKED_MATERIAL,
	OBJECT_SELECT_LINKED_DUPGROUP,
	OBJECT_SELECT_LINKED_PARTICLE,
	OBJECT_SELECT_LINKED_LIBRARY,
	OBJECT_SELECT_LINKED_LIBRARY_OBDATA
};

static const EnumPropertyItem prop_select_linked_types[] = {
	//{OBJECT_SELECT_LINKED_IPO, "IPO", 0, "Object IPO", ""}, // XXX deprecated animation system stuff...
	{OBJECT_SELECT_LINKED_OBDATA, "OBDATA", 0, "Object Data", ""},
	{OBJECT_SELECT_LINKED_MATERIAL, "MATERIAL", 0, "Material", ""},
	{OBJECT_SELECT_LINKED_DUPGROUP, "DUPGROUP", 0, "Dupligroup", ""},
	{OBJECT_SELECT_LINKED_PARTICLE, "PARTICLE", 0, "Particle System", ""},
	{OBJECT_SELECT_LINKED_LIBRARY, "LIBRARY", 0, "Library", ""},
	{OBJECT_SELECT_LINKED_LIBRARY_OBDATA, "LIBRARY_OBDATA", 0, "Library (Object Data)", ""},
	{0, NULL, 0, NULL, NULL}
};

static bool object_select_all_by_obdata(bContext *C, void *obdata)
{
	bool changed = false;

	CTX_DATA_BEGIN (C, Base *, base, visible_bases)
	{
		if (((base->flag & BASE_SELECTED) == 0) && ((base->flag & BASE_SELECTABLED) != 0)) {
			if (base->object->data == obdata) {
				ED_object_base_select(base, BA_SELECT);
				changed = true;
			}
		}
	}
	CTX_DATA_END;

	return changed;
}

static bool object_select_all_by_material(bContext *C, Material *mat)
{
	bool changed = false;

	CTX_DATA_BEGIN (C, Base *, base, visible_bases)
	{
		if (((base->flag & BASE_SELECTED) == 0) && ((base->flag & BASE_SELECTABLED) != 0)) {
			Object *ob = base->object;
			Material *mat1;
			int a;

			for (a = 1; a <= ob->totcol; a++) {
				mat1 = give_current_material(ob, a);

				if (mat1 == mat) {
					ED_object_base_select(base, BA_SELECT);
					changed = true;
				}
			}
		}
	}
	CTX_DATA_END;

	return changed;
}

static bool object_select_all_by_dup_group(bContext *C, Object *ob)
{
	bool changed = false;
	Collection *dup_group = (ob->transflag & OB_DUPLICOLLECTION) ? ob->dup_group : NULL;

	CTX_DATA_BEGIN (C, Base *, base, visible_bases)
	{
		if (((base->flag & BASE_SELECTED) == 0) && ((base->flag & BASE_SELECTABLED) != 0)) {
			Collection *dup_group_other = (base->object->transflag & OB_DUPLICOLLECTION) ? base->object->dup_group : NULL;
			if (dup_group == dup_group_other) {
				ED_object_base_select(base, BA_SELECT);
				changed = true;
			}
		}
	}
	CTX_DATA_END;

	return changed;
}

static bool object_select_all_by_particle(bContext *C, Object *ob)
{
	ParticleSystem *psys_act = psys_get_current(ob);
	bool changed = false;

	CTX_DATA_BEGIN (C, Base *, base, visible_bases)
	{
		if (((base->flag & BASE_SELECTED) == 0) && ((base->flag & BASE_SELECTABLED) != 0)) {
			/* loop through other particles*/
			ParticleSystem *psys;

			for (psys = base->object->particlesystem.first; psys; psys = psys->next) {
				if (psys->part == psys_act->part) {
					ED_object_base_select(base, BA_SELECT);
					changed = true;
					break;
				}

				if (base->flag & BASE_SELECTED) {
					break;
				}
			}
		}
	}
	CTX_DATA_END;

	return changed;
}

static bool object_select_all_by_library(bContext *C, Library *lib)
{
	bool changed = false;

	CTX_DATA_BEGIN (C, Base *, base, visible_bases)
	{
		if (((base->flag & BASE_SELECTED) == 0) && ((base->flag & BASE_SELECTABLED) != 0)) {
			if (lib == base->object->id.lib) {
				ED_object_base_select(base, BA_SELECT);
				changed = true;
			}
		}
	}
	CTX_DATA_END;

	return changed;
}

static bool object_select_all_by_library_obdata(bContext *C, Library *lib)
{
	bool changed = false;

	CTX_DATA_BEGIN (C, Base *, base, visible_bases)
	{
		if (((base->flag & BASE_SELECTED) == 0) && ((base->flag & BASE_SELECTABLED) != 0)) {
			if (base->object->data && lib == ((ID *)base->object->data)->lib) {
				ED_object_base_select(base, BA_SELECT);
				changed = true;
			}
		}
	}
	CTX_DATA_END;

	return changed;
}

void ED_object_select_linked_by_id(bContext *C, ID *id)
{
	int idtype = GS(id->name);
	bool changed = false;

	if (OB_DATA_SUPPORT_ID(idtype)) {
		changed = object_select_all_by_obdata(C, id);
	}
	else if (idtype == ID_MA) {
		changed = object_select_all_by_material(C, (Material *)id);
	}
	else if (idtype == ID_LI) {
		changed = object_select_all_by_library(C, (Library *) id);
	}

	if (changed) {
		WM_event_add_notifier(C, NC_SCENE | ND_OB_SELECT, CTX_data_scene(C));
	}
}

static int object_select_linked_exec(bContext *C, wmOperator *op)
{
	Scene *scene = CTX_data_scene(C);
	ViewLayer *view_layer = CTX_data_view_layer(C);
	Object *ob;
	int nr = RNA_enum_get(op->ptr, "type");
	bool changed = false, extend;

	extend = RNA_boolean_get(op->ptr, "extend");

	if (extend == 0) {
		CTX_DATA_BEGIN (C, Base *, base, visible_bases)
		{
			ED_object_base_select(base, BA_DESELECT);
		}
		CTX_DATA_END;
	}
<<<<<<< HEAD
	
	ob = OBACT(view_layer);
=======

	ob = OBACT;
>>>>>>> 44505b38
	if (ob == NULL) {
		BKE_report(op->reports, RPT_ERROR, "No active object");
		return OPERATOR_CANCELLED;
	}

	if (nr == OBJECT_SELECT_LINKED_IPO) {
		// XXX old animation system
		//if (ob->ipo == 0) return OPERATOR_CANCELLED;
		//object_select_all_by_ipo(C, ob->ipo)
		return OPERATOR_CANCELLED;
	}
	else if (nr == OBJECT_SELECT_LINKED_OBDATA) {
		if (ob->data == NULL)
			return OPERATOR_CANCELLED;

		changed = object_select_all_by_obdata(C, ob->data);
	}
	else if (nr == OBJECT_SELECT_LINKED_MATERIAL) {
		Material *mat = NULL;

		mat = give_current_material(ob, ob->actcol);
		if (mat == NULL) return OPERATOR_CANCELLED;

		changed = object_select_all_by_material(C, mat);
	}
	else if (nr == OBJECT_SELECT_LINKED_DUPGROUP) {
		if (ob->dup_group == NULL)
			return OPERATOR_CANCELLED;

		changed = object_select_all_by_dup_group(C, ob);
	}
	else if (nr == OBJECT_SELECT_LINKED_PARTICLE) {
		if (BLI_listbase_is_empty(&ob->particlesystem))
			return OPERATOR_CANCELLED;

		changed = object_select_all_by_particle(C, ob);
	}
	else if (nr == OBJECT_SELECT_LINKED_LIBRARY) {
		/* do nothing */
		changed = object_select_all_by_library(C, ob->id.lib);
	}
	else if (nr == OBJECT_SELECT_LINKED_LIBRARY_OBDATA) {
		if (ob->data == NULL)
			return OPERATOR_CANCELLED;

		changed = object_select_all_by_library_obdata(C, ((ID *) ob->data)->lib);
	}
	else
		return OPERATOR_CANCELLED;

	if (changed) {
		WM_event_add_notifier(C, NC_SCENE | ND_OB_SELECT, scene);
		return OPERATOR_FINISHED;
	}

	return OPERATOR_CANCELLED;
}

void OBJECT_OT_select_linked(wmOperatorType *ot)
{
	/* identifiers */
	ot->name = "Select Linked";
	ot->description = "Select all visible objects that are linked";
	ot->idname = "OBJECT_OT_select_linked";

	/* api callbacks */
	ot->invoke = WM_menu_invoke;
	ot->exec = object_select_linked_exec;
	ot->poll = objects_selectable_poll;

	/* flags */
	ot->flag = OPTYPE_REGISTER | OPTYPE_UNDO;

	/* properties */
	RNA_def_boolean(ot->srna, "extend", false, "Extend", "Extend selection instead of deselecting everything first");
	ot->prop = RNA_def_enum(ot->srna, "type", prop_select_linked_types, 0, "Type", "");
}

/*********************** Selected Grouped ********************/

enum {
	OBJECT_GRPSEL_CHILDREN_RECURSIVE =  0,
	OBJECT_GRPSEL_CHILDREN           =  1,
	OBJECT_GRPSEL_PARENT             =  2,
	OBJECT_GRPSEL_SIBLINGS           =  3,
	OBJECT_GRPSEL_TYPE               =  4,
	OBJECT_GRPSEL_COLLECTION         =  5,
	OBJECT_GRPSEL_HOOK               =  7,
	OBJECT_GRPSEL_PASS               =  8,
	OBJECT_GRPSEL_COLOR              =  9,
	OBJECT_GRPSEL_KEYINGSET          = 10,
	OBJECT_GRPSEL_LAMP_TYPE          = 11,
};

static const EnumPropertyItem prop_select_grouped_types[] = {
	{OBJECT_GRPSEL_CHILDREN_RECURSIVE, "CHILDREN_RECURSIVE", 0, "Children", ""},
	{OBJECT_GRPSEL_CHILDREN, "CHILDREN", 0, "Immediate Children", ""},
	{OBJECT_GRPSEL_PARENT, "PARENT", 0, "Parent", ""},
	{OBJECT_GRPSEL_SIBLINGS, "SIBLINGS", 0, "Siblings", "Shared Parent"},
	{OBJECT_GRPSEL_TYPE, "TYPE", 0, "Type", "Shared object type"},
	{OBJECT_GRPSEL_COLLECTION, "COLLECTION", 0, "Collection", "Shared collection"},
	{OBJECT_GRPSEL_HOOK, "HOOK", 0, "Hook", ""},
	{OBJECT_GRPSEL_PASS, "PASS", 0, "Pass", "Render pass Index"},
	{OBJECT_GRPSEL_COLOR, "COLOR", 0, "Color", "Object Color"},
	{OBJECT_GRPSEL_KEYINGSET, "KEYINGSET", 0, "Keying Set", "Objects included in active Keying Set"},
	{OBJECT_GRPSEL_LAMP_TYPE, "LAMP_TYPE", 0, "Lamp Type", "Matching lamp types"},
	{0, NULL, 0, NULL, NULL}
};

static bool select_grouped_children(bContext *C, Object *ob, const bool recursive)
{
	bool changed = false;

	CTX_DATA_BEGIN (C, Base *, base, selectable_bases)
	{
		if (ob == base->object->parent) {
			if ((base->flag & BASE_SELECTED) == 0) {
				ED_object_base_select(base, BA_SELECT);
				changed = true;
			}

			if (recursive) {
				changed |= select_grouped_children(C, base->object, 1);
			}
		}
	}
	CTX_DATA_END;
	return changed;
}

static bool select_grouped_parent(bContext *C) /* Makes parent active and de-selected OBACT */
{
	ViewLayer *view_layer = CTX_data_view_layer(C);
	Base *baspar, *basact = CTX_data_active_base(C);
	bool changed = false;

	if (!basact || !(basact->object->parent)) {
		return 0;  /* we know OBACT is valid */
	}

	baspar = BKE_view_layer_base_find(view_layer, basact->object->parent);

	/* can be NULL if parent in other scene */
	if (baspar && BASE_SELECTABLE(baspar)) {
		ED_object_base_select(baspar, BA_SELECT);
		ED_object_base_activate(C, baspar);
		changed = true;
	}
	return changed;
}


#define COLLECTION_MENU_MAX  24
static bool select_grouped_collection(bContext *C, Object *ob)  /* Select objects in the same group as the active */
{
	bool changed = false;
	Collection *collection, *ob_collections[COLLECTION_MENU_MAX];
	int collection_count = 0, i;
	uiPopupMenu *pup;
	uiLayout *layout;

	for (collection = CTX_data_main(C)->collection.first; collection && collection_count < COLLECTION_MENU_MAX; collection = collection->id.next) {
		if (BKE_collection_has_object(collection, ob)) {
			ob_collections[collection_count] = collection;
			collection_count++;
		}
	}

	if (!collection_count)
		return 0;
	else if (collection_count == 1) {
		collection = ob_collections[0];
		CTX_DATA_BEGIN (C, Base *, base, visible_bases)
		{
			if (((base->flag & BASE_SELECTED) == 0) && ((base->flag & BASE_SELECTABLED) != 0)) {
				if (BKE_collection_has_object(collection, base->object)) {
					ED_object_base_select(base, BA_SELECT);
					changed = true;
				}
			}
		}
		CTX_DATA_END;
		return changed;
	}

	/* build the menu. */
	pup = UI_popup_menu_begin(C, IFACE_("Select Collection"), ICON_NONE);
	layout = UI_popup_menu_layout(pup);

	for (i = 0; i < collection_count; i++) {
		collection = ob_collections[i];
		uiItemStringO(layout, collection->id.name + 2, 0, "OBJECT_OT_select_same_collection", "collection", collection->id.name + 2);
	}

	UI_popup_menu_end(C, pup);
	return changed;  /* The operator already handle this! */
}

static bool select_grouped_object_hooks(bContext *C, Object *ob)
{
	ViewLayer *view_layer = CTX_data_view_layer(C);

	bool changed = false;
	Base *base;
	ModifierData *md;
	HookModifierData *hmd;

	for (md = ob->modifiers.first; md; md = md->next) {
		if (md->type == eModifierType_Hook) {
			hmd = (HookModifierData *) md;
			if (hmd->object) {
				base = BKE_view_layer_base_find(view_layer, hmd->object);
				if (base && ((base->flag & BASE_SELECTED) == 0) && (BASE_SELECTABLE(base))) {
					ED_object_base_select(base, BA_SELECT);
					changed = true;
				}
			}
		}
	}
	return changed;
}

/* Select objects with the same parent as the active (siblings),
 * parent can be NULL also */
static bool select_grouped_siblings(bContext *C, Object *ob)
{
	bool changed = false;

	CTX_DATA_BEGIN (C, Base *, base, selectable_bases)
	{
		if ((base->object->parent == ob->parent) && ((base->flag & BASE_SELECTED) == 0)) {
			ED_object_base_select(base, BA_SELECT);
			changed = true;
		}
	}
	CTX_DATA_END;
	return changed;
}
static bool select_grouped_lamptype(bContext *C, Object *ob)
{
	Lamp *la = ob->data;

	bool changed = false;

	CTX_DATA_BEGIN (C, Base *, base, selectable_bases)
	{
		if (base->object->type == OB_LAMP) {
			Lamp *la_test = base->object->data;
			if ((la->type == la_test->type) && ((base->flag & BASE_SELECTED) == 0)) {
				ED_object_base_select(base, BA_SELECT);
				changed = true;
			}
		}
	}
	CTX_DATA_END;
	return changed;
}
static bool select_grouped_type(bContext *C, Object *ob)
{
	bool changed = false;

	CTX_DATA_BEGIN (C, Base *, base, selectable_bases)
	{
		if ((base->object->type == ob->type) && ((base->flag & BASE_SELECTED) == 0)) {
			ED_object_base_select(base, BA_SELECT);
			changed = true;
		}
	}
	CTX_DATA_END;
	return changed;
}

static bool select_grouped_index_object(bContext *C, Object *ob)
{
	bool changed = false;

	CTX_DATA_BEGIN (C, Base *, base, selectable_bases)
	{
		if ((base->object->index == ob->index) && ((base->flag & BASE_SELECTED) == 0)) {
			ED_object_base_select(base, BA_SELECT);
			changed = true;
		}
	}
	CTX_DATA_END;
	return changed;
}

static bool select_grouped_color(bContext *C, Object *ob)
{
	bool changed = false;

	CTX_DATA_BEGIN (C, Base *, base, selectable_bases)
	{
		if (((base->flag & BASE_SELECTED) == 0) && (compare_v3v3(base->object->col, ob->col, 0.005f))) {
			ED_object_base_select(base, BA_SELECT);
			changed = true;
		}
	}
	CTX_DATA_END;
	return changed;
}

static bool select_grouped_keyingset(bContext *C, Object *UNUSED(ob), ReportList *reports)
{
	KeyingSet *ks = ANIM_scene_get_active_keyingset(CTX_data_scene(C));
	bool changed = false;

	/* firstly, validate KeyingSet */
	if (ks == NULL) {
		BKE_report(reports, RPT_ERROR, "No active Keying Set to use");
		return false;
	}
	else if (ANIM_validate_keyingset(C, NULL, ks) != 0) {
		if (ks->paths.first == NULL) {
			if ((ks->flag & KEYINGSET_ABSOLUTE) == 0) {
				BKE_report(reports, RPT_ERROR,
				           "Use another Keying Set, as the active one depends on the currently "
				           "selected objects or cannot find any targets due to unsuitable context");
			}
			else {
				BKE_report(reports, RPT_ERROR, "Keying Set does not contain any paths");
			}
		}
		return false;
	}

	/* select each object that Keying Set refers to */
	/* TODO: perhaps to be more in line with the rest of these, we should only take objects
	 * if the passed in object is included in this too */
	CTX_DATA_BEGIN (C, Base *, base, selectable_bases)
	{
		/* only check for this object if it isn't selected already, to limit time wasted */
		if ((base->flag & BASE_SELECTED) == 0) {
			KS_Path *ksp;

			/* this is the slow way... we could end up with > 500 items here,
			 * with none matching, but end up doing this on 1000 objects...
			 */
			for (ksp = ks->paths.first; ksp; ksp = ksp->next) {
				/* if id matches, select then stop looping (match found) */
				if (ksp->id == (ID *)base->object) {
					ED_object_base_select(base, BA_SELECT);
					changed = true;
					break;
				}
			}
		}
	}
	CTX_DATA_END;

	return changed;
}

static int object_select_grouped_exec(bContext *C, wmOperator *op)
{
	Scene *scene = CTX_data_scene(C);
	ViewLayer *view_layer = CTX_data_view_layer(C);
	Object *ob;
	const int type = RNA_enum_get(op->ptr, "type");
	bool changed = false, extend;

	extend = RNA_boolean_get(op->ptr, "extend");

	if (extend == 0) {
		CTX_DATA_BEGIN (C, Base *, base, visible_bases)
		{
			ED_object_base_select(base, BA_DESELECT);
			changed = true;
		}
		CTX_DATA_END;
	}

	ob = OBACT(view_layer);
	if (ob == NULL) {
		BKE_report(op->reports, RPT_ERROR, "No active object");
		return OPERATOR_CANCELLED;
	}

	switch (type) {
		case OBJECT_GRPSEL_CHILDREN_RECURSIVE:
			changed |= select_grouped_children(C, ob, true);
			break;
		case OBJECT_GRPSEL_CHILDREN:
			changed |= select_grouped_children(C, ob, false);
			break;
		case OBJECT_GRPSEL_PARENT:
			changed |= select_grouped_parent(C);
			break;
		case OBJECT_GRPSEL_SIBLINGS:
			changed |= select_grouped_siblings(C, ob);
			break;
		case OBJECT_GRPSEL_TYPE:
			changed |= select_grouped_type(C, ob);
			break;
		case OBJECT_GRPSEL_COLLECTION:
			changed |= select_grouped_collection(C, ob);
			break;
		case OBJECT_GRPSEL_HOOK:
			changed |= select_grouped_object_hooks(C, ob);
			break;
		case OBJECT_GRPSEL_PASS:
			changed |= select_grouped_index_object(C, ob);
			break;
		case OBJECT_GRPSEL_COLOR:
			changed |= select_grouped_color(C, ob);
			break;
		case OBJECT_GRPSEL_KEYINGSET:
			changed |= select_grouped_keyingset(C, ob, op->reports);
			break;
		case OBJECT_GRPSEL_LAMP_TYPE:
			if (ob->type != OB_LAMP) {
				BKE_report(op->reports, RPT_ERROR, "Active object must be a lamp");
				break;
			}
			changed |= select_grouped_lamptype(C, ob);
			break;
		default:
			break;
	}

	if (changed) {
		WM_event_add_notifier(C, NC_SCENE | ND_OB_SELECT, scene);
		return OPERATOR_FINISHED;
	}

	return OPERATOR_CANCELLED;
}

void OBJECT_OT_select_grouped(wmOperatorType *ot)
{
	/* identifiers */
	ot->name = "Select Grouped";
	ot->description = "Select all visible objects grouped by various properties";
	ot->idname = "OBJECT_OT_select_grouped";

	/* api callbacks */
	ot->invoke = WM_menu_invoke;
	ot->exec = object_select_grouped_exec;
	ot->poll = objects_selectable_poll;

	/* flags */
	ot->flag = OPTYPE_REGISTER | OPTYPE_UNDO;

	/* properties */
	RNA_def_boolean(ot->srna, "extend", false, "Extend", "Extend selection instead of deselecting everything first");
	ot->prop = RNA_def_enum(ot->srna, "type", prop_select_grouped_types, 0, "Type", "");
}

<<<<<<< HEAD
=======
/************************* Select by Layer **********************/
enum {
	OB_SEL_LAYERMATCH_EXACT = 1,
	OB_SEL_LAYERMATCH_SHARED = 2,
};

static int object_select_by_layer_exec(bContext *C, wmOperator *op)
{
	unsigned int layernum;
	bool extend;
	int match;

	extend = RNA_boolean_get(op->ptr, "extend");
	layernum = RNA_int_get(op->ptr, "layers");
	match = RNA_enum_get(op->ptr, "match");

	if (extend == false) {
		CTX_DATA_BEGIN (C, Base *, base, visible_bases)
		{
			ED_base_object_select(base, BA_DESELECT);
		}
		CTX_DATA_END;
	}

	CTX_DATA_BEGIN (C, Base *, base, visible_bases)
	{
		bool ok = false;

		switch (match) {
			case OB_SEL_LAYERMATCH_EXACT:
				/* Mask out bits used for local view, only work on real layer ones, see T45783. */
				ok = ((base->lay & ((1 << 20) - 1)) == (1 << (layernum - 1)));
				break;
			case OB_SEL_LAYERMATCH_SHARED:
				ok = (base->lay & (1 << (layernum - 1))) != 0;
				break;
			default:
				break;
		}

		if (ok) {
			ED_base_object_select(base, BA_SELECT);
		}
	}
	CTX_DATA_END;

	/* undo? */
	WM_event_add_notifier(C, NC_SCENE | ND_OB_SELECT, CTX_data_scene(C));

	return OPERATOR_FINISHED;
}

void OBJECT_OT_select_by_layer(wmOperatorType *ot)
{
	static const EnumPropertyItem match_items[] = {
		{OB_SEL_LAYERMATCH_EXACT, "EXACT", 0, "Exact Match", ""},
		{OB_SEL_LAYERMATCH_SHARED, "SHARED", 0, "Shared Layers", ""},
		{0, NULL, 0, NULL, NULL}
	};

	/* identifiers */
	ot->name = "Select by Layer";
	ot->description = "Select all visible objects on a layer";
	ot->idname = "OBJECT_OT_select_by_layer";

	/* api callbacks */
	/*ot->invoke = XXX - need a int grid popup*/
	ot->exec = object_select_by_layer_exec;
	ot->poll = objects_selectable_poll;

	/* flags */
	ot->flag = OPTYPE_REGISTER | OPTYPE_UNDO;

	/* properties */
	RNA_def_enum(ot->srna, "match", match_items, OB_SEL_LAYERMATCH_EXACT, "Match", "");
	RNA_def_boolean(ot->srna, "extend", false, "Extend", "Extend selection instead of deselecting everything first");
	RNA_def_int(ot->srna, "layers", 1, 1, 20, "Layer", "", 1, 20);
}

>>>>>>> 44505b38
/**************************** (De)select All ****************************/

static int object_select_all_exec(bContext *C, wmOperator *op)
{
	int action = RNA_enum_get(op->ptr, "action");

	/* passthrough if no objects are visible */
	if (CTX_DATA_COUNT(C, visible_bases) == 0) return OPERATOR_PASS_THROUGH;

	if (action == SEL_TOGGLE) {
		action = SEL_SELECT;
		CTX_DATA_BEGIN (C, Base *, base, visible_bases)
		{
			if ((base->flag & BASE_SELECTED) != 0) {
				action = SEL_DESELECT;
				break;
			}
		}
		CTX_DATA_END;
	}

	CTX_DATA_BEGIN (C, Base *, base, visible_bases)
	{
		switch (action) {
			case SEL_SELECT:
				ED_object_base_select(base, BA_SELECT);
				break;
			case SEL_DESELECT:
				ED_object_base_select(base, BA_DESELECT);
				break;
			case SEL_INVERT:
				if ((base->flag & BASE_SELECTED) != 0) {
					ED_object_base_select(base, BA_DESELECT);
				}
				else {
					ED_object_base_select(base, BA_SELECT);
				}
				break;
		}
	}
	CTX_DATA_END;

	WM_event_add_notifier(C, NC_SCENE | ND_OB_SELECT, CTX_data_scene(C));

	return OPERATOR_FINISHED;
}

void OBJECT_OT_select_all(wmOperatorType *ot)
{

	/* identifiers */
	ot->name = "(De)select All";
	ot->description = "Change selection of all visible objects in scene";
	ot->idname = "OBJECT_OT_select_all";

	/* api callbacks */
	ot->exec = object_select_all_exec;
	ot->poll = objects_selectable_poll;

	/* flags */
	ot->flag = OPTYPE_REGISTER | OPTYPE_UNDO;

	WM_operator_properties_select_all(ot);
}

/**************************** Select In The Same Collection ****************************/

static int object_select_same_collection_exec(bContext *C, wmOperator *op)
{
	Main *bmain = CTX_data_main(C);
	Collection *collection;
	char collection_name[MAX_ID_NAME];

	/* passthrough if no objects are visible */
	if (CTX_DATA_COUNT(C, visible_bases) == 0) return OPERATOR_PASS_THROUGH;

	RNA_string_get(op->ptr, "collection", collection_name);

	collection = (Collection *)BKE_libblock_find_name(bmain, ID_GR, collection_name);

	if (!collection) {
		return OPERATOR_PASS_THROUGH;
	}

	CTX_DATA_BEGIN (C, Base *, base, visible_bases)
	{
		if (((base->flag & BASE_SELECTED) == 0) && ((base->flag & BASE_SELECTABLED) != 0)) {
			if (BKE_collection_has_object(collection, base->object)) {
				ED_object_base_select(base, BA_SELECT);
			}
		}
	}
	CTX_DATA_END;

	WM_event_add_notifier(C, NC_SCENE | ND_OB_SELECT, CTX_data_scene(C));

	return OPERATOR_FINISHED;
}

void OBJECT_OT_select_same_collection(wmOperatorType *ot)
{

	/* identifiers */
<<<<<<< HEAD
	ot->name = "Select Same Collection";
	ot->description = "Select object in the same collection";
	ot->idname = "OBJECT_OT_select_same_collection";
	
=======
	ot->name = "Select Same Group";
	ot->description = "Select object in the same group";
	ot->idname = "OBJECT_OT_select_same_group";

>>>>>>> 44505b38
	/* api callbacks */
	ot->exec = object_select_same_collection_exec;
	ot->poll = objects_selectable_poll;

	/* flags */
	ot->flag = OPTYPE_REGISTER | OPTYPE_UNDO;

	RNA_def_string(ot->srna, "collection", NULL, MAX_ID_NAME, "Collection", "Name of the collection to select");
}

/**************************** Select Mirror ****************************/
static int object_select_mirror_exec(bContext *C, wmOperator *op)
{
	Main *bmain = CTX_data_main(C);
	Scene *scene = CTX_data_scene(C);
	ViewLayer *view_layer = CTX_data_view_layer(C);
	bool extend;

	extend = RNA_boolean_get(op->ptr, "extend");

	CTX_DATA_BEGIN (C, Base *, primbase, selected_bases)
	{
		char name_flip[MAXBONENAME];

		BLI_string_flip_side_name(name_flip, primbase->object->id.name + 2, true, sizeof(name_flip));

		if (!STREQ(name_flip, primbase->object->id.name + 2)) {
			Object *ob = (Object *)BKE_libblock_find_name(bmain, ID_OB, name_flip);
			if (ob) {
				Base *secbase = BKE_view_layer_base_find(view_layer, ob);

				if (secbase) {
					ED_object_base_select(secbase, BA_SELECT);
				}
			}
		}
<<<<<<< HEAD
		
		if (extend == false) ED_object_base_select(primbase, BA_DESELECT);
		
=======

		if (extend == false) ED_base_object_select(primbase, BA_DESELECT);

>>>>>>> 44505b38
	}
	CTX_DATA_END;

	/* undo? */
	WM_event_add_notifier(C, NC_SCENE | ND_OB_SELECT, scene);

	return OPERATOR_FINISHED;
}

void OBJECT_OT_select_mirror(wmOperatorType *ot)
{

	/* identifiers */
	ot->name = "Select Mirror";
	ot->description = "Select the Mirror objects of the selected object eg. L.sword -> R.sword";
	ot->idname = "OBJECT_OT_select_mirror";

	/* api callbacks */
	ot->exec = object_select_mirror_exec;
	ot->poll = objects_selectable_poll;

	/* flags */
	ot->flag = OPTYPE_REGISTER | OPTYPE_UNDO;

	RNA_def_boolean(ot->srna, "extend", 0, "Extend", "Extend selection instead of deselecting everything first");
}


/** \name Select More/Less
 * \{ */

static bool object_select_more_less(bContext *C, const bool select)
{
	ViewLayer *view_layer = CTX_data_view_layer(C);

	for (Base *base = view_layer->object_bases.first; base; base = base->next) {
		Object *ob = base->object;
		ob->flag &= ~OB_DONE;
		ob->id.tag &= ~LIB_TAG_DOIT;
		/* parent may be in another scene */
		if (ob->parent) {
			ob->parent->flag &= ~OB_DONE;
			ob->parent->id.tag &= ~LIB_TAG_DOIT;
		}
	}

	ListBase ctx_base_list;
	CollectionPointerLink *ctx_base;
	CTX_data_selectable_bases(C, &ctx_base_list);

	CTX_DATA_BEGIN (C, Object *, ob, selected_objects)
	{
		ob->flag |= OB_DONE;
	}
	CTX_DATA_END;



	for (ctx_base = ctx_base_list.first; ctx_base; ctx_base = ctx_base->next) {
		Object *ob = ((Base *)ctx_base->ptr.data)->object;
		if (ob->parent) {
			if ((ob->flag & OB_DONE) != (ob->parent->flag & OB_DONE)) {
				ob->id.tag         |= LIB_TAG_DOIT;
				ob->parent->id.tag |= LIB_TAG_DOIT;
			}
		}
	}

	bool changed = false;
	const short select_mode = select ? BA_SELECT : BA_DESELECT;
	const short select_flag = select ? BASE_SELECTED : 0;

	for (ctx_base = ctx_base_list.first; ctx_base; ctx_base = ctx_base->next) {
		Base *base = ctx_base->ptr.data;
		Object *ob = base->object;
		if ((ob->id.tag & LIB_TAG_DOIT) && ((base->flag & BASE_SELECTED) != select_flag)) {
			ED_object_base_select(base, select_mode);
			changed = true;
		}
	}

	BLI_freelistN(&ctx_base_list);

	return changed;
}

static int object_select_more_exec(bContext *C, wmOperator *UNUSED(op))
{
	bool changed = object_select_more_less(C, true);

	if (changed) {
		WM_event_add_notifier(C, NC_SCENE | ND_OB_SELECT, CTX_data_scene(C));
		return OPERATOR_FINISHED;
	}
	else {
		return OPERATOR_CANCELLED;
	}
}

void OBJECT_OT_select_more(wmOperatorType *ot)
{
	/* identifiers */
	ot->name = "Select More";
	ot->idname = "OBJECT_OT_select_more";
	ot->description = "Select connected parent/child objects";

	/* api callbacks */
	ot->exec = object_select_more_exec;
	ot->poll = ED_operator_objectmode;

	/* flags */
	ot->flag = OPTYPE_REGISTER | OPTYPE_UNDO;
}

static int object_select_less_exec(bContext *C, wmOperator *UNUSED(op))
{
	bool changed = object_select_more_less(C, false);

	if (changed) {
		WM_event_add_notifier(C, NC_SCENE | ND_OB_SELECT, CTX_data_scene(C));
		return OPERATOR_FINISHED;
	}
	else {
		return OPERATOR_CANCELLED;
	}
}

void OBJECT_OT_select_less(wmOperatorType *ot)
{
	/* identifiers */
	ot->name = "Select Less";
	ot->idname = "OBJECT_OT_select_less";
	ot->description = "Deselect objects at the boundaries of parent/child relationships";

	/* api callbacks */
	ot->exec = object_select_less_exec;
	ot->poll = ED_operator_objectmode;

	/* flags */
	ot->flag = OPTYPE_REGISTER | OPTYPE_UNDO;
}

/** \} */


/**************************** Select Random ****************************/

static int object_select_random_exec(bContext *C, wmOperator *op)
{
	const float randfac = RNA_float_get(op->ptr, "percent") / 100.0f;
	const int seed = WM_operator_properties_select_random_seed_increment_get(op);
	const bool select = (RNA_enum_get(op->ptr, "action") == SEL_SELECT);

	RNG *rng = BLI_rng_new_srandom(seed);

	CTX_DATA_BEGIN (C, Base *, base, selectable_bases)
	{
		if (BLI_rng_get_float(rng) < randfac) {
			ED_object_base_select(base, select);
		}
	}
	CTX_DATA_END;

	BLI_rng_free(rng);

	WM_event_add_notifier(C, NC_SCENE | ND_OB_SELECT, CTX_data_scene(C));

	return OPERATOR_FINISHED;
}

void OBJECT_OT_select_random(wmOperatorType *ot)
{
	/* identifiers */
	ot->name = "Select Random";
	ot->description = "Set select on random visible objects";
	ot->idname = "OBJECT_OT_select_random";

	/* api callbacks */
	/*ot->invoke = object_select_random_invoke XXX - need a number popup ;*/
	ot->exec = object_select_random_exec;
	ot->poll = objects_selectable_poll;

	/* flags */
	ot->flag = OPTYPE_REGISTER | OPTYPE_UNDO;

	/* properties */
	WM_operator_properties_select_random(ot);
}<|MERGE_RESOLUTION|>--- conflicted
+++ resolved
@@ -120,25 +120,11 @@
  */
 void ED_object_base_activate(bContext *C, Base *base)
 {
-<<<<<<< HEAD
 	ViewLayer *view_layer = CTX_data_view_layer(C);
 	view_layer->basact = base;
 
 	if (base) {
 		WM_event_add_notifier(C, NC_SCENE | ND_OB_ACTIVE, view_layer);
-=======
-	Scene *scene = CTX_data_scene(C);
-
-	/* sets scene->basact */
-	BASACT = base;
-
-	if (base) {
-
-		/* XXX old signals, remember to handle notifiers now! */
-		//		select_actionchannel_by_name(base->object->action, "Object", 1);
-
-		WM_event_add_notifier(C, NC_SCENE | ND_OB_ACTIVE, scene);
->>>>>>> 44505b38
 	}
 	else {
 		WM_event_add_notifier(C, NC_SCENE | ND_OB_ACTIVE, NULL);
@@ -400,13 +386,8 @@
 		}
 		CTX_DATA_END;
 	}
-<<<<<<< HEAD
-	
+
 	ob = OBACT(view_layer);
-=======
-
-	ob = OBACT;
->>>>>>> 44505b38
 	if (ob == NULL) {
 		BKE_report(op->reports, RPT_ERROR, "No active object");
 		return OPERATOR_CANCELLED;
@@ -855,88 +836,6 @@
 	ot->prop = RNA_def_enum(ot->srna, "type", prop_select_grouped_types, 0, "Type", "");
 }
 
-<<<<<<< HEAD
-=======
-/************************* Select by Layer **********************/
-enum {
-	OB_SEL_LAYERMATCH_EXACT = 1,
-	OB_SEL_LAYERMATCH_SHARED = 2,
-};
-
-static int object_select_by_layer_exec(bContext *C, wmOperator *op)
-{
-	unsigned int layernum;
-	bool extend;
-	int match;
-
-	extend = RNA_boolean_get(op->ptr, "extend");
-	layernum = RNA_int_get(op->ptr, "layers");
-	match = RNA_enum_get(op->ptr, "match");
-
-	if (extend == false) {
-		CTX_DATA_BEGIN (C, Base *, base, visible_bases)
-		{
-			ED_base_object_select(base, BA_DESELECT);
-		}
-		CTX_DATA_END;
-	}
-
-	CTX_DATA_BEGIN (C, Base *, base, visible_bases)
-	{
-		bool ok = false;
-
-		switch (match) {
-			case OB_SEL_LAYERMATCH_EXACT:
-				/* Mask out bits used for local view, only work on real layer ones, see T45783. */
-				ok = ((base->lay & ((1 << 20) - 1)) == (1 << (layernum - 1)));
-				break;
-			case OB_SEL_LAYERMATCH_SHARED:
-				ok = (base->lay & (1 << (layernum - 1))) != 0;
-				break;
-			default:
-				break;
-		}
-
-		if (ok) {
-			ED_base_object_select(base, BA_SELECT);
-		}
-	}
-	CTX_DATA_END;
-
-	/* undo? */
-	WM_event_add_notifier(C, NC_SCENE | ND_OB_SELECT, CTX_data_scene(C));
-
-	return OPERATOR_FINISHED;
-}
-
-void OBJECT_OT_select_by_layer(wmOperatorType *ot)
-{
-	static const EnumPropertyItem match_items[] = {
-		{OB_SEL_LAYERMATCH_EXACT, "EXACT", 0, "Exact Match", ""},
-		{OB_SEL_LAYERMATCH_SHARED, "SHARED", 0, "Shared Layers", ""},
-		{0, NULL, 0, NULL, NULL}
-	};
-
-	/* identifiers */
-	ot->name = "Select by Layer";
-	ot->description = "Select all visible objects on a layer";
-	ot->idname = "OBJECT_OT_select_by_layer";
-
-	/* api callbacks */
-	/*ot->invoke = XXX - need a int grid popup*/
-	ot->exec = object_select_by_layer_exec;
-	ot->poll = objects_selectable_poll;
-
-	/* flags */
-	ot->flag = OPTYPE_REGISTER | OPTYPE_UNDO;
-
-	/* properties */
-	RNA_def_enum(ot->srna, "match", match_items, OB_SEL_LAYERMATCH_EXACT, "Match", "");
-	RNA_def_boolean(ot->srna, "extend", false, "Extend", "Extend selection instead of deselecting everything first");
-	RNA_def_int(ot->srna, "layers", 1, 1, 20, "Layer", "", 1, 20);
-}
-
->>>>>>> 44505b38
 /**************************** (De)select All ****************************/
 
 static int object_select_all_exec(bContext *C, wmOperator *op)
@@ -1040,17 +939,10 @@
 {
 
 	/* identifiers */
-<<<<<<< HEAD
 	ot->name = "Select Same Collection";
 	ot->description = "Select object in the same collection";
 	ot->idname = "OBJECT_OT_select_same_collection";
-	
-=======
-	ot->name = "Select Same Group";
-	ot->description = "Select object in the same group";
-	ot->idname = "OBJECT_OT_select_same_group";
-
->>>>>>> 44505b38
+
 	/* api callbacks */
 	ot->exec = object_select_same_collection_exec;
 	ot->poll = objects_selectable_poll;
@@ -1087,15 +979,9 @@
 				}
 			}
 		}
-<<<<<<< HEAD
-		
+
 		if (extend == false) ED_object_base_select(primbase, BA_DESELECT);
-		
-=======
-
-		if (extend == false) ED_base_object_select(primbase, BA_DESELECT);
-
->>>>>>> 44505b38
+
 	}
 	CTX_DATA_END;
 
