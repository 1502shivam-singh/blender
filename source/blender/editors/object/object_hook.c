/*
 * This program is free software; you can redistribute it and/or
 * modify it under the terms of the GNU General Public License
 * as published by the Free Software Foundation; either version 2
 * of the License, or (at your option) any later version.
 *
 * This program is distributed in the hope that it will be useful,
 * but WITHOUT ANY WARRANTY; without even the implied warranty of
 * MERCHANTABILITY or FITNESS FOR A PARTICULAR PURPOSE.  See the
 * GNU General Public License for more details.
 *
 * You should have received a copy of the GNU General Public License
 * along with this program; if not, write to the Free Software Foundation,
 * Inc., 51 Franklin Street, Fifth Floor, Boston, MA 02110-1301, USA.
 *
 * The Original Code is Copyright (C) 2001-2002 by NaN Holding BV.
 * All rights reserved.
 */

/** \file
 * \ingroup edobj
 */

#include <stdlib.h>
#include <string.h>

#include "MEM_guardedalloc.h"

#include "BLI_math.h"
#include "BLI_listbase.h"
#include "BLI_string.h"
#include "BLI_utildefines.h"

#include "DNA_armature_types.h"
#include "DNA_curve_types.h"
#include "DNA_lattice_types.h"
#include "DNA_mesh_types.h"
#include "DNA_meshdata_types.h"
#include "DNA_object_types.h"
#include "DNA_scene_types.h"

#include "BKE_action.h"
#include "BKE_context.h"
#include "BKE_layer.h"
#include "BKE_main.h"
#include "BKE_modifier.h"
#include "BKE_object.h"
#include "BKE_report.h"
#include "BKE_scene.h"
#include "BKE_deform.h"
#include "BKE_editmesh.h"

#include "DEG_depsgraph.h"
#include "DEG_depsgraph_build.h"

#include "RNA_define.h"
#include "RNA_access.h"
#include "RNA_enum_types.h"

#include "ED_curve.h"
#include "ED_mesh.h"
#include "ED_screen.h"

#include "WM_types.h"
#include "WM_api.h"

#include "UI_resources.h"

#include "object_intern.h"

static int return_editmesh_indexar(BMEditMesh *em, int *r_tot, int **r_indexar, float r_cent[3])
{
  BMVert *eve;
  BMIter iter;
  int *index, nr, totvert = 0;

  BM_ITER_MESH (eve, &iter, em->bm, BM_VERTS_OF_MESH) {
    if (BM_elem_flag_test(eve, BM_ELEM_SELECT)) {
      totvert++;
    }
  }
  if (totvert == 0) {
    return 0;
  }

  *r_indexar = index = MEM_mallocN(4 * totvert, "hook indexar");
  *r_tot = totvert;
  nr = 0;
  zero_v3(r_cent);

  BM_ITER_MESH (eve, &iter, em->bm, BM_VERTS_OF_MESH) {
    if (BM_elem_flag_test(eve, BM_ELEM_SELECT)) {
      *index = nr;
      index++;
      add_v3_v3(r_cent, eve->co);
    }
    nr++;
  }

  mul_v3_fl(r_cent, 1.0f / (float)totvert);

  return totvert;
}

static bool return_editmesh_vgroup(Object *obedit, BMEditMesh *em, char *r_name, float r_cent[3])
{
  const int cd_dvert_offset = obedit->actdef ?
                                  CustomData_get_offset(&em->bm->vdata, CD_MDEFORMVERT) :
                                  -1;

  zero_v3(r_cent);

  if (cd_dvert_offset != -1) {
    const int defgrp_index = obedit->actdef - 1;
    int totvert = 0;

    MDeformVert *dvert;
    BMVert *eve;
    BMIter iter;

    /* find the vertices */
    BM_ITER_MESH (eve, &iter, em->bm, BM_VERTS_OF_MESH) {
      dvert = BM_ELEM_CD_GET_VOID_P(eve, cd_dvert_offset);

      if (defvert_find_weight(dvert, defgrp_index) > 0.0f) {
        add_v3_v3(r_cent, eve->co);
        totvert++;
      }
    }
    if (totvert) {
      bDeformGroup *dg = BLI_findlink(&obedit->defbase, defgrp_index);
      BLI_strncpy(r_name, dg->name, sizeof(dg->name));
      mul_v3_fl(r_cent, 1.0f / (float)totvert);
      return true;
    }
  }

  return false;
}

static void select_editbmesh_hook(Object *ob, HookModifierData *hmd)
{
  Mesh *me = ob->data;
  BMEditMesh *em = me->edit_mesh;
  BMVert *eve;
  BMIter iter;
  int index = 0, nr = 0;

  if (hmd->indexar == NULL) {
    return;
  }

  BM_ITER_MESH (eve, &iter, em->bm, BM_VERTS_OF_MESH) {
    if (nr == hmd->indexar[index]) {
      BM_vert_select_set(em->bm, eve, true);
      if (index < hmd->totindex - 1) {
        index++;
      }
    }

    nr++;
  }

  EDBM_select_flush(em);
}

static int return_editlattice_indexar(Lattice *editlatt,
                                      int *r_tot,
                                      int **r_indexar,
                                      float r_cent[3])
{
  BPoint *bp;
  int *index, nr, totvert = 0, a;

  /* count */
  a = editlatt->pntsu * editlatt->pntsv * editlatt->pntsw;
  bp = editlatt->def;
  while (a--) {
    if (bp->f1 & SELECT) {
      if (bp->hide == 0) {
        totvert++;
      }
    }
    bp++;
  }

  if (totvert == 0) {
    return 0;
  }

  *r_indexar = index = MEM_mallocN(4 * totvert, "hook indexar");
  *r_tot = totvert;
  nr = 0;
  zero_v3(r_cent);

  a = editlatt->pntsu * editlatt->pntsv * editlatt->pntsw;
  bp = editlatt->def;
  while (a--) {
    if (bp->f1 & SELECT) {
      if (bp->hide == 0) {
        *index = nr;
        index++;
        add_v3_v3(r_cent, bp->vec);
      }
    }
    bp++;
    nr++;
  }

  mul_v3_fl(r_cent, 1.0f / (float)totvert);

  return totvert;
}

static void select_editlattice_hook(Object *obedit, HookModifierData *hmd)
{
  Lattice *lt = obedit->data, *editlt;
  BPoint *bp;
  int index = 0, nr = 0, a;

  editlt = lt->editlatt->latt;
  /* count */
  a = editlt->pntsu * editlt->pntsv * editlt->pntsw;
  bp = editlt->def;
  while (a--) {
    if (hmd->indexar[index] == nr) {
      bp->f1 |= SELECT;
      if (index < hmd->totindex - 1) {
        index++;
      }
    }
    nr++;
    bp++;
  }
}

static int return_editcurve_indexar(Object *obedit, int *r_tot, int **r_indexar, float r_cent[3])
{
  ListBase *editnurb = object_editcurve_get(obedit);
  Nurb *nu;
  BPoint *bp;
  BezTriple *bezt;
  int *index, a, nr, totvert = 0;

  for (nu = editnurb->first; nu; nu = nu->next) {
    if (nu->type == CU_BEZIER) {
      bezt = nu->bezt;
      a = nu->pntsu;
      while (a--) {
        if (bezt->f1 & SELECT) {
          totvert++;
        }
        if (bezt->f2 & SELECT) {
          totvert++;
        }
        if (bezt->f3 & SELECT) {
          totvert++;
        }
        bezt++;
      }
    }
    else {
      bp = nu->bp;
      a = nu->pntsu * nu->pntsv;
      while (a--) {
        if (bp->f1 & SELECT) {
          totvert++;
        }
        bp++;
      }
    }
  }
  if (totvert == 0) {
    return 0;
  }

  *r_indexar = index = MEM_mallocN(sizeof(*index) * totvert, "hook indexar");
  *r_tot = totvert;
  nr = 0;
  zero_v3(r_cent);

  for (nu = editnurb->first; nu; nu = nu->next) {
    if (nu->type == CU_BEZIER) {
      bezt = nu->bezt;
      a = nu->pntsu;
      while (a--) {
        if (bezt->f1 & SELECT) {
          *index = nr;
          index++;
          add_v3_v3(r_cent, bezt->vec[0]);
        }
        nr++;
        if (bezt->f2 & SELECT) {
          *index = nr;
          index++;
          add_v3_v3(r_cent, bezt->vec[1]);
        }
        nr++;
        if (bezt->f3 & SELECT) {
          *index = nr;
          index++;
          add_v3_v3(r_cent, bezt->vec[2]);
        }
        nr++;
        bezt++;
      }
    }
    else {
      bp = nu->bp;
      a = nu->pntsu * nu->pntsv;
      while (a--) {
        if (bp->f1 & SELECT) {
          *index = nr;
          index++;
          add_v3_v3(r_cent, bp->vec);
        }
        nr++;
        bp++;
      }
    }
  }

  mul_v3_fl(r_cent, 1.0f / (float)totvert);

  return totvert;
}

static bool object_hook_index_array(Main *bmain,
                                    Scene *scene,
                                    Object *obedit,
                                    int *r_tot,
                                    int **r_indexar,
                                    char *r_name,
                                    float r_cent[3])
{
  *r_indexar = NULL;
  *r_tot = 0;
  r_name[0] = 0;

  switch (obedit->type) {
    case OB_MESH: {
      Mesh *me = obedit->data;

      BMEditMesh *em;

      EDBM_mesh_load(bmain, obedit);
      EDBM_mesh_make(obedit, scene->toolsettings->selectmode, true);

      DEG_id_tag_update(obedit->data, 0);

      em = me->edit_mesh;

      EDBM_mesh_normals_update(em);
      BKE_editmesh_tessface_calc(em);

      /* check selected vertices first */
      if (return_editmesh_indexar(em, r_tot, r_indexar, r_cent) == 0) {
        return return_editmesh_vgroup(obedit, em, r_name, r_cent);
      }
      return true;
    }
    case OB_CURVE:
    case OB_SURF:
      ED_curve_editnurb_load(bmain, obedit);
      ED_curve_editnurb_make(obedit);
      return return_editcurve_indexar(obedit, r_tot, r_indexar, r_cent);
    case OB_LATTICE: {
      Lattice *lt = obedit->data;
      return return_editlattice_indexar(lt->editlatt->latt, r_tot, r_indexar, r_cent);
    }
    default:
      return false;
  }
}

static void select_editcurve_hook(Object *obedit, HookModifierData *hmd)
{
  ListBase *editnurb = object_editcurve_get(obedit);
  Nurb *nu;
  BPoint *bp;
  BezTriple *bezt;
  int index = 0, a, nr = 0;

  for (nu = editnurb->first; nu; nu = nu->next) {
    if (nu->type == CU_BEZIER) {
      bezt = nu->bezt;
      a = nu->pntsu;
      while (a--) {
        if (nr == hmd->indexar[index]) {
          bezt->f1 |= SELECT;
          if (index < hmd->totindex - 1) {
            index++;
          }
        }
        nr++;
        if (nr == hmd->indexar[index]) {
          bezt->f2 |= SELECT;
          if (index < hmd->totindex - 1) {
            index++;
          }
        }
        nr++;
        if (nr == hmd->indexar[index]) {
          bezt->f3 |= SELECT;
          if (index < hmd->totindex - 1) {
            index++;
          }
        }
        nr++;

        bezt++;
      }
    }
    else {
      bp = nu->bp;
      a = nu->pntsu * nu->pntsv;
      while (a--) {
        if (nr == hmd->indexar[index]) {
          bp->f1 |= SELECT;
          if (index < hmd->totindex - 1) {
            index++;
          }
        }
        nr++;
        bp++;
      }
    }
  }
}

static void object_hook_from_context(
    bContext *C, PointerRNA *ptr, const int num, Object **r_ob, HookModifierData **r_hmd)
{
  Object *ob;
  HookModifierData *hmd;

  if (ptr->data) { /* if modifier context is available, use that */
    ob = ptr->id.data;
    hmd = ptr->data;
  }
  else { /* use the provided property */
    ob = CTX_data_edit_object(C);
    hmd = (HookModifierData *)BLI_findlink(&ob->modifiers, num);
  }

  if (ob && hmd && (hmd->modifier.type == eModifierType_Hook)) {
    *r_ob = ob;
    *r_hmd = hmd;
  }
  else {
    *r_ob = NULL;
    *r_hmd = NULL;
  }
}

static void object_hook_select(Object *ob, HookModifierData *hmd)
{
  if (hmd->indexar == NULL) {
    return;
  }

  if (ob->type == OB_MESH) {
    select_editbmesh_hook(ob, hmd);
  }
  else if (ob->type == OB_LATTICE) {
    select_editlattice_hook(ob, hmd);
  }
  else if (ob->type == OB_CURVE) {
    select_editcurve_hook(ob, hmd);
  }
  else if (ob->type == OB_SURF) {
    select_editcurve_hook(ob, hmd);
  }
}

/* special poll operators for hook operators */
/* TODO: check for properties window modifier context too as alternative? */
static bool hook_op_edit_poll(bContext *C)
{
  Object *obedit = CTX_data_edit_object(C);

  if (obedit) {
    if (ED_operator_editmesh(C)) {
      return 1;
    }
    if (ED_operator_editsurfcurve(C)) {
      return 1;
    }
    if (ED_operator_editlattice(C)) {
      return 1;
    }
    // if (ED_operator_editmball(C)) return 1;
  }

  return 0;
}

static Object *add_hook_object_new(
    Main *bmain, Scene *scene, ViewLayer *view_layer, View3D *v3d, Object *obedit)
{
  Base *basedit;
  Object *ob;

  ob = BKE_object_add(bmain, scene, view_layer, OB_EMPTY, NULL);

  basedit = BKE_view_layer_base_find(view_layer, obedit);
  BLI_assert(view_layer->basact->object == ob);

  if (v3d && v3d->localvd) {
    view_layer->basact->local_view_bits |= v3d->local_view_uuid;
  }

  /* icky, BKE_object_add sets new base as active.
   * so set it back to the original edit object */
  view_layer->basact = basedit;

  return ob;
}

static int add_hook_object(const bContext *C,
                           Main *bmain,
                           Scene *scene,
                           ViewLayer *view_layer,
                           View3D *v3d,
                           Object *obedit,
                           Object *ob,
                           int mode,
                           ReportList *reports)
{
<<<<<<< HEAD
=======
  Depsgraph *depsgraph = CTX_data_ensure_evaluated_depsgraph(C);
>>>>>>> 00cb31de
  ModifierData *md = NULL;
  HookModifierData *hmd = NULL;
  float cent[3];
  float pose_mat[4][4];
  int tot, ok, *indexar;
  char name[MAX_NAME];

  ok = object_hook_index_array(bmain, scene, obedit, &tot, &indexar, name, cent);

  if (!ok) {
    BKE_report(reports, RPT_ERROR, "Requires selected vertices or active vertex group");
    return false;
  }

  if (mode == OBJECT_ADDHOOK_NEWOB && !ob) {

    ob = add_hook_object_new(bmain, scene, view_layer, v3d, obedit);

    /* transform cent to global coords for loc */
    mul_v3_m4v3(ob->loc, obedit->obmat, cent);
  }

  md = obedit->modifiers.first;
  while (md && modifierType_getInfo(md->type)->type == eModifierTypeType_OnlyDeform) {
    md = md->next;
  }

  hmd = (HookModifierData *)modifier_new(eModifierType_Hook);
  BLI_insertlinkbefore(&obedit->modifiers, md, hmd);
  BLI_snprintf(hmd->modifier.name, sizeof(hmd->modifier.name), "Hook-%s", ob->id.name + 2);
  modifier_unique_name(&obedit->modifiers, (ModifierData *)hmd);

  hmd->object = ob;
  hmd->indexar = indexar;
  copy_v3_v3(hmd->cent, cent);
  hmd->totindex = tot;
  BLI_strncpy(hmd->name, name, sizeof(hmd->name));

  unit_m4(pose_mat);

  invert_m4_m4(obedit->imat, obedit->obmat);
  if (mode == OBJECT_ADDHOOK_NEWOB) {
    /* pass */
  }
  else {
    /* may overwrite with pose-bone location, below */
    mul_v3_m4v3(cent, obedit->imat, ob->obmat[3]);
  }

  if (mode == OBJECT_ADDHOOK_SELOB_BONE) {
    bArmature *arm = ob->data;
    BLI_assert(ob->type == OB_ARMATURE);
    if (arm->act_bone) {
      bPoseChannel *pchan_act;

      BLI_strncpy(hmd->subtarget, arm->act_bone->name, sizeof(hmd->subtarget));

      pchan_act = BKE_pose_channel_active(ob);
      if (LIKELY(pchan_act)) {
        invert_m4_m4(pose_mat, pchan_act->pose_mat);
        mul_v3_m4v3(cent, ob->obmat, pchan_act->pose_mat[3]);
        mul_v3_m4v3(cent, obedit->imat, cent);
      }
    }
    else {
      BKE_report(reports, RPT_WARNING, "Armature has no active object bone");
    }
  }

  copy_v3_v3(hmd->cent, cent);

  /* matrix calculus */
  /* vert x (obmat x hook->imat) x hook->obmat x ob->imat */
  /*        (parentinv         )                          */
<<<<<<< HEAD
  BKE_object_where_is_calc(CTX_data_depsgraph(C), scene, ob);

  invert_m4_m4(ob->imat, ob->obmat);
  /* apparently this call goes from right to left... */
  mul_m4_series(hmd->parentinv, pose_mat, ob->imat, obedit->obmat);
=======
  Scene *scene_eval = DEG_get_evaluated_scene(depsgraph);
  Object *object_eval = DEG_get_evaluated_object(depsgraph, ob);
  BKE_object_transform_copy(object_eval, ob);
  BKE_object_where_is_calc(depsgraph, scene_eval, object_eval);

  invert_m4_m4(object_eval->imat, object_eval->obmat);
  /* apparently this call goes from right to left... */
  mul_m4_series(hmd->parentinv, pose_mat, object_eval->imat, obedit->obmat);
>>>>>>> 00cb31de

  DEG_relations_tag_update(bmain);

  return true;
}

static int object_add_hook_selob_exec(bContext *C, wmOperator *op)
{
  Main *bmain = CTX_data_main(C);
  Scene *scene = CTX_data_scene(C);
  ViewLayer *view_layer = CTX_data_view_layer(C);
  Object *obedit = CTX_data_edit_object(C);
  Object *obsel = NULL;
  const bool use_bone = RNA_boolean_get(op->ptr, "use_bone");
  const int mode = use_bone ? OBJECT_ADDHOOK_SELOB_BONE : OBJECT_ADDHOOK_SELOB;

  CTX_DATA_BEGIN (C, Object *, ob, selected_objects) {
    if (ob != obedit) {
      obsel = ob;
      break;
    }
  }
  CTX_DATA_END;

  if (!obsel) {
    BKE_report(op->reports, RPT_ERROR, "Cannot add hook with no other selected objects");
    return OPERATOR_CANCELLED;
  }

  if (use_bone && obsel->type != OB_ARMATURE) {
    BKE_report(op->reports, RPT_ERROR, "Cannot add hook bone for a non armature object");
    return OPERATOR_CANCELLED;
  }

  if (add_hook_object(C, bmain, scene, view_layer, NULL, obedit, obsel, mode, op->reports)) {
    WM_event_add_notifier(C, NC_OBJECT | ND_MODIFIER, obedit);
    return OPERATOR_FINISHED;
  }
  else {
    return OPERATOR_CANCELLED;
  }
}

void OBJECT_OT_hook_add_selob(wmOperatorType *ot)
{
  /* identifiers */
  ot->name = "Hook to Selected Object";
  ot->description = "Hook selected vertices to the first selected object";
  ot->idname = "OBJECT_OT_hook_add_selob";

  /* api callbacks */
  ot->exec = object_add_hook_selob_exec;
  ot->poll = hook_op_edit_poll;

  /* flags */
  ot->flag = OPTYPE_REGISTER | OPTYPE_UNDO;

  RNA_def_boolean(ot->srna,
                  "use_bone",
                  false,
                  "Active Bone",
                  "Assign the hook to the hook objects active bone");
}

static int object_add_hook_newob_exec(bContext *C, wmOperator *op)
{
  Main *bmain = CTX_data_main(C);
  Scene *scene = CTX_data_scene(C);
  ViewLayer *view_layer = CTX_data_view_layer(C);
  View3D *v3d = CTX_wm_view3d(C);
  Object *obedit = CTX_data_edit_object(C);

  if (add_hook_object(
          C, bmain, scene, view_layer, v3d, obedit, NULL, OBJECT_ADDHOOK_NEWOB, op->reports)) {
    DEG_id_tag_update(&scene->id, ID_RECALC_SELECT);
    WM_event_add_notifier(C, NC_SCENE | ND_OB_SELECT, scene);
    WM_event_add_notifier(C, NC_OBJECT | ND_MODIFIER, obedit);
    return OPERATOR_FINISHED;
  }
  else {
    return OPERATOR_CANCELLED;
  }
}

void OBJECT_OT_hook_add_newob(wmOperatorType *ot)
{
  /* identifiers */
  ot->name = "Hook to New Object";
  ot->description = "Hook selected vertices to a newly created object";
  ot->idname = "OBJECT_OT_hook_add_newob";

  /* api callbacks */
  ot->exec = object_add_hook_newob_exec;
  ot->poll = hook_op_edit_poll;

  /* flags */
  ot->flag = OPTYPE_REGISTER | OPTYPE_UNDO;
}

static int object_hook_remove_exec(bContext *C, wmOperator *op)
{
  int num = RNA_enum_get(op->ptr, "modifier");
  Object *ob = CTX_data_edit_object(C);
  HookModifierData *hmd = NULL;

  hmd = (HookModifierData *)BLI_findlink(&ob->modifiers, num);
  if (!hmd) {
    BKE_report(op->reports, RPT_ERROR, "Could not find hook modifier");
    return OPERATOR_CANCELLED;
  }

  /* remove functionality */

  BLI_remlink(&ob->modifiers, (ModifierData *)hmd);
  modifier_free((ModifierData *)hmd);

  DEG_id_tag_update(&ob->id, ID_RECALC_GEOMETRY);
  WM_event_add_notifier(C, NC_OBJECT | ND_MODIFIER, ob);

  return OPERATOR_FINISHED;
}

static const EnumPropertyItem *hook_mod_itemf(bContext *C,
                                              PointerRNA *UNUSED(ptr),
                                              PropertyRNA *UNUSED(prop),
                                              bool *r_free)
{
  Object *ob = CTX_data_edit_object(C);
  EnumPropertyItem tmp = {0, "", 0, "", ""};
  EnumPropertyItem *item = NULL;
  ModifierData *md = NULL;
  int a, totitem = 0;

  if (!ob) {
    return DummyRNA_NULL_items;
  }

  for (a = 0, md = ob->modifiers.first; md; md = md->next, a++) {
    if (md->type == eModifierType_Hook) {
      tmp.value = a;
      tmp.icon = ICON_HOOK;
      tmp.identifier = md->name;
      tmp.name = md->name;
      RNA_enum_item_add(&item, &totitem, &tmp);
    }
  }

  RNA_enum_item_end(&item, &totitem);
  *r_free = true;

  return item;
}

void OBJECT_OT_hook_remove(wmOperatorType *ot)
{
  PropertyRNA *prop;

  /* identifiers */
  ot->name = "Remove Hook";
  ot->idname = "OBJECT_OT_hook_remove";
  ot->description = "Remove a hook from the active object";

  /* api callbacks */
  ot->exec = object_hook_remove_exec;
  ot->invoke = WM_menu_invoke;
  ot->poll = hook_op_edit_poll;

  /* flags */
  /* this operator removes modifier which isn't stored in local undo stack,
   * so redoing it from redo panel gives totally weird results  */
  ot->flag = /*OPTYPE_REGISTER|*/ OPTYPE_UNDO;

  /* properties */
  prop = RNA_def_enum(
      ot->srna, "modifier", DummyRNA_NULL_items, 0, "Modifier", "Modifier number to remove");
  RNA_def_enum_funcs(prop, hook_mod_itemf);
  RNA_def_property_flag(prop, PROP_ENUM_NO_TRANSLATE);
  ot->prop = prop;
}

static int object_hook_reset_exec(bContext *C, wmOperator *op)
{
  PointerRNA ptr = CTX_data_pointer_get_type(C, "modifier", &RNA_HookModifier);
  int num = RNA_enum_get(op->ptr, "modifier");
  Object *ob = NULL;
  HookModifierData *hmd = NULL;

  object_hook_from_context(C, &ptr, num, &ob, &hmd);
  if (hmd == NULL) {
    BKE_report(op->reports, RPT_ERROR, "Could not find hook modifier");
    return OPERATOR_CANCELLED;
  }

  BKE_object_modifier_hook_reset(ob, hmd);

  DEG_id_tag_update(&ob->id, ID_RECALC_GEOMETRY);
  WM_event_add_notifier(C, NC_OBJECT | ND_MODIFIER, ob);

  return OPERATOR_FINISHED;
}

void OBJECT_OT_hook_reset(wmOperatorType *ot)
{
  PropertyRNA *prop;

  /* identifiers */
  ot->name = "Reset Hook";
  ot->description = "Recalculate and clear offset transformation";
  ot->idname = "OBJECT_OT_hook_reset";

  /* callbacks */
  ot->exec = object_hook_reset_exec;
  ot->poll = hook_op_edit_poll;

  /* flags */
  ot->flag = OPTYPE_REGISTER | OPTYPE_UNDO;

  /* properties */
  prop = RNA_def_enum(
      ot->srna, "modifier", DummyRNA_NULL_items, 0, "Modifier", "Modifier number to assign to");
  RNA_def_enum_funcs(prop, hook_mod_itemf);
  RNA_def_property_flag(prop, PROP_ENUM_NO_TRANSLATE);
}

static int object_hook_recenter_exec(bContext *C, wmOperator *op)
{
  PointerRNA ptr = CTX_data_pointer_get_type(C, "modifier", &RNA_HookModifier);
  int num = RNA_enum_get(op->ptr, "modifier");
  Object *ob = NULL;
  HookModifierData *hmd = NULL;
  Scene *scene = CTX_data_scene(C);
  float bmat[3][3], imat[3][3];

  object_hook_from_context(C, &ptr, num, &ob, &hmd);
  if (hmd == NULL) {
    BKE_report(op->reports, RPT_ERROR, "Could not find hook modifier");
    return OPERATOR_CANCELLED;
  }

  /* recenter functionality */
  copy_m3_m4(bmat, ob->obmat);
  invert_m3_m3(imat, bmat);

  sub_v3_v3v3(hmd->cent, scene->cursor.location, ob->obmat[3]);
  mul_m3_v3(imat, hmd->cent);

  DEG_id_tag_update(&ob->id, ID_RECALC_GEOMETRY);
  WM_event_add_notifier(C, NC_OBJECT | ND_MODIFIER, ob);

  return OPERATOR_FINISHED;
}

void OBJECT_OT_hook_recenter(wmOperatorType *ot)
{
  PropertyRNA *prop;

  /* identifiers */
  ot->name = "Recenter Hook";
  ot->description = "Set hook center to cursor position";
  ot->idname = "OBJECT_OT_hook_recenter";

  /* callbacks */
  ot->exec = object_hook_recenter_exec;
  ot->poll = hook_op_edit_poll;

  /* flags */
  ot->flag = OPTYPE_REGISTER | OPTYPE_UNDO;

  /* properties */
  prop = RNA_def_enum(
      ot->srna, "modifier", DummyRNA_NULL_items, 0, "Modifier", "Modifier number to assign to");
  RNA_def_enum_funcs(prop, hook_mod_itemf);
  RNA_def_property_flag(prop, PROP_ENUM_NO_TRANSLATE);
}

static int object_hook_assign_exec(bContext *C, wmOperator *op)
{
  Main *bmain = CTX_data_main(C);
  Scene *scene = CTX_data_scene(C);
  PointerRNA ptr = CTX_data_pointer_get_type(C, "modifier", &RNA_HookModifier);
  int num = RNA_enum_get(op->ptr, "modifier");
  Object *ob = NULL;
  HookModifierData *hmd = NULL;
  float cent[3];
  char name[MAX_NAME];
  int *indexar, tot;

  object_hook_from_context(C, &ptr, num, &ob, &hmd);
  if (hmd == NULL) {
    BKE_report(op->reports, RPT_ERROR, "Could not find hook modifier");
    return OPERATOR_CANCELLED;
  }

  /* assign functionality */

  if (!object_hook_index_array(bmain, scene, ob, &tot, &indexar, name, cent)) {
    BKE_report(op->reports, RPT_WARNING, "Requires selected vertices or active vertex group");
    return OPERATOR_CANCELLED;
  }
  if (hmd->indexar) {
    MEM_freeN(hmd->indexar);
  }

  copy_v3_v3(hmd->cent, cent);
  hmd->indexar = indexar;
  hmd->totindex = tot;

  DEG_id_tag_update(&ob->id, ID_RECALC_GEOMETRY);
  WM_event_add_notifier(C, NC_OBJECT | ND_MODIFIER, ob);

  return OPERATOR_FINISHED;
}

void OBJECT_OT_hook_assign(wmOperatorType *ot)
{
  PropertyRNA *prop;

  /* identifiers */
  ot->name = "Assign to Hook";
  ot->description = "Assign the selected vertices to a hook";
  ot->idname = "OBJECT_OT_hook_assign";

  /* callbacks */
  ot->exec = object_hook_assign_exec;
  ot->poll = hook_op_edit_poll;

  /* flags */
  /* this operator changes data stored in modifier which doesn't get pushed to undo stack,
   * so redoing it from redo panel gives totally weird results  */
  ot->flag = /*OPTYPE_REGISTER|*/ OPTYPE_UNDO;

  /* properties */
  prop = RNA_def_enum(
      ot->srna, "modifier", DummyRNA_NULL_items, 0, "Modifier", "Modifier number to assign to");
  RNA_def_enum_funcs(prop, hook_mod_itemf);
  RNA_def_property_flag(prop, PROP_ENUM_NO_TRANSLATE);
}

static int object_hook_select_exec(bContext *C, wmOperator *op)
{
  PointerRNA ptr = CTX_data_pointer_get_type(C, "modifier", &RNA_HookModifier);
  int num = RNA_enum_get(op->ptr, "modifier");
  Object *ob = NULL;
  HookModifierData *hmd = NULL;

  object_hook_from_context(C, &ptr, num, &ob, &hmd);
  if (hmd == NULL) {
    BKE_report(op->reports, RPT_ERROR, "Could not find hook modifier");
    return OPERATOR_CANCELLED;
  }

  /* select functionality */
  object_hook_select(ob, hmd);

  DEG_id_tag_update(ob->data, ID_RECALC_SELECT);
  WM_event_add_notifier(C, NC_GEOM | ND_SELECT, ob->data);

  return OPERATOR_FINISHED;
}

void OBJECT_OT_hook_select(wmOperatorType *ot)
{
  PropertyRNA *prop;

  /* identifiers */
  ot->name = "Select Hook";
  ot->description = "Select affected vertices on mesh";
  ot->idname = "OBJECT_OT_hook_select";

  /* callbacks */
  ot->exec = object_hook_select_exec;
  ot->poll = hook_op_edit_poll;

  /* flags */
  ot->flag = OPTYPE_REGISTER | OPTYPE_UNDO;

  /* properties */
  prop = RNA_def_enum(
      ot->srna, "modifier", DummyRNA_NULL_items, 0, "Modifier", "Modifier number to remove");
  RNA_def_enum_funcs(prop, hook_mod_itemf);
  RNA_def_property_flag(prop, PROP_ENUM_NO_TRANSLATE);
}<|MERGE_RESOLUTION|>--- conflicted
+++ resolved
@@ -527,10 +527,7 @@
                            int mode,
                            ReportList *reports)
 {
-<<<<<<< HEAD
-=======
   Depsgraph *depsgraph = CTX_data_ensure_evaluated_depsgraph(C);
->>>>>>> 00cb31de
   ModifierData *md = NULL;
   HookModifierData *hmd = NULL;
   float cent[3];
@@ -605,13 +602,6 @@
   /* matrix calculus */
   /* vert x (obmat x hook->imat) x hook->obmat x ob->imat */
   /*        (parentinv         )                          */
-<<<<<<< HEAD
-  BKE_object_where_is_calc(CTX_data_depsgraph(C), scene, ob);
-
-  invert_m4_m4(ob->imat, ob->obmat);
-  /* apparently this call goes from right to left... */
-  mul_m4_series(hmd->parentinv, pose_mat, ob->imat, obedit->obmat);
-=======
   Scene *scene_eval = DEG_get_evaluated_scene(depsgraph);
   Object *object_eval = DEG_get_evaluated_object(depsgraph, ob);
   BKE_object_transform_copy(object_eval, ob);
@@ -620,7 +610,6 @@
   invert_m4_m4(object_eval->imat, object_eval->obmat);
   /* apparently this call goes from right to left... */
   mul_m4_series(hmd->parentinv, pose_mat, object_eval->imat, obedit->obmat);
->>>>>>> 00cb31de
 
   DEG_relations_tag_update(bmain);
 
