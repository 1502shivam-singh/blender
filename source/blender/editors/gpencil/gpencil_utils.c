--- conflicted
+++ resolved
@@ -928,13 +928,8 @@
     /* Current method just converts each point in screen-coordinates to
      * 3D-coordinates using the 3D-cursor as reference.
      */
-<<<<<<< HEAD
     ED_gpencil_drawing_reference_get(scene, ob, gpl, ts->gpencil_v3d_align, rvec);
     zfac = ED_view3d_calc_zfac(ar->regiondata, rvec, NULL);
-=======
-    ED_gp_get_drawing_reference(scene, ob, gpl, ts->gpencil_v3d_align, rvec);
-    zfac = ED_view3d_calc_zfac(region->regiondata, rvec, NULL);
->>>>>>> 85424397
 
     if (ED_view3d_project_float_global(region, rvec, mval_prj, V3D_PROJ_TEST_NOP) ==
         V3D_PROJ_RET_OK) {
@@ -1650,12 +1645,8 @@
 {
   Scene *scene = CTX_data_scene(C);
   Object *ob = CTX_data_active_object(C);
-<<<<<<< HEAD
   ARegion *ar = CTX_wm_region(C);
   Paint *paint = BKE_paint_get_active_from_context(C);
-=======
-  ARegion *region = CTX_wm_region(C);
->>>>>>> 85424397
 
   bGPdata *gpd = ED_gpencil_data_get_active(C);
   Brush *brush = NULL;
