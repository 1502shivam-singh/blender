--- conflicted
+++ resolved
@@ -1435,12 +1435,6 @@
 		wpd->mirror.lock = tmpflags;
 	}
 
-<<<<<<< HEAD
-	/* painting on subsurfs should give correct points too, this returns me->totvert amount */
-	ob->sculpt->building_vp_handle = true;
-	wpd->vp_handle = ED_vpaint_proj_handle_create(&eval_ctx, scene, ob, &wpd->vertexcosnos);
-	ob->sculpt->building_vp_handle = false;
-=======
 	if (vp->paint.brush->vertexpaint_tool == PAINT_BLEND_SMEAR) {
 		wpd->smear.weight_prev = MEM_mallocN(sizeof(float) * me->totvert, __func__);
 		const MDeformVert *dv = me->dvert;
@@ -1460,7 +1454,6 @@
 		}
 		wpd->smear.weight_curr = MEM_dupallocN(wpd->smear.weight_prev);
 	}
->>>>>>> 29675780
 
 	/* imat for normals */
 	mul_m4_m4m4(mat, wpd->vc.rv3d->viewmat, ob->obmat);
@@ -3024,13 +3017,11 @@
 
 	swap_m4m4(vc->rv3d->persmat, mat);
 
-<<<<<<< HEAD
 	BKE_mesh_batch_cache_dirty(ob->data, BKE_MESH_BATCH_DIRTY_ALL);
-=======
+
 	if (vp->paint.brush->vertexpaint_tool == PAINT_BLEND_SMEAR) {
 		SWAP(uint *, vpd->smear.color_curr, vpd->smear.color_prev);
 	}
->>>>>>> 29675780
 
 	/* calculate pivot for rotation around seletion if needed */
 	/* also needed for "View Selected" on last stroke */
