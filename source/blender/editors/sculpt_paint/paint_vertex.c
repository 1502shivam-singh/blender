/*
 * ***** BEGIN GPL LICENSE BLOCK *****
 *
 * This program is free software; you can redistribute it and/or
 * modify it under the terms of the GNU General Public License
 * as published by the Free Software Foundation; either version 2
 * of the License, or (at your option) any later version.
 *
 * This program is distributed in the hope that it will be useful,
 * but WITHOUT ANY WARRANTY; without even the implied warranty of
 * MERCHANTABILITY or FITNESS FOR A PARTICULAR PURPOSE.  See the
 * GNU General Public License for more details.
 *
 * You should have received a copy of the GNU General Public License
 * along with this program; if not, write to the Free Software Foundation,
 * Inc., 51 Franklin Street, Fifth Floor, Boston, MA 02110-1301, USA.
 *
 * The Original Code is Copyright (C) 2001-2002 by NaN Holding BV.
 * All rights reserved.
 *
 * The Original Code is: all of this file.
 *
 * Contributor(s): none yet.
 *
 * ***** END GPL LICENSE BLOCK *****
 */

/** \file blender/editors/sculpt_paint/paint_vertex.c
 *  \ingroup edsculpt
 */

#include "MEM_guardedalloc.h"

#include "BLI_blenlib.h"
#include "BLI_math.h"
#include "BLI_array_utils.h"
#include "BLI_bitmap.h"
#include "BLI_task.h"
#include "BLI_string_utils.h"

#include "IMB_imbuf.h"
#include "IMB_imbuf_types.h"
#include "IMB_colormanagement.h"

#include "DNA_armature_types.h"
#include "DNA_mesh_types.h"
#include "DNA_particle_types.h"
#include "DNA_scene_types.h"
#include "DNA_brush_types.h"
#include "DNA_object_types.h"

#include "RNA_access.h"
#include "RNA_define.h"
#include "RNA_enum_types.h"

#include "BKE_DerivedMesh.h"
#include "BKE_action.h"
#include "BKE_brush.h"
#include "BKE_context.h"
#include "BKE_depsgraph.h"
#include "BKE_deform.h"
#include "BKE_mesh.h"
#include "BKE_mesh_mapping.h"
#include "BKE_modifier.h"
#include "BKE_object_deform.h"
#include "BKE_paint.h"
#include "BKE_report.h"
#include "BKE_colortools.h"
#include "BKE_subsurf.h"

#include "WM_api.h"
#include "WM_types.h"

#include "ED_armature.h"
#include "ED_object.h"
#include "ED_mesh.h"
#include "ED_screen.h"
#include "ED_view3d.h"

#include "bmesh.h"
#include "BKE_ccg.h"

#include "sculpt_intern.h"
#include "paint_intern.h"  /* own include */

/* Use for 'blur' brush, align with PBVH nodes, created and freed on each update. */
struct VPaintAverageAccum {
	uint len;
	uint value[3];
};

struct WPaintAverageAccum {
	uint len;
	double value;
};

static void defweight_prev_init(const MDeformWeight *dw, float *weight_prev)
{
	if (UNLIKELY(*weight_prev == -1.0f)) {
		*weight_prev = dw ? dw->weight : 0.0f;
	}
}

/* check if we can do partial updates and have them draw realtime
 * (without rebuilding the 'derivedFinal') */
static bool vertex_paint_use_fast_update_check(Object *ob)
{
	DerivedMesh *dm = ob->derivedFinal;

	if (dm) {
		Mesh *me = BKE_mesh_from_object(ob);
		if (me && me->mloopcol) {
			return (me->mloopcol == CustomData_get_layer(&dm->loopData, CD_MLOOPCOL));
		}
	}

	return false;
}

static void paint_last_stroke_update(Scene *scene, ARegion *ar, const float mval[2])
{
	const int mval_i[2] = {mval[0], mval[1]};
	float world[3];

	if (ED_view3d_autodist_simple(ar, mval_i, world, 0, NULL)) {
		UnifiedPaintSettings *ups = &scene->toolsettings->unified_paint_settings;
		ups->average_stroke_counter++;
		add_v3_v3(ups->average_stroke_accum, world);
		ups->last_stroke_valid = true;
	}
}

/* polling - retrieve whether cursor should be set or operator should be done */

/* Returns true if vertex paint mode is active */
int vertex_paint_mode_poll(bContext *C)
{
	Object *ob = CTX_data_active_object(C);

	return ob && ob->mode == OB_MODE_VERTEX_PAINT && ((Mesh *)ob->data)->totpoly;
}

int vertex_paint_poll(bContext *C)
{
	if (vertex_paint_mode_poll(C) && 
	    BKE_paint_brush(&CTX_data_tool_settings(C)->vpaint->paint))
	{
		ScrArea *sa = CTX_wm_area(C);
		if (sa && sa->spacetype == SPACE_VIEW3D) {
			ARegion *ar = CTX_wm_region(C);
			if (ar->regiontype == RGN_TYPE_WINDOW)
				return 1;
		}
	}
	return 0;
}

int weight_paint_mode_poll(bContext *C)
{
	Object *ob = CTX_data_active_object(C);

	return ob && ob->mode == OB_MODE_WEIGHT_PAINT && ((Mesh *)ob->data)->totpoly;
}

int weight_paint_poll(bContext *C)
{
	Object *ob = CTX_data_active_object(C);
	ScrArea *sa;

	if ((ob != NULL) &&
	    (ob->mode & OB_MODE_WEIGHT_PAINT) &&
	    (BKE_paint_brush(&CTX_data_tool_settings(C)->wpaint->paint) != NULL) &&
	    (sa = CTX_wm_area(C)) &&
	    (sa->spacetype == SPACE_VIEW3D))
	{
		ARegion *ar = CTX_wm_region(C);
		if (ar->regiontype == RGN_TYPE_WINDOW) {
			return 1;
		}
	}
	return 0;
}

static VPaint *new_vpaint(int wpaint)
{
	VPaint *vp = MEM_callocN(sizeof(VPaint), "VPaint");
	
	vp->flag = (wpaint) ? 0 : VP_SPRAY;
	vp->paint.flags |= PAINT_SHOW_BRUSH;

	return vp;
}

uint vpaint_get_current_col(Scene *scene, VPaint *vp)
{
	Brush *brush = BKE_paint_brush(&vp->paint);
	uchar col[4];
	rgb_float_to_uchar(col, BKE_brush_color_get(scene, brush));
	col[3] = 255; /* alpha isn't used, could even be removed to speedup paint a little */
	return *(uint *)col;
}

static void do_shared_vertexcol(Mesh *me, bool *mlooptag)
{
	const bool use_face_sel = (me->editflag & ME_EDIT_PAINT_FACE_SEL) != 0;
	const MPoly *mp;
	int (*scol)[4];
	int i, j;
	bool has_shared = false;

	/* if no mloopcol: do not do */
	/* if mtexpoly: only the involved faces, otherwise all */

	if (me->mloopcol == NULL || me->totvert == 0 || me->totpoly == 0) return;

	scol = MEM_callocN(sizeof(int) * me->totvert * 5, "scol");

	for (i = 0, mp = me->mpoly; i < me->totpoly; i++, mp++) {
		if ((use_face_sel == false) || (mp->flag & ME_FACE_SEL)) {
			const MLoop *ml = me->mloop + mp->loopstart;
			MLoopCol *lcol = me->mloopcol + mp->loopstart;
			for (j = 0; j < mp->totloop; j++, ml++, lcol++) {
				scol[ml->v][0] += lcol->r;
				scol[ml->v][1] += lcol->g;
				scol[ml->v][2] += lcol->b;
				scol[ml->v][3] += 1;
				has_shared = 1;
			}
		}
	}

	if (has_shared) {
		for (i = 0; i < me->totvert; i++) {
			if (scol[i][3] != 0) {
				scol[i][0] = divide_round_i(scol[i][0], scol[i][3]);
				scol[i][1] = divide_round_i(scol[i][1], scol[i][3]);
				scol[i][2] = divide_round_i(scol[i][2], scol[i][3]);
			}
		}

		for (i = 0, mp = me->mpoly; i < me->totpoly; i++, mp++) {
			if ((use_face_sel == false) || (mp->flag & ME_FACE_SEL)) {
				const MLoop *ml = me->mloop + mp->loopstart;
				MLoopCol *lcol = me->mloopcol + mp->loopstart;
				for (j = 0; j < mp->totloop; j++, ml++, lcol++) {
					if (mlooptag[mp->loopstart + j]) {
						lcol->r = scol[ml->v][0];
						lcol->g = scol[ml->v][1];
						lcol->b = scol[ml->v][2];
					}
				}
			}
		}
	}

	MEM_freeN(scol);
}

static bool make_vertexcol(Object *ob)  /* single ob */
{
	Mesh *me;

	if (ID_IS_LINKED_DATABLOCK(ob) ||
	    ((me = BKE_mesh_from_object(ob)) == NULL) ||
	    (me->totpoly == 0) ||
	    (me->edit_btmesh))
	{
		return false;
	}

	/* copies from shadedisplist to mcol */
	if (!me->mloopcol && me->totloop) {
		CustomData_add_layer(&me->ldata, CD_MLOOPCOL, CD_DEFAULT, NULL, me->totloop);
		BKE_mesh_update_customdata_pointers(me, true);
	}

	DAG_id_tag_update(&me->id, 0);
	
	return (me->mloopcol != NULL);
}

/* mirror_vgroup is set to -1 when invalid */
static int wpaint_mirror_vgroup_ensure(Object *ob, const int vgroup_active)
{
	bDeformGroup *defgroup = BLI_findlink(&ob->defbase, vgroup_active);

	if (defgroup) {
		int mirrdef;
		char name_flip[MAXBONENAME];

		BLI_string_flip_side_name(name_flip, defgroup->name, false, sizeof(name_flip));
		mirrdef = defgroup_name_index(ob, name_flip);
		if (mirrdef == -1) {
			if (BKE_defgroup_new(ob, name_flip)) {
				mirrdef = BLI_listbase_count(&ob->defbase) - 1;
			}
		}

		/* curdef should never be NULL unless this is
		 * a  lamp and BKE_object_defgroup_add_name fails */
		return mirrdef;
	}

	return -1;
}

struct WPaintPrev {
	struct MDeformVert *wpaint_prev;	/* previous vertex weights */
	int tot;							/* allocation size of prev buffers */
};

static void wpaint_prev_init(struct WPaintPrev *wpp)
{
	wpp->wpaint_prev = NULL;
	wpp->tot = 0;
}

static void wpaint_prev_create(struct WPaintPrev *wpp, MDeformVert *dverts, int dcount)
{
	wpaint_prev_init(wpp);

	if (dverts && dcount) {
		wpp->wpaint_prev = MEM_mallocN(sizeof(MDeformVert) * dcount, "wpaint prev");
		wpp->tot = dcount;
		BKE_defvert_array_copy(wpp->wpaint_prev, dverts, dcount);
	}
}

static void wpaint_prev_destroy(struct WPaintPrev *wpp)
{
	if (wpp->wpaint_prev) {
		BKE_defvert_array_free(wpp->wpaint_prev, wpp->tot);
	}
	wpp->wpaint_prev = NULL;
	wpp->tot = 0;
}

bool ED_vpaint_fill(Object *ob, uint paintcol)
{
	Mesh *me;
	const MPoly *mp;
	int i, j;

	if (((me = BKE_mesh_from_object(ob)) == NULL) ||
	    (me->mloopcol == NULL && (make_vertexcol(ob) == false)))
	{
		return false;
	}

	const bool use_face_sel = (me->editflag & ME_EDIT_PAINT_FACE_SEL) != 0;

	mp = me->mpoly;
	for (i = 0; i < me->totpoly; i++, mp++) {
		MLoopCol *lcol = me->mloopcol + mp->loopstart;

		if (use_face_sel && !(mp->flag & ME_FACE_SEL))
			continue;

		for (j = 0; j < mp->totloop; j++, lcol++) {
			*(int *)lcol = paintcol;
		}
	}
	
	/* remove stale me->mcol, will be added later */
	BKE_mesh_tessface_clear(me);

	DAG_id_tag_update(&me->id, 0);

	return true;
}


/* fills in the selected faces with the current weight and vertex group */
bool ED_wpaint_fill(Object *ob, float paintweight)
{
	Mesh *me = ob->data;
	const MPoly *mp;
	MDeformWeight *dw, *dw_prev;
	int vgroup_active, vgroup_mirror = -1;
	uint index;
	const bool topology = (me->editflag & ME_EDIT_MIRROR_TOPO) != 0;

	/* mutually exclusive, could be made into a */
	const short paint_selmode = ME_EDIT_PAINT_SEL_MODE(me);

	if (me->totpoly == 0 || me->dvert == NULL || !me->mpoly) {
		return false;
	}
	
	vgroup_active = ob->actdef - 1;

	/* if mirror painting, find the other group */
	if (me->editflag & ME_EDIT_MIRROR_X) {
		vgroup_mirror = wpaint_mirror_vgroup_ensure(ob, vgroup_active);
	}
	
	struct WPaintPrev wpp;
	wpaint_prev_create(&wpp, me->dvert, me->totvert);
	
	for (index = 0, mp = me->mpoly; index < me->totpoly; index++, mp++) {
		uint fidx = mp->totloop - 1;

		if ((paint_selmode == SCE_SELECT_FACE) && !(mp->flag & ME_FACE_SEL)) {
			continue;
		}

		do {
			uint vidx = me->mloop[mp->loopstart + fidx].v;

			if (!me->dvert[vidx].flag) {
				if ((paint_selmode == SCE_SELECT_VERTEX) && !(me->mvert[vidx].flag & SELECT)) {
					continue;
				}

				dw = defvert_verify_index(&me->dvert[vidx], vgroup_active);
				if (dw) {
					dw_prev = defvert_verify_index(wpp.wpaint_prev + vidx, vgroup_active);
					dw_prev->weight = dw->weight; /* set the undo weight */
					dw->weight = paintweight;

					if (me->editflag & ME_EDIT_MIRROR_X) {  /* x mirror painting */
						int j = mesh_get_x_mirror_vert(ob, NULL, vidx, topology);
						if (j >= 0) {
							/* copy, not paint again */
							if (vgroup_mirror != -1) {
								dw = defvert_verify_index(me->dvert + j, vgroup_mirror);
								dw_prev = defvert_verify_index(wpp.wpaint_prev + j, vgroup_mirror);
							}
							else {
								dw = defvert_verify_index(me->dvert + j, vgroup_active);
								dw_prev = defvert_verify_index(wpp.wpaint_prev + j, vgroup_active);
							}
							dw_prev->weight = dw->weight; /* set the undo weight */
							dw->weight = paintweight;
						}
					}
				}
				me->dvert[vidx].flag = 1;
			}

		} while (fidx--);
	}

	{
		MDeformVert *dv = me->dvert;
		for (index = me->totvert; index != 0; index--, dv++) {
			dv->flag = 0;
		}
	}

	wpaint_prev_destroy(&wpp);

	DAG_id_tag_update(&me->id, 0);

	return true;
}

bool ED_vpaint_smooth(Object *ob)
{
	Mesh *me;
	const MPoly *mp;

	int i, j;

	bool *mlooptag;

	if (((me = BKE_mesh_from_object(ob)) == NULL) ||
	    (me->mloopcol == NULL && (make_vertexcol(ob) == false)))
	{
		return false;
	}

	const bool use_face_sel = (me->editflag & ME_EDIT_PAINT_FACE_SEL) != 0;

	mlooptag = MEM_callocN(sizeof(bool) * me->totloop, "VPaintData mlooptag");

	/* simply tag loops of selected faces */
	mp = me->mpoly;
	for (i = 0; i < me->totpoly; i++, mp++) {
		const MLoop *ml = me->mloop + mp->loopstart;
		int ml_index = mp->loopstart;

		if (use_face_sel && !(mp->flag & ME_FACE_SEL))
			continue;

		for (j = 0; j < mp->totloop; j++, ml_index++, ml++) {
			mlooptag[ml_index] = true;
		}
	}

	/* remove stale me->mcol, will be added later */
	BKE_mesh_tessface_clear(me);

	do_shared_vertexcol(me, mlooptag);

	MEM_freeN(mlooptag);

	DAG_id_tag_update(&me->id, 0);

	return true;
}

/**
 * Apply callback to each vertex of the active vertex color layer.
 */
bool ED_vpaint_color_transform(
        struct Object *ob,
        VPaintTransform_Callback vpaint_tx_fn,
        const void *user_data)
{
	Mesh *me;
	const MPoly *mp;

	if (((me = BKE_mesh_from_object(ob)) == NULL) ||
	    (me->mloopcol == NULL && (make_vertexcol(ob) == false)))
	{
		return false;
	}

	const bool use_face_sel = (me->editflag & ME_EDIT_PAINT_FACE_SEL) != 0;
	mp = me->mpoly;

	for (int i = 0; i < me->totpoly; i++, mp++) {
		MLoopCol *lcol = &me->mloopcol[mp->loopstart];

		if (use_face_sel && !(mp->flag & ME_FACE_SEL)) {
			continue;
		}

		for (int j = 0; j < mp->totloop; j++, lcol++) {
			float col[3];
			rgb_uchar_to_float(col, &lcol->r);

			vpaint_tx_fn(col, user_data, col);

			rgb_float_to_uchar(&lcol->r, col);
		}
	}

	/* remove stale me->mcol, will be added later */
	BKE_mesh_tessface_clear(me);

	DAG_id_tag_update(&me->id, 0);

	return true;
}

/* XXX: should be re-implemented as a vertex/weight paint 'color correct' operator */
#if 0
void vpaint_dogamma(Scene *scene)
{
	VPaint *vp = scene->toolsettings->vpaint;
	Mesh *me;
	Object *ob;
	float igam, fac;
	int a, temp;
	uchar *cp, gamtab[256];

	ob = OBACT;
	me = BKE_mesh_from_object(ob);

	if (!(ob->mode & OB_MODE_VERTEX_PAINT)) return;
	if (me == 0 || me->mcol == 0 || me->totface == 0) return;

	igam = 1.0 / vp->gamma;
	for (a = 0; a < 256; a++) {

		fac = ((float)a) / 255.0;
		fac = vp->mul * pow(fac, igam);

		temp = 255.9 * fac;

		if (temp <= 0) gamtab[a] = 0;
		else if (temp >= 255) gamtab[a] = 255;
		else gamtab[a] = temp;
	}

	a = 4 * me->totface;
	cp = (uchar *)me->mcol;
	while (a--) {

		cp[1] = gamtab[cp[1]];
		cp[2] = gamtab[cp[2]];
		cp[3] = gamtab[cp[3]];

		cp += 4;
	}
}
#endif

BLI_INLINE uint mcol_blend(uint col1, uint col2, int fac)
{
	uchar *cp1, *cp2, *cp;
	int mfac;
	uint col = 0;

	if (fac == 0) {
		return col1;
	}

	if (fac >= 255) {
		return col2;
	}

	mfac = 255 - fac;

	cp1 = (uchar *)&col1;
	cp2 = (uchar *)&col2;
	cp  = (uchar *)&col;

	/* Updated to use the rgb squared color model which blends nicer. */
	int r1 = cp1[0] * cp1[0];
	int g1 = cp1[1] * cp1[1];
	int b1 = cp1[2] * cp1[2];

	int r2 = cp2[0] * cp2[0];
	int g2 = cp2[1] * cp2[1];
	int b2 = cp2[2] * cp2[2];

	cp[0] = round_fl_to_uchar(sqrtf(divide_round_i((mfac * r1 + fac * r2), 255)));
	cp[1] = round_fl_to_uchar(sqrtf(divide_round_i((mfac * g1 + fac * g2), 255)));
	cp[2] = round_fl_to_uchar(sqrtf(divide_round_i((mfac * b1 + fac * b2), 255)));
	cp[3] = 255;

	return col;
}

BLI_INLINE uint mcol_add(uint col1, uint col2, int fac)
{
	uchar *cp1, *cp2, *cp;
	int temp;
	uint col = 0;

	if (fac == 0) {
		return col1;
	}

	cp1 = (uchar *)&col1;
	cp2 = (uchar *)&col2;
	cp  = (uchar *)&col;

	temp = cp1[0] + divide_round_i((fac * cp2[0]), 255);
	cp[0] = (temp > 254) ? 255 : temp;
	temp = cp1[1] + divide_round_i((fac * cp2[1]), 255);
	cp[1] = (temp > 254) ? 255 : temp;
	temp = cp1[2] + divide_round_i((fac * cp2[2]), 255);
	cp[2] = (temp > 254) ? 255 : temp;
	cp[3] = 255;
	
	return col;
}

BLI_INLINE uint mcol_sub(uint col1, uint col2, int fac)
{
	uchar *cp1, *cp2, *cp;
	int temp;
	uint col = 0;

	if (fac == 0) {
		return col1;
	}

	cp1 = (uchar *)&col1;
	cp2 = (uchar *)&col2;
	cp  = (uchar *)&col;

	temp = cp1[0] - divide_round_i((fac * cp2[0]), 255);
	cp[0] = (temp < 0) ? 0 : temp;
	temp = cp1[1] - divide_round_i((fac * cp2[1]), 255);
	cp[1] = (temp < 0) ? 0 : temp;
	temp = cp1[2] - divide_round_i((fac * cp2[2]), 255);
	cp[2] = (temp < 0) ? 0 : temp;
	cp[3] = 255;

	return col;
}

BLI_INLINE uint mcol_mul(uint col1, uint col2, int fac)
{
	uchar *cp1, *cp2, *cp;
	int mfac;
	uint col = 0;

	if (fac == 0) {
		return col1;
	}

	mfac = 255 - fac;

	cp1 = (uchar *)&col1;
	cp2 = (uchar *)&col2;
	cp  = (uchar *)&col;

	/* first mul, then blend the fac */
	cp[0] = divide_round_i(mfac * cp1[0] * 255 + fac * cp2[0] * cp1[0], 255 * 255);
	cp[1] = divide_round_i(mfac * cp1[1] * 255 + fac * cp2[1] * cp1[1], 255 * 255);
	cp[2] = divide_round_i(mfac * cp1[2] * 255 + fac * cp2[2] * cp1[2], 255 * 255);
	cp[3] = 255;

	return col;
}

BLI_INLINE uint mcol_lighten(uint col1, uint col2, int fac)
{
	uchar *cp1, *cp2, *cp;
	int mfac;
	uint col = 0;

	if (fac == 0) {
		return col1;
	}
	else if (fac >= 255) {
		return col2;
	}

	mfac = 255 - fac;

	cp1 = (uchar *)&col1;
	cp2 = (uchar *)&col2;
	cp  = (uchar *)&col;

	/* See if are lighter, if so mix, else don't do anything.
	 * if the paint col is darker then the original, then ignore */
	if (IMB_colormanagement_get_luminance_byte(cp1) > IMB_colormanagement_get_luminance_byte(cp2)) {
		return col1;
	}

	cp[0] = divide_round_i(mfac * cp1[0] + fac * cp2[0], 255);
	cp[1] = divide_round_i(mfac * cp1[1] + fac * cp2[1], 255);
	cp[2] = divide_round_i(mfac * cp1[2] + fac * cp2[2], 255);
	cp[3] = 255;

	return col;
}

BLI_INLINE uint mcol_darken(uint col1, uint col2, int fac)
{
	uchar *cp1, *cp2, *cp;
	int mfac;
	uint col = 0;

	if (fac == 0) {
		return col1;
	}
	else if (fac >= 255) {
		return col2;
	}

	mfac = 255 - fac;

	cp1 = (uchar *)&col1;
	cp2 = (uchar *)&col2;
	cp  = (uchar *)&col;

	/* See if were darker, if so mix, else don't do anything.
	 * if the paint col is brighter then the original, then ignore */
	if (IMB_colormanagement_get_luminance_byte(cp1) < IMB_colormanagement_get_luminance_byte(cp2)) {
		return col1;
	}

	cp[0] = divide_round_i((mfac * cp1[0] + fac * cp2[0]), 255);
	cp[1] = divide_round_i((mfac * cp1[1] + fac * cp2[1]), 255);
	cp[2] = divide_round_i((mfac * cp1[2] + fac * cp2[2]), 255);
	cp[3] = 255;
	return col;
}

/* wpaint has 'wpaint_blend_tool' */
static uint vpaint_blend_tool(const int tool, const uint col,
                                      const uint paintcol, const int alpha_i)
{
	switch (tool) {
		case PAINT_BLEND_MIX:
		case PAINT_BLEND_BLUR:     return mcol_blend(col, paintcol, alpha_i);
		case PAINT_BLEND_AVERAGE:  return mcol_blend(col, paintcol, alpha_i);
		case PAINT_BLEND_SMEAR:    return mcol_blend(col, paintcol, alpha_i);
		case PAINT_BLEND_ADD:      return mcol_add(col, paintcol, alpha_i);
		case PAINT_BLEND_SUB:      return mcol_sub(col, paintcol, alpha_i);
		case PAINT_BLEND_MUL:      return mcol_mul(col, paintcol, alpha_i);
		case PAINT_BLEND_LIGHTEN:  return mcol_lighten(col, paintcol, alpha_i);
		case PAINT_BLEND_DARKEN:   return mcol_darken(col, paintcol, alpha_i);
		default:
			BLI_assert(0);
			return 0;
	}
}

/* wpaint has 'wpaint_blend' */
static uint vpaint_blend(
        VPaint *vp, uint col, uint colorig,
        const uint paintcol, const int alpha_i,
        /* pre scaled from [0-1] --> [0-255] */
        const int brush_alpha_value_i)
{
	Brush *brush = BKE_paint_brush(&vp->paint);
	const int tool = brush->vertexpaint_tool;

	col = vpaint_blend_tool(tool, col, paintcol, alpha_i);

	/* if no spray, clip color adding with colorig & orig alpha */
	if ((vp->flag & VP_SPRAY) == 0) {
		uint testcol, a;
		char *cp, *ct, *co;
		
		testcol = vpaint_blend_tool(tool, colorig, paintcol, brush_alpha_value_i);
		
		cp = (char *)&col;
		ct = (char *)&testcol;
		co = (char *)&colorig;
		
		for (a = 0; a < 4; a++) {
			if (ct[a] < co[a]) {
				if (cp[a] < ct[a]) cp[a] = ct[a];
				else if (cp[a] > co[a]) cp[a] = co[a];
			}
			else {
				if (cp[a] < co[a]) cp[a] = co[a];
				else if (cp[a] > ct[a]) cp[a] = ct[a];
			}
		}
	}

	return col;
}


/* whats _dl mean? */
static float calc_vp_strength_col_dl(
        VPaint *vp, const ViewContext *vc, const float co[3],
        const float mval[2], const float brush_size_pressure, float rgba[4])
{
	float co_ss[2];  /* screenspace */

	if (ED_view3d_project_float_object(vc->ar,
	                                   co, co_ss,
	                                   V3D_PROJ_TEST_CLIP_BB | V3D_PROJ_TEST_CLIP_NEAR) == V3D_PROJ_RET_OK)
	{
		const float dist_sq = len_squared_v2v2(mval, co_ss);

		if (dist_sq <= SQUARE(brush_size_pressure)) {
			Brush *brush = BKE_paint_brush(&vp->paint);
			const float dist = sqrtf(dist_sq);
			float factor;

			if (brush->mtex.tex && rgba) {
				if (brush->mtex.brush_map_mode == MTEX_MAP_MODE_3D) {
					BKE_brush_sample_tex_3D(vc->scene, brush, co, rgba, 0, NULL);
				}
				else {
					const float co_ss_3d[3] = {co_ss[0], co_ss[1], 0.0f};  /* we need a 3rd empty value */
					BKE_brush_sample_tex_3D(vc->scene, brush, co_ss_3d, rgba, 0, NULL);
				}
				factor = rgba[3];
			}
			else {
				factor = 1.0f;
			}
			return factor * BKE_brush_curve_strength_clamped(brush, dist, brush_size_pressure);
		}
	}
	if (rgba)
		zero_v4(rgba);
	return 0.0f;
}

static float calc_vp_alpha_col_dl(
        VPaint *vp, const ViewContext *vc,
        float vpimat[3][3], const DMCoNo *v_co_no,
        const float mval[2],
        const float brush_size_pressure, const float brush_alpha_pressure, float rgba[4])
{
	float strength = calc_vp_strength_col_dl(vp, vc, v_co_no->co, mval, brush_size_pressure, rgba);

	if (strength > 0.0f) {
		float alpha = brush_alpha_pressure * strength;

		if (vp->flag & VP_NORMALS) {
			float dvec[3];

			/* transpose ! */
			dvec[2] = dot_v3v3(vpimat[2], v_co_no->no);
			if (dvec[2] > 0.0f) {
				dvec[0] = dot_v3v3(vpimat[0], v_co_no->no);
				dvec[1] = dot_v3v3(vpimat[1], v_co_no->no);

				alpha *= dvec[2] / len_v3(dvec);
			}
			else {
				return 0.0f;
			}
		}

		return alpha;
	}

	return 0.0f;
}


BLI_INLINE float wval_blend(const float weight, const float paintval, const float alpha)
{
	const float talpha = min_ff(alpha, 1.0f);  /* blending with values over 1 doesn't make sense */
	return (paintval * talpha) + (weight * (1.0f - talpha));
}
BLI_INLINE float wval_add(const float weight, const float paintval, const float alpha)
{
	return weight + (paintval * alpha);
}
BLI_INLINE float wval_sub(const float weight, const float paintval, const float alpha)
{
	return weight - (paintval * alpha);
}
BLI_INLINE float wval_mul(const float weight, const float paintval, const float alpha)
{   /* first mul, then blend the fac */
	return ((1.0f - alpha) + (alpha * paintval)) * weight;
}
BLI_INLINE float wval_lighten(const float weight, const float paintval, const float alpha)
{
	return (weight < paintval) ? wval_blend(weight, paintval, alpha) : weight;
}
BLI_INLINE float wval_darken(const float weight, const float paintval, const float alpha)
{
	return (weight > paintval) ? wval_blend(weight, paintval, alpha) : weight;
}


/* vpaint has 'vpaint_blend_tool' */
/* result is not clamped from [0-1] */
static float wpaint_blend_tool(const int tool,
                               /* dw->weight */
                               const float weight,
                               const float paintval, const float alpha)
{
	switch (tool) {
		case PAINT_BLEND_MIX:
		case PAINT_BLEND_AVERAGE:
		case PAINT_BLEND_SMEAR:
		case PAINT_BLEND_BLUR:     return wval_blend(weight, paintval, alpha);
		case PAINT_BLEND_ADD:      return wval_add(weight, paintval, alpha);
		case PAINT_BLEND_SUB:      return wval_sub(weight, paintval, alpha);
		case PAINT_BLEND_MUL:      return wval_mul(weight, paintval, alpha);
		case PAINT_BLEND_LIGHTEN:  return wval_lighten(weight, paintval, alpha);
		case PAINT_BLEND_DARKEN:   return wval_darken(weight, paintval, alpha);
		default:
			BLI_assert(0);
			return 0.0f;
	}
}

/* vpaint has 'vpaint_blend' */
static float wpaint_blend(VPaint *wp, float weight,
                          const float alpha, float paintval,
                          const float UNUSED(brush_alpha_value),
                          const short do_flip)
{
	Brush *brush = BKE_paint_brush(&wp->paint);
	int tool = brush->vertexpaint_tool;

	if (do_flip) {
		switch (tool) {
			case PAINT_BLEND_MIX:
				paintval = 1.f - paintval; break;
			case PAINT_BLEND_ADD:
				tool = PAINT_BLEND_SUB; break;
			case PAINT_BLEND_SUB:
				tool = PAINT_BLEND_ADD; break;
			case PAINT_BLEND_LIGHTEN:
				tool = PAINT_BLEND_DARKEN; break;
			case PAINT_BLEND_DARKEN:
				tool = PAINT_BLEND_LIGHTEN; break;
		}
	}
	
	weight = wpaint_blend_tool(tool, weight, paintval, alpha);

	CLAMP(weight, 0.0f, 1.0f);
	
	return weight;
}

/* ----------------------------------------------------- */


/* sets wp->weight to the closest weight value to vertex */
/* note: we cant sample frontbuf, weight colors are interpolated too unpredictable */
static int weight_sample_invoke(bContext *C, wmOperator *op, const wmEvent *event)
{
	ViewContext vc;
	Mesh *me;
	bool changed = false;

	view3d_set_viewcontext(C, &vc);
	me = BKE_mesh_from_object(vc.obact);

	if (me && me->dvert && vc.v3d && vc.rv3d && (vc.obact->actdef != 0)) {
		const bool use_vert_sel = (me->editflag & ME_EDIT_PAINT_VERT_SEL) != 0;
		int v_idx_best = -1;
		uint index;

		view3d_operator_needs_opengl(C);
		ED_view3d_init_mats_rv3d(vc.obact, vc.rv3d);

		if (use_vert_sel) {
			if (ED_mesh_pick_vert(C, vc.obact, event->mval, &index, ED_MESH_PICK_DEFAULT_VERT_SIZE, true)) {
				v_idx_best = index;
			}
		}
		else {
			if (ED_mesh_pick_face_vert(C, vc.obact, event->mval, &index, ED_MESH_PICK_DEFAULT_FACE_SIZE)) {
				v_idx_best = index;
			}
			else if (ED_mesh_pick_face(C, vc.obact, event->mval, &index, ED_MESH_PICK_DEFAULT_FACE_SIZE)) {
				/* this relies on knowning the internal worksings of ED_mesh_pick_face_vert() */
				BKE_report(op->reports, RPT_WARNING, "The modifier used does not support deformed locations");
			}
		}

		if (v_idx_best != -1) { /* should always be valid */
			ToolSettings *ts = vc.scene->toolsettings;
			Brush *brush = BKE_paint_brush(&ts->wpaint->paint);
			const int vgroup_active = vc.obact->actdef - 1;
			float vgroup_weight = defvert_find_weight(&me->dvert[v_idx_best], vgroup_active);

			/* use combined weight in multipaint mode, since that's what is displayed to the user in the colors */
			if (ts->multipaint) {
				int defbase_tot_sel;
				const int defbase_tot = BLI_listbase_count(&vc.obact->defbase);
				bool *defbase_sel = BKE_object_defgroup_selected_get(vc.obact, defbase_tot, &defbase_tot_sel);

				if (defbase_tot_sel > 1) {
					if (me->editflag & ME_EDIT_MIRROR_X) {
						BKE_object_defgroup_mirror_selection(
						        vc.obact, defbase_tot, defbase_sel, defbase_sel, &defbase_tot_sel);
					}

					vgroup_weight = BKE_defvert_multipaint_collective_weight(
					        &me->dvert[v_idx_best], defbase_tot, defbase_sel, defbase_tot_sel, ts->auto_normalize);

					/* if autonormalize is enabled, but weights are not normalized, the value can exceed 1 */
					CLAMP(vgroup_weight, 0.0f, 1.0f);
				}

				MEM_freeN(defbase_sel);
			}

			BKE_brush_weight_set(vc.scene, brush, vgroup_weight);
			changed = true;
		}
	}

	if (changed) {
		/* not really correct since the brush didnt change, but redraws the toolbar */
		WM_main_add_notifier(NC_BRUSH | NA_EDITED, NULL); /* ts->wpaint->paint.brush */

		return OPERATOR_FINISHED;
	}
	else {
		return OPERATOR_CANCELLED;
	}
}

void PAINT_OT_weight_sample(wmOperatorType *ot)
{
	/* identifiers */
	ot->name = "Weight Paint Sample Weight";
	ot->idname = "PAINT_OT_weight_sample";
	ot->description = "Use the mouse to sample a weight in the 3D view";

	/* api callbacks */
	ot->invoke = weight_sample_invoke;
	ot->poll = weight_paint_mode_poll;

	/* flags */
	ot->flag = OPTYPE_UNDO;
}

/* samples cursor location, and gives menu with vertex groups to activate */
static bool weight_paint_sample_enum_itemf__helper(const MDeformVert *dvert, const int defbase_tot, int *groups)
{
	/* this func fills in used vgroup's */
	bool found = false;
	int i = dvert->totweight;
	MDeformWeight *dw;
	for (dw = dvert->dw; i > 0; dw++, i--) {
		if (dw->def_nr < defbase_tot) {
			groups[dw->def_nr] = true;
			found = true;
		}
	}
	return found;
}
static EnumPropertyItem *weight_paint_sample_enum_itemf(
        bContext *C, PointerRNA *UNUSED(ptr), PropertyRNA *UNUSED(prop), bool *r_free)
{
	if (C) {
		wmWindow *win = CTX_wm_window(C);
		if (win && win->eventstate) {
			ViewContext vc;
			Mesh *me;

			view3d_set_viewcontext(C, &vc);
			me = BKE_mesh_from_object(vc.obact);

			if (me && me->dvert && vc.v3d && vc.rv3d && vc.obact->defbase.first) {
				const int defbase_tot = BLI_listbase_count(&vc.obact->defbase);
				const bool use_vert_sel = (me->editflag & ME_EDIT_PAINT_VERT_SEL) != 0;
				int *groups = MEM_callocN(defbase_tot * sizeof(int), "groups");
				bool found = false;
				uint index;

				const int mval[2] = {
				    win->eventstate->x - vc.ar->winrct.xmin,
				    win->eventstate->y - vc.ar->winrct.ymin,
				};

				view3d_operator_needs_opengl(C);
				ED_view3d_init_mats_rv3d(vc.obact, vc.rv3d);

				if (use_vert_sel) {
					if (ED_mesh_pick_vert(C, vc.obact, mval, &index, ED_MESH_PICK_DEFAULT_VERT_SIZE, true)) {
						MDeformVert *dvert = &me->dvert[index];
						found |= weight_paint_sample_enum_itemf__helper(dvert, defbase_tot, groups);
					}
				}
				else {
					if (ED_mesh_pick_face(C, vc.obact, mval, &index, ED_MESH_PICK_DEFAULT_FACE_SIZE)) {
						const MPoly *mp = &me->mpoly[index];
						uint fidx = mp->totloop - 1;

						do {
							MDeformVert *dvert = &me->dvert[me->mloop[mp->loopstart + fidx].v];
							found |= weight_paint_sample_enum_itemf__helper(dvert, defbase_tot, groups);
						} while (fidx--);
					}
				}

				if (found == false) {
					MEM_freeN(groups);
				}
				else {
					EnumPropertyItem *item = NULL, item_tmp = {0};
					int totitem = 0;
					int i = 0;
					bDeformGroup *dg;
					for (dg = vc.obact->defbase.first; dg && i < defbase_tot; i++, dg = dg->next) {
						if (groups[i]) {
							item_tmp.identifier = item_tmp.name = dg->name;
							item_tmp.value = i;
							RNA_enum_item_add(&item, &totitem, &item_tmp);
						}
					}

					RNA_enum_item_end(&item, &totitem);
					*r_free = true;

					MEM_freeN(groups);
					return item;
				}
			}
		}
	}

	return DummyRNA_NULL_items;
}

static int weight_sample_group_exec(bContext *C, wmOperator *op)
{
	int type = RNA_enum_get(op->ptr, "group");
	ViewContext vc;
	view3d_set_viewcontext(C, &vc);

	BLI_assert(type + 1 >= 0);
	vc.obact->actdef = type + 1;

	DAG_id_tag_update(&vc.obact->id, OB_RECALC_DATA);
	WM_event_add_notifier(C, NC_OBJECT | ND_DRAW, vc.obact);
	return OPERATOR_FINISHED;
}

/* TODO, we could make this a menu into OBJECT_OT_vertex_group_set_active rather than its own operator */
void PAINT_OT_weight_sample_group(wmOperatorType *ot)
{
	PropertyRNA *prop = NULL;

	/* identifiers */
	ot->name = "Weight Paint Sample Group";
	ot->idname = "PAINT_OT_weight_sample_group";
	ot->description = "Select one of the vertex groups available under current mouse position";

	/* api callbacks */
	ot->exec = weight_sample_group_exec;
	ot->invoke = WM_menu_invoke;
	ot->poll = weight_paint_mode_poll;

	/* flags */
	ot->flag = OPTYPE_UNDO;

	/* keyingset to use (dynamic enum) */
	prop = RNA_def_enum(ot->srna, "group", DummyRNA_DEFAULT_items, 0, "Keying Set", "The Keying Set to use");
	RNA_def_enum_funcs(prop, weight_paint_sample_enum_itemf);
	RNA_def_property_flag(prop, PROP_ENUM_NO_TRANSLATE);
	ot->prop = prop;
}

static void do_weight_paint_normalize_all(MDeformVert *dvert, const int defbase_tot, const bool *vgroup_validmap)
{
	float sum = 0.0f, fac;
	uint i, tot = 0;
	MDeformWeight *dw;

	for (i = dvert->totweight, dw = dvert->dw; i != 0; i--, dw++) {
		if (dw->def_nr < defbase_tot && vgroup_validmap[dw->def_nr]) {
			tot++;
			sum += dw->weight;
		}
	}

	if ((tot == 0) || (sum == 1.0f)) {
		return;
	}

	if (sum != 0.0f) {
		fac = 1.0f / sum;

		for (i = dvert->totweight, dw = dvert->dw; i != 0; i--, dw++) {
			if (dw->def_nr < defbase_tot && vgroup_validmap[dw->def_nr]) {
				dw->weight *= fac;
			}
		}
	}
	else {
		/* hrmf, not a factor in this case */
		fac = 1.0f / tot;

		for (i = dvert->totweight, dw = dvert->dw; i != 0; i--, dw++) {
			if (dw->def_nr < defbase_tot && vgroup_validmap[dw->def_nr]) {
				dw->weight = fac;
			}
		}
	}
}

/**
 * A version of #do_weight_paint_normalize_all that includes locked weights
 * but only changes unlocked weights.
 */
static bool do_weight_paint_normalize_all_locked(
        MDeformVert *dvert, const int defbase_tot, const bool *vgroup_validmap,
        const bool *lock_flags)
{
	float sum = 0.0f, fac;
	float sum_unlock = 0.0f;
	float lock_weight = 0.0f;
	uint i, tot = 0;
	MDeformWeight *dw;

	if (lock_flags == NULL) {
		do_weight_paint_normalize_all(dvert, defbase_tot, vgroup_validmap);
		return true;
	}

	for (i = dvert->totweight, dw = dvert->dw; i != 0; i--, dw++) {
		if (dw->def_nr < defbase_tot && vgroup_validmap[dw->def_nr]) {
			sum += dw->weight;

			if (lock_flags[dw->def_nr]) {
				lock_weight += dw->weight;
			}
			else {
				tot++;
				sum_unlock += dw->weight;
			}
		}
	}

	if (sum == 1.0f) {
		return true;
	}

	if (tot == 0) {
		return false;
	}

	if (lock_weight >= 1.0f) {
		/* locked groups make it impossible to fully normalize,
		 * zero out what we can and return false */
		for (i = dvert->totweight, dw = dvert->dw; i != 0; i--, dw++) {
			if (dw->def_nr < defbase_tot && vgroup_validmap[dw->def_nr]) {
				if (lock_flags[dw->def_nr] == false) {
					dw->weight = 0.0f;
				}
			}
		}

		return (lock_weight == 1.0f);
	}
	else if (sum_unlock != 0.0f) {
		fac = (1.0f - lock_weight) / sum_unlock;

		for (i = dvert->totweight, dw = dvert->dw; i != 0; i--, dw++) {
			if (dw->def_nr < defbase_tot && vgroup_validmap[dw->def_nr]) {
				if (lock_flags[dw->def_nr] == false) {
					dw->weight *= fac;
					/* paranoid but possibly with float error */
					CLAMP(dw->weight, 0.0f, 1.0f);
				}
			}
		}
	}
	else {
		/* hrmf, not a factor in this case */
		fac = (1.0f - lock_weight) / tot;
		/* paranoid but possibly with float error */
		CLAMP(fac, 0.0f, 1.0f);

		for (i = dvert->totweight, dw = dvert->dw; i != 0; i--, dw++) {
			if (dw->def_nr < defbase_tot && vgroup_validmap[dw->def_nr]) {
				if (lock_flags[dw->def_nr] == false) {
					dw->weight = fac;
				}
			}
		}
	}

	return true;
}

/**
 * \note same as function above except it does a second pass without active group
 * if normalize fails with it.
 */
static void do_weight_paint_normalize_all_locked_try_active(
        MDeformVert *dvert, const int defbase_tot, const bool *vgroup_validmap,
        const bool *lock_flags, const bool *lock_with_active)
{
	/* first pass with both active and explicitly locked groups restricted from change */

	bool success = do_weight_paint_normalize_all_locked(dvert, defbase_tot, vgroup_validmap, lock_with_active);

	if (!success) {
		/**
		 * Locks prevented the first pass from full completion, so remove restriction on active group; e.g:
		 *
		 * - With 1.0 weight painted into active:
		 *   nonzero locked weight; first pass zeroed out unlocked weight; scale 1 down to fit.
		 * - With 0.0 weight painted into active:
		 *   no unlocked groups; first pass did nothing; increase 0 to fit.
		 */
		do_weight_paint_normalize_all_locked(dvert, defbase_tot, vgroup_validmap, lock_flags);
	}
}

#if 0 /* UNUSED */
static bool has_unselected_unlocked_bone_group(int defbase_tot, bool *defbase_sel, int selected,
                                               const bool *lock_flags, const bool *vgroup_validmap)
{
	int i;
	if (defbase_tot == selected) {
		return false;
	}
	for (i = 0; i < defbase_tot; i++) {
		if (vgroup_validmap[i] && !defbase_sel[i] && !lock_flags[i]) {
			return true;
		}
	}
	return false;
}
#endif

static void multipaint_clamp_change(
        MDeformVert *dvert, const int defbase_tot, const bool *defbase_sel,
        float *change_p)
{
	int i;
	MDeformWeight *dw;
	float val;
	float change = *change_p;

	/* verify that the change does not cause values exceeding 1 and clamp it */
	for (i = dvert->totweight, dw = dvert->dw; i != 0; i--, dw++) {
		if (dw->def_nr < defbase_tot && defbase_sel[dw->def_nr]) {
			if (dw->weight) {
				val = dw->weight * change;
				if (val > 1) {
					change = 1.0f / dw->weight;
				}
			}
		}
	}

	*change_p = change;
}

static bool multipaint_verify_change(MDeformVert *dvert, const int defbase_tot, float change, const bool *defbase_sel)
{
	int i;
	MDeformWeight *dw;
	float val;

	/* in case the change is reduced, you need to recheck
	 * the earlier values to make sure they are not 0
	 * (precision error) */
	for (i = dvert->totweight, dw = dvert->dw; i != 0; i--, dw++) {
		if (dw->def_nr < defbase_tot && defbase_sel[dw->def_nr]) {
			if (dw->weight) {
				val = dw->weight * change;
				/* the value should never reach zero while multi-painting if it
				 * was nonzero beforehand */
				if (val <= 0) {
					return false;
				}
			}
		}
	}

	return true;
}

static void multipaint_apply_change(MDeformVert *dvert, const int defbase_tot, float change, const bool *defbase_sel)
{
	int i;
	MDeformWeight *dw;

	/* apply the valid change */
	for (i = dvert->totweight, dw = dvert->dw; i != 0; i--, dw++) {
		if (dw->def_nr < defbase_tot && defbase_sel[dw->def_nr]) {
			if (dw->weight) {
				dw->weight = dw->weight * change;
				CLAMP(dw->weight, 0.0f, 1.0f);
			}
		}
	}
}

/**
 * Variables stored both for 'active' and 'mirror' sides.
 */
struct WeightPaintGroupData {
	/** index of active group or its mirror
	 *
	 * - 'active' is always `ob->actdef`.
	 * - 'mirror' is -1 when 'ME_EDIT_MIRROR_X' flag id disabled,
	 *   otherwise this will be set to the mirror or the active group (if the group isn't mirrored).
	 */
	int index;
	/** lock that includes the 'index' as locked too
	 *
	 * - 'active' is set of locked or active/selected groups
	 * - 'mirror' is set of locked or mirror groups
	 */
	const bool *lock;
};

/* struct to avoid passing many args each call to do_weight_paint_vertex()
 * this _could_ be made a part of the operators 'WPaintData' struct, or at
 * least a member, but for now keep its own struct, initialized on every
 * paint stroke update - campbell */
typedef struct WeightPaintInfo {

	int defbase_tot;

	/* both must add up to 'defbase_tot' */
	int defbase_tot_sel;
	int defbase_tot_unsel;

	struct WeightPaintGroupData active, mirror;

	const bool *lock_flags;  /* boolean array for locked bones,
	                          * length of defbase_tot */
	const bool *defbase_sel; /* boolean array for selected bones,
	                          * length of defbase_tot, cant be const because of how its passed */

	const bool *vgroup_validmap; /* same as WeightPaintData.vgroup_validmap,
	                              * only added here for convenience */

	bool do_flip;
	bool do_multipaint;
	bool do_auto_normalize;

	float brush_alpha_value;  /* result of BKE_brush_alpha_get() */
} WeightPaintInfo;

static void do_weight_paint_vertex_single(
        /* vars which remain the same for every vert */
        VPaint *wp, Object *ob, const WeightPaintInfo *wpi,
        /* vars which change on each stroke */
        const uint index, float alpha, float paintweight
        )
{
	Mesh *me = ob->data;
	MDeformVert *dv = &me->dvert[index];
	bool topology = (me->editflag & ME_EDIT_MIRROR_TOPO) != 0;

	MDeformWeight *dw;

	/* mirror vars */
	int index_mirr;
	int vgroup_mirr;

	MDeformVert *dv_mirr;
	MDeformWeight *dw_mirr;

	if (wp->flag & VP_ONLYVGROUP) {
		dw = defvert_find_index(dv, wpi->active.index);
	}
	else {
		dw = defvert_verify_index(dv, wpi->active.index);
	}

	if (dw == NULL) {
		return;
	}


	/* from now on we can check if mirrors enabled if this var is -1 and not bother with the flag */
	if (me->editflag & ME_EDIT_MIRROR_X) {
		index_mirr = mesh_get_x_mirror_vert(ob, NULL, index, topology);
		vgroup_mirr = wpi->mirror.index;

		/* another possible error - mirror group _and_ active group are the same (which is fine),
		 * but we also are painting onto a center vertex - this would paint the same weight twice */
		if (index_mirr == index && vgroup_mirr == wpi->active.index) {
			index_mirr = vgroup_mirr = -1;
		}
	}
	else {
		index_mirr = vgroup_mirr = -1;
	}


	/* get the mirror def vars */
	if (index_mirr != -1) {
		dv_mirr = &me->dvert[index_mirr];
		if (wp->flag & VP_ONLYVGROUP) {
			dw_mirr = defvert_find_index(dv_mirr, vgroup_mirr);

			if (dw_mirr == NULL) {
				index_mirr = vgroup_mirr = -1;
				dv_mirr = NULL;
			}
		}
		else {
			if (index != index_mirr) {
				dw_mirr = defvert_verify_index(dv_mirr, vgroup_mirr);
			}
			else {
				/* dv and dv_mirr are the same */
				int totweight_prev = dv_mirr->totweight;
				int dw_offset = (int)(dw - dv_mirr->dw);
				dw_mirr = defvert_verify_index(dv_mirr, vgroup_mirr);

				/* if we added another, get our old one back */
				if (totweight_prev != dv_mirr->totweight) {
					dw = &dv_mirr->dw[dw_offset];
				}
			}
		}
	}
	else {
		dv_mirr = NULL;
		dw_mirr = NULL;
	}

	/* If there are no normalize-locks or multipaint,
	 * then there is no need to run the more complicated checks */

	{
		dw->weight = wpaint_blend(wp, dw->weight, alpha, paintweight,
		                          wpi->brush_alpha_value, wpi->do_flip);

		/* WATCH IT: take care of the ordering of applying mirror -> normalize,
		 * can give wrong results [#26193], least confusing if normalize is done last */

		/* apply mirror */
		if (index_mirr != -1) {
			/* copy, not paint again */
			dw_mirr->weight = dw->weight;
		}

		/* apply normalize */
		if (wpi->do_auto_normalize) {
			/* note on normalize - this used to be applied after painting and normalize all weights,
			 * in some ways this is good because there is feedback where the more weights involved would
			 * 'resist' so you couldn't instantly zero out other weights by painting 1.0 on the active.
			 *
			 * However this gave a problem since applying mirror, then normalize both verts
			 * the resulting weight wont match on both sides.
			 *
			 * If this 'resisting', slower normalize is nicer, we could call
			 * do_weight_paint_normalize_all() and only use...
			 * do_weight_paint_normalize_all_active() when normalizing the mirror vertex.
			 * - campbell
			 */
			do_weight_paint_normalize_all_locked_try_active(
			        dv, wpi->defbase_tot, wpi->vgroup_validmap, wpi->lock_flags, wpi->active.lock);

			if (index_mirr != -1) {
				/* only normalize if this is not a center vertex, else we get a conflict, normalizing twice */
				if (index != index_mirr) {
					do_weight_paint_normalize_all_locked_try_active(
					        dv_mirr, wpi->defbase_tot, wpi->vgroup_validmap, wpi->lock_flags, wpi->mirror.lock);
				}
				else {
					/* this case accounts for...
					 * - painting onto a center vertex of a mesh
					 * - x mirror is enabled
					 * - auto normalize is enabled
					 * - the group you are painting onto has a L / R version
					 *
					 * We want L/R vgroups to have the same weight but this cant be if both are over 0.5,
					 * We _could_ have special check for that, but this would need its own normalize function which
					 * holds 2 groups from changing at once.
					 *
					 * So! just balance out the 2 weights, it keeps them equal and everything normalized.
					 *
					 * While it wont hit the desired weight immediately as the user waggles their mouse,
					 * constant painting and re-normalizing will get there. this is also just simpler logic.
					 * - campbell */
					dw_mirr->weight = dw->weight = (dw_mirr->weight + dw->weight) * 0.5f;
				}
			}
		}
	}
}

static void do_weight_paint_vertex_multi(
        /* vars which remain the same for every vert */
        VPaint *wp, Object *ob, const WeightPaintInfo *wpi,
        /* vars which change on each stroke */
        const uint index, float alpha, float paintweight)
{
	Mesh *me = ob->data;
	MDeformVert *dv = &me->dvert[index];
	bool topology = (me->editflag & ME_EDIT_MIRROR_TOPO) != 0;

	/* mirror vars */
	int index_mirr = -1;
	MDeformVert *dv_mirr = NULL;

	/* weights */
	float curw, neww, change, curw_mirr, change_mirr;

	/* from now on we can check if mirrors enabled if this var is -1 and not bother with the flag */
	if (me->editflag & ME_EDIT_MIRROR_X) {
		index_mirr = mesh_get_x_mirror_vert(ob, NULL, index, topology);

		if (index_mirr != -1 && index_mirr != index) {
			dv_mirr = &me->dvert[index_mirr];
		}
	}

	/* compute weight change by applying the brush to average or sum of group weights */
	curw = BKE_defvert_multipaint_collective_weight(
	        dv, wpi->defbase_tot, wpi->defbase_sel, wpi->defbase_tot_sel, wpi->do_auto_normalize);

	if (curw == 0.0f) {
		/* note: no weight to assign to this vertex, could add all groups? */
		return;
	}

	neww = wpaint_blend(wp, curw, alpha, paintweight, wpi->brush_alpha_value, wpi->do_flip);

	change = neww / curw;

	/* verify for all groups that 0 < result <= 1 */
	multipaint_clamp_change(dv, wpi->defbase_tot, wpi->defbase_sel, &change);

	if (dv_mirr != NULL) {
		curw_mirr = BKE_defvert_multipaint_collective_weight(
		        dv_mirr, wpi->defbase_tot, wpi->defbase_sel, wpi->defbase_tot_sel, wpi->do_auto_normalize);

		if (curw_mirr == 0.0f) {
			/* can't mirror into a zero weight vertex */
			dv_mirr = NULL;
		}
		else {
			/* mirror is changed to achieve the same collective weight value */
			float orig = change_mirr = curw * change / curw_mirr;

			multipaint_clamp_change(dv_mirr, wpi->defbase_tot, wpi->defbase_sel, &change_mirr);

			if (!multipaint_verify_change(dv_mirr, wpi->defbase_tot, change_mirr, wpi->defbase_sel)) {
				return;
			}

			change *= change_mirr / orig;
		}
	}

	if (!multipaint_verify_change(dv, wpi->defbase_tot, change, wpi->defbase_sel)) {
		return;
	}

	/* apply validated change to vertex and mirror */
	multipaint_apply_change(dv, wpi->defbase_tot, change, wpi->defbase_sel);

	if (dv_mirr != NULL) {
		multipaint_apply_change(dv_mirr, wpi->defbase_tot, change_mirr, wpi->defbase_sel);
	}

	/* normalize */
	if (wpi->do_auto_normalize) {
		do_weight_paint_normalize_all_locked_try_active(
		        dv, wpi->defbase_tot, wpi->vgroup_validmap, wpi->lock_flags, wpi->active.lock);

		if (dv_mirr != NULL) {
			do_weight_paint_normalize_all_locked_try_active(
			        dv_mirr, wpi->defbase_tot, wpi->vgroup_validmap, wpi->lock_flags, wpi->active.lock);
		}
	}
}

static void do_weight_paint_vertex(
        /* vars which remain the same for every vert */
        VPaint *wp, Object *ob, const WeightPaintInfo *wpi,
        /* vars which change on each stroke */
        const uint index, float alpha, float paintweight)
{
	if (wpi->do_multipaint) {
		do_weight_paint_vertex_multi(wp, ob, wpi, index, alpha, paintweight);
	}
	else {
		do_weight_paint_vertex_single(wp, ob, wpi, index, alpha, paintweight);
	}
}


<<<<<<< HEAD
/**** Toggle operator for turning vertex paint mode on or off     /
/       copied from sculpt.c                                  ****/
=======
/* Toggle operator for turning vertex paint mode on or off (copied from sculpt.c) */
>>>>>>> 0ae1a1ed
static void vertex_paint_init_session(Scene *scene, Object *ob)
{
	if (ob->sculpt == NULL) {
		ob->sculpt = MEM_callocN(sizeof(SculptSession), "sculpt session");
		BKE_sculpt_update_mesh_elements(scene, scene->toolsettings->sculpt, ob, 0, false);
	}
}

static void vertex_paint_init_session_data(const ToolSettings *ts, Object *ob)
{
	/* Create maps */
	struct SculptVertexPaintGeomMap *gmap = NULL;
	if (ob->mode == OB_MODE_VERTEX_PAINT) {
		gmap = &ob->sculpt->mode.vpaint.gmap;
		ob->sculpt->mode_type = OB_MODE_VERTEX_PAINT;
	}
	else if (ob->mode == OB_MODE_WEIGHT_PAINT) {
		gmap = &ob->sculpt->mode.wpaint.gmap;
		ob->sculpt->mode_type = OB_MODE_WEIGHT_PAINT;
	}
	else {
		ob->sculpt->mode_type = 0;
		BLI_assert(0);
		return;
	}

	Mesh *me = ob->data;

	if (gmap->vert_to_loop == NULL) {
		gmap->vert_map_mem = NULL;
		gmap->vert_to_loop = NULL;
		gmap->poly_map_mem = NULL;
		gmap->vert_to_poly = NULL;
		BKE_mesh_vert_loop_map_create(
		        &gmap->vert_to_loop,
		        &gmap->vert_map_mem,
		        me->mpoly, me->mloop, me->totvert, me->totpoly, me->totloop);
		BKE_mesh_vert_poly_map_create(
		        &gmap->vert_to_poly,
		        &gmap->poly_map_mem,
		        me->mpoly, me->mloop, me->totvert, me->totpoly, me->totloop);
	}

	/* Create average brush arrays */
	if (ob->mode == OB_MODE_VERTEX_PAINT) {
		if ((ts->vpaint->flag & VP_SPRAY) == 0) {
			if (ob->sculpt->mode.vpaint.previous_color == NULL) {
				ob->sculpt->mode.vpaint.previous_color =
				        MEM_callocN(me->totloop * sizeof(uint), "previous_color");
			}
		}
		else {
			MEM_SAFE_FREE(ob->sculpt->mode.vpaint.previous_color);
		}
	}
	else if (ob->mode == OB_MODE_WEIGHT_PAINT) {
		if ((ts->wpaint->flag & VP_SPRAY) == 0) {
			if (ob->sculpt->mode.wpaint.alpha_weight == NULL) {
				ob->sculpt->mode.wpaint.alpha_weight =
				        MEM_callocN(me->totvert * sizeof(float), "alpha_weight");
			}
			if (ob->sculpt->mode.wpaint.previous_weight == NULL) {
				ob->sculpt->mode.wpaint.previous_weight =
				        MEM_mallocN(me->totvert * sizeof(float), "previous_weight");
			}
		}
		else {
			MEM_SAFE_FREE(ob->sculpt->mode.wpaint.alpha_weight);
			MEM_SAFE_FREE(ob->sculpt->mode.wpaint.previous_weight);
		}
	}

}

/* *************** set wpaint operator ****************** */

/**
 * \note Keep in sync with #vpaint_mode_toggle_exec
 */
static int wpaint_mode_toggle_exec(bContext *C, wmOperator *op)
{		
	Object *ob = CTX_data_active_object(C);
	const int mode_flag = OB_MODE_WEIGHT_PAINT;
	const bool is_mode_set = (ob->mode & mode_flag) != 0;
	Scene *scene = CTX_data_scene(C);
	VPaint *wp = scene->toolsettings->wpaint;
	Mesh *me;

	if (!is_mode_set) {
		if (!ED_object_mode_compat_set(C, ob, mode_flag, op->reports)) {
			return OPERATOR_CANCELLED;
		}
	}

	me = BKE_mesh_from_object(ob);

	if (ob->mode & mode_flag) {
		ob->mode &= ~mode_flag;

		if (me->editflag & ME_EDIT_PAINT_VERT_SEL) {
			BKE_mesh_flush_select_from_verts(me);
		}
		else if (me->editflag & ME_EDIT_PAINT_FACE_SEL) {
			BKE_mesh_flush_select_from_polys(me);
		}

		/* weight paint specific */
		ED_mesh_mirror_spatial_table(NULL, NULL, NULL, NULL, 'e');
		ED_mesh_mirror_topo_table(NULL, NULL, 'e');

		/* If the cache is not released by a cancel or a done, free it now. */
		if (ob->sculpt->cache) {
			sculpt_cache_free(ob->sculpt->cache);
			ob->sculpt->cache = NULL;
		}

		BKE_sculptsession_free(ob);

		paint_cursor_delete_textures();
	}
	else {
		ob->mode |= mode_flag;

		if (wp == NULL)
			wp = scene->toolsettings->wpaint = new_vpaint(1);

		paint_cursor_start(C, weight_paint_poll);

		BKE_paint_init(scene, ePaintWeight, PAINT_CURSOR_WEIGHT_PAINT);

		/* weight paint specific */
		ED_mesh_mirror_spatial_table(ob, NULL, NULL, NULL, 's');
		ED_vgroup_sync_from_pose(ob);

		/* Create vertex/weight paint mode session data */
<<<<<<< HEAD
		if (ob->sculpt)
			BKE_sculptsession_free(ob);

=======
		if (ob->sculpt) {
			BKE_sculptsession_free(ob);
		}
>>>>>>> 0ae1a1ed
		vertex_paint_init_session(scene, ob);
	}
	
	/* Weightpaint works by overriding colors in mesh,
	 * so need to make sure we recalc on enter and
	 * exit (exit needs doing regardless because we
	 * should redeform).
	 */
	DAG_id_tag_update(&me->id, 0);

	WM_event_add_notifier(C, NC_SCENE | ND_MODE, scene);

	return OPERATOR_FINISHED;
}

/* for switching to/from mode */
static int paint_poll_test(bContext *C)
{
	Object *ob = CTX_data_active_object(C);
	if (ob == NULL || ob->type != OB_MESH)
		return 0;
	if (!ob->data || ID_IS_LINKED_DATABLOCK(ob->data))
		return 0;
	if (CTX_data_edit_object(C))
		return 0;
	return 1;
}

void PAINT_OT_weight_paint_toggle(wmOperatorType *ot)
{
	
	/* identifiers */
	ot->name = "Weight Paint Mode";
	ot->idname = "PAINT_OT_weight_paint_toggle";
	ot->description = "Toggle weight paint mode in 3D view";
	
	/* api callbacks */
	ot->exec = wpaint_mode_toggle_exec;
	ot->poll = paint_poll_test;
	
	/* flags */
	ot->flag = OPTYPE_REGISTER | OPTYPE_UNDO;
	
}

/* ************ weight paint operator ********** */

enum eWPaintFlag {
	WPAINT_ENSURE_MIRROR = (1 << 0),
};

struct WPaintVGroupIndex {
	int active;
	int mirror;
};

struct WPaintData {
	ViewContext vc;

	struct WeightPaintGroupData active, mirror;

	void *vp_handle;
	DMCoNo *vertexcosnos;

	float wpimat[3][3];

	/* variables for auto normalize */
	const bool *vgroup_validmap; /* stores if vgroups tie to deforming bones or not */
	const bool *lock_flags;

	/* variables for multipaint */
	const bool *defbase_sel;      /* set of selected groups */
	int defbase_tot_sel;          /* number of selected groups */
	bool do_multipaint;           /* true if multipaint enabled and multiple groups selected */

<<<<<<< HEAD
	/* variables for blur */
	struct {
		MeshElemMap *vmap;
		int *vmap_mem;
	} blur_data;

=======
>>>>>>> 0ae1a1ed
	int defbase_tot;
};

/* ensure we have data on wpaint start, add if needed */
static bool wpaint_ensure_data(
        bContext *C, wmOperator *op,
        enum eWPaintFlag flag, struct WPaintVGroupIndex *vgroup_index)
{
	Scene *scene = CTX_data_scene(C);
	Object *ob = CTX_data_active_object(C);
	Mesh *me = BKE_mesh_from_object(ob);

	if (vgroup_index) {
		vgroup_index->active = -1;
		vgroup_index->mirror = -1;
	}

	if (scene->obedit) {
		return false;
	}

	if (me == NULL || me->totpoly == 0) {
		return false;
	}

	/* if nothing was added yet, we make dverts and a vertex deform group */
	if (!me->dvert) {
		BKE_object_defgroup_data_create(&me->id);
		WM_event_add_notifier(C, NC_GEOM | ND_DATA, me);
	}

	/* this happens on a Bone select, when no vgroup existed yet */
	if (ob->actdef <= 0) {
		Object *modob;
		if ((modob = modifiers_isDeformedByArmature(ob))) {
			Bone *actbone = ((bArmature *)modob->data)->act_bone;
			if (actbone) {
				bPoseChannel *pchan = BKE_pose_channel_find_name(modob->pose, actbone->name);

				if (pchan) {
					bDeformGroup *dg = defgroup_find_name(ob, pchan->name);
					if (dg == NULL) {
						dg = BKE_object_defgroup_add_name(ob, pchan->name);  /* sets actdef */
					}
					else {
						int actdef = 1 + BLI_findindex(&ob->defbase, dg);
						BLI_assert(actdef >= 0);
						ob->actdef = actdef;
					}
				}
			}
		}
	}
	if (BLI_listbase_is_empty(&ob->defbase)) {
		BKE_object_defgroup_add(ob);
	}

	/* ensure we don't try paint onto an invalid group */
	if (ob->actdef <= 0) {
		BKE_report(op->reports, RPT_WARNING, "No active vertex group for painting, aborting");
		return false;
	}

	if (vgroup_index) {
		vgroup_index->active = ob->actdef - 1;
	}

	if (flag & WPAINT_ENSURE_MIRROR) {
		if (me->editflag & ME_EDIT_MIRROR_X) {
			int mirror = wpaint_mirror_vgroup_ensure(ob, ob->actdef - 1);
			if (vgroup_index) {
				vgroup_index->mirror = mirror;
			}
		}
	}

	return true;
}

/* Initialize the stroke cache invariants from operator properties */
static void vwpaint_update_cache_invariants(
        bContext *C, VPaint *vd, SculptSession *ss, wmOperator *op, const float mouse[2])
{
	StrokeCache *cache;
	Scene *scene = CTX_data_scene(C);
	UnifiedPaintSettings *ups = &CTX_data_tool_settings(C)->unified_paint_settings;
	Brush *brush = BKE_paint_brush(&vd->paint);
	ViewContext *vc = paint_stroke_view_context(op->customdata);
	Object *ob = CTX_data_active_object(C);
	float mat[3][3];
	float view_dir[3] = {0.0f, 0.0f, 1.0f};
	int mode;

	/* VW paint needs to allocate stroke cache before update is called. */
	if (!ss->cache) {
		cache = MEM_callocN(sizeof(StrokeCache), "stroke cache");
		ss->cache = cache;
	}
	else {
		cache = ss->cache;
	}

	/* Initial mouse location */
	if (mouse)
		copy_v2_v2(cache->initial_mouse, mouse);
	else
		zero_v2(cache->initial_mouse);

	mode = RNA_enum_get(op->ptr, "mode");
	cache->invert = mode == BRUSH_STROKE_INVERT;
	cache->alt_smooth = mode == BRUSH_STROKE_SMOOTH;
	/* not very nice, but with current events system implementation
	* we can't handle brush appearance inversion hotkey separately (sergey) */
	if (cache->invert) ups->draw_inverted = true;
	else ups->draw_inverted = false;

	copy_v2_v2(cache->mouse, cache->initial_mouse);
	/* Truly temporary data that isn't stored in properties */
	cache->vc = vc;
	cache->brush = brush;
	cache->first_time = 1;

	/* cache projection matrix */
	ED_view3d_ob_project_mat_get(cache->vc->rv3d, ob, cache->projection_mat);

	invert_m4_m4(ob->imat, ob->obmat);
	copy_m3_m4(mat, cache->vc->rv3d->viewinv);
	mul_m3_v3(mat, view_dir);
	copy_m3_m4(mat, ob->imat);
	mul_m3_v3(mat, view_dir);
	normalize_v3_v3(cache->true_view_normal, view_dir);

	copy_v3_v3(cache->view_normal, cache->true_view_normal);
	cache->bstrength = BKE_brush_alpha_get(scene, brush);
	cache->is_last_valid = false;
}

/* Initialize the stroke cache variants from operator properties */
static void vwpaint_update_cache_variants(bContext *C, VPaint *vd, Object *ob, PointerRNA *ptr)
{
	Scene *scene = CTX_data_scene(C);
	SculptSession *ss = ob->sculpt;
	StrokeCache *cache = ss->cache;
	Brush *brush = BKE_paint_brush(&vd->paint);

<<<<<<< HEAD
	/* This effects the actual brush radius, so things farther away */
	/*  are compared with a larger radius and vise versa. */
=======
	/* This effects the actual brush radius, so things farther away
	 * are compared with a larger radius and vise versa. */
>>>>>>> 0ae1a1ed
	if (cache->first_time) {
		RNA_float_get_array(ptr, "location", cache->true_location);
	}

	RNA_float_get_array(ptr, "mouse", cache->mouse);

	/* XXX: Use pressure value from first brush step for brushes which don't
<<<<<<< HEAD
	*      support strokes (grab, thumb). They depends on initial state and
	*      brush coord/pressure/etc.
	*      It's more an events design issue, which doesn't split coordinate/pressure/angle
	*      changing events. We should avoid this after events system re-design */
=======
	 * support strokes (grab, thumb). They depends on initial state and
	 * brush coord/pressure/etc.
	 * It's more an events design issue, which doesn't split coordinate/pressure/angle
	 * changing events. We should avoid this after events system re-design */
>>>>>>> 0ae1a1ed
	if (paint_supports_dynamic_size(brush, ePaintSculpt) || cache->first_time) {
		cache->pressure = RNA_float_get(ptr, "pressure");
	}

	/* Truly temporary data that isn't stored in properties */
	if (cache->first_time) {
		if (!BKE_brush_use_locked_size(scene, brush)) {
			cache->initial_radius = paint_calc_object_space_radius(
			        cache->vc, cache->true_location, BKE_brush_size_get(scene, brush));
			BKE_brush_unprojected_radius_set(scene, brush, cache->initial_radius);
		}
		else {
			cache->initial_radius = BKE_brush_unprojected_radius_get(scene, brush);
		}
	}

	if (BKE_brush_use_size_pressure(scene, brush) && paint_supports_dynamic_size(brush, ePaintSculpt)) {
		cache->radius = cache->initial_radius * cache->pressure;
	}
	else {
		cache->radius = cache->initial_radius;
	}

	cache->radius_squared = cache->radius * cache->radius;

	if (ss->pbvh) {
		BKE_pbvh_update(ss->pbvh, PBVH_UpdateRedraw, NULL);
		BKE_pbvh_update(ss->pbvh, PBVH_UpdateBB, NULL);
	}
}

static bool wpaint_stroke_test_start(bContext *C, wmOperator *op, const float mouse[2])
{
	Scene *scene = CTX_data_scene(C);
	struct PaintStroke *stroke = op->customdata;
	ToolSettings *ts = scene->toolsettings;
	Object *ob = CTX_data_active_object(C);
	Mesh *me = BKE_mesh_from_object(ob);
	struct WPaintData *wpd;
	struct WPaintVGroupIndex vgroup_index;
	int defbase_tot, defbase_tot_sel;
	bool *defbase_sel;
	SculptSession *ss = ob->sculpt;
	VPaint *vd = CTX_data_tool_settings(C)->wpaint;

	float mat[4][4], imat[4][4];

	if (wpaint_ensure_data(C, op, WPAINT_ENSURE_MIRROR, &vgroup_index) == false) {
		return false;
	}

	{
		/* check if we are attempting to paint onto a locked vertex group,
		 * and other options disallow it from doing anything useful */
		bDeformGroup *dg;
		dg = BLI_findlink(&ob->defbase, vgroup_index.active);
		if (dg->flag & DG_LOCK_WEIGHT) {
			BKE_report(op->reports, RPT_WARNING, "Active group is locked, aborting");
			return false;
		}
		if (vgroup_index.mirror != -1) {
			dg = BLI_findlink(&ob->defbase, vgroup_index.mirror);
			if (dg->flag & DG_LOCK_WEIGHT) {
				BKE_report(op->reports, RPT_WARNING, "Mirror group is locked, aborting");
				return false;
			}
		}
	}

	/* check that multipaint groups are unlocked */
	defbase_tot = BLI_listbase_count(&ob->defbase);
	defbase_sel = BKE_object_defgroup_selected_get(ob, defbase_tot, &defbase_tot_sel);

	if (ts->multipaint && defbase_tot_sel > 1) {
		int i;
		bDeformGroup *dg;

		if (me->editflag & ME_EDIT_MIRROR_X) {
			BKE_object_defgroup_mirror_selection(ob, defbase_tot, defbase_sel, defbase_sel, &defbase_tot_sel);
		}

		for (i = 0; i < defbase_tot; i++) {
			if (defbase_sel[i]) {
				dg = BLI_findlink(&ob->defbase, i);
				if (dg->flag & DG_LOCK_WEIGHT) {
					BKE_report(op->reports, RPT_WARNING, "Multipaint group is locked, aborting");
					MEM_freeN(defbase_sel);
					return false;
				}
			}
		}
	}

	/* ALLOCATIONS! no return after this line */
	/* make mode data storage */
	wpd = MEM_callocN(sizeof(struct WPaintData), "WPaintData");
	paint_stroke_set_mode_data(stroke, wpd);
	view3d_set_viewcontext(C, &wpd->vc);

	wpd->active.index = vgroup_index.active;
	wpd->mirror.index = vgroup_index.mirror;

	/* multipaint */
	wpd->defbase_tot = defbase_tot;
	wpd->defbase_sel = defbase_sel;
	wpd->defbase_tot_sel = defbase_tot_sel > 1 ? defbase_tot_sel : 1;
	wpd->do_multipaint = (ts->multipaint && defbase_tot_sel > 1);

	/* set up auto-normalize, and generate map for detecting which
	 * vgroups affect deform bones */
	wpd->lock_flags = BKE_object_defgroup_lock_flags_get(ob, wpd->defbase_tot);
	if (ts->auto_normalize || ts->multipaint || wpd->lock_flags) {
		wpd->vgroup_validmap = BKE_object_defgroup_validmap_get(ob, wpd->defbase_tot);
	}

	if (wpd->do_multipaint && ts->auto_normalize) {
		bool *tmpflags;
		tmpflags = MEM_mallocN(sizeof(bool) * defbase_tot, __func__);
		if (wpd->lock_flags) {
			BLI_array_binary_or(tmpflags, wpd->defbase_sel, wpd->lock_flags, wpd->defbase_tot);
		}
		else {
			memcpy(tmpflags, wpd->defbase_sel, sizeof(*tmpflags) * wpd->defbase_tot);
		}
		wpd->active.lock = tmpflags;
	}
	else if (ts->auto_normalize) {
		bool *tmpflags;

		tmpflags = wpd->lock_flags ?
		        MEM_dupallocN(wpd->lock_flags) :
		        MEM_callocN(sizeof(bool) * defbase_tot, __func__);
		tmpflags[wpd->active.index] = true;
		wpd->active.lock = tmpflags;

		tmpflags = wpd->lock_flags ?
		        MEM_dupallocN(wpd->lock_flags) :
		        MEM_callocN(sizeof(bool) * defbase_tot, __func__);
		tmpflags[(wpd->mirror.index != -1) ? wpd->mirror.index : wpd->active.index] = true;
		wpd->mirror.lock = tmpflags;
	}

	/* painting on subsurfs should give correct points too, this returns me->totvert amount */
	ob->sculpt->building_vp_handle = true;
	wpd->vp_handle = ED_vpaint_proj_handle_create(scene, ob, &wpd->vertexcosnos);
	ob->sculpt->building_vp_handle = false;

	/* imat for normals */
	mul_m4_m4m4(mat, wpd->vc.rv3d->viewmat, ob->obmat);
	invert_m4_m4(imat, mat);
	copy_m3_m4(wpd->wpimat, imat);

	/* If not previously created, create vertex/weight paint mode session data */
	vertex_paint_init_session(scene, ob);
	vwpaint_update_cache_invariants(C, vd, ss, op, mouse);
	vertex_paint_init_session_data(ts, ob);

	if (ss->mode.wpaint.previous_weight != NULL) {
		copy_vn_fl(ss->mode.wpaint.previous_weight, me->totvert, -1.0f);
	}

	return true;
}

static void calc_area_normal_and_center_task_cb(void *userdata, const int n)
{
	SculptThreadedTaskData *data = userdata;
	SculptSession *ss = data->ob->sculpt;
	float(*area_nos)[3] = data->area_nos;
	float(*area_cos)[3] = data->area_cos;

	float private_co[2][3] = {{0.0f}};
	float private_no[2][3] = {{0.0f}};
	int   private_count[2] = {0};

	SculptBrushTest test;
	sculpt_brush_test_init(ss, &test);

	PBVHVertexIter vd;
	BKE_pbvh_vertex_iter_begin(ss->pbvh, data->nodes[n], vd, PBVH_ITER_UNIQUE)
	{
		const float *co;

		co = vd.co;

		if (sculpt_brush_test_fast(&test, co)) {
			float no_buf[3];
			const float *no;
			int flip_index;

			if (vd.no) {
				normal_short_to_float_v3(no_buf, vd.no);
				no = no_buf;
			}
			else {
				no = vd.fno;
			}

			flip_index = (dot_v3v3(ss->cache->view_normal, no) <= 0.0f);
			if (area_cos)
				add_v3_v3(private_co[flip_index], co);
			if (area_nos)
				add_v3_v3(private_no[flip_index], no);
			private_count[flip_index] += 1;
		}
	}
	BKE_pbvh_vertex_iter_end;


	BLI_mutex_lock(&data->mutex);

	/* for flatten center */
	if (area_cos) {
		add_v3_v3(area_cos[0], private_co[0]);
		add_v3_v3(area_cos[1], private_co[1]);
	}

	/* for area normal */
	if (area_nos) {
		add_v3_v3(area_nos[0], private_no[0]);
		add_v3_v3(area_nos[1], private_no[1]);
	}

	/* weights */
	data->count[0] += private_count[0];
	data->count[1] += private_count[1];

	BLI_mutex_unlock(&data->mutex);
}

static void calc_area_normal(
        VPaint *vp, Object *ob,
        PBVHNode **nodes, int totnode,
        float r_area_no[3])
{
	/* 0=towards view, 1=flipped */
	float area_nos[2][3] = {{0.0f}};

	int count[2] = {0};

	SculptThreadedTaskData data = {
		.vp = vp, .ob = ob, .nodes = nodes, .totnode = totnode,
		.area_cos = NULL, .area_nos = area_nos, .count = count,
	};
	BLI_mutex_init(&data.mutex);

	BLI_task_parallel_range(
	        0, totnode, &data, calc_area_normal_and_center_task_cb, true);

	BLI_mutex_end(&data.mutex);

	/* for area normal */
	for (int i = 0; i < ARRAY_SIZE(area_nos); i++) {
		if (normalize_v3_v3(r_area_no, area_nos[i]) != 0.0f) {
			break;
		}
	}
}

static float dot_vf3vs3(const float brushNormal[3], const short vertexNormal[3])
{
	float normal[3];
	normal_short_to_float_v3(normal, vertexNormal);
	return dot_v3v3(brushNormal, normal);
}

/* Flip all the editdata across the axis/axes specified by symm. Used to
 * calculate multiple modifications to the mesh when symmetry is enabled. */
static void calc_brushdata_symm(
        VPaint *vd, StrokeCache *cache, const char symm,
        const char axis, const float angle)
{
	(void)vd; /* unused */

	flip_v3_v3(cache->location, cache->true_location, symm);
	flip_v3_v3(cache->last_location, cache->true_last_location, symm);
	flip_v3_v3(cache->grab_delta_symmetry, cache->grab_delta, symm);
	flip_v3_v3(cache->view_normal, cache->true_view_normal, symm);

	unit_m4(cache->symm_rot_mat);
	unit_m4(cache->symm_rot_mat_inv);
	zero_v3(cache->plane_offset);

	if (axis) { /* expects XYZ */
		rotate_m4(cache->symm_rot_mat, axis, angle);
		rotate_m4(cache->symm_rot_mat_inv, axis, -angle);
	}

	mul_m4_v3(cache->symm_rot_mat, cache->location);
	mul_m4_v3(cache->symm_rot_mat, cache->last_location);
	mul_m4_v3(cache->symm_rot_mat, cache->grab_delta_symmetry);

	if (cache->supports_gravity) {
		flip_v3_v3(cache->gravity_direction, cache->true_gravity_direction, symm);
		mul_m4_v3(cache->symm_rot_mat, cache->gravity_direction);
	}

	if (cache->is_rake_rotation_valid) {
		flip_qt_qt(cache->rake_rotation_symmetry, cache->rake_rotation, symm);
	}
}

static void get_brush_alpha_data(
        Scene *scene, SculptSession *ss, Brush *brush,
        float *r_brush_size_pressure, float *r_brush_alpha_value, float *r_brush_alpha_pressure)
{
	*r_brush_size_pressure =
	        BKE_brush_size_get(scene, brush) *
	        (BKE_brush_use_size_pressure(scene, brush) ? ss->cache->pressure : 1.0f);
	*r_brush_alpha_value =
	        BKE_brush_alpha_get(scene, brush);
	*r_brush_alpha_pressure =
	        *r_brush_alpha_value *
	        (BKE_brush_use_alpha_pressure(scene, brush) ? ss->cache->pressure : 1.0f);
}

static void do_wpaint_brush_blur_task_cb_ex(
        void *userdata, void *UNUSED(userdata_chunk), const int n, const int UNUSED(thread_id))
{
	SculptThreadedTaskData *data = userdata;
	SculptSession *ss = data->ob->sculpt;
	CCGDerivedMesh *ccgdm = BKE_pbvh_get_ccgdm(ss->pbvh);
	const struct SculptVertexPaintGeomMap *gmap = &ss->mode.wpaint.gmap;

	Brush *brush = data->brush;
	StrokeCache *cache = ss->cache;
	Scene *scene = CTX_data_scene(data->C);

	const float brush_strength = cache->bstrength;
	float brush_size_pressure, brush_alpha_value, brush_alpha_pressure;
	get_brush_alpha_data(scene, ss, brush, &brush_size_pressure, &brush_alpha_value, &brush_alpha_pressure);
	const bool use_face_sel = (data->me->editflag & ME_EDIT_PAINT_FACE_SEL) != 0;
	const bool use_vert_sel = (data->me->editflag & ME_EDIT_PAINT_VERT_SEL) != 0;

	SculptBrushTest test;
	sculpt_brush_test_init(ss, &test);

	/* For each vertex */
	PBVHVertexIter vd;
	BKE_pbvh_vertex_iter_begin(ss->pbvh, data->nodes[n], vd, PBVH_ITER_UNIQUE)
	{
		/* Test to see if the vertex coordinates are within the spherical brush region. */
		if (sculpt_brush_test_sq(&test, vd.co)) {
			/* For grid based pbvh, take the vert whose loop coopresponds to the current grid.
			 * Otherwise, take the current vert. */
			const int v_index = ccgdm ? data->me->mloop[vd.grid_indices[vd.g]].v : vd.vert_indices[vd.i];
			const float grid_alpha = ccgdm ? 1.0f / vd.gridsize : 1.0f;
			const char v_flag = data->me->mvert[v_index].flag;
			/* If the vertex is selected */
			if (!(use_face_sel || use_vert_sel) || v_flag & SELECT) {
				/* Get the average poly weight */
				int total_hit_loops = 0;
				float weight_final = 0.0f;
				for (int j = 0; j < gmap->vert_to_poly[v_index].count; j++) {
					const int p_index = gmap->vert_to_poly[v_index].indices[j];
					const MPoly *mp = &data->me->mpoly[p_index];

					total_hit_loops += mp->totloop;
					for (int k = 0; k < mp->totloop; k++) {
						const int l_index = mp->loopstart + k;
						const MLoop *ml = &data->me->mloop[l_index];
						const MDeformVert *dv = &data->me->dvert[ml->v];
						weight_final += defvert_find_weight(dv, data->wpi->active.index);
					}
				}

				/* Apply the weight to the vertex. */
				if (total_hit_loops != 0) {
					const float view_dot = (vd.no) ? dot_vf3vs3(cache->sculpt_normal_symm, vd.no) : 1.0;
					if (view_dot > 0.0f) {
						const float brush_fade = BKE_brush_curve_strength(brush, sqrtf(test.dist), cache->radius);
						const float final_alpha =
						        view_dot * brush_fade * brush_strength *
						        grid_alpha * brush_alpha_pressure;
						weight_final /= total_hit_loops;

						/* Only paint visable verts */
						do_weight_paint_vertex(
						        data->vp, data->ob, data->wpi,
						        v_index, final_alpha, weight_final);
					}
				}
			}
		}
	}
	BKE_pbvh_vertex_iter_end;
}

static void do_wpaint_brush_smear_task_cb_ex(
        void *userdata, void *UNUSED(userdata_chunk), const int n, const int UNUSED(thread_id))
{
	SculptThreadedTaskData *data = userdata;
	SculptSession *ss = data->ob->sculpt;
	CCGDerivedMesh *ccgdm = BKE_pbvh_get_ccgdm(ss->pbvh);
	const struct SculptVertexPaintGeomMap *gmap = &ss->mode.wpaint.gmap;

	Brush *brush = data->brush;
	Scene *scene = CTX_data_scene(data->C);
	StrokeCache *cache = ss->cache;
	const float brush_strength = cache->bstrength;
	float brush_size_pressure, brush_alpha_value, brush_alpha_pressure;
	get_brush_alpha_data(scene, ss, brush, &brush_size_pressure, &brush_alpha_value, &brush_alpha_pressure);
	const bool use_face_sel = (data->me->editflag & ME_EDIT_PAINT_FACE_SEL) != 0;
	const bool use_vert_sel = (data->me->editflag & ME_EDIT_PAINT_VERT_SEL) != 0;
	float brush_dir[3];

	sub_v3_v3v3(brush_dir, cache->location, cache->last_location);
	if (normalize_v3(brush_dir) != 0.0f) {

		SculptBrushTest test;
		sculpt_brush_test_init(ss, &test);

		/* For each vertex */
		PBVHVertexIter vd;
		BKE_pbvh_vertex_iter_begin(ss->pbvh, data->nodes[n], vd, PBVH_ITER_UNIQUE)
		{
			/* Test to see if the vertex coordinates are within the spherical brush region. */
			if (sculpt_brush_test_fast(&test, vd.co)) {
				const float view_dot = (vd.no) ? dot_vf3vs3(cache->sculpt_normal_symm, vd.no) : 1.0;
				if (view_dot > 0.0f) {
					bool do_color = false;

					/* For grid based pbvh, take the vert whose loop cooresponds to the current grid.
					 * Otherwise, take the current vert. */
					const int v_index = ccgdm ? data->me->mloop[vd.grid_indices[vd.g]].v : vd.vert_indices[vd.i];
					const float grid_alpha = ccgdm ? 1.0f / vd.gridsize : 1.0f;
					const MVert *mv_curr = &data->me->mvert[v_index];
					const char v_flag = data->me->mvert[v_index].flag;

					/* If the vertex is selected */
					if (!(use_face_sel || use_vert_sel) || v_flag & SELECT) {
						/* Minimum dot product between brush direction and current
						 * to neighbor direction is 0.0, meaning orthogonal. */
						float stroke_dot_max = 0.0f;

						/* Get the color of the loop in the opposite direction of the brush movement
						 * (this callback is specifically for smear.) */
						float weight_final = 0.0;
						for (int j = 0; j < gmap->vert_to_poly[v_index].count; j++) {
							const int p_index = gmap->vert_to_poly[v_index].indices[j];
							const MPoly *mp = &data->me->mpoly[p_index];
							for (int k = 0; k < mp->totloop; k++) {
								const uint l_index = mp->loopstart + k;
								const MLoop *ml = &data->me->mloop[l_index];
								const uint v_other_index = ml->v;
								const MVert *mv_other = &data->me->mvert[v_other_index];

								/* Get the direction from the selected vert to the neighbor. */
								float other_dir[3];
								sub_v3_v3v3(other_dir, mv_curr->co, mv_other->co);
								normalize_v3(other_dir);

								const float stroke_dot = dot_v3v3(other_dir, brush_dir);

								if (stroke_dot > stroke_dot_max) {
									stroke_dot_max = stroke_dot;
									MDeformVert *dv = &data->me->dvert[v_other_index];
									weight_final = defvert_find_weight(dv, data->wpi->active.index);
									do_color = true;
								}
							}
						}
						/* Apply weight to vertex */
						if (do_color) {
							const float brush_fade = BKE_brush_curve_strength(brush, test.dist, cache->radius);
							const float final_alpha =
							        view_dot * brush_fade * brush_strength *
							        grid_alpha * brush_alpha_pressure;
							do_weight_paint_vertex(
							        data->vp, data->ob, data->wpi,
							        v_index, final_alpha, (float)weight_final);
						}
					}
				}
			}
		}
		BKE_pbvh_vertex_iter_end;
	}
}

static void do_wpaint_brush_draw_task_cb_ex(
        void *userdata, void *UNUSED(userdata_chunk), const int n, const int UNUSED(thread_id))
{
	SculptThreadedTaskData *data = userdata;
	SculptSession *ss = data->ob->sculpt;
	CCGDerivedMesh *ccgdm = BKE_pbvh_get_ccgdm(ss->pbvh);
	Scene *scene = CTX_data_scene(data->C);

	Brush *brush = data->brush;
	StrokeCache *cache = ss->cache;
	const float brush_strength = cache->bstrength;
	const float paintweight = BKE_brush_weight_get(scene, brush);
	float brush_size_pressure, brush_alpha_value, brush_alpha_pressure;
	get_brush_alpha_data(scene, ss, brush, &brush_size_pressure, &brush_alpha_value, &brush_alpha_pressure);
	const bool use_face_sel = (data->me->editflag & ME_EDIT_PAINT_FACE_SEL) != 0;
	const bool use_vert_sel = (data->me->editflag & ME_EDIT_PAINT_VERT_SEL) != 0;

	SculptBrushTest test;
	sculpt_brush_test_init(ss, &test);

	/* For each vertex */
	PBVHVertexIter vd;
	BKE_pbvh_vertex_iter_begin(ss->pbvh, data->nodes[n], vd, PBVH_ITER_UNIQUE)
	{
		/* Test to see if the vertex coordinates are within the spherical brush region. */
		if (sculpt_brush_test_sq(&test, vd.co)) {
			/* Note: grids are 1:1 with corners (aka loops).
			 * For multires, take the vert whose loop cooresponds to the current grid.
			 * Otherwise, take the current vert. */
			const int v_index = ccgdm ? data->me->mloop[vd.grid_indices[vd.g]].v : vd.vert_indices[vd.i];
			const float grid_alpha = ccgdm ? 1.0f / vd.gridsize : 1.0f;

			const char v_flag = data->me->mvert[v_index].flag;
			/* If the vertex is selected */
			if (!(use_face_sel || use_vert_sel) || v_flag & SELECT) {
				const float view_dot = (vd.no) ? dot_vf3vs3(cache->sculpt_normal_symm, vd.no) : 1.0;
				if (view_dot > 0.0f) {
					const float brush_fade = BKE_brush_curve_strength(brush, sqrtf(test.dist), cache->radius);
					float final_alpha = view_dot * brush_fade * brush_strength * grid_alpha * brush_alpha_pressure;

					/* Non-spray logic. */
					if ((data->vp->flag & VP_SPRAY) == 0) {
						/* Only paint if we have greater alpha. */
						if (ss->mode.wpaint.alpha_weight[v_index] < final_alpha) {
							ss->mode.wpaint.alpha_weight[v_index] = final_alpha;
						}
						else {
							continue;
						}

						MDeformVert *dv = &data->me->dvert[v_index];
						MDeformWeight *dw = defvert_find_index(dv, data->wpi->active.index);
						float *weight_prev = &ss->mode.wpaint.previous_weight[v_index];
						defweight_prev_init(dw, weight_prev);
						if (dw) {
							dw->weight = *weight_prev;
						}
					}

					do_weight_paint_vertex(
					        data->vp, data->ob, data->wpi,
					        v_index, final_alpha, paintweight);
				}
			}
		}
	}
	BKE_pbvh_vertex_iter_end;
}

static void do_wpaint_brush_calc_average_weight_cb_ex(
        void *userdata, void *UNUSED(userdata_chunk), const int n, const int UNUSED(thread_id))
{
	SculptThreadedTaskData *data = userdata;
	SculptSession *ss = data->ob->sculpt;
	StrokeCache *cache = ss->cache;
	CCGDerivedMesh *ccgdm = BKE_pbvh_get_ccgdm(ss->pbvh);

	const bool use_face_sel = (data->me->editflag & ME_EDIT_PAINT_FACE_SEL) != 0;
	const bool use_vert_sel = (data->me->editflag & ME_EDIT_PAINT_VERT_SEL) != 0;

	struct WPaintAverageAccum *accum = (struct WPaintAverageAccum *)data->custom_data + n;
	accum->len = 0;
	accum->value = 0.0;

	SculptBrushTest test;
	sculpt_brush_test_init(ss, &test);

	/* For each vertex */
	PBVHVertexIter vd;
	BKE_pbvh_vertex_iter_begin(ss->pbvh, data->nodes[n], vd, PBVH_ITER_UNIQUE)
	{
		/* Test to see if the vertex coordinates are within the spherical brush region. */
		if (sculpt_brush_test_sq(&test, vd.co)) {
			const float view_dot = (vd.no) ? dot_vf3vs3(cache->sculpt_normal_symm, vd.no) : 1.0;
			if (view_dot > 0.0 && BKE_brush_curve_strength(data->brush, sqrtf(test.dist), cache->radius) > 0.0) {
				const int v_index = ccgdm ? data->me->mloop[vd.grid_indices[vd.g]].v : vd.vert_indices[vd.i];
				// const float grid_alpha = ccgdm ? 1.0f / vd.gridsize : 1.0f;
				const char v_flag = data->me->mvert[v_index].flag;

				/* If the vertex is selected. */
				if (!(use_face_sel || use_vert_sel) || v_flag & SELECT) {
					const MDeformVert *dv = &data->me->dvert[v_index];
					accum->len += 1;
					accum->value += defvert_find_weight(dv, data->wpi->active.index);
				}
			}
		}
	}
	BKE_pbvh_vertex_iter_end;
}

static void calculate_average_weight(SculptThreadedTaskData *data, PBVHNode **UNUSED(nodes), int totnode)
{
	Scene *scene = CTX_data_scene(data->C);
	UnifiedPaintSettings *ups = &scene->toolsettings->unified_paint_settings;

	struct WPaintAverageAccum *accum = MEM_mallocN(sizeof(*accum) * totnode, __func__);
	data->custom_data = accum;

	BLI_task_parallel_range_ex(
	        0, totnode, data, NULL, 0, do_wpaint_brush_calc_average_weight_cb_ex,
	        ((data->sd->flags & SCULPT_USE_OPENMP) && totnode > SCULPT_THREADED_LIMIT), false);

	uint accum_len = 0;
	double accum_weight = 0.0;
	for (int i = 0; i < totnode; i++) {
		accum_len += accum[i].len;
		accum_weight += accum[i].value;
	}
	if (accum_len != 0) {
		accum_weight /= accum_len;
		if (ups->flag & UNIFIED_PAINT_WEIGHT)
			ups->weight = (float)accum_weight;
		else
			data->brush->weight = (float)accum_weight;
<<<<<<< HEAD
=======
	}

	MEM_SAFE_FREE(data->custom_data);  /* 'accum' */
}


static void wpaint_paint_leaves(
        bContext *C, Object *ob, Sculpt *sd, VPaint *vp, struct WPaintData *wpd, WeightPaintInfo *wpi,
        Mesh *me, PBVHNode **nodes, int totnode)
{
	Brush *brush = ob->sculpt->cache->brush;

	/* threaded loop over nodes */
	SculptThreadedTaskData data = {
		.sd = sd, .ob = ob, .brush = brush, .nodes = nodes, .vp = vp, .wpd = wpd, .wpi = wpi, .me = me, .C = C,
	};

	switch (brush->vertexpaint_tool) {
		case PAINT_BLEND_AVERAGE:
			calculate_average_weight(&data, nodes, totnode);
			BLI_task_parallel_range_ex(
			        0, totnode, &data, NULL, 0,
			        do_wpaint_brush_draw_task_cb_ex, true, false);
			break;
		case PAINT_BLEND_SMEAR:
			BLI_task_parallel_range_ex(
			        0, totnode, &data, NULL, 0,
			        do_wpaint_brush_smear_task_cb_ex, true, false);
			break;
		case PAINT_BLEND_BLUR:
			BLI_task_parallel_range_ex(
			        0, totnode, &data, NULL, 0,
			        do_wpaint_brush_blur_task_cb_ex, true, false);
			break;
		default:
			BLI_task_parallel_range_ex(
			        0, totnode, &data, NULL, 0,
			        do_wpaint_brush_draw_task_cb_ex, true, false);
			break;
>>>>>>> 0ae1a1ed
	}
}

static void wpaint_do_paint(
        bContext *C, Object *ob, VPaint *wp, Sculpt *sd, struct WPaintData *wpd, WeightPaintInfo *wpi,
        Mesh *me, Brush *UNUSED(brush), const char symm, const int axis, const int i, const float angle)
{
	SculptSession *ss = ob->sculpt;
	ss->cache->radial_symmetry_pass = i;
	calc_brushdata_symm(wp, ss->cache, symm, axis, angle);

	SculptSearchSphereData data;
	PBVHNode **nodes = NULL;
	int totnode;

<<<<<<< HEAD
	MEM_SAFE_FREE(data->custom_data);  /* 'accum' */
}


static void wpaint_paint_leaves(
        bContext *C, Object *ob, Sculpt *sd, VPaint *vp, struct WPaintData *wpd, WeightPaintInfo *wpi,
        Mesh *me, PBVHNode **nodes, int totnode)
{
	Brush *brush = ob->sculpt->cache->brush;

	/* threaded loop over nodes */
	SculptThreadedTaskData data = {
		.sd = sd, .ob = ob, .brush = brush, .nodes = nodes, .vp = vp, .wpd = wpd, .wpi = wpi, .me = me, .C = C,
	};

	switch (brush->vertexpaint_tool) {
		case PAINT_BLEND_AVERAGE:
			calculate_average_weight(&data, nodes, totnode);
			BLI_task_parallel_range_ex(
			        0, totnode, &data, NULL, 0,
			        do_wpaint_brush_draw_task_cb_ex, true, false);
			break;
		case PAINT_BLEND_SMEAR:
			BLI_task_parallel_range_ex(
			        0, totnode, &data, NULL, 0,
			        do_wpaint_brush_smear_task_cb_ex, true, false);
			break;
		case PAINT_BLEND_BLUR:
			BLI_task_parallel_range_ex(
			        0, totnode, &data, NULL, 0,
			        do_wpaint_brush_blur_task_cb_ex, true, false);
			break;
		default:
			BLI_task_parallel_range_ex(
			        0, totnode, &data, NULL, 0,
			        do_wpaint_brush_draw_task_cb_ex, true, false);
			break;
	}
}

static void wpaint_do_paint(
        bContext *C, Object *ob, VPaint *wp, Sculpt *sd, struct WPaintData *wpd, WeightPaintInfo *wpi,
        Mesh *me, Brush *UNUSED(brush), const char symm, const int axis, const int i, const float angle)
{
	SculptSession *ss = ob->sculpt;
	ss->cache->radial_symmetry_pass = i;
	calc_brushdata_symm(wp, ss->cache, symm, axis, angle);

	SculptSearchSphereData data;
	PBVHNode **nodes = NULL;
	int totnode;

=======
>>>>>>> 0ae1a1ed

	/* Build a list of all nodes that are potentially within the brush's area of influence */
	data.ss = ss;
	data.sd = sd;
	data.radius_squared = ss->cache->radius_squared;
	data.original = true;
	BKE_pbvh_search_gather(ss->pbvh, sculpt_search_sphere_cb, &data, &nodes, &totnode);

	calc_area_normal(wp, ob, nodes, totnode, ss->cache->sculpt_normal_symm);
	wpaint_paint_leaves(C, ob, sd, wp, wpd, wpi, me, nodes, totnode);

	if (nodes)
		MEM_freeN(nodes);
}

static void wpaint_do_radial_symmetry(
        bContext *C, Object *ob, VPaint *wp, Sculpt *sd, struct WPaintData *wpd, WeightPaintInfo *wpi,
        Mesh *me, Brush *brush, const char symm, const int axis)
{
	for (int i = 1; i < wp->radial_symm[axis - 'X']; i++) {
		const float angle = (2.0 * M_PI) * i / wp->radial_symm[axis - 'X'];
		wpaint_do_paint(C, ob, wp, sd, wpd, wpi, me, brush, symm, axis, i, angle);
	}
}

static void wpaint_do_symmetrical_brush_actions(
        bContext *C, Object *ob, VPaint *wp, Sculpt *sd, struct WPaintData *wpd, WeightPaintInfo *wpi)
{
	Brush *brush = BKE_paint_brush(&wp->paint);
	Mesh *me = ob->data;
	SculptSession *ss = ob->sculpt;
	StrokeCache *cache = ss->cache;
	const char symm = wp->paint.symmetry_flags & PAINT_SYMM_AXIS_ALL;
	int i = 0;

	/* initial stroke */
	wpaint_do_paint(C, ob, wp, sd, wpd, wpi, me, brush, 0, 'X', 0, 0);
	wpaint_do_radial_symmetry(C, ob, wp, sd, wpd, wpi, me, brush, 0, 'X');
	wpaint_do_radial_symmetry(C, ob, wp, sd, wpd, wpi, me, brush, 0, 'Y');
	wpaint_do_radial_symmetry(C, ob, wp, sd, wpd, wpi, me, brush, 0, 'Z');

	cache->symmetry = symm;

	/* symm is a bit combination of XYZ - 1 is mirror X; 2 is Y; 3 is XY; 4 is Z; 5 is XZ; 6 is YZ; 7 is XYZ */
	for (i = 1; i <= symm; i++) {
		if ((symm & i && (symm != 5 || i != 3) && (symm != 6 || (i != 3 && i != 5)))) {
			cache->mirror_symmetry_pass = i;
			cache->radial_symmetry_pass = 0;
			calc_brushdata_symm(wp, cache, i, 0, 0);

			if (i & (1 << 0)) {
				wpaint_do_paint(C, ob, wp, sd, wpd, wpi, me, brush, i, 'X', 0, 0);
				wpaint_do_radial_symmetry(C, ob, wp, sd, wpd, wpi, me, brush, i, 'X');
			}
			if (i & (1 << 1)) {
				wpaint_do_paint(C, ob, wp, sd, wpd, wpi, me, brush, i, 'Y', 0, 0);
				wpaint_do_radial_symmetry(C, ob, wp, sd, wpd, wpi, me, brush, i, 'Y');
			}
			if (i & (1 << 2)) {
				wpaint_do_paint(C, ob, wp, sd, wpd, wpi, me, brush, i, 'Z', 0, 0);
				wpaint_do_radial_symmetry(C, ob, wp, sd, wpd, wpi, me, brush, i, 'Z');
			}
		}
	}
	copy_v3_v3(cache->true_last_location, cache->true_location);
	cache->is_last_valid = true;
}

static void wpaint_stroke_update_step(bContext *C, struct PaintStroke *stroke, PointerRNA *itemptr)
{
	Scene *scene = CTX_data_scene(C);
	ToolSettings *ts = CTX_data_tool_settings(C);
	VPaint *wp = ts->wpaint;
	Brush *brush = BKE_paint_brush(&wp->paint);
	struct WPaintData *wpd = paint_stroke_mode_data(stroke);
	ViewContext *vc;
	Object *ob = CTX_data_active_object(C);

	SculptSession *ss = ob->sculpt;
	Sculpt *sd = CTX_data_tool_settings(C)->sculpt;

	vwpaint_update_cache_variants(C, wp, ob, itemptr);

	float mat[4][4];
	float mval[2];

	const float brush_alpha_value = BKE_brush_alpha_get(scene, brush);

	/* intentionally don't initialize as NULL, make sure we initialize all members below */
	WeightPaintInfo wpi;

	/* cannot paint if there is no stroke data */
	if (wpd == NULL) {
		/* XXX: force a redraw here, since even though we can't paint,
		 * at least view won't freeze until stroke ends */
		ED_region_tag_redraw(CTX_wm_region(C));
		return;
	}

	vc = &wpd->vc;
	ob = vc->obact;
	
	view3d_operator_needs_opengl(C);
	ED_view3d_init_mats_rv3d(ob, vc->rv3d);

	/* load projection matrix */
	mul_m4_m4m4(mat, vc->rv3d->persmat, ob->obmat);


	/* *** setup WeightPaintInfo - pass onto do_weight_paint_vertex *** */
	wpi.defbase_tot =        wpd->defbase_tot;
	wpi.defbase_sel =        wpd->defbase_sel;
	wpi.defbase_tot_sel =    wpd->defbase_tot_sel;

	wpi.defbase_tot_unsel =  wpi.defbase_tot - wpi.defbase_tot_sel;
	wpi.active =             wpd->active;
	wpi.mirror =             wpd->mirror;
	wpi.lock_flags =         wpd->lock_flags;
	wpi.vgroup_validmap =    wpd->vgroup_validmap;
	wpi.do_flip =            RNA_boolean_get(itemptr, "pen_flip");
	wpi.do_multipaint =      wpd->do_multipaint;
	wpi.do_auto_normalize =  ((ts->auto_normalize != 0) && (wpi.vgroup_validmap != NULL));
	wpi.brush_alpha_value =  brush_alpha_value;
	/* *** done setting up WeightPaintInfo *** */

	wpaint_do_symmetrical_brush_actions(C, ob, wp, sd, wpd, &wpi);

	swap_m4m4(vc->rv3d->persmat, mat);

	/* calculate pivot for rotation around seletion if needed */
	/* also needed for "View Selected" on last stroke */
	paint_last_stroke_update(scene, vc->ar, mval);

	DAG_id_tag_update(ob->data, 0);
	WM_event_add_notifier(C, NC_OBJECT | ND_DRAW, ob);
	swap_m4m4(wpd->vc.rv3d->persmat, mat);

	rcti r;
	if (sculpt_get_redraw_rect(vc->ar, CTX_wm_region_view3d(C), ob, &r)) {
		if (ss->cache) {
			ss->cache->current_r = r;
		}

		/* previous is not set in the current cache else
		 * the partial rect will always grow */
		if (ss->cache) {
			if (!BLI_rcti_is_empty(&ss->cache->previous_r))
				BLI_rcti_union(&r, &ss->cache->previous_r);
		}

		r.xmin += vc->ar->winrct.xmin - 2;
		r.xmax += vc->ar->winrct.xmin + 2;
		r.ymin += vc->ar->winrct.ymin - 2;
		r.ymax += vc->ar->winrct.ymin + 2;

		ss->partial_redraw = 1;
	}
	ED_region_tag_redraw_partial(vc->ar, &r);
}

static void wpaint_stroke_done(const bContext *C, struct PaintStroke *stroke)
{
	Object *ob = CTX_data_active_object(C);
	struct WPaintData *wpd = paint_stroke_mode_data(stroke);
	
	if (wpd) {
		ED_vpaint_proj_handle_free(wpd->vp_handle);

		if (wpd->defbase_sel)
			MEM_freeN((void *)wpd->defbase_sel);
		if (wpd->vgroup_validmap)
			MEM_freeN((void *)wpd->vgroup_validmap);
		if (wpd->lock_flags)
			MEM_freeN((void *)wpd->lock_flags);
		if (wpd->active.lock)
			MEM_freeN((void *)wpd->active.lock);
		if (wpd->mirror.lock)
			MEM_freeN((void *)wpd->mirror.lock);

		MEM_freeN(wpd);
	}
	
	/* and particles too */
	if (ob->particlesystem.first) {
		ParticleSystem *psys;
		int i;
		
		for (psys = ob->particlesystem.first; psys; psys = psys->next) {
			for (i = 0; i < PSYS_TOT_VG; i++) {
				if (psys->vgroup[i] == ob->actdef) {
					psys->recalc |= PSYS_RECALC_RESET;
					break;
				}
			}
		}
	}

	DAG_id_tag_update(ob->data, 0);

	WM_event_add_notifier(C, NC_OBJECT | ND_DRAW, ob);

	sculpt_cache_free(ob->sculpt->cache);
	ob->sculpt->cache = NULL;
}


static int wpaint_invoke(bContext *C, wmOperator *op, const wmEvent *event)
{
	int retval;

	op->customdata = paint_stroke_new(
	        C, op, sculpt_stroke_get_location, wpaint_stroke_test_start,
	        wpaint_stroke_update_step, NULL,
	        wpaint_stroke_done, event->type);
	
	if ((retval = op->type->modal(C, op, event)) == OPERATOR_FINISHED) {
		paint_stroke_data_free(op);
		return OPERATOR_FINISHED;
	}
	/* add modal handler */
	WM_event_add_modal_handler(C, op);

	OPERATOR_RETVAL_CHECK(retval);
	BLI_assert(retval == OPERATOR_RUNNING_MODAL);
	
	return OPERATOR_RUNNING_MODAL;
}

static int wpaint_exec(bContext *C, wmOperator *op)
{
	op->customdata = paint_stroke_new(
	        C, op, sculpt_stroke_get_location, wpaint_stroke_test_start,
	        wpaint_stroke_update_step, NULL,
	        wpaint_stroke_done, 0);

	/* frees op->customdata */
	paint_stroke_exec(C, op);

	return OPERATOR_FINISHED;
}

static void wpaint_cancel(bContext *C, wmOperator *op)
{
	Object *ob = CTX_data_active_object(C);
	if (ob->sculpt->cache) {
		sculpt_cache_free(ob->sculpt->cache);
		ob->sculpt->cache = NULL;
	}

	paint_stroke_cancel(C, op);
}

void PAINT_OT_weight_paint(wmOperatorType *ot)
{
	
	/* identifiers */
	ot->name = "Weight Paint";
	ot->idname = "PAINT_OT_weight_paint";
	ot->description = "Paint a stroke in the current vertex group's weights";
	
	/* api callbacks */
	ot->invoke = wpaint_invoke;
	ot->modal = paint_stroke_modal;
	ot->exec = wpaint_exec;
	ot->poll = weight_paint_poll;
	ot->cancel = wpaint_cancel;
	
	/* flags */
	ot->flag = OPTYPE_UNDO | OPTYPE_BLOCKING;
	
	paint_stroke_operator_properties(ot);
}

static int weight_paint_set_exec(bContext *C, wmOperator *op)
{
	struct Scene *scene = CTX_data_scene(C);
	Object *obact = CTX_data_active_object(C);
	ToolSettings *ts = CTX_data_tool_settings(C);
	Brush *brush = BKE_paint_brush(&ts->wpaint->paint);
	float vgroup_weight = BKE_brush_weight_get(scene, brush);

	if (wpaint_ensure_data(C, op, WPAINT_ENSURE_MIRROR, NULL) == false) {
		return OPERATOR_CANCELLED;
	}

	if (ED_wpaint_fill(obact, vgroup_weight)) {
		ED_region_tag_redraw(CTX_wm_region(C)); /* XXX - should redraw all 3D views */
		return OPERATOR_FINISHED;
	}
	else {
		return OPERATOR_CANCELLED;
	}
}

void PAINT_OT_weight_set(wmOperatorType *ot)
{
	/* identifiers */
	ot->name = "Set Weight";
	ot->idname = "PAINT_OT_weight_set";
	ot->description = "Fill the active vertex group with the current paint weight";

	/* api callbacks */
	ot->exec = weight_paint_set_exec;
	ot->poll = mask_paint_poll;

	/* flags */
	ot->flag = OPTYPE_REGISTER | OPTYPE_UNDO;
}

/* ************ set / clear vertex paint mode ********** */

/**
 * \note Keep in sync with #wpaint_mode_toggle_exec
 */
static int vpaint_mode_toggle_exec(bContext *C, wmOperator *op)
{	
	Object *ob = CTX_data_active_object(C);
	const int mode_flag = OB_MODE_VERTEX_PAINT;
	const bool is_mode_set = (ob->mode & mode_flag) != 0;
	Scene *scene = CTX_data_scene(C);
	VPaint *vp = scene->toolsettings->vpaint;
	Mesh *me;

	if (!is_mode_set) {
		if (!ED_object_mode_compat_set(C, ob, mode_flag, op->reports)) {
			return OPERATOR_CANCELLED;
		}
	}

	me = BKE_mesh_from_object(ob);
	
	/* toggle: end vpaint */
	if (is_mode_set) {
		ob->mode &= ~mode_flag;

		if (me->editflag & ME_EDIT_PAINT_FACE_SEL) {
			BKE_mesh_flush_select_from_polys(me);
		}

		/* If the cache is not released by a cancel or a done, free it now. */
		if (ob->sculpt->cache) {
			sculpt_cache_free(ob->sculpt->cache);
			ob->sculpt->cache = NULL;
		}

		BKE_sculptsession_free(ob);

		paint_cursor_delete_textures();
	}
	else {
		ob->mode |= mode_flag;

		if (me->mloopcol == NULL) {
			make_vertexcol(ob);
		}

		if (vp == NULL)
			vp = scene->toolsettings->vpaint = new_vpaint(0);
		
		paint_cursor_start(C, vertex_paint_poll);

		BKE_paint_init(scene, ePaintVertex, PAINT_CURSOR_VERTEX_PAINT);

		/* Create vertex/weight paint mode session data */
		if (ob->sculpt) {
			if (ob->sculpt->cache) {
				sculpt_cache_free(ob->sculpt->cache);
				ob->sculpt->cache = NULL;
			}
			BKE_sculptsession_free(ob);
		}
		vertex_paint_init_session(scene, ob);
	}
	
	/* update modifier stack for mapping requirements */
	DAG_id_tag_update(&me->id, 0);
	
	WM_event_add_notifier(C, NC_SCENE | ND_MODE, scene);
	
	return OPERATOR_FINISHED;
}

void PAINT_OT_vertex_paint_toggle(wmOperatorType *ot)
{
	
	/* identifiers */
	ot->name = "Vertex Paint Mode";
	ot->idname = "PAINT_OT_vertex_paint_toggle";
	ot->description = "Toggle the vertex paint mode in 3D view";
	
	/* api callbacks */
	ot->exec = vpaint_mode_toggle_exec;
	ot->poll = paint_poll_test;
	
	/* flags */
	ot->flag = OPTYPE_REGISTER | OPTYPE_UNDO;
}



/* ********************** vertex paint operator ******************* */

/* Implementation notes:
 *
 * Operator->invoke()
 * - validate context (add mcol)
 * - create customdata storage
 * - call paint once (mouse click)
 * - add modal handler 
 *
 * Operator->modal()
 * - for every mousemove, apply vertex paint
 * - exit on mouse release, free customdata
 *   (return OPERATOR_FINISHED also removes handler and operator)
 *
 * For future:
 * - implement a stroke event (or mousemove with past positons)
 * - revise whether op->customdata should be added in object, in set_vpaint
 */

typedef struct PolyFaceMap {
	struct PolyFaceMap *next, *prev;
	int facenr;
} PolyFaceMap;

struct VPaintData {
	ViewContext vc;
	uint paintcol;

	struct VertProjHandle *vp_handle;
	struct DMCoNo *vertexcosnos;

	float vpimat[3][3];

	/* modify 'me->mcol' directly, since the derived mesh is drawing from this
	 * array, otherwise we need to refresh the modifier stack */
	bool use_fast_update;

	/* loops tagged as having been painted, to apply shared vertex color
	 * blending only to modified loops */
	bool *mlooptag;

	bool is_texbrush;
};

static bool vpaint_stroke_test_start(bContext *C, struct wmOperator *op, const float mouse[2])
{
	Scene *scene = CTX_data_scene(C);
	ToolSettings *ts = scene->toolsettings;
	struct PaintStroke *stroke = op->customdata;
	VPaint *vp = ts->vpaint;
	Brush *brush = BKE_paint_brush(&vp->paint);
	struct VPaintData *vpd;
	Object *ob = CTX_data_active_object(C);
	Mesh *me;
	float mat[4][4], imat[4][4];
	SculptSession *ss = ob->sculpt;

	/* context checks could be a poll() */
	me = BKE_mesh_from_object(ob);
	if (me == NULL || me->totpoly == 0)
		return false;
	
	if (me->mloopcol == NULL)
		make_vertexcol(ob);
	if (me->mloopcol == NULL)
		return false;

	/* make mode data storage */
	vpd = MEM_callocN(sizeof(*vpd), "VPaintData");
	paint_stroke_set_mode_data(stroke, vpd);
	view3d_set_viewcontext(C, &vpd->vc);
	
	vpd->paintcol = vpaint_get_current_col(scene, vp);

	vpd->is_texbrush = !(brush->vertexpaint_tool == PAINT_BLEND_BLUR) &&
	                   brush->mtex.tex;

	/* are we painting onto a modified mesh?,
	 * if not we can skip face map trickiness */
	if (vertex_paint_use_fast_update_check(ob)) {
		vpd->use_fast_update = true;
/*		printf("Fast update!\n");*/
	}
	else {
		vpd->use_fast_update = false;
/*		printf("No fast update!\n");*/
	}

	/* to keep tracked of modified loops for shared vertex color blending */
	if (brush->vertexpaint_tool == PAINT_BLEND_BLUR) {
		vpd->mlooptag = MEM_mallocN(sizeof(bool) * me->totloop, "VPaintData mlooptag");
	}

	/* Create projection handle */
	if (vpd->is_texbrush) {
		ob->sculpt->building_vp_handle = true;
		vpd->vp_handle = ED_vpaint_proj_handle_create(scene, ob, &vpd->vertexcosnos);
		ob->sculpt->building_vp_handle = false;
	}

	/* some old cruft to sort out later */
	mul_m4_m4m4(mat, vpd->vc.rv3d->viewmat, ob->obmat);
	invert_m4_m4(imat, mat);
	copy_m3_m4(vpd->vpimat, imat);

	/* If not previously created, create vertex/weight paint mode session data */
	vertex_paint_init_session(scene, ob);
	vwpaint_update_cache_invariants(C, vp, ss, op, mouse);
	vertex_paint_init_session_data(ts, ob);

	if (ob->sculpt->mode.vpaint.previous_color != NULL) {
		memset(ob->sculpt->mode.vpaint.previous_color, 0, sizeof(uint) * me->totloop);
	}

	return 1;
}

static void do_vpaint_brush_calc_average_color_cb_ex(
        void *userdata, void *UNUSED(userdata_chunk), const int n, const int UNUSED(thread_id))
{
	SculptThreadedTaskData *data = userdata;
	SculptSession *ss = data->ob->sculpt;
	CCGDerivedMesh *ccgdm = BKE_pbvh_get_ccgdm(ss->pbvh);
	const struct SculptVertexPaintGeomMap *gmap = &ss->mode.vpaint.gmap;

	StrokeCache *cache = ss->cache;
	uint *lcol = data->lcol;
	char *col;

	const bool use_face_sel = (data->me->editflag & ME_EDIT_PAINT_FACE_SEL) != 0;

	struct VPaintAverageAccum *accum = (struct VPaintAverageAccum *)data->custom_data + n;
	accum->len = 0;
	memset(accum->value, 0, sizeof(accum->value));

	SculptBrushTest test;
	sculpt_brush_test_init(ss, &test);

	/* For each vertex */
	PBVHVertexIter vd;
	BKE_pbvh_vertex_iter_begin(ss->pbvh, data->nodes[n], vd, PBVH_ITER_UNIQUE)
	{
		/* Test to see if the vertex coordinates are within the spherical brush region. */
		if (sculpt_brush_test_fast(&test, vd.co)) {
			const int v_index = ccgdm ? data->me->mloop[vd.grid_indices[vd.g]].v : vd.vert_indices[vd.i];
			if (BKE_brush_curve_strength(data->brush, test.dist, cache->radius) > 0.0) {
				/* If the vertex is selected for painting. */
				const MVert *mv = &data->me->mvert[v_index];
				if (!use_face_sel || mv->flag & SELECT) {
					accum->len += gmap->vert_to_loop[v_index].count;
					/* if a vertex is within the brush region, then add it's color to the blend. */
					for (int j = 0; j < gmap->vert_to_loop[v_index].count; j++) {
						const int l_index = gmap->vert_to_loop[v_index].indices[j];
						col = (char *)(&lcol[l_index]);
						/* Color is squared to compensate the sqrt color encoding. */
						accum->value[0] += col[0] * col[0];
						accum->value[1] += col[1] * col[1];
						accum->value[2] += col[2] * col[2];
					}
				}
			}
		}
	}
	BKE_pbvh_vertex_iter_end;
}

static void handle_texture_brush(
        SculptThreadedTaskData *data, PBVHVertexIter vd, float size_pressure, float alpha_pressure,
        float *r_alpha, uint *r_color)
{
	SculptSession *ss = data->ob->sculpt;
	CCGDerivedMesh *ccgdm = BKE_pbvh_get_ccgdm(ss->pbvh);
	const int v_index = ccgdm ? data->me->mloop[vd.grid_indices[vd.g]].v : vd.vert_indices[vd.i];

	float rgba[4];
	float rgba_br[3];

	*r_alpha = calc_vp_alpha_col_dl(
	        data->vp, &data->vpd->vc, data->vpd->vpimat,
	        &data->vpd->vertexcosnos[v_index], ss->cache->mouse, size_pressure, alpha_pressure, rgba);
	rgb_uchar_to_float(rgba_br, (const uchar *)&data->vpd->paintcol);
	mul_v3_v3(rgba_br, rgba);
	rgb_float_to_uchar((uchar *)r_color, rgba_br);
}

static void do_vpaint_brush_draw_task_cb_ex(
        void *userdata, void *UNUSED(userdata_chunk), const int n, const int UNUSED(thread_id))
{
	SculptThreadedTaskData *data = userdata;
	SculptSession *ss = data->ob->sculpt;
	CCGDerivedMesh *ccgdm = BKE_pbvh_get_ccgdm(ss->pbvh);
	const struct SculptVertexPaintGeomMap *gmap = &ss->mode.vpaint.gmap;

	Brush *brush = data->brush;
	StrokeCache *cache = ss->cache;
	const float brush_strength = cache->bstrength;
	uint *lcol = data->lcol;
	Scene *scene = CTX_data_scene(data->C);
	float brush_size_pressure, brush_alpha_value, brush_alpha_pressure;
	get_brush_alpha_data(scene, ss, brush, &brush_size_pressure, &brush_alpha_value, &brush_alpha_pressure);
	const bool use_face_sel = (data->me->editflag & ME_EDIT_PAINT_FACE_SEL) != 0;

	SculptBrushTest test;
	sculpt_brush_test_init(ss, &test);

	/* For each vertex*/
	PBVHVertexIter vd;
	BKE_pbvh_vertex_iter_begin(ss->pbvh, data->nodes[n], vd, PBVH_ITER_UNIQUE)
	{
		/* Test to see if the vertex coordinates are within the spherical brush region. */
		if (sculpt_brush_test(&test, vd.co)) {
			/* Note: Grids are 1:1 with corners (aka loops).
			 * For grid based pbvh, take the vert whose loop cooresponds to the current grid.
			 * Otherwise, take the current vert. */
			const int v_index = ccgdm ? data->me->mloop[vd.grid_indices[vd.g]].v : vd.vert_indices[vd.i];
			const float grid_alpha = ccgdm ? 1.0f / vd.gridsize : 1.0f;
			const MVert *mv = &data->me->mvert[v_index];

			/* If the vertex is selected for painting. */
			if (!use_face_sel || mv->flag & SELECT) {
				/* Calc the dot prod. between ray norm on surf and current vert
				 * (ie splash prevention factor), and only paint front facing verts. */
				const float view_dot = (vd.no) ? dot_vf3vs3(cache->sculpt_normal_symm, vd.no) : 1.0;
				if (view_dot > 0.0f) {
					const float brush_fade = BKE_brush_curve_strength(brush, test.dist, cache->radius);
					uint color_final = data->vpd->paintcol;

					/* If we're painting with a texture, sample the texture color and alpha. */
					float tex_alpha = 1.0;
					if (data->vpd->is_texbrush) {
						handle_texture_brush(
						        data, vd, brush_size_pressure, brush_alpha_pressure,
						        &tex_alpha, &color_final);
					}
					/* For each poly owning this vert, paint each loop belonging to this vert. */
					for (int j = 0; j < gmap->vert_to_poly[v_index].count; j++) {
						const int p_index = gmap->vert_to_poly[v_index].indices[j];
						const int l_index = gmap->vert_to_loop[v_index].indices[j];
						BLI_assert(data->me->mloop[l_index].v == v_index);
						const MPoly *mp = &data->me->mpoly[p_index];
						if (!use_face_sel || mp->flag & ME_FACE_SEL) {
							uint color_orig = 0;  /* unused when array is NULL */
							if (ss->mode.vpaint.previous_color != NULL) {
								/* Get the previous loop color */
								if (ss->mode.vpaint.previous_color[l_index] == 0) {
									ss->mode.vpaint.previous_color[l_index] = lcol[l_index];
								}
								color_orig = ss->mode.vpaint.previous_color[l_index];
							}
							const float final_alpha =
							        255 * brush_fade * brush_strength * view_dot *
							        tex_alpha * brush_alpha_pressure * grid_alpha;
							/* Mix the new color with the original based on final_alpha. */
							lcol[l_index] = vpaint_blend(
							        data->vp, lcol[l_index], color_orig, color_final,
							        final_alpha, 255 * brush_strength);
						}
					}
				}
			}
		}
	}
	BKE_pbvh_vertex_iter_end;
}

static void do_vpaint_brush_blur_task_cb_ex(
        void *userdata, void *UNUSED(userdata_chunk), const int n, const int UNUSED(thread_id))
{
	SculptThreadedTaskData *data = userdata;
	SculptSession *ss = data->ob->sculpt;
	CCGDerivedMesh *ccgdm = BKE_pbvh_get_ccgdm(ss->pbvh);

	Scene *scene = CTX_data_scene(data->C);
	const struct SculptVertexPaintGeomMap *gmap = &ss->mode.vpaint.gmap;
	Brush *brush = data->brush;
	StrokeCache *cache = ss->cache;
	const float brush_strength = cache->bstrength;
	uint *lcol = data->lcol;
	float brush_size_pressure, brush_alpha_value, brush_alpha_pressure;
	get_brush_alpha_data(scene, ss, brush, &brush_size_pressure, &brush_alpha_value, &brush_alpha_pressure);
	const bool use_face_sel = (data->me->editflag & ME_EDIT_PAINT_FACE_SEL) != 0;

	SculptBrushTest test;
	sculpt_brush_test_init(ss, &test);

	/* For each vertex */
	PBVHVertexIter vd;
	BKE_pbvh_vertex_iter_begin(ss->pbvh, data->nodes[n], vd, PBVH_ITER_UNIQUE)
	{
		/* Test to see if the vertex coordinates are within the spherical brush region. */
		if (sculpt_brush_test(&test, vd.co)) {
			/* For grid based pbvh, take the vert whose loop cooresponds to the current grid. 
			Otherwise, take the current vert. */
			const int v_index = ccgdm ? data->me->mloop[vd.grid_indices[vd.g]].v : vd.vert_indices[vd.i];
			const float grid_alpha = ccgdm ? 1.0f / vd.gridsize : 1.0f;
			const MVert *mv = &data->me->mvert[v_index];

			const float view_dot = (vd.no) ? dot_vf3vs3(cache->sculpt_normal_symm, vd.no) : 1.0;
			if (view_dot > 0.0f) {
				const float brush_fade = BKE_brush_curve_strength(brush, test.dist, cache->radius);

				/* If the vertex is selected for painting. */
				if (!use_face_sel || mv->flag & SELECT) {
					/* Get the average poly color */
					uint color_final = 0;
					int total_hit_loops = 0;
					uint blend[4] = {0};
					for (int j = 0; j < gmap->vert_to_poly[v_index].count; j++) {
						int p_index = gmap->vert_to_poly[v_index].indices[j];
						const MPoly *mp = &data->me->mpoly[p_index];
						if (!use_face_sel || mp->flag & ME_FACE_SEL) {
							total_hit_loops += mp->totloop;
							for (int k = 0; k < mp->totloop; k++) {
								const uint l_index = mp->loopstart + k;
								const char *col = (const char *)(&lcol[l_index]);
								/* Color is squared to compensate the sqrt color encoding. */
								blend[0] += (uint)col[0] * (uint)col[0];
								blend[1] += (uint)col[1] * (uint)col[1];
								blend[2] += (uint)col[2] * (uint)col[2];
								blend[3] += (uint)col[3] * (uint)col[3];
							}
						}
					}
					if (total_hit_loops != 0) {
						/* Use rgb^2 color averaging. */
						char *col = (char *)(&color_final);
						col[0] = round_fl_to_uchar(sqrtf(divide_round_i(blend[0], total_hit_loops)));
						col[1] = round_fl_to_uchar(sqrtf(divide_round_i(blend[1], total_hit_loops)));
						col[2] = round_fl_to_uchar(sqrtf(divide_round_i(blend[2], total_hit_loops)));
						col[3] = round_fl_to_uchar(sqrtf(divide_round_i(blend[3], total_hit_loops)));

						/* For each poly owning this vert, paint each loop belonging to this vert. */
						for (int j = 0; j < gmap->vert_to_poly[v_index].count; j++) {
							const int p_index = gmap->vert_to_poly[v_index].indices[j];
							const int l_index = gmap->vert_to_loop[v_index].indices[j];
							BLI_assert(data->me->mloop[l_index].v == v_index);
							const MPoly *mp = &data->me->mpoly[p_index];
							if (!use_face_sel || mp->flag & ME_FACE_SEL) {
								uint color_orig = 0;  /* unused when array is NULL */
								if (ss->mode.vpaint.previous_color != NULL) {
									/* Get the previous loop color */
									if (ss->mode.vpaint.previous_color[l_index] == 0) {
										ss->mode.vpaint.previous_color[l_index] = lcol[l_index];
									}
									color_orig = ss->mode.vpaint.previous_color[l_index];
								}
								const float final_alpha =
								        255 * brush_fade * brush_strength * view_dot *
								        brush_alpha_pressure * grid_alpha;
								/* Mix the new color with the original
								 * based on the brush strength and the curve. */
								lcol[l_index] = vpaint_blend(
								        data->vp, lcol[l_index], color_orig, *((uint *)col),
								        final_alpha, 255 * brush_strength);
							}
						}
					}
				}
			}
		}
	}
	BKE_pbvh_vertex_iter_end;
}

static void do_vpaint_brush_smear_task_cb_ex(
        void *userdata, void *UNUSED(userdata_chunk), const int n, const int UNUSED(thread_id))
{
	SculptThreadedTaskData *data = userdata;
	SculptSession *ss = data->ob->sculpt;
	CCGDerivedMesh *ccgdm = BKE_pbvh_get_ccgdm(ss->pbvh);

	Scene *scene = CTX_data_scene(data->C);
	const struct SculptVertexPaintGeomMap *gmap = &ss->mode.vpaint.gmap;
	Brush *brush = data->brush;
	StrokeCache *cache = ss->cache;
	const float brush_strength = cache->bstrength;
	uint *lcol = data->lcol;
	float brush_size_pressure, brush_alpha_value, brush_alpha_pressure;
	get_brush_alpha_data(scene, ss, brush, &brush_size_pressure, &brush_alpha_value, &brush_alpha_pressure);
	float brush_dir[3];
	const bool use_face_sel = (data->me->editflag & ME_EDIT_PAINT_FACE_SEL) != 0;

	sub_v3_v3v3(brush_dir, cache->location, cache->last_location);
	if (normalize_v3(brush_dir) != 0.0f) {

		SculptBrushTest test;
		sculpt_brush_test_init(ss, &test);

		/* For each vertex */
		PBVHVertexIter vd;
		BKE_pbvh_vertex_iter_begin(ss->pbvh, data->nodes[n], vd, PBVH_ITER_UNIQUE)
		{
			/* Test to see if the vertex coordinates are within the spherical brush region. */
			if (sculpt_brush_test(&test, vd.co)) {
				/* For grid based pbvh, take the vert whose loop cooresponds to the current grid.
				Otherwise, take the current vert. */
				const int v_index = ccgdm ? data->me->mloop[vd.grid_indices[vd.g]].v : vd.vert_indices[vd.i];
				const float grid_alpha = ccgdm ? 1.0f / vd.gridsize : 1.0f;
				const MVert *mv_curr = &data->me->mvert[v_index];

				/* if the vertex is selected for painting. */
				if (!use_face_sel || mv_curr->flag & SELECT) {
					/* Calc the dot prod. between ray norm on surf and current vert
					(ie splash prevention factor), and only paint front facing verts. */
					const float view_dot = (vd.no) ? dot_vf3vs3(cache->sculpt_normal_symm, vd.no) : 1.0;
					if (view_dot > 0.0f) {
						const float brush_fade = BKE_brush_curve_strength(brush, test.dist, cache->radius);

						bool do_color = false;
						/* Minimum dot product between brush direction and current
						 * to neighbor direction is 0.0, meaning orthogonal. */
						float stroke_dot_max = 0.0f;

						/* Get the color of the loop in the opposite direction of the brush movement */
						uint color_final = 0;
						for (int j = 0; j < gmap->vert_to_poly[v_index].count; j++) {
							const int p_index = gmap->vert_to_poly[v_index].indices[j];
							const int l_index = gmap->vert_to_loop[v_index].indices[j];
							BLI_assert(data->me->mloop[l_index].v == v_index);
							const MPoly *mp = &data->me->mpoly[p_index];
							if (!use_face_sel || mp->flag & ME_FACE_SEL) {
								for (int k = 0; k < mp->totloop; k++) {
									const MLoop *ml = &data->me->mloop[l_index];
									const uint v_other_index = ml->v;
									const MVert *mv_other = &data->me->mvert[v_other_index];

									/* Get the direction from the selected vert to the neighbor. */
									float other_dir[3];
									sub_v3_v3v3(other_dir, mv_curr->co, mv_other->co);
									normalize_v3(other_dir);

									const float stroke_dot = dot_v3v3(other_dir, brush_dir);

									if (stroke_dot > stroke_dot_max) {
										stroke_dot_max = stroke_dot;
										color_final = lcol[l_index];
										do_color = true;
									}
								}
							}
						}

						if (do_color) {
							/* For each poly owning this vert, paint each loop belonging to this vert. */
							for (int j = 0; j < gmap->vert_to_poly[v_index].count; j++) {
								const int p_index = gmap->vert_to_poly[v_index].indices[j];
								const int l_index = gmap->vert_to_loop[v_index].indices[j];
								BLI_assert(data->me->mloop[l_index].v == v_index);
								const MPoly *mp = &data->me->mpoly[p_index];
								if (!use_face_sel || mp->flag & ME_FACE_SEL) {
									/* Get the previous loop color */
									uint color_orig = 0;  /* unused when array is NULL */
									if (ss->mode.vpaint.previous_color != NULL) {
										/* Get the previous loop color */
										if (ss->mode.vpaint.previous_color[l_index] == 0) {
											ss->mode.vpaint.previous_color[l_index] = lcol[l_index];
										}
										color_orig = ss->mode.vpaint.previous_color[l_index];
									}
									const float final_alpha =
									        255 * brush_fade * brush_strength *
									        view_dot * brush_alpha_pressure * grid_alpha;
									/* Mix the new color with the original
									 * based on the brush strength and the curve. */
									lcol[l_index] = vpaint_blend(
									        data->vp, lcol[l_index], color_orig, color_final,
									        final_alpha, 255 * brush_strength);
								}
							}
						}
					}
				}
			}
		}
		BKE_pbvh_vertex_iter_end;
	}
}

static void calculate_average_color(SculptThreadedTaskData *data, PBVHNode **UNUSED(nodes), int totnode)
{
	struct VPaintAverageAccum *accum = MEM_mallocN(sizeof(*accum) * totnode, __func__);
	data->custom_data = accum;

	BLI_task_parallel_range_ex(
	        0, totnode, data, NULL, 0, do_vpaint_brush_calc_average_color_cb_ex,
	        true, false);

	uint accum_len = 0;
	uint accum_value[3] = {0};
	uchar blend[4] = {0};
	for (int i = 0; i < totnode; i++) {
		accum_len += accum[i].len;
		accum_value[0] += accum[i].value[0];
		accum_value[1] += accum[i].value[1];
		accum_value[2] += accum[i].value[2];
	}
	if (accum_len != 0) {
		blend[0] = round_fl_to_uchar(sqrtf(divide_round_i(accum_value[0], accum_len)));
		blend[1] = round_fl_to_uchar(sqrtf(divide_round_i(accum_value[1], accum_len)));
		blend[2] = round_fl_to_uchar(sqrtf(divide_round_i(accum_value[2], accum_len)));
		blend[3] = 255;
		data->vpd->paintcol = *((uint *)blend);
	}

	MEM_SAFE_FREE(data->custom_data);  /* 'accum' */
}

static void vpaint_paint_leaves(
        bContext *C, Sculpt *sd, VPaint *vp, struct VPaintData *vpd,
        Object *ob, Mesh *me, PBVHNode **nodes, int totnode)
{
	Brush *brush = ob->sculpt->cache->brush;

	SculptThreadedTaskData data = {
		.sd = sd, .ob = ob, .brush = brush, .nodes = nodes, .vp = vp, .vpd = vpd,
		.lcol = (uint *)me->mloopcol, .me = me, .C = C,
	};
	switch (brush->vertexpaint_tool) {
		case PAINT_BLEND_AVERAGE:
			calculate_average_color(&data, nodes, totnode);
			BLI_task_parallel_range_ex(
			    0, totnode, &data, NULL, 0,
			    do_vpaint_brush_draw_task_cb_ex, true, false);
			break;
		case PAINT_BLEND_BLUR:
			BLI_task_parallel_range_ex(
			    0, totnode, &data, NULL, 0,
			    do_vpaint_brush_blur_task_cb_ex, true, false);
			break;
		case PAINT_BLEND_SMEAR:
			BLI_task_parallel_range_ex(
			    0, totnode, &data, NULL, 0,
			    do_vpaint_brush_smear_task_cb_ex, true, false);
			break;
		default:
			BLI_task_parallel_range_ex(
			    0, totnode, &data, NULL, 0,
			    do_vpaint_brush_draw_task_cb_ex, true, false);
			break;
	}
}

static void vpaint_do_paint(
        bContext *C, Sculpt *sd, VPaint *vd, struct VPaintData *vpd,
        Object *ob, Mesh *me, Brush *UNUSED(brush), const char symm, const int axis, const int i, const float angle)
{
	SculptSession *ss = ob->sculpt;
	ss->cache->radial_symmetry_pass = i;
	calc_brushdata_symm(vd, ss->cache, symm, axis, angle);
	SculptSearchSphereData data;
	PBVHNode **nodes = NULL;
	int totnode;

	/* Build a list of all nodes that are potentially within the brush's area of influence */
	data.ss = ss;
	data.sd = sd;
	data.radius_squared = ss->cache->radius_squared;
	data.original = true;
	BKE_pbvh_search_gather(ss->pbvh, sculpt_search_sphere_cb, &data, &nodes, &totnode);

	calc_area_normal(vd, ob, nodes, totnode, ss->cache->sculpt_normal_symm);

	/* Paint those leaves. */
	vpaint_paint_leaves(C, sd, vd, vpd, ob, me, nodes, totnode);

	if (nodes) {
		MEM_freeN(nodes);
	}
}

static void vpaint_do_radial_symmetry(
        bContext *C, Sculpt *sd, VPaint *vd, struct VPaintData *vpd, Object *ob, Mesh *me,
        Brush *brush, const char symm, const int axis)
{
	for (int i = 1; i < vd->radial_symm[axis - 'X']; i++) {
		const float angle = (2.0 * M_PI) * i / vd->radial_symm[axis - 'X'];
		vpaint_do_paint(C, sd, vd, vpd, ob, me, brush, symm, axis, i, angle);
	}
}

static void vpaint_do_symmetrical_brush_actions(
        bContext *C, Sculpt *sd, VPaint *vd, struct VPaintData *vpd, Object *ob)
{
	Brush *brush = BKE_paint_brush(&vd->paint);
	Mesh *me = ob->data;
	SculptSession *ss = ob->sculpt;
	StrokeCache *cache = ss->cache;
	const char symm = vd->paint.symmetry_flags & PAINT_SYMM_AXIS_ALL;
	int i = 0;

	/* initial stroke */
	vpaint_do_paint(C, sd, vd, vpd, ob, me, brush, i, 'X', 0, 0);
	vpaint_do_radial_symmetry(C, sd, vd, vpd, ob, me, brush, i, 'X');
	vpaint_do_radial_symmetry(C, sd, vd, vpd, ob, me, brush, i, 'Y');
	vpaint_do_radial_symmetry(C, sd, vd, vpd, ob, me, brush, i, 'Z');

	cache->symmetry = symm;

	/* symm is a bit combination of XYZ - 1 is mirror X; 2 is Y; 3 is XY; 4 is Z; 5 is XZ; 6 is YZ; 7 is XYZ */
	for (i = 1; i <= symm; i++) {
		if (symm & i && (symm != 5 || i != 3) && (symm != 6 || (i != 3 && i != 5))) {
			cache->mirror_symmetry_pass = i;
			cache->radial_symmetry_pass = 0;
			calc_brushdata_symm(vd, cache, i, 0, 0);

			if (i & (1 << 0)) {
				vpaint_do_paint(C, sd, vd, vpd, ob, me, brush, i, 'X', 0, 0);
				vpaint_do_radial_symmetry(C, sd, vd, vpd, ob, me, brush, i, 'X');
			}
			if (i & (1 << 1)) {
				vpaint_do_paint(C, sd, vd, vpd, ob, me, brush, i, 'Y', 0, 0);
				vpaint_do_radial_symmetry(C, sd, vd, vpd, ob, me, brush, i, 'Y');
			}
			if (i & (1 << 2)) {
				vpaint_do_paint(C, sd, vd, vpd, ob, me, brush, i, 'Z', 0, 0);
				vpaint_do_radial_symmetry(C, sd, vd, vpd, ob, me, brush, i, 'Z');
			}
		}
	}

	copy_v3_v3(cache->true_last_location, cache->true_location);
	cache->is_last_valid = true;
}

static void vpaint_stroke_update_step(bContext *C, struct PaintStroke *stroke, PointerRNA *itemptr)
{
	Scene *scene = CTX_data_scene(C);
	ToolSettings *ts = CTX_data_tool_settings(C);
	struct VPaintData *vpd = paint_stroke_mode_data(stroke);
	VPaint *vp = ts->vpaint;
	ViewContext *vc = &vpd->vc;
	Object *ob = vc->obact;
	Sculpt *sd = CTX_data_tool_settings(C)->sculpt;

	vwpaint_update_cache_variants(C, vp, ob, itemptr);

	float mat[4][4];
	float mval[2];

	ED_view3d_init_mats_rv3d(ob, vc->rv3d);

	/* load projection matrix */
	mul_m4_m4m4(mat, vc->rv3d->persmat, ob->obmat);

	swap_m4m4(vc->rv3d->persmat, mat);

	vpaint_do_symmetrical_brush_actions(C, sd, vp, vpd, ob);

	swap_m4m4(vc->rv3d->persmat, mat);

	/* calculate pivot for rotation around seletion if needed */
	/* also needed for "View Selected" on last stroke */
	paint_last_stroke_update(scene, vc->ar, mval);

	ED_region_tag_redraw(vc->ar);

	if (vpd->use_fast_update == false) {
		/* recalculate modifier stack to get new colors, slow,
		 * avoid this if we can! */
		DAG_id_tag_update(ob->data, 0);
	}
	else {
		/* If using new VBO drawing, mark mcol as dirty to force colors gpu buffer refresh! */
		ob->derivedFinal->dirty |= DM_DIRTY_MCOL_UPDATE_DRAW;
	}
}

static void vpaint_stroke_done(const bContext *C, struct PaintStroke *stroke)
{
	struct VPaintData *vpd = paint_stroke_mode_data(stroke);
	ViewContext *vc = &vpd->vc;
	Object *ob = vc->obact;

	if (vpd->mlooptag)
		MEM_freeN(vpd->mlooptag);

	WM_event_add_notifier(C, NC_OBJECT | ND_DRAW, ob);

	MEM_freeN(vpd);

	sculpt_cache_free(ob->sculpt->cache);
	ob->sculpt->cache = NULL;
}

static int vpaint_invoke(bContext *C, wmOperator *op, const wmEvent *event)
{
	int retval;

	op->customdata = paint_stroke_new(C, op, sculpt_stroke_get_location, vpaint_stroke_test_start,
	                                  vpaint_stroke_update_step, NULL,
	                                  vpaint_stroke_done, event->type);
	
	if ((retval = op->type->modal(C, op, event)) == OPERATOR_FINISHED) {
		paint_stroke_data_free(op);
		return OPERATOR_FINISHED;
	}

	/* add modal handler */
	WM_event_add_modal_handler(C, op);

	OPERATOR_RETVAL_CHECK(retval);
	BLI_assert(retval == OPERATOR_RUNNING_MODAL);
	
	return OPERATOR_RUNNING_MODAL;
}

static int vpaint_exec(bContext *C, wmOperator *op)
{
	op->customdata = paint_stroke_new(C, op, sculpt_stroke_get_location, vpaint_stroke_test_start,
	                                  vpaint_stroke_update_step, NULL,
	                                  vpaint_stroke_done, 0);

	/* frees op->customdata */
	paint_stroke_exec(C, op);

	return OPERATOR_FINISHED;
}

static void vpaint_cancel(bContext *C, wmOperator *op)
{
	Object *ob = CTX_data_active_object(C);
	if (ob->sculpt->cache) {
		sculpt_cache_free(ob->sculpt->cache);
		ob->sculpt->cache = NULL;
	}

	paint_stroke_cancel(C, op);
}

void PAINT_OT_vertex_paint(wmOperatorType *ot)
{
	/* identifiers */
	ot->name = "Vertex Paint";
	ot->idname = "PAINT_OT_vertex_paint";
	ot->description = "Paint a stroke in the active vertex color layer";
	
	/* api callbacks */
	ot->invoke = vpaint_invoke;
	ot->modal = paint_stroke_modal;
	ot->exec = vpaint_exec;
	ot->poll = vertex_paint_poll;
	ot->cancel = vpaint_cancel;
	
	/* flags */
	ot->flag = OPTYPE_UNDO | OPTYPE_BLOCKING;

	paint_stroke_operator_properties(ot);
}

/* ********************** weight from bones operator ******************* */

static int weight_from_bones_poll(bContext *C)
{
	Object *ob = CTX_data_active_object(C);

	return (ob && (ob->mode & OB_MODE_WEIGHT_PAINT) && modifiers_isDeformedByArmature(ob));
}

static int weight_from_bones_exec(bContext *C, wmOperator *op)
{
	Scene *scene = CTX_data_scene(C);
	Object *ob = CTX_data_active_object(C);
	Object *armob = modifiers_isDeformedByArmature(ob);
	Mesh *me = ob->data;
	int type = RNA_enum_get(op->ptr, "type");

	create_vgroups_from_armature(op->reports, scene, ob, armob, type, (me->editflag & ME_EDIT_MIRROR_X));

	DAG_id_tag_update(&me->id, 0);
	WM_event_add_notifier(C, NC_GEOM | ND_DATA, me);

	return OPERATOR_FINISHED;
}

void PAINT_OT_weight_from_bones(wmOperatorType *ot)
{
	static EnumPropertyItem type_items[] = {
		{ARM_GROUPS_AUTO, "AUTOMATIC", 0, "Automatic", "Automatic weights from bones"},
		{ARM_GROUPS_ENVELOPE, "ENVELOPES", 0, "From Envelopes", "Weights from envelopes with user defined radius"},
		{0, NULL, 0, NULL, NULL}};

	/* identifiers */
	ot->name = "Weight from Bones";
	ot->idname = "PAINT_OT_weight_from_bones";
	ot->description = "Set the weights of the groups matching the attached armature's selected bones, "
	                  "using the distance between the vertices and the bones";
	
	/* api callbacks */
	ot->exec = weight_from_bones_exec;
	ot->invoke = WM_menu_invoke;
	ot->poll = weight_from_bones_poll;
	
	/* flags */
	ot->flag = OPTYPE_REGISTER | OPTYPE_UNDO;

	/* properties */
	ot->prop = RNA_def_enum(ot->srna, "type", type_items, 0, "Type", "Method to use for assigning weights");
}

/* *** VGroups Gradient *** */
typedef struct DMGradient_vertStore {
	float sco[2];
	float weight_orig;
	enum {
		VGRAD_STORE_NOP      = 0,
		VGRAD_STORE_DW_EXIST = (1 << 0)
	} flag;
} DMGradient_vertStore;

typedef struct DMGradient_vertStoreBase {
	struct WPaintPrev wpp;
	DMGradient_vertStore elem[0];
} DMGradient_vertStoreBase;

typedef struct DMGradient_userData {
	struct ARegion *ar;
	Scene *scene;
	Mesh *me;
	Brush *brush;
	const float *sco_start;     /* [2] */
	const float *sco_end;       /* [2] */
	float        sco_line_div;  /* store (1.0f / len_v2v2(sco_start, sco_end)) */
	int def_nr;
	bool is_init;
	DMGradient_vertStoreBase *vert_cache;
	/* only for init */
	BLI_bitmap *vert_visit;

	/* options */
	short use_select;
	short type;
	float weightpaint;
} DMGradient_userData;

static void gradientVert_update(DMGradient_userData *grad_data, int index)
{
	Mesh *me = grad_data->me;
	DMGradient_vertStore *vs = &grad_data->vert_cache->elem[index];
	float alpha;

	if (grad_data->type == WPAINT_GRADIENT_TYPE_LINEAR) {
		alpha = line_point_factor_v2(vs->sco, grad_data->sco_start, grad_data->sco_end);
	}
	else {
		BLI_assert(grad_data->type == WPAINT_GRADIENT_TYPE_RADIAL);
		alpha = len_v2v2(grad_data->sco_start, vs->sco) * grad_data->sco_line_div;
	}
	/* no need to clamp 'alpha' yet */

	/* adjust weight */
	alpha = BKE_brush_curve_strength_clamped(grad_data->brush, alpha, 1.0f);

	if (alpha != 0.0f) {
		MDeformVert *dv = &me->dvert[index];
		MDeformWeight *dw = defvert_verify_index(dv, grad_data->def_nr);
		// dw->weight = alpha; // testing
		int tool = grad_data->brush->vertexpaint_tool;
		float testw;

		/* init if we just added */
		testw = wpaint_blend_tool(tool, vs->weight_orig, grad_data->weightpaint, alpha * grad_data->brush->alpha);
		CLAMP(testw, 0.0f, 1.0f);
		dw->weight = testw;
	}
	else {
		MDeformVert *dv = &me->dvert[index];
		if (vs->flag & VGRAD_STORE_DW_EXIST) {
			/* normally we NULL check, but in this case we know it exists */
			MDeformWeight *dw = defvert_find_index(dv, grad_data->def_nr);
			dw->weight = vs->weight_orig;
		}
		else {
			/* wasn't originally existing, remove */
			MDeformWeight *dw = defvert_find_index(dv, grad_data->def_nr);
			if (dw) {
				defvert_remove_group(dv, dw);
			}
		}
	}
}

static void gradientVertUpdate__mapFunc(
        void *userData, int index, const float UNUSED(co[3]),
        const float UNUSED(no_f[3]), const short UNUSED(no_s[3]))
{
	DMGradient_userData *grad_data = userData;
	Mesh *me = grad_data->me;
	if ((grad_data->use_select == false) || (me->mvert[index].flag & SELECT)) {
		DMGradient_vertStore *vs = &grad_data->vert_cache->elem[index];
		if (vs->sco[0] != FLT_MAX) {
			gradientVert_update(grad_data, index);
		}
	}
}

static void gradientVertInit__mapFunc(
        void *userData, int index, const float co[3],
        const float UNUSED(no_f[3]), const short UNUSED(no_s[3]))
{
	DMGradient_userData *grad_data = userData;
	Mesh *me = grad_data->me;

	if ((grad_data->use_select == false) || (me->mvert[index].flag & SELECT)) {
		/* run first pass only,
		 * the screen coords of the verts need to be cached because
		 * updating the mesh may move them about (entering feedback loop) */

		if (BLI_BITMAP_TEST(grad_data->vert_visit, index) == 0) {
			DMGradient_vertStore *vs = &grad_data->vert_cache->elem[index];
			if (ED_view3d_project_float_object(grad_data->ar,
			                                   co, vs->sco,
			                                   V3D_PROJ_TEST_CLIP_BB | V3D_PROJ_TEST_CLIP_NEAR) == V3D_PROJ_RET_OK)
			{
				/* ok */
				MDeformVert *dv = &me->dvert[index];
				const MDeformWeight *dw;
				dw = defvert_find_index(dv, grad_data->def_nr);
				if (dw) {
					vs->weight_orig = dw->weight;
					vs->flag = VGRAD_STORE_DW_EXIST;
				}
				else {
					vs->weight_orig = 0.0f;
					vs->flag = VGRAD_STORE_NOP;
				}

				BLI_BITMAP_ENABLE(grad_data->vert_visit, index);

				gradientVert_update(grad_data, index);
			}
			else {
				/* no go */
				copy_v2_fl(vs->sco, FLT_MAX);
			}
		}
	}
}

static int paint_weight_gradient_modal(bContext *C, wmOperator *op, const wmEvent *event)
{
	int ret = WM_gesture_straightline_modal(C, op, event);
	wmGesture *gesture = op->customdata;
	DMGradient_vertStoreBase *vert_cache = gesture->userdata;
	bool do_gesture_free = false;

	if (ret & OPERATOR_RUNNING_MODAL) {
		if (event->type == LEFTMOUSE && event->val == KM_RELEASE) {  /* XXX, hardcoded */
			/* generally crap! redo! */
			do_gesture_free = true;
			ret &= ~OPERATOR_RUNNING_MODAL;
			ret |= OPERATOR_FINISHED;
		}
	}

	if (ret & OPERATOR_CANCELLED) {
		Object *ob = CTX_data_active_object(C);
		Mesh *me = ob->data;
		if (vert_cache->wpp.wpaint_prev) {
			BKE_defvert_array_free_elems(me->dvert, me->totvert);
			BKE_defvert_array_copy(me->dvert, vert_cache->wpp.wpaint_prev, me->totvert);
			wpaint_prev_destroy(&vert_cache->wpp);
		}

		DAG_id_tag_update(&ob->id, OB_RECALC_DATA);
		WM_event_add_notifier(C, NC_OBJECT | ND_DRAW, ob);
	}
	else if (ret & OPERATOR_FINISHED) {
		wpaint_prev_destroy(&vert_cache->wpp);
	}

	if (do_gesture_free) {
		WM_gesture_straightline_cancel(C, op);
	}

	return ret;
}

static int paint_weight_gradient_exec(bContext *C, wmOperator *op)
{
	wmGesture *gesture = op->customdata;
	DMGradient_vertStoreBase *vert_cache;
	struct ARegion *ar = CTX_wm_region(C);
	Scene *scene = CTX_data_scene(C);
	Object *ob = CTX_data_active_object(C);
	Mesh *me = ob->data;
	int x_start = RNA_int_get(op->ptr, "xstart");
	int y_start = RNA_int_get(op->ptr, "ystart");
	int x_end = RNA_int_get(op->ptr, "xend");
	int y_end = RNA_int_get(op->ptr, "yend");
	float sco_start[2] = {x_start, y_start};
	float sco_end[2] = {x_end, y_end};
	const bool is_interactive = (gesture != NULL);
	DerivedMesh *dm = mesh_get_derived_final(scene, ob, scene->customdata_mask);

	DMGradient_userData data = {NULL};

	if (is_interactive) {
		if (gesture->userdata == NULL) {
			gesture->userdata = MEM_mallocN(
			        sizeof(DMGradient_vertStoreBase) +
			        (sizeof(DMGradient_vertStore) * me->totvert),
			        __func__);
			data.is_init = true;

			wpaint_prev_create(&((DMGradient_vertStoreBase *)gesture->userdata)->wpp, me->dvert, me->totvert);

			/* on init only, convert face -> vert sel  */
			if (me->editflag & ME_EDIT_PAINT_FACE_SEL) {
				BKE_mesh_flush_select_from_polys(me);
			}
		}

		vert_cache = gesture->userdata;
	}
	else {
		if (wpaint_ensure_data(C, op, 0, NULL) == false) {
			return OPERATOR_CANCELLED;
		}

		data.is_init = true;
		vert_cache = MEM_mallocN(
		        sizeof(DMGradient_vertStoreBase) +
		        (sizeof(DMGradient_vertStore) * me->totvert),
		        __func__);
	}

	data.ar = ar;
	data.scene = scene;
	data.me = ob->data;
	data.sco_start = sco_start;
	data.sco_end   = sco_end;
	data.sco_line_div = 1.0f / len_v2v2(sco_start, sco_end);
	data.def_nr = ob->actdef - 1;
	data.use_select = (me->editflag & (ME_EDIT_PAINT_FACE_SEL | ME_EDIT_PAINT_VERT_SEL));
	data.vert_cache = vert_cache;
	data.vert_visit = NULL;
	data.type = RNA_enum_get(op->ptr, "type");

	{
		ToolSettings *ts = CTX_data_tool_settings(C);
		VPaint *wp = ts->wpaint;
		struct Brush *brush = BKE_paint_brush(&wp->paint);

		curvemapping_initialize(brush->curve);

		data.brush = brush;
		data.weightpaint = BKE_brush_weight_get(scene, brush);
	}

	ED_view3d_init_mats_rv3d(ob, ar->regiondata);

	if (data.is_init) {
		data.vert_visit = BLI_BITMAP_NEW(me->totvert, __func__);

		dm->foreachMappedVert(dm, gradientVertInit__mapFunc, &data, DM_FOREACH_NOP);

		MEM_freeN(data.vert_visit);
		data.vert_visit = NULL;
	}
	else {
		dm->foreachMappedVert(dm, gradientVertUpdate__mapFunc, &data, DM_FOREACH_NOP);
	}

	DAG_id_tag_update(&ob->id, OB_RECALC_DATA);
	WM_event_add_notifier(C, NC_OBJECT | ND_DRAW, ob);

	if (is_interactive == false) {
		MEM_freeN(vert_cache);
	}

	return OPERATOR_FINISHED;
}

static int paint_weight_gradient_invoke(bContext *C, wmOperator *op, const wmEvent *event)
{
	int ret;

	if (wpaint_ensure_data(C, op, 0, NULL) == false) {
		return OPERATOR_CANCELLED;
	}

	ret = WM_gesture_straightline_invoke(C, op, event);
	if (ret & OPERATOR_RUNNING_MODAL) {
		struct ARegion *ar = CTX_wm_region(C);
		if (ar->regiontype == RGN_TYPE_WINDOW) {
			/* TODO, hardcoded, extend WM_gesture_straightline_ */
			if (event->type == LEFTMOUSE && event->val == KM_PRESS) {
				wmGesture *gesture = op->customdata;
				gesture->mode = 1;
			}
		}
	}
	return ret;
}

void PAINT_OT_weight_gradient(wmOperatorType *ot)
{
	/* defined in DNA_space_types.h */
	static EnumPropertyItem gradient_types[] = {
		{WPAINT_GRADIENT_TYPE_LINEAR, "LINEAR", 0, "Linear", ""},
		{WPAINT_GRADIENT_TYPE_RADIAL, "RADIAL", 0, "Radial", ""},
		{0, NULL, 0, NULL, NULL}
	};

	PropertyRNA *prop;

	/* identifiers */
	ot->name = "Weight Gradient";
	ot->idname = "PAINT_OT_weight_gradient";
	ot->description = "Draw a line to apply a weight gradient to selected vertices";

	/* api callbacks */
	ot->invoke = paint_weight_gradient_invoke;
	ot->modal = paint_weight_gradient_modal;
	ot->exec = paint_weight_gradient_exec;
	ot->poll = weight_paint_poll;
	ot->cancel = WM_gesture_straightline_cancel;

	/* flags */
	ot->flag = OPTYPE_REGISTER | OPTYPE_UNDO;

	prop = RNA_def_enum(ot->srna, "type", gradient_types, 0, "Type", "");
	RNA_def_property_flag(prop, PROP_SKIP_SAVE);

	WM_operator_properties_gesture_straightline(ot, CURSOR_EDIT);
}<|MERGE_RESOLUTION|>--- conflicted
+++ resolved
@@ -1725,12 +1725,7 @@
 }
 
 
-<<<<<<< HEAD
-/**** Toggle operator for turning vertex paint mode on or off     /
-/       copied from sculpt.c                                  ****/
-=======
 /* Toggle operator for turning vertex paint mode on or off (copied from sculpt.c) */
->>>>>>> 0ae1a1ed
 static void vertex_paint_init_session(Scene *scene, Object *ob)
 {
 	if (ob->sculpt == NULL) {
@@ -1866,15 +1861,9 @@
 		ED_vgroup_sync_from_pose(ob);
 
 		/* Create vertex/weight paint mode session data */
-<<<<<<< HEAD
-		if (ob->sculpt)
-			BKE_sculptsession_free(ob);
-
-=======
 		if (ob->sculpt) {
 			BKE_sculptsession_free(ob);
 		}
->>>>>>> 0ae1a1ed
 		vertex_paint_init_session(scene, ob);
 	}
 	
@@ -1950,15 +1939,6 @@
 	int defbase_tot_sel;          /* number of selected groups */
 	bool do_multipaint;           /* true if multipaint enabled and multiple groups selected */
 
-<<<<<<< HEAD
-	/* variables for blur */
-	struct {
-		MeshElemMap *vmap;
-		int *vmap_mem;
-	} blur_data;
-
-=======
->>>>>>> 0ae1a1ed
 	int defbase_tot;
 };
 
@@ -2104,13 +2084,8 @@
 	StrokeCache *cache = ss->cache;
 	Brush *brush = BKE_paint_brush(&vd->paint);
 
-<<<<<<< HEAD
-	/* This effects the actual brush radius, so things farther away */
-	/*  are compared with a larger radius and vise versa. */
-=======
 	/* This effects the actual brush radius, so things farther away
 	 * are compared with a larger radius and vise versa. */
->>>>>>> 0ae1a1ed
 	if (cache->first_time) {
 		RNA_float_get_array(ptr, "location", cache->true_location);
 	}
@@ -2118,17 +2093,10 @@
 	RNA_float_get_array(ptr, "mouse", cache->mouse);
 
 	/* XXX: Use pressure value from first brush step for brushes which don't
-<<<<<<< HEAD
-	*      support strokes (grab, thumb). They depends on initial state and
-	*      brush coord/pressure/etc.
-	*      It's more an events design issue, which doesn't split coordinate/pressure/angle
-	*      changing events. We should avoid this after events system re-design */
-=======
 	 * support strokes (grab, thumb). They depends on initial state and
 	 * brush coord/pressure/etc.
 	 * It's more an events design issue, which doesn't split coordinate/pressure/angle
 	 * changing events. We should avoid this after events system re-design */
->>>>>>> 0ae1a1ed
 	if (paint_supports_dynamic_size(brush, ePaintSculpt) || cache->first_time) {
 		cache->pressure = RNA_float_get(ptr, "pressure");
 	}
@@ -2744,8 +2712,6 @@
 			ups->weight = (float)accum_weight;
 		else
 			data->brush->weight = (float)accum_weight;
-<<<<<<< HEAD
-=======
 	}
 
 	MEM_SAFE_FREE(data->custom_data);  /* 'accum' */
@@ -2785,7 +2751,6 @@
 			        0, totnode, &data, NULL, 0,
 			        do_wpaint_brush_draw_task_cb_ex, true, false);
 			break;
->>>>>>> 0ae1a1ed
 	}
 }
 
@@ -2801,61 +2766,6 @@
 	PBVHNode **nodes = NULL;
 	int totnode;
 
-<<<<<<< HEAD
-	MEM_SAFE_FREE(data->custom_data);  /* 'accum' */
-}
-
-
-static void wpaint_paint_leaves(
-        bContext *C, Object *ob, Sculpt *sd, VPaint *vp, struct WPaintData *wpd, WeightPaintInfo *wpi,
-        Mesh *me, PBVHNode **nodes, int totnode)
-{
-	Brush *brush = ob->sculpt->cache->brush;
-
-	/* threaded loop over nodes */
-	SculptThreadedTaskData data = {
-		.sd = sd, .ob = ob, .brush = brush, .nodes = nodes, .vp = vp, .wpd = wpd, .wpi = wpi, .me = me, .C = C,
-	};
-
-	switch (brush->vertexpaint_tool) {
-		case PAINT_BLEND_AVERAGE:
-			calculate_average_weight(&data, nodes, totnode);
-			BLI_task_parallel_range_ex(
-			        0, totnode, &data, NULL, 0,
-			        do_wpaint_brush_draw_task_cb_ex, true, false);
-			break;
-		case PAINT_BLEND_SMEAR:
-			BLI_task_parallel_range_ex(
-			        0, totnode, &data, NULL, 0,
-			        do_wpaint_brush_smear_task_cb_ex, true, false);
-			break;
-		case PAINT_BLEND_BLUR:
-			BLI_task_parallel_range_ex(
-			        0, totnode, &data, NULL, 0,
-			        do_wpaint_brush_blur_task_cb_ex, true, false);
-			break;
-		default:
-			BLI_task_parallel_range_ex(
-			        0, totnode, &data, NULL, 0,
-			        do_wpaint_brush_draw_task_cb_ex, true, false);
-			break;
-	}
-}
-
-static void wpaint_do_paint(
-        bContext *C, Object *ob, VPaint *wp, Sculpt *sd, struct WPaintData *wpd, WeightPaintInfo *wpi,
-        Mesh *me, Brush *UNUSED(brush), const char symm, const int axis, const int i, const float angle)
-{
-	SculptSession *ss = ob->sculpt;
-	ss->cache->radial_symmetry_pass = i;
-	calc_brushdata_symm(wp, ss->cache, symm, axis, angle);
-
-	SculptSearchSphereData data;
-	PBVHNode **nodes = NULL;
-	int totnode;
-
-=======
->>>>>>> 0ae1a1ed
 
 	/* Build a list of all nodes that are potentially within the brush's area of influence */
 	data.ss = ss;
