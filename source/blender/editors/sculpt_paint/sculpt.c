--- conflicted
+++ resolved
@@ -95,6 +95,10 @@
 #include <omp.h>
 #endif
 
+/* ==== FORWARD DEFINITIONS =====
+ *
+ */
+
 void ED_sculpt_force_update(bContext *C)
 {
 	Object *ob= CTX_data_active_object(C);
@@ -152,11 +156,6 @@
 	return 0;
 }
 
-/* ==== FORWARD DEFINITIONS =====
- *
- */
-static void sculpt_vertcos_to_key(Object *ob, KeyBlock *kb, float (*vertCos)[3]);
-
 /* ===== STRUCTS =====
  *
  */
@@ -338,16 +337,7 @@
 	float radius_squared;
 	float location[3];
 
-<<<<<<< HEAD
 	float dist;
-=======
-	/* layer brush */
-	float *layer_disp;
-
-	/* shape keys */
-	char *shapeName[32]; /* keep size in sync with keyblock dna */
-} SculptUndoNode;
->>>>>>> 8aa0f9b0
 
 	//float true_location[3];
 	//int symmetry;
@@ -415,108 +405,20 @@
 
 static int sculpt_brush_test(SculptBrushTest *test, float co[3])
 {
-<<<<<<< HEAD
 	//if (sculpt_brush_test_clip(test, co)) {
 		float distsq = len_squared_v3v3(co, test->location);
 
 		if(distsq < test->radius_squared) {
 			test->dist = sqrt(distsq);
 			return 1;
-=======
-	Scene *scene = CTX_data_scene(C);
-	Object *ob = CTX_data_active_object(C);
-	DerivedMesh *dm = mesh_get_derived_final(scene, ob, 0);
-	SculptSession *ss = ob->sculpt;
-	SculptUndoNode *unode;
-	MVert *mvert;
-	MultiresModifierData *mmd;
-	int *index;
-	int i, j, update= 0;
-
-	sculpt_update_mesh_elements(scene, ob, 0);
-
-	for(unode=lb->first; unode; unode=unode->next) {
-		if(!(strcmp(unode->idname, ob->id.name)==0))
-			continue;
-
-		if(unode->maxvert) {
-			char *shapeName= (char*)unode->shapeName;
-
-			/* regular mesh restore */
-			if(ss->totvert != unode->maxvert)
-				continue;
-
-			if (ss->kb && strcmp(ss->kb->name, shapeName)) {
-				/* shape key has been changed before calling undo operator */
-
-				Key *key= ob_get_key(ob);
-				KeyBlock *kb= key_get_named_keyblock(key, shapeName);
-
-				if (kb) {
-					ob->shapenr= BLI_findindex(&key->block, kb) + 1;
-					ob->shapeflag|= OB_SHAPE_LOCK;
-
-					sculpt_update_mesh_elements(scene, ob, 0);
-					WM_event_add_notifier(C, NC_OBJECT|ND_DATA, ob);
-				} else {
-					/* key has been removed -- skip this undo node */
-					continue;
-				}
-			}
-
-			index= unode->index;
-			mvert= ss->mvert;
-
-			if (ss->kb) {
-				float (*vertCos)[3];
-				vertCos= key_to_vertcos(ob, ss->kb);
-
-				for(i=0; i<unode->totvert; i++)
-					swap_v3_v3(vertCos[index[i]], unode->co[i]);
-
-				/* propagate new coords to keyblock */
-				sculpt_vertcos_to_key(ob, ss->kb, vertCos);
-
-				/* pbvh uses it's own mvert array, so coords should be */
-				/* propagated to pbvh here */
-				BLI_pbvh_apply_vertCos(ss->pbvh, vertCos);
-
-				MEM_freeN(vertCos);
-			} else {
-				for(i=0; i<unode->totvert; i++) {
-					swap_v3_v3(mvert[index[i]].co, unode->co[i]);
-					mvert[index[i]].flag |= ME_VERT_PBVH_UPDATE;
-				}
-			}
->>>>>>> 8aa0f9b0
 		}
 		else {
 			return 0;
 		}
-<<<<<<< HEAD
 	//}
 	//else {
 	//	return 0;
 	//}
-=======
-
-		update= 1;
-	}
-
-	if(update) {
-		/* we update all nodes still, should be more clever, but also
-		   needs to work correct when exiting/entering sculpt mode and
-		   the nodes get recreated, though in that case it could do all */
-		BLI_pbvh_search_callback(ss->pbvh, NULL, NULL, update_cb, NULL);
-		BLI_pbvh_update(ss->pbvh, PBVH_UpdateBB|PBVH_UpdateOriginalBB|PBVH_UpdateRedraw, NULL);
-
-		if((mmd=sculpt_multires_active(scene, ob)))
-			multires_mark_as_modified(ob);
-
-		if(ss->modifiers_active || ((Mesh*)ob->data)->id.us > 1)
-			DAG_id_flush_update(&ob->id, OB_RECALC_DATA);
-	}
->>>>>>> 8aa0f9b0
 }
 
 static int sculpt_brush_test_sq(SculptBrushTest *test, float co[3])
@@ -628,17 +530,6 @@
 			DAG_id_flush_update(ob->data, OB_RECALC_DATA); //?					
 		} 	
 
-<<<<<<< HEAD
-=======
-	if(unode->grids)
-		memcpy(unode->grids, grids, sizeof(int)*totgrid);
-
-	/* store active shape key */
-	if(ss->kb) BLI_strncpy((char*)unode->shapeName, ss->kb->name, sizeof(ss->kb->name));
-	else unode->shapeName[0]= '\0';
-
-	return unode;
->>>>>>> 8aa0f9b0
 }
 
 /* area of overlap of two circles of radius 1 seperated by d units from their centers */
@@ -2431,10 +2322,7 @@
 	}
 }
 
-<<<<<<< HEAD
-static void do_brush_action(Sculpt *sd, SculptSession *ss)
-=======
-static void sculpt_vertcos_to_key(Object *ob, KeyBlock *kb, float (*vertCos)[3])
+void sculpt_vertcos_to_key(Object *ob, KeyBlock *kb, float (*vertCos)[3])
 {
 	Mesh *me= (Mesh*)ob->data;
 	float (*ofs)[3]= NULL;
@@ -2496,8 +2384,7 @@
 	}
 }
 
-static void do_brush_action(Sculpt *sd, SculptSession *ss, StrokeCache *cache)
->>>>>>> 8aa0f9b0
+static void do_brush_action(Sculpt *sd, SculptSession *ss)
 {
 	SculptSearchSphereData data;
 	Brush *brush = paint_brush(&sd->paint);
@@ -2584,6 +2471,11 @@
 		if(ss->kb)
 			mesh_to_key(ss->ob->data, ss->kb);
 
+		/* optimization: we could avoid copying new coords to keyblock at each */
+		/* stroke step if there are no modifiers due to pbvh is used for displaying */
+		/* so to increase speed we'll copy new coords to keyblock when stroke is done */
+		if(ss->kb && ss->modifiers_active) sculpt_update_keyblock(ss);
+
 		MEM_freeN(nodes);
 	}
 }
@@ -2672,23 +2564,10 @@
 		case SCULPT_TOOL_SMOOTH:
 		default:
 			break;
-<<<<<<< HEAD
 	}
 
 	if (nodes)
 		MEM_freeN(nodes);
-=======
-		}
-
-		/* optimization: we could avoid copying new coords to keyblock at each */
-		/* stroke step if there are no modifiers due to pbvh is used for displaying */
-		/* so to increase speed we'll copy new coords to keyblock when stroke is done */
-		if(ss->kb && ss->modifiers_active) sculpt_update_keyblock(ss);
-
-		if(nodes)
-			MEM_freeN(nodes);
-	}
->>>>>>> 8aa0f9b0
 }
 
 /* Flip all the editdata across the axis/axes specified by symm. Used to
@@ -2743,46 +2622,6 @@
 		ss->texcache = brush_gen_texture_cache(brush, brush->size);
 		ss->texcache_actual = ss->texcache_side;
 	}
-}
-
-<<<<<<< HEAD
-void sculpt_key_to_mesh(KeyBlock *kb, Object *ob)
-{
-	Mesh *me= ob->data;
-
-	key_to_mesh(kb, me);
-	mesh_calc_normals(me->mvert, me->totvert, me->mface, me->totface, NULL);
-}
-
-void sculpt_mesh_to_key(Object *ob, KeyBlock *kb)
-{
-	Mesh *me= ob->data;
-
-	mesh_to_key(me, kb);
-=======
-/* Sculpt mode handles multires differently from regular meshes, but only if
-   it's the last modifier on the stack and it is not on the first level */
-struct MultiresModifierData *sculpt_multires_active(Scene *scene, Object *ob)
-{
-	ModifierData *md, *nmd;
-	
-	for(md= modifiers_getVirtualModifierList(ob); md; md= md->next) {
-		if(md->type == eModifierType_Multires) {
-			MultiresModifierData *mmd= (MultiresModifierData*)md;
-
-			/* Check if any of the modifiers after multires are active
-			 * if not it can use the multires struct */
-			for(nmd= md->next; nmd; nmd= nmd->next)
-				if(modifier_isEnabled(scene, nmd, eModifierMode_Realtime))
-					break;
-
-			if(!nmd && mmd->sculptlvl > 0)
-				return mmd;
-		}
-	}
-
-	return NULL;
->>>>>>> 8aa0f9b0
 }
 
 void sculpt_update_mesh_elements(Scene *scene, Object *ob, int need_fmap)
