/*
 * $Id$
 *
 * ***** BEGIN GPL LICENSE BLOCK *****
 *
 * This program is free software; you can redistribute it and/or
 * modify it under the terms of the GNU General Public License
 * as published by the Free Software Foundation; either version 2
 * of the License, or (at your option) any later version.
 *
 * This program is distributed in the hope that it will be useful,
 * but WITHOUT ANY WARRANTY; without even the implied warranty of
 * MERCHANTABILITY or FITNESS FOR A PARTICULAR PURPOSE.  See the
 * GNU General Public License for more details.
 *
 * You should have received a copy of the GNU General Public License
 * along with this program; if not, write to the Free Software  Foundation,
 * Inc., 59 Temple Place - Suite 330, Boston, MA  02111-1307, USA.
 *
 * The Original Code is Copyright (C) 2006 by Nicholas Bishop
 * All rights reserved.
 *
 * The Original Code is: all of this file.
 *
 * Contributor(s): none yet.
 *
 * ***** END GPL LICENSE BLOCK *****
 *
 * Implements the Sculpt Mode tools
 *
 */

#include "MEM_guardedalloc.h"

#include "BLI_math.h"
#include "BLI_blenlib.h"
#include "BLI_dynstr.h"
#include "BLI_ghash.h"
#include "BLI_pbvh.h"
#include "BLI_threads.h"

#include "DNA_armature_types.h"
#include "DNA_brush_types.h"
#include "DNA_image_types.h"
#include "DNA_key_types.h"
#include "DNA_mesh_types.h"
#include "DNA_meshdata_types.h"
#include "DNA_modifier_types.h"
#include "DNA_object_types.h"
#include "DNA_screen_types.h"
#include "DNA_scene_types.h"
#include "DNA_texture_types.h"
#include "DNA_view3d_types.h"
#include "DNA_userdef_types.h"
#include "DNA_color_types.h"

#include "BKE_brush.h"
#include "BKE_cdderivedmesh.h"
#include "BKE_context.h"
#include "BKE_customdata.h"
#include "BKE_DerivedMesh.h"
#include "BKE_depsgraph.h"
#include "BKE_global.h"
#include "BKE_image.h"
#include "BKE_key.h"
#include "BKE_library.h"
#include "BKE_main.h"
#include "BKE_mesh.h"
#include "BKE_modifier.h"
#include "BKE_multires.h"
#include "BKE_paint.h"
#include "BKE_report.h"
#include "BKE_texture.h"
#include "BKE_utildefines.h"
#include "BKE_colortools.h"

#include "BIF_gl.h"
#include "BIF_glutil.h"

#include "WM_api.h"
#include "WM_types.h"
#include "ED_object.h"
#include "ED_screen.h"
#include "ED_sculpt.h"
#include "ED_space_api.h"
#include "ED_util.h"
#include "ED_view3d.h"
#include "paint_intern.h"
#include "sculpt_intern.h"

#include "RNA_access.h"
#include "RNA_define.h"

#include "IMB_imbuf_types.h"

#include "RE_render_ext.h"
#include "RE_shader_ext.h" /*for multitex_ext*/

#include "GPU_draw.h"
#include "gpu_buffers.h"

#include <math.h>
#include <stdlib.h>
#include <string.h>

/* Number of vertices to average in order to determine the flatten distance */
#define FLATTEN_SAMPLE_SIZE 10

/* ===== STRUCTS =====
 *
 */

typedef enum StrokeFlags {
	CLIP_X = 1,
	CLIP_Y = 2,
	CLIP_Z = 4
} StrokeFlags;

/* Cache stroke properties. Used because
   RNA property lookup isn't particularly fast.

   For descriptions of these settings, check the operator properties.
*/
typedef struct StrokeCache {
	/* Invariants */
	float initial_radius;
	float scale[3];
	int flag;
	float clip_tolerance[3];
	float initial_mouse[2];

	/* Variants */
	float radius;
	float true_location[3];
	float location[3];
	float flip;
	float pressure;
	float mouse[2];
	float bstrength;
	float tex_mouse[2];

	/* The rest is temporary storage that isn't saved as a property */

	int first_time; /* Beginning of stroke may do some things special */

	bglMats *mats;

	/* Clean this up! */
	ViewContext *vc;
	Brush *brush;

	float (*face_norms)[3]; /* Copy of the mesh faces' normals */
	float rotation; /* Texture rotation (radians) for anchored and rake modes */
	int pixel_radius, previous_pixel_radius;
	PBVHNode **grab_active_nodes[8]; /* The same list of nodes is used throught grab stroke */
	int grab_active_totnode[8];
	float grab_active_location[8][3];
	float grab_delta[3], grab_delta_symmetry[3];
	float old_grab_location[3], orig_grab_location[3];
	int symmetry; /* Symmetry index between 0 and 7 */
	float view_normal[3], view_normal_symmetry[3];
	int last_rake[2]; /* Last location of updating rake rotation */
	int original;
} StrokeCache;

/* ===== OPENGL =====
 *
 * Simple functions to get data from the GL
 */

/* Convert a point in model coordinates to 2D screen coordinates. */
static void projectf(bglMats *mats, const float v[3], float p[2])
{
	double ux, uy, uz;

	gluProject(v[0],v[1],v[2], mats->modelview, mats->projection,
		   (GLint *)mats->viewport, &ux, &uy, &uz);
	p[0]= ux;
	p[1]= uy;
}

/*XXX: static void project(bglMats *mats, const float v[3], short p[2])
{
	float f[2];
	projectf(mats, v, f);

	p[0]= f[0];
	p[1]= f[1];
}
*/

/*** BVH Tree ***/

/* Get a screen-space rectangle of the modified area */
int sculpt_get_redraw_rect(ARegion *ar, RegionView3D *rv3d,
			    Object *ob, rcti *rect)
{
	float bb_min[3], bb_max[3], pmat[4][4];
	int i, j, k;

	view3d_get_object_project_mat(rv3d, ob, pmat);

	BLI_pbvh_redraw_BB(ob->sculpt->tree, bb_min, bb_max);

	rect->xmin = rect->ymin = INT_MAX;
	rect->xmax = rect->ymax = INT_MIN;

	if(bb_min[0] > bb_max[0] || bb_min[1] > bb_max[1] || bb_min[2] > bb_max[2])
		return 0;

	for(i = 0; i < 2; ++i) {
		for(j = 0; j < 2; ++j) {
			for(k = 0; k < 2; ++k) {
				float vec[3], proj[2];
				vec[0] = i ? bb_min[0] : bb_max[0];
				vec[1] = j ? bb_min[1] : bb_max[1];
				vec[2] = k ? bb_min[2] : bb_max[2];
				view3d_project_float(ar, vec, proj, pmat);
				rect->xmin = MIN2(rect->xmin, proj[0]);
				rect->xmax = MAX2(rect->xmax, proj[0]);
				rect->ymin = MIN2(rect->ymin, proj[1]);
				rect->ymax = MAX2(rect->ymax, proj[1]);
			}
		}
	}
	
	return rect->xmin < rect->xmax && rect->ymin < rect->ymax;
}

void sculpt_get_redraw_planes(float planes[4][4], ARegion *ar,
			      RegionView3D *rv3d, Object *ob)
{
	BoundBox *bb = MEM_callocN(sizeof(BoundBox), "sculpt boundbox");
	bglMats mats;
	int i;
	rcti rect;

	view3d_get_transformation(ar, rv3d, ob, &mats);
	sculpt_get_redraw_rect(ar, rv3d,ob, &rect);

#if 1
	/* use some extra space just in case */
	rect.xmin -= 2;
	rect.xmax += 2;
	rect.ymin -= 2;
	rect.ymax += 2;
#else
	/* it was doing this before, allows to redraw a smaller
	   part of the screen but also gives artifaces .. */
	rect.xmin += 2;
	rect.xmax -= 2;
	rect.ymin += 2;
	rect.ymax -= 2;
#endif

	view3d_calculate_clipping(bb, planes, &mats, &rect);

	for(i = 0; i < 16; ++i)
		((float*)planes)[i] = -((float*)planes)[i];

	MEM_freeN(bb);

	/* clear redraw flag from nodes */
	BLI_pbvh_update(ob->sculpt->tree, PBVH_UpdateRedraw, NULL);
}

/************************** Undo *************************/

typedef struct SculptUndoNode {
	struct SculptUndoNode *next, *prev;

	char idname[MAX_ID_NAME];	/* name instead of pointer*/
	void *node;					/* only during push, not valid afterwards! */

	float (*co)[3];
	short (*no)[3];
	int totvert;

	/* non-multires */
	int maxvert;				/* to verify if totvert it still the same */
	int *index;					/* to restore into right location */

	/* multires */
	int maxgrid;				/* same for grid */
	int gridsize;				/* same for grid */
	int totgrid;				/* to restore into right location */
	int *grids;					/* to restore into right location */
} SculptUndoNode;

static void update_cb(PBVHNode *node, void *data)
{
	BLI_pbvh_node_mark_update(node);
}

static void sculpt_undo_restore(bContext *C, ListBase *lb)
{
	Scene *scene = CTX_data_scene(C);
	Object *ob = CTX_data_active_object(C);
	DerivedMesh *dm = mesh_get_derived_final(scene, ob, 0);
	SculptSession *ss = ob->sculpt;
	SculptUndoNode *unode;
	MVert *mvert;
	MultiresModifierData *mmd;
	int *index;
	int i, j, update= 0;

	sculpt_update_mesh_elements(scene, ob, 0);

	for(unode=lb->first; unode; unode=unode->next) {
		if(!(strcmp(unode->idname, ob->id.name)==0))
			continue;

		if(unode->maxvert) {
			/* regular mesh restore */
			if(ss->totvert != unode->maxvert)
				continue;

			index= unode->index;
			mvert= ss->mvert;

			for(i=0; i<unode->totvert; i++) {
				swap_v3_v3(mvert[index[i]].co, unode->co[i]);
				mvert[index[i]].flag |= ME_VERT_PBVH_UPDATE;
			}
		}
		else if(unode->maxgrid) {
			/* multires restore */
			DMGridData **grids, *grid;
			float (*co)[3];
			int gridsize;

			if(dm->getNumGrids(dm) != unode->maxgrid)
				continue;
			if(dm->getGridSize(dm) != unode->gridsize)
				continue;

			grids= dm->getGridData(dm);
			gridsize= dm->getGridSize(dm);

			co = unode->co;
			for(j=0; j<unode->totgrid; j++) {
				grid= grids[unode->grids[j]];

				for(i=0; i<gridsize*gridsize; i++, co++)
					swap_v3_v3(grid[i].co, co[0]);
			}
		}

		update= 1;
	}

	if(update) {
		if(ss->kb) sculpt_mesh_to_key(ss->ob, ss->kb);
		if(ss->refkb) sculpt_key_to_mesh(ss->refkb, ob);

		/* we update all nodes still, should be more clever, but also
		   needs to work correct when exiting/entering sculpt mode and
		   the nodes get recreated, though in that case it could do all */
		BLI_pbvh_search_callback(ss->tree, NULL, NULL, update_cb, NULL);
		BLI_pbvh_update(ss->tree, PBVH_UpdateBB|PBVH_UpdateOriginalBB|PBVH_UpdateRedraw, NULL);

		if((mmd=sculpt_multires_active(ob)))
			multires_mark_as_modified(ob);
	}
}

static void sculpt_undo_free(ListBase *lb)
{
	SculptUndoNode *unode;

	for(unode=lb->first; unode; unode=unode->next) {
		if(unode->co)
			MEM_freeN(unode->co);
		if(unode->no)
			MEM_freeN(unode->no);
		if(unode->index)
			MEM_freeN(unode->index);
		if(unode->grids)
			MEM_freeN(unode->grids);
	}
}

static SculptUndoNode *sculpt_undo_get_node(SculptSession *ss, PBVHNode *node)
{
	ListBase *lb= undo_paint_push_get_list(UNDO_PAINT_MESH);
	SculptUndoNode *unode;

	if(!lb)
		return NULL;

	for(unode=lb->first; unode; unode=unode->next)
		if(unode->node == node)
			return unode;

	return NULL;
}

static SculptUndoNode *sculpt_undo_push_node(SculptSession *ss, PBVHNode *node)
{
	ListBase *lb= undo_paint_push_get_list(UNDO_PAINT_MESH);
	Object *ob= ss->ob;
	SculptUndoNode *unode;
	int totvert, allvert, totgrid, maxgrid, gridsize, *grids;

	/* list is manipulated by multiple threads, so we lock */
	BLI_lock_thread(LOCK_CUSTOM1);

	if((unode= sculpt_undo_get_node(ss, node))) {
		BLI_unlock_thread(LOCK_CUSTOM1);
		return unode;
	}

	unode= MEM_callocN(sizeof(SculptUndoNode), "SculptUndoNode");
	strcpy(unode->idname, ob->id.name);
	unode->node= node;

	BLI_pbvh_node_num_verts(ss->tree, node, &totvert, &allvert);
	BLI_pbvh_node_get_grids(ss->tree, node, &grids, &totgrid,
		&maxgrid, &gridsize, NULL, NULL);

	unode->totvert= totvert;
	/* we will use this while sculpting, is mapalloc slow to access then? */
	unode->co= MEM_mapallocN(sizeof(float)*3*allvert, "SculptUndoNode.co");
	unode->no= MEM_mapallocN(sizeof(short)*3*allvert, "SculptUndoNode.no");
	undo_paint_push_count_alloc(UNDO_PAINT_MESH, (sizeof(float)*3 + sizeof(short)*3 + sizeof(int))*allvert);
	BLI_addtail(lb, unode);

	if(maxgrid) {
		/* multires */
		unode->maxgrid= maxgrid;
		unode->totgrid= totgrid;
		unode->gridsize= gridsize;
		unode->grids= MEM_mapallocN(sizeof(int)*totgrid, "SculptUndoNode.grids");
	}
	else {
		/* regular mesh */
		unode->maxvert= ss->totvert;
		unode->index= MEM_mapallocN(sizeof(int)*allvert, "SculptUndoNode.index");
	}

	BLI_unlock_thread(LOCK_CUSTOM1);

	/* copy threaded, hopefully this is the performance critical part */
	{
		PBVHVertexIter vd;

		BLI_pbvh_vertex_iter_begin(ss->tree, node, vd, PBVH_ITER_ALL) {
			copy_v3_v3(unode->co[vd.i], vd.co);
			if(vd.no) VECCOPY(unode->no[vd.i], vd.no)
			else normal_float_to_short_v3(unode->no[vd.i], vd.fno);
			if(vd.vert_indices) unode->index[vd.i]= vd.vert_indices[vd.i];
		}
		BLI_pbvh_vertex_iter_end;
	}

	if(unode->grids)
		memcpy(unode->grids, grids, sizeof(int)*totgrid);
	
	return unode;
}

static void sculpt_undo_push_begin(SculptSession *ss, char *name)
{
	undo_paint_push_begin(UNDO_PAINT_MESH, name,
		sculpt_undo_restore, sculpt_undo_free);
}

static void sculpt_undo_push_end(SculptSession *ss)
{
	ListBase *lb= undo_paint_push_get_list(UNDO_PAINT_MESH);
	SculptUndoNode *unode;

	/* we don't need normals in the undo stack */
	for(unode=lb->first; unode; unode=unode->next) {
		if(unode->no) {
			MEM_freeN(unode->no);
			unode->no= NULL;
		}
	}

	undo_paint_push_end(UNDO_PAINT_MESH);
}

void ED_sculpt_force_update(bContext *C)
{
	Object *ob= CTX_data_active_object(C);

	if(ob && (ob->mode & OB_MODE_SCULPT))
		multires_force_update(ob);
}

/************************ Brush Testing *******************/

typedef struct SculptBrushTest {
	float radius_squared;
	float location[3];

	float dist;
} SculptBrushTest;

static void sculpt_brush_test_init(SculptSession *ss, SculptBrushTest *test)
{
	test->radius_squared= ss->cache->radius*ss->cache->radius;
	copy_v3_v3(test->location, ss->cache->location);
}

static int sculpt_brush_test(SculptBrushTest *test, float co[3])
{
	float distsq, delta[3];

	sub_v3_v3v3(delta, co, test->location);
	distsq = INPR(delta, delta);

	if(distsq < test->radius_squared) {
		test->dist = sqrt(distsq);
		return 1;
	}

	return 0;
}

/* ===== Sculpting =====
 *
 */

/* Return modified brush strength. Includes the direction of the brush, positive
   values pull vertices, negative values push. Uses tablet pressure and a
   special multiplier found experimentally to scale the strength factor. */
static float brush_strength(Sculpt *sd, StrokeCache *cache)
{
	Brush *brush = paint_brush(&sd->paint);
	/* Primary strength input; square it to make lower values more sensitive */
	float alpha = brush->alpha * brush->alpha;

	float dir= brush->flag & BRUSH_DIR_IN ? -1 : 1;
	float pressure= 1;
	float flip= cache->flip ? -1:1;

	if(brush->flag & BRUSH_ALPHA_PRESSURE)
		pressure *= cache->pressure;
	
	switch(brush->sculpt_tool){
	case SCULPT_TOOL_DRAW:
	case SCULPT_TOOL_INFLATE:
	case SCULPT_TOOL_CLAY:
	case SCULPT_TOOL_FLATTEN:
	case SCULPT_TOOL_LAYER:
		return alpha * dir * pressure * flip; /*XXX: not sure why? was multiplied by G.vd->grid */;
	case SCULPT_TOOL_SMOOTH:
		return alpha * 4 * pressure;
	case SCULPT_TOOL_PINCH:
		return alpha / 2 * dir * pressure * flip;
	case SCULPT_TOOL_GRAB:
		return 1;
	default:
		return 0;
	}
}

/* Uses symm to selectively flip any axis of a coordinate. */
static void flip_coord(float out[3], float in[3], const char symm)
{
	if(symm & SCULPT_SYMM_X)
		out[0]= -in[0];
	else
		out[0]= in[0];
	if(symm & SCULPT_SYMM_Y)
		out[1]= -in[1];
	else
		out[1]= in[1];
	if(symm & SCULPT_SYMM_Z)
		out[2]= -in[2];
	else
		out[2]= in[2];
}

/* Get a pixel from the texcache at (px, py) */
static unsigned char get_texcache_pixel(const SculptSession *ss, int px, int py)
{
	unsigned *p;
	p = ss->texcache + py * ss->texcache_side + px;
	return ((unsigned char*)(p))[0];
}

static float get_texcache_pixel_bilinear(const SculptSession *ss, float u, float v)
{
	int x, y, x2, y2;
	const int tc_max = ss->texcache_side - 1;
	float urat, vrat, uopp;

	if(u < 0) u = 0;
	else if(u >= ss->texcache_side) u = tc_max;
	if(v < 0) v = 0;
	else if(v >= ss->texcache_side) v = tc_max;

	x = floor(u);
	y = floor(v);
	x2 = x + 1;
	y2 = y + 1;

	if(x2 > ss->texcache_side) x2 = tc_max;
	if(y2 > ss->texcache_side) y2 = tc_max;
	
	urat = u - x;
	vrat = v - y;
	uopp = 1 - urat;
		
	return ((get_texcache_pixel(ss, x, y) * uopp +
		 get_texcache_pixel(ss, x2, y) * urat) * (1 - vrat) + 
		(get_texcache_pixel(ss, x, y2) * uopp +
		 get_texcache_pixel(ss, x2, y2) * urat) * vrat) / 255.0;
}

/* Return a multiplier for brush strength on a particular vertex. */
static float tex_strength(SculptSession *ss, Brush *br, float *point, const float len)
{
	MTex *tex = NULL;
	float avg= 1;

	if(br->texact >= 0)
		tex = br->mtex[br->texact];

	if(!tex) {
		avg= 1;
	}
	else if(tex->brush_map_mode == MTEX_MAP_MODE_3D) {
		float jnk;

		/* Get strength by feeding the vertex 
		   location directly into a texture */
		externtex(tex, point, &avg,
			  &jnk, &jnk, &jnk, &jnk);
	}
	else if(ss->texcache) {
		const float bsize= ss->cache->pixel_radius * 2;
		const float rot= tex->rot + ss->cache->rotation;
		int px, py;
		float flip[3], point_2d[2];

		/* If the active area is being applied for symmetry, flip it
		   across the symmetry axis in order to project it. This insures
		   that the brush texture will be oriented correctly. */
		copy_v3_v3(flip, point);
		flip_coord(flip, flip, ss->cache->symmetry);
		projectf(ss->cache->mats, flip, point_2d);

		/* For Tile and Drag modes, get the 2D screen coordinates of the
		   and scale them up or down to the texture size. */
		if(tex->brush_map_mode == MTEX_MAP_MODE_TILED) {
			const int sx= (const int)tex->size[0];
			const int sy= (const int)tex->size[1];
			
			float fx= point_2d[0];
			float fy= point_2d[1];
			
			float angle= atan2(fy, fx) - rot;
			float flen= sqrtf(fx*fx + fy*fy);
			
			if(rot<0.001 && rot>-0.001) {
				px= point_2d[0];
				py= point_2d[1];
			} else {
				px= flen * cos(angle) + 2000;
				py= flen * sin(angle) + 2000;
			}
			if(sx != 1)
				px %= sx-1;
			if(sy != 1)
				py %= sy-1;
			avg= get_texcache_pixel_bilinear(ss, ss->texcache_side*px/sx, ss->texcache_side*py/sy);
		}
		else if(tex->brush_map_mode == MTEX_MAP_MODE_FIXED) {
			float fx= (point_2d[0] - ss->cache->tex_mouse[0]) / bsize;
			float fy= (point_2d[1] - ss->cache->tex_mouse[1]) / bsize;

			float angle= atan2(fy, fx) - rot;
			float flen= sqrtf(fx*fx + fy*fy);
			
			fx = flen * cos(angle) + 0.5;
			fy = flen * sin(angle) + 0.5;

			avg= get_texcache_pixel_bilinear(ss, fx * ss->texcache_side, fy * ss->texcache_side);
		}
	}

	avg*= brush_curve_strength(br, len, ss->cache->radius); /* Falloff curve */

	return avg;
}

typedef struct {
	Sculpt *sd;
	SculptSession *ss;
	float radius_squared;
	ListBase *active_verts;
	float area_normal[3];
} SculptSearchSphereData;

/* Test AABB against sphere */
static int sculpt_search_sphere_cb(PBVHNode *node, void *data_v)
{
	SculptSearchSphereData *data = data_v;
	float *center = data->ss->cache->location, nearest[3];
	float t[3], bb_min[3], bb_max[3];
	int i;

	BLI_pbvh_node_get_BB(node, bb_min, bb_max);

	for(i = 0; i < 3; ++i) {
		if(bb_min[i] > center[i])
			nearest[i] = bb_min[i];
		else if(bb_max[i] < center[i])
			nearest[i] = bb_max[i];
		else
			nearest[i] = center[i]; 
	}
	
	sub_v3_v3v3(t, center, nearest);

	return t[0] * t[0] + t[1] * t[1] + t[2] * t[2] < data->radius_squared;
}

/* Handles clipping against a mirror modifier and SCULPT_LOCK axis flags */
static void sculpt_clip(Sculpt *sd, SculptSession *ss, float *co, const float val[3])
{
	int i;

	for(i=0; i<3; ++i) {
		if(sd->flags & (SCULPT_LOCK_X << i))
			continue;

		if((ss->cache->flag & (CLIP_X << i)) && (fabs(co[i]) <= ss->cache->clip_tolerance[i]))
			co[i]= 0.0f;
		else
			co[i]= val[i];
	}		
}

static void add_norm_if(float view_vec[3], float out[3], float out_flip[3], float fno[3])
{
	if((dot_v3v3(view_vec, fno)) > 0) {
		add_v3_v3v3(out, out, fno);
	} else {
		add_v3_v3v3(out_flip, out_flip, fno); /* out_flip is used when out is {0,0,0} */
	}
}

/* For draw/layer/flatten; finds average normal for all active vertices */
static void calc_area_normal(Sculpt *sd, SculptSession *ss, float area_normal[3], PBVHNode **nodes, int totnode)
{
	PBVH *bvh= ss->tree;
	StrokeCache *cache = ss->cache;
	const int view = 0; /* XXX: should probably be a flag, not number: brush_type==SCULPT_TOOL_DRAW ? sculptmode_brush()->view : 0; */
	float out[3] = {0.0f, 0.0f, 0.0f};
	float out_flip[3] = {0.0f, 0.0f, 0.0f};
	float out_dir[3];
	int n;

	copy_v3_v3(out_dir, cache->view_normal_symmetry);

	/* threaded loop over nodes */
	#pragma omp parallel for private(n) schedule(static)
	for(n=0; n<totnode; n++) {
		PBVHVertexIter vd;
		SculptBrushTest test;
		SculptUndoNode *unode;
		float fno[3];
		float nout[3] = {0.0f, 0.0f, 0.0f};
		float nout_flip[3] = {0.0f, 0.0f, 0.0f};
		
		// XXX push instead of get for thread safety in draw
		// brush .. lame, but also not harmful really
		unode= sculpt_undo_push_node(ss, nodes[n]);
		sculpt_brush_test_init(ss, &test);

		if(ss->cache->original) {
			BLI_pbvh_vertex_iter_begin(bvh, nodes[n], vd, PBVH_ITER_UNIQUE) {
				if(sculpt_brush_test(&test, unode->co[vd.i])) {
					normal_short_to_float_v3(fno, unode->no[vd.i]);
					add_norm_if(out_dir, nout, nout_flip, fno);
				}
			}
			BLI_pbvh_vertex_iter_end;
		}
		else {
			BLI_pbvh_vertex_iter_begin(bvh, nodes[n], vd, PBVH_ITER_UNIQUE) {
				if(sculpt_brush_test(&test, vd.co)) {
					if(vd.no) {
						normal_short_to_float_v3(fno, vd.no);
						add_norm_if(out_dir, nout, nout_flip, fno);
					}
					else
						add_norm_if(out_dir, nout, nout_flip, vd.fno);
				}
			}
			BLI_pbvh_vertex_iter_end;
		}

		#pragma omp critical
		{
			/* we sum per node and add together later for threads */
			add_v3_v3v3(out, out, nout);
			add_v3_v3v3(out_flip, out_flip, nout_flip);
		}
	}

	if (out[0]==0.0 && out[1]==0.0 && out[2]==0.0) {
		copy_v3_v3(out, out_flip);
	}
	
	normalize_v3(out);

	out[0] = out_dir[0] * view + out[0] * (10-view);
	out[1] = out_dir[1] * view + out[1] * (10-view);
	out[2] = out_dir[2] * view + out[2] * (10-view);
	
	normalize_v3(out);
	copy_v3_v3(area_normal, out);
}

static void do_draw_brush(Sculpt *sd, SculptSession *ss, PBVHNode **nodes, int totnode)
{
	Brush *brush = paint_brush(&sd->paint);
	float offset[3], area_normal[3];
	float bstrength= ss->cache->bstrength;
	int n;

	/* area normal */
	calc_area_normal(sd, ss, area_normal, nodes, totnode);

	/* offset with as much as possible factored in already */
	offset[0]= area_normal[0]*ss->cache->radius*ss->cache->scale[0]*bstrength;
	offset[1]= area_normal[1]*ss->cache->radius*ss->cache->scale[1]*bstrength;
	offset[2]= area_normal[2]*ss->cache->radius*ss->cache->scale[2]*bstrength;

	/* threaded loop over nodes */
	#pragma omp parallel for private(n) schedule(static)
	for(n=0; n<totnode; n++) {
		PBVHVertexIter vd;
		SculptBrushTest test;
		
		sculpt_undo_push_node(ss, nodes[n]);
		sculpt_brush_test_init(ss, &test);

		BLI_pbvh_vertex_iter_begin(ss->tree, nodes[n], vd, PBVH_ITER_UNIQUE) {
			if(sculpt_brush_test(&test, vd.co)) {
				/* offset vertex */
				float fade = tex_strength(ss, brush, vd.co, test.dist);
				float val[3]= {vd.co[0] + offset[0]*fade,
							   vd.co[1] + offset[1]*fade,
							   vd.co[2] + offset[2]*fade};

				sculpt_clip(sd, ss, vd.co, val);
				if(vd.mvert) vd.mvert->flag |= ME_VERT_PBVH_UPDATE;
			}
		}
		BLI_pbvh_vertex_iter_end;

		BLI_pbvh_node_mark_update(nodes[n]);
	}
}

/* For the smooth brush, uses the neighboring vertices around vert to calculate
   a smoothed location for vert. Skips corner vertices (used by only one
   polygon.) */
static void neighbor_average(SculptSession *ss, float avg[3], const int vert)
{
	int i, skip= -1, total=0;
	IndexNode *node= ss->fmap[vert].first;
	char ncount= BLI_countlist(&ss->fmap[vert]);
	MFace *f;

	avg[0] = avg[1] = avg[2] = 0;
		
	/* Don't modify corner vertices */
	if(ncount==1) {
		copy_v3_v3(avg, ss->mvert[vert].co);
		return;
	}

	while(node){
		f= &ss->mface[node->index];
		
		if(f->v4) {
			skip= (f->v1==vert?2:
			       f->v2==vert?3:
			       f->v3==vert?0:
			       f->v4==vert?1:-1);
		}

		for(i=0; i<(f->v4?4:3); ++i) {
			if(i != skip && (ncount!=2 || BLI_countlist(&ss->fmap[(&f->v1)[i]]) <= 2)) {
				add_v3_v3v3(avg, avg, ss->mvert[(&f->v1)[i]].co);
				++total;
			}
		}

		node= node->next;
	}

	if(total>0)
		mul_v3_fl(avg, 1.0f / total);
	else
		copy_v3_v3(avg, ss->mvert[vert].co);
}

static void do_mesh_smooth_brush(Sculpt *sd, SculptSession *ss, PBVHNode *node)
{
	Brush *brush = paint_brush(&sd->paint);
	float bstrength= ss->cache->bstrength;
	PBVHVertexIter vd;
	SculptBrushTest test;
	
	sculpt_brush_test_init(ss, &test);

	BLI_pbvh_vertex_iter_begin(ss->tree, node, vd, PBVH_ITER_UNIQUE) {
		if(sculpt_brush_test(&test, vd.co)) {
			float fade = tex_strength(ss, brush, vd.co, test.dist)*bstrength;
			float avg[3], val[3];
			
			neighbor_average(ss, avg, vd.vert_indices[vd.i]);
			val[0] = vd.co[0]+(avg[0]-vd.co[0])*fade;
			val[1] = vd.co[1]+(avg[1]-vd.co[1])*fade;
			val[2] = vd.co[2]+(avg[2]-vd.co[2])*fade;
			
			sculpt_clip(sd, ss, vd.co, val);			
			if(vd.mvert) vd.mvert->flag |= ME_VERT_PBVH_UPDATE;
		}
	}
	BLI_pbvh_vertex_iter_end;
}

static void do_multires_smooth_brush(Sculpt *sd, SculptSession *ss, PBVHNode *node)
{
	Brush *brush = paint_brush(&sd->paint);
	SculptBrushTest test;
	DMGridData **griddata, *data;
	DMGridAdjacency *gridadj, *adj;
	float bstrength= ss->cache->bstrength;
	float co[3], (*tmpgrid)[3];
	int v1, v2, v3, v4;
	int *grid_indices, totgrid, gridsize, i, x, y;
			
	sculpt_brush_test_init(ss, &test);

	BLI_pbvh_node_get_grids(ss->tree, node, &grid_indices, &totgrid,
		NULL, &gridsize, &griddata, &gridadj);

	#pragma omp critical
	tmpgrid= MEM_mallocN(sizeof(float)*3*gridsize*gridsize, "tmpgrid");

	for(i = 0; i < totgrid; ++i) {
		data = griddata[grid_indices[i]];
		adj = &gridadj[grid_indices[i]];

		memset(tmpgrid, 0, sizeof(float)*3*gridsize*gridsize);

		/* average grid values */
		for(y = 0; y < gridsize-1; ++y)  {
			for(x = 0; x < gridsize-1; ++x)  {
				v1 = x + y*gridsize;
				v2 = (x + 1) + y*gridsize;
				v3 = (x + 1) + (y + 1)*gridsize;
				v4 = x + (y + 1)*gridsize;

				cent_quad_v3(co, data[v1].co, data[v2].co, data[v3].co, data[v4].co);
				mul_v3_fl(co, 0.25f);

				add_v3_v3(tmpgrid[v1], co);
				add_v3_v3(tmpgrid[v2], co);
				add_v3_v3(tmpgrid[v3], co);
				add_v3_v3(tmpgrid[v4], co);
			}
		}

		/* blend with existing coordinates */
		for(y = 0; y < gridsize; ++y)  {
			for(x = 0; x < gridsize; ++x)  {
				if(x == 0 && adj->index[0] == -1) continue;
				if(x == gridsize - 1 && adj->index[2] == -1) continue;
				if(y == 0 && adj->index[3] == -1) continue;
				if(y == gridsize - 1 && adj->index[1] == -1) continue;

				copy_v3_v3(co, data[x + y*gridsize].co);

				if(sculpt_brush_test(&test, co)) {
					float fade = tex_strength(ss, brush, co, test.dist)*bstrength;
					float avg[3], val[3];

					copy_v3_v3(avg, tmpgrid[x + y*gridsize]);
					if(x == 0 || x == gridsize - 1)
						mul_v3_fl(avg, 2.0f);
					if(y == 0 || y == gridsize - 1)
						mul_v3_fl(avg, 2.0f);

					val[0] = co[0]+(avg[0]-co[0])*fade;
					val[1] = co[1]+(avg[1]-co[1])*fade;
					val[2] = co[2]+(avg[2]-co[2])*fade;
					
					sculpt_clip(sd, ss, data[x + y*gridsize].co, val);
				}
			}
		}
	}

	#pragma omp critical
	MEM_freeN(tmpgrid);
}

static void do_smooth_brush(Sculpt *sd, SculptSession *ss, PBVHNode **nodes, int totnode)
{
	int iteration, n;

	for(iteration = 0; iteration < 2; ++iteration) {
		#pragma omp parallel for private(n) schedule(static)
		for(n=0; n<totnode; n++) {
			sculpt_undo_push_node(ss, nodes[n]);

			if(ss->fmap)
				do_mesh_smooth_brush(sd, ss, nodes[n]);
			else
				do_multires_smooth_brush(sd, ss, nodes[n]);

			BLI_pbvh_node_mark_update(nodes[n]);
		}

		if(!ss->fmap)
			multires_stitch_grids(ss->ob);
	}
}

static void do_pinch_brush(Sculpt *sd, SculptSession *ss, PBVHNode **nodes, int totnode)
{
	Brush *brush = paint_brush(&sd->paint);
	float bstrength= ss->cache->bstrength;
	int n;

	#pragma omp parallel for private(n) schedule(static)
	for(n=0; n<totnode; n++) {
		PBVHVertexIter vd;
		SculptBrushTest test;
		
		sculpt_undo_push_node(ss, nodes[n]);
		sculpt_brush_test_init(ss, &test);

		BLI_pbvh_vertex_iter_begin(ss->tree, nodes[n], vd, PBVH_ITER_UNIQUE) {
			if(sculpt_brush_test(&test, vd.co)) {
				float fade = tex_strength(ss, brush, vd.co, test.dist)*bstrength;
				float val[3]= {vd.co[0]+(test.location[0]-vd.co[0])*fade,
							   vd.co[1]+(test.location[1]-vd.co[1])*fade,
							   vd.co[2]+(test.location[2]-vd.co[2])*fade};
				
				sculpt_clip(sd, ss, vd.co, val);			
				if(vd.mvert) vd.mvert->flag |= ME_VERT_PBVH_UPDATE;
			}
		}
		BLI_pbvh_vertex_iter_end;

		BLI_pbvh_node_mark_update(nodes[n]);
	}
}

static void do_grab_brush(Sculpt *sd, SculptSession *ss, PBVHNode **nodes, int totnode)
{
	Brush *brush = paint_brush(&sd->paint);
	float bstrength= ss->cache->bstrength;
	float grab_delta[3];
	int n;
	
	copy_v3_v3(grab_delta, ss->cache->grab_delta_symmetry);

	#pragma omp parallel for private(n) schedule(static)
	for(n=0; n<totnode; n++) {
		PBVHVertexIter vd;
		SculptBrushTest test;
		float (*origco)[3];
		
		origco= sculpt_undo_push_node(ss, nodes[n])->co;
		sculpt_brush_test_init(ss, &test);

		BLI_pbvh_vertex_iter_begin(ss->tree, nodes[n], vd, PBVH_ITER_UNIQUE) {
			if(sculpt_brush_test(&test, origco[vd.i])) {
				float fade = tex_strength(ss, brush, origco[vd.i], test.dist)*bstrength;
				float add[3]= {vd.co[0]+fade*grab_delta[0],
							   vd.co[1]+fade*grab_delta[1],
							   vd.co[2]+fade*grab_delta[2]};

				sculpt_clip(sd, ss, vd.co, add);			
				if(vd.mvert) vd.mvert->flag |= ME_VERT_PBVH_UPDATE;
			}
		}
		BLI_pbvh_vertex_iter_end;

		BLI_pbvh_node_mark_update(nodes[n]);
	}
}

static void do_layer_brush(Sculpt *sd, SculptSession *ss, PBVHNode **nodes, int totnode)
{
	Brush *brush = paint_brush(&sd->paint);
	float bstrength= ss->cache->bstrength;
	float area_normal[3], offset[3];
	float lim= ss->cache->radius / 4;
	int n;

	/* XXX not working yet for multires */
	if(ss->multires)
		return;

	if(ss->cache->flip)
		lim = -lim;

	calc_area_normal(sd, ss, area_normal, nodes, totnode);

	offset[0]= ss->cache->scale[0]*area_normal[0];
	offset[1]= ss->cache->scale[1]*area_normal[1];
	offset[2]= ss->cache->scale[2]*area_normal[2];

	#pragma omp parallel for private(n) schedule(static)
	for(n=0; n<totnode; n++) {
		PBVHVertexIter vd;
		SculptBrushTest test;
		float (*origco)[3];
		
		origco= sculpt_undo_push_node(ss, nodes[n])->co;
		sculpt_brush_test_init(ss, &test);

		BLI_pbvh_vertex_iter_begin(ss->tree, nodes[n], vd, PBVH_ITER_UNIQUE) {
			if(sculpt_brush_test(&test, vd.co)) {
				float fade = tex_strength(ss, brush, vd.co, test.dist)*bstrength;
				int index= vd.vert_indices[vd.i];
				float *disp= &ss->layer_disps[index];
				float val[3];
				
				*disp+= fade;
				
				/* Don't let the displacement go past the limit */
				if((lim < 0 && *disp < lim) || (lim > 0 && *disp > lim))
					*disp = lim;
				
				if(ss->layer_co && (brush->flag & BRUSH_PERSISTENT)) {
					/* persistent base */
					val[0] = ss->layer_co[index][0] + (*disp)*offset[0];
					val[1] = ss->layer_co[index][1] + (*disp)*offset[1];
					val[2] = ss->layer_co[index][2] + (*disp)*offset[2];
				}
				else {
					val[0] = origco[vd.i][0] + (*disp)*offset[0];
					val[1] = origco[vd.i][1] + (*disp)*offset[1];
					val[2] = origco[vd.i][2] + (*disp)*offset[2];
				}

				sculpt_clip(sd, ss, vd.co, val);
				if(vd.mvert) vd.mvert->flag |= ME_VERT_PBVH_UPDATE;
			}
		}
		BLI_pbvh_vertex_iter_end;

		BLI_pbvh_node_mark_update(nodes[n]);
	}
}

static void do_inflate_brush(Sculpt *sd, SculptSession *ss, PBVHNode **nodes, int totnode)
{
	Brush *brush = paint_brush(&sd->paint);
	float bstrength= ss->cache->bstrength;
	int n;

	#pragma omp parallel for private(n) schedule(static)
	for(n=0; n<totnode; n++) {
		PBVHVertexIter vd;
		SculptBrushTest test;
		
		sculpt_undo_push_node(ss, nodes[n]);
		sculpt_brush_test_init(ss, &test);

		BLI_pbvh_vertex_iter_begin(ss->tree, nodes[n], vd, PBVH_ITER_UNIQUE) {
			if(sculpt_brush_test(&test, vd.co)) {
				float fade = tex_strength(ss, brush, vd.co, test.dist)*bstrength;
				float add[3];

				if(vd.fno) copy_v3_v3(add, vd.fno);
				else normal_short_to_float_v3(add, vd.no);
				
				mul_v3_fl(add, fade * ss->cache->radius);
				add[0]*= ss->cache->scale[0];
				add[1]*= ss->cache->scale[1];
				add[2]*= ss->cache->scale[2];
				add_v3_v3v3(add, add, vd.co);
				
				sculpt_clip(sd, ss, vd.co, add);
				if(vd.mvert) vd.mvert->flag |= ME_VERT_PBVH_UPDATE;
			}
		}
		BLI_pbvh_vertex_iter_end;

		BLI_pbvh_node_mark_update(nodes[n]);
	}
}

static void calc_flatten_center(Sculpt *sd, SculptSession *ss, PBVHNode **nodes, int totnode, float co[3])
{
	float outer_dist[FLATTEN_SAMPLE_SIZE];
	float outer_co[FLATTEN_SAMPLE_SIZE][3];
	int i, n;
	
	for(i = 0; i < FLATTEN_SAMPLE_SIZE; ++i) {
		zero_v3(outer_co[i]);
		outer_dist[i]= -1.0f;
	}
		
	#pragma omp parallel for private(n) schedule(static)
	for(n=0; n<totnode; n++) {
		PBVHVertexIter vd;
		SculptBrushTest test;
		int j;
		
		sculpt_undo_push_node(ss, nodes[n]);
		sculpt_brush_test_init(ss, &test);

		BLI_pbvh_vertex_iter_begin(ss->tree, nodes[n], vd, PBVH_ITER_UNIQUE) {
			if(sculpt_brush_test(&test, vd.co)) {
				for(j = 0; j < FLATTEN_SAMPLE_SIZE; ++j) {
					if(test.dist > outer_dist[j]) {
						copy_v3_v3(outer_co[j], vd.co);
						outer_dist[j] = test.dist;
						break;
					}
				}
			}
		}
		BLI_pbvh_vertex_iter_end;

		BLI_pbvh_node_mark_update(nodes[n]);
	}
	
	co[0] = co[1] = co[2] = 0.0f;
	for(i = 0; i < FLATTEN_SAMPLE_SIZE; ++i)
		if(outer_dist[i] >= 0.0f)
			add_v3_v3v3(co, co, outer_co[i]);
	mul_v3_fl(co, 1.0f / FLATTEN_SAMPLE_SIZE);
}

/* Projects a point onto a plane along the plane's normal */
static void point_plane_project(float intr[3], float co[3], float plane_normal[3], float plane_center[3])
{
	float p1[3], sub1[3], sub2[3];

	/* Find the intersection between squash-plane and vertex (along the area normal) */
	sub_v3_v3v3(p1, co, plane_normal);
	sub_v3_v3v3(sub1, plane_center, p1);
	sub_v3_v3v3(sub2, co, p1);
	sub_v3_v3v3(intr, co, p1);
	mul_v3_fl(intr, dot_v3v3(plane_normal, sub1) / dot_v3v3(plane_normal, sub2));
	add_v3_v3v3(intr, intr, p1);
}

static int plane_point_side(float co[3], float plane_normal[3], float plane_center[3], int flip)
{
	float delta[3];
	float d;

	sub_v3_v3v3(delta, co, plane_center);
	d = dot_v3v3(plane_normal, delta);

	if(flip)
		d = -d;

	return d <= 0.0f;
}

static void do_flatten_clay_brush(Sculpt *sd, SculptSession *ss, PBVHNode **nodes, int totnode, int clay)
{
	/* area_normal and cntr define the plane towards which vertices are squashed */
	Brush *brush = paint_brush(&sd->paint);
	float bstrength= ss->cache->bstrength;
	float area_normal[3];
	float cntr[3], cntr2[3], bstr = 0;
	int n, flip = 0;

	calc_area_normal(sd, ss, area_normal, nodes, totnode);
	calc_flatten_center(sd, ss, nodes, totnode, cntr);

	if(clay) {
		bstr= brush_strength(sd, ss->cache);
		/* Limit clay application to here */
		cntr2[0]=cntr[0]+area_normal[0]*bstr*ss->cache->scale[0];
		cntr2[1]=cntr[1]+area_normal[1]*bstr*ss->cache->scale[1];
		cntr2[2]=cntr[2]+area_normal[2]*bstr*ss->cache->scale[2];
		flip = bstr < 0;
	}

	#pragma omp parallel for private(n) schedule(static)
	for(n=0; n<totnode; n++) {
		PBVHVertexIter vd;
		SculptBrushTest test;
		
		sculpt_undo_push_node(ss, nodes[n]);
		sculpt_brush_test_init(ss, &test);

		BLI_pbvh_vertex_iter_begin(ss->tree, nodes[n], vd, PBVH_ITER_UNIQUE) {
			if(sculpt_brush_test(&test, vd.co)) {
				float intr[3], val[3];
				
				if(!clay || plane_point_side(vd.co, area_normal, cntr2, flip)) {
					const float fade = tex_strength(ss, brush, vd.co, test.dist)*bstrength;

					/* Find the intersection between squash-plane and vertex (along the area normal) */		
					point_plane_project(intr, vd.co, area_normal, cntr);

					sub_v3_v3v3(val, intr, vd.co);

					if(clay) {
						if(bstr > FLT_EPSILON)
							mul_v3_fl(val, fade / bstr);
						else
							mul_v3_fl(val, fade);
						/* Clay displacement */
						val[0]+=area_normal[0] * ss->cache->scale[0]*fade;
						val[1]+=area_normal[1] * ss->cache->scale[1]*fade;
						val[2]+=area_normal[2] * ss->cache->scale[2]*fade;
					}
					else
						mul_v3_fl(val, fabs(fade));

					add_v3_v3v3(val, val, vd.co);

					sculpt_clip(sd, ss, vd.co, val);
					if(vd.mvert) vd.mvert->flag |= ME_VERT_PBVH_UPDATE;
				}
			}
		}
		BLI_pbvh_vertex_iter_end;

		BLI_pbvh_node_mark_update(nodes[n]);
	}
}

static void do_brush_action(Sculpt *sd, SculptSession *ss, StrokeCache *cache)
{
	SculptSearchSphereData data;
	Brush *brush = paint_brush(&sd->paint);
	PBVHNode **nodes= NULL;
	int totnode;

	data.ss = ss;
	data.sd = sd;
	data.radius_squared = ss->cache->radius * ss->cache->radius;

	/* Build a list of all nodes that are potentially within the brush's
	   area of influence */
	if(brush->sculpt_tool == SCULPT_TOOL_GRAB) {
		if(cache->first_time) {
			/* For the grab tool we store these nodes once in the beginning
			   and then reuse them. */
			BLI_pbvh_search_gather(ss->tree, sculpt_search_sphere_cb, &data,
				&nodes, &totnode);
			
			ss->cache->grab_active_nodes[ss->cache->symmetry]= nodes;
			ss->cache->grab_active_totnode[ss->cache->symmetry]= totnode;
			copy_v3_v3(ss->cache->grab_active_location[ss->cache->symmetry], ss->cache->location);
		}
		else {
			nodes= ss->cache->grab_active_nodes[ss->cache->symmetry];
			totnode= ss->cache->grab_active_totnode[ss->cache->symmetry];
			copy_v3_v3(ss->cache->location, ss->cache->grab_active_location[ss->cache->symmetry]);
		}
	}
	else {
		BLI_pbvh_search_gather(ss->tree, sculpt_search_sphere_cb, &data,
			&nodes, &totnode);
	}

	/* Only act if some verts are inside the brush area */
	if(totnode) {
		/* Apply one type of brush action */
		switch(brush->sculpt_tool){
		case SCULPT_TOOL_DRAW:
			do_draw_brush(sd, ss, nodes, totnode);
			break;
		case SCULPT_TOOL_SMOOTH:
			do_smooth_brush(sd, ss, nodes, totnode);
			break;
		case SCULPT_TOOL_PINCH:
			do_pinch_brush(sd, ss, nodes, totnode);
			break;
		case SCULPT_TOOL_INFLATE:
			do_inflate_brush(sd, ss, nodes, totnode);
			break;
		case SCULPT_TOOL_GRAB:
			do_grab_brush(sd, ss, nodes, totnode);
			break;
		case SCULPT_TOOL_LAYER:
			do_layer_brush(sd, ss, nodes, totnode);
			break;
		case SCULPT_TOOL_FLATTEN:
			do_flatten_clay_brush(sd, ss, nodes, totnode, 0);
			break;
		case SCULPT_TOOL_CLAY:
			do_flatten_clay_brush(sd, ss, nodes, totnode, 1);
			break;
		}
	
		/* copy the modified vertices from mesh to the active key */
		if(ss->kb) mesh_to_key(ss->ob->data, ss->kb);
		
		if((brush->sculpt_tool != SCULPT_TOOL_GRAB) && nodes)
			MEM_freeN(nodes);
	}	
}

/* Flip all the editdata across the axis/axes specified by symm. Used to
   calculate multiple modifications to the mesh when symmetry is enabled. */
static void calc_brushdata_symm(StrokeCache *cache, const char symm)
{
	flip_coord(cache->location, cache->true_location, symm);
	flip_coord(cache->view_normal_symmetry, cache->view_normal, symm);
	flip_coord(cache->grab_delta_symmetry, cache->grab_delta, symm);
	cache->symmetry= symm;
}

static void do_symmetrical_brush_actions(Sculpt *sd, SculptSession *ss)
{
	StrokeCache *cache = ss->cache;
	const char symm = sd->flags & 7;
	int i;

	copy_v3_v3(cache->location, cache->true_location);
	copy_v3_v3(cache->grab_delta_symmetry, cache->grab_delta);
	cache->symmetry = 0;
	cache->bstrength = brush_strength(sd, cache);
	do_brush_action(sd, ss, cache);

	for(i = 1; i <= symm; ++i) {
		if(symm & i && (symm != 5 || i != 3) && (symm != 6 || (i != 3 && i != 5))) {
			calc_brushdata_symm(cache, i);
			do_brush_action(sd, ss, cache);
		}
	}

	cache->first_time = 0;
}

static void sculpt_update_tex(Sculpt *sd, SculptSession *ss)
{
	Brush *brush = paint_brush(&sd->paint);

	if(ss->texcache) {
		MEM_freeN(ss->texcache);
		ss->texcache= NULL;
	}

	/* Need to allocate a bigger buffer for bigger brush size */
	ss->texcache_side = brush->size * 2;
	if(!ss->texcache || ss->texcache_side > ss->texcache_actual) {
		ss->texcache = brush_gen_texture_cache(brush, brush->size);
		ss->texcache_actual = ss->texcache_side;
	}
}

/* Checks whether full update mode (slower) needs to be used to work with modifiers */
char sculpt_modifiers_active(Object *ob)
{
	ModifierData *md;
	
	for(md= modifiers_getVirtualModifierList(ob); md; md= md->next) {
		if(modifier_isEnabled(md, eModifierMode_Realtime))
			if(!ELEM(md->type, eModifierType_Multires, eModifierType_ShapeKey))
				return 1;
	}
	
	return 0;
}

/* Sculpt mode handles multires differently from regular meshes, but only if
   it's the last modifier on the stack and it is not on the first level */
struct MultiresModifierData *sculpt_multires_active(Object *ob)
{
	ModifierData *md, *nmd;
	
	for(md= modifiers_getVirtualModifierList(ob); md; md= md->next) {
		if(md->type == eModifierType_Multires) {
			MultiresModifierData *mmd= (MultiresModifierData*)md;

			/* Check if any of the modifiers after multires are active
			 * if not it can use the multires struct */
			for (nmd= md->next; nmd; nmd= nmd->next)
				if(nmd->mode & eModifierMode_Realtime)
					break;

			if(!nmd && mmd->sculptlvl > 0)
				return mmd;
		}
	}

	return NULL;
}

void sculpt_key_to_mesh(KeyBlock *kb, Object *ob)
{
	Mesh *me= ob->data;

	key_to_mesh(kb, me);
	mesh_calc_normals(me->mvert, me->totvert, me->mface, me->totface, NULL);
}

void sculpt_mesh_to_key(Object *ob, KeyBlock *kb)
{
	Mesh *me= ob->data;

	mesh_to_key(me, kb);
}

void sculpt_update_mesh_elements(Scene *scene, Object *ob, int need_fmap)
{
	DerivedMesh *dm = mesh_get_derived_final(scene, ob, 0);
	SculptSession *ss = ob->sculpt;
	
	ss->ob= ob;

	if((ob->shapeflag & OB_SHAPE_LOCK) && !sculpt_multires_active(ob)) {
		ss->kb= ob_get_keyblock(ob);
		ss->refkb= ob_get_reference_keyblock(ob);
	}
	else {
		ss->kb= NULL;
		ss->refkb= NULL;
	}

	/* need to make PBVH with shape key coordinates */
	if(ss->kb) sculpt_key_to_mesh(ss->kb, ss->ob);

	if((ss->multires = sculpt_multires_active(ob))) {
		ss->totvert = dm->getNumVerts(dm);
<<<<<<< HEAD
		ss->totface = dm->getNumTessFaces(dm);
		ss->mvert = dm->getVertDataArray(dm, CD_MVERT);
		ss->mface = dm->getTessFaceDataArray(dm, CD_MFACE);
		ss->face_normals = dm->getTessFaceDataArray(dm, CD_NORMAL);
=======
		ss->totface = dm->getNumFaces(dm);
		ss->mvert= NULL;
		ss->mface= NULL;
		ss->face_normals= NULL;
>>>>>>> ffe13aeb
	}
	else {
		Mesh *me = get_mesh(ob);
		ss->totvert = me->totvert;
		ss->totface = me->totface;
		ss->mvert = me->mvert;
		ss->mface = me->mface;
		ss->face_normals = NULL;
	}

	ss->tree = dm->getPBVH(ob, dm);
	ss->fmap = (need_fmap && dm->getFaceMap)? dm->getFaceMap(dm): NULL;
}

static int sculpt_mode_poll(bContext *C)
{
	Object *ob = CTX_data_active_object(C);
	return ob && ob->mode & OB_MODE_SCULPT;
}

int sculpt_poll(bContext *C)
{
	return sculpt_mode_poll(C) && paint_poll(C);
}

static char *sculpt_tool_name(Sculpt *sd)
{
	Brush *brush = paint_brush(&sd->paint);

	switch(brush->sculpt_tool) {
	case SCULPT_TOOL_DRAW:
		return "Draw Brush"; break;
	case SCULPT_TOOL_SMOOTH:
		return "Smooth Brush"; break;
	case SCULPT_TOOL_PINCH:
		return "Pinch Brush"; break;
	case SCULPT_TOOL_INFLATE:
		return "Inflate Brush"; break;
	case SCULPT_TOOL_GRAB:
		return "Grab Brush"; break;
	case SCULPT_TOOL_LAYER:
		return "Layer Brush"; break;
	case SCULPT_TOOL_FLATTEN:
 		return "Flatten Brush"; break;
	default:
		return "Sculpting"; break;
	}
}

/**** Radial control ****/
static int sculpt_radial_control_invoke(bContext *C, wmOperator *op, wmEvent *event)
{
	Paint *p = paint_get_active(CTX_data_scene(C));
	Brush *brush = paint_brush(p);

	WM_paint_cursor_end(CTX_wm_manager(C), p->paint_cursor);
	p->paint_cursor = NULL;
	brush_radial_control_invoke(op, brush, 1);
	return WM_radial_control_invoke(C, op, event);
}

static int sculpt_radial_control_modal(bContext *C, wmOperator *op, wmEvent *event)
{
	int ret = WM_radial_control_modal(C, op, event);
	if(ret != OPERATOR_RUNNING_MODAL)
		paint_cursor_start(C, sculpt_poll);
	return ret;
}

static int sculpt_radial_control_exec(bContext *C, wmOperator *op)
{
	Brush *brush = paint_brush(&CTX_data_tool_settings(C)->sculpt->paint);
	int ret = brush_radial_control_exec(op, brush, 1);

	WM_event_add_notifier(C, NC_BRUSH|NA_EDITED, brush);

	return ret;
}

static void SCULPT_OT_radial_control(wmOperatorType *ot)
{
	WM_OT_radial_control_partial(ot);

	ot->name= "Sculpt Radial Control";
	ot->idname= "SCULPT_OT_radial_control";

	ot->invoke= sculpt_radial_control_invoke;
	ot->modal= sculpt_radial_control_modal;
	ot->exec= sculpt_radial_control_exec;
	ot->poll= sculpt_poll;

	ot->flag= OPTYPE_REGISTER|OPTYPE_UNDO|OPTYPE_BLOCKING;
}

/**** Operator for applying a stroke (various attributes including mouse path)
      using the current brush. ****/

static float unproject_brush_radius(Object *ob, ViewContext *vc, float center[3], float offset)
{
	float delta[3], scale, loc[3];

	mul_v3_m4v3(loc, ob->obmat, center);

	initgrabz(vc->rv3d, loc[0], loc[1], loc[2]);
	window_to_3d_delta(vc->ar, delta, offset, 0);

	scale= fabsf(mat4_to_scale(ob->obmat));
	scale= (scale == 0.0f)? 1.0f: scale;

	return len_v3(delta)/scale;
}

static void sculpt_cache_free(StrokeCache *cache)
{
	int i;
	if(cache->face_norms)
		MEM_freeN(cache->face_norms);
	if(cache->mats)
		MEM_freeN(cache->mats);
	for(i = 0; i < 8; ++i) {
		if(cache->grab_active_nodes[i])
			MEM_freeN(cache->grab_active_nodes[i]);
	}
	MEM_freeN(cache);
}

/* Initialize the stroke cache invariants from operator properties */
static void sculpt_update_cache_invariants(Sculpt *sd, SculptSession *ss, bContext *C, wmOperator *op)
{
	StrokeCache *cache = MEM_callocN(sizeof(StrokeCache), "stroke cache");
	Brush *brush = paint_brush(&sd->paint);
	ViewContext *vc = paint_stroke_view_context(op->customdata);
	int i;

	ss->cache = cache;

	RNA_float_get_array(op->ptr, "scale", cache->scale);
	cache->flag = RNA_int_get(op->ptr, "flag");
	RNA_float_get_array(op->ptr, "clip_tolerance", cache->clip_tolerance);
	RNA_float_get_array(op->ptr, "initial_mouse", cache->initial_mouse);

	copy_v2_v2(cache->mouse, cache->initial_mouse);
	copy_v2_v2(cache->tex_mouse, cache->initial_mouse);

	/* Truly temporary data that isn't stored in properties */

	cache->vc = vc;
	cache->brush = brush;

	cache->mats = MEM_callocN(sizeof(bglMats), "sculpt bglMats");
	view3d_get_transformation(vc->ar, vc->rv3d, vc->obact, cache->mats);

	/* Initialize layer brush displacements and persistent coords */
	if(brush->sculpt_tool == SCULPT_TOOL_LAYER && !ss->multires) {
		if(!ss->layer_disps || !(brush->flag & BRUSH_PERSISTENT)) {
			if(ss->layer_disps)
				MEM_freeN(ss->layer_disps);
			ss->layer_disps = MEM_callocN(sizeof(float) * ss->totvert, "layer brush displacements");
		}
		if(!ss->layer_co && (brush->flag & BRUSH_PERSISTENT)) {
			if(!ss->layer_co)
				ss->layer_co= MEM_mallocN(sizeof(float) * 3 * ss->totvert,
								       "sculpt mesh vertices copy");
			for(i = 0; i < ss->totvert; ++i)
				copy_v3_v3(ss->layer_co[i], ss->mvert[i].co);
		}
	}

	/* Make copies of the mesh vertex locations and normals for some tools */
	if(brush->flag & BRUSH_ANCHORED) {
		if(ss->face_normals) {
			float *fn = ss->face_normals;
			cache->face_norms= MEM_mallocN(sizeof(float) * 3 * ss->totface, "Sculpt face norms");
			for(i = 0; i < ss->totface; ++i, fn += 3)
				copy_v3_v3(cache->face_norms[i], fn);
		}

		cache->original = 1;
	}

	if(ELEM3(brush->sculpt_tool, SCULPT_TOOL_DRAW, SCULPT_TOOL_LAYER, SCULPT_TOOL_INFLATE))
		if(!(brush->flag & BRUSH_ACCUMULATE))
			cache->original = 1;

	cache->rotation = 0;
	cache->first_time = 1;
}

/* Initialize the stroke cache variants from operator properties */
static void sculpt_update_cache_variants(Sculpt *sd, SculptSession *ss, struct PaintStroke *stroke, PointerRNA *ptr)
{
	StrokeCache *cache = ss->cache;
	Brush *brush = paint_brush(&sd->paint);
	
	int dx, dy;

	if(!(brush->flag & BRUSH_ANCHORED) || cache->first_time)
		RNA_float_get_array(ptr, "location", cache->true_location);
	cache->flip = RNA_boolean_get(ptr, "flip");
	RNA_float_get_array(ptr, "mouse", cache->mouse);
	cache->pressure = RNA_float_get(ptr, "pressure");
	
	/* Truly temporary data that isn't stored in properties */

	cache->previous_pixel_radius = cache->pixel_radius;
	cache->pixel_radius = brush->size;

	if(cache->first_time)
		cache->initial_radius = unproject_brush_radius(ss->ob, cache->vc, cache->true_location, brush->size);

	if(brush->flag & BRUSH_SIZE_PRESSURE) {
		cache->pixel_radius *= cache->pressure;
		cache->radius = cache->initial_radius * cache->pressure;
	}
	else
		cache->radius = cache->initial_radius;

	if(!(brush->flag & BRUSH_ANCHORED))
		copy_v2_v2(cache->tex_mouse, cache->mouse);

	if(brush->flag & BRUSH_ANCHORED) {
		dx = cache->mouse[0] - cache->initial_mouse[0];
		dy = cache->mouse[1] - cache->initial_mouse[1];
		cache->pixel_radius = sqrt(dx*dx + dy*dy);
		cache->radius = unproject_brush_radius(ss->ob, paint_stroke_view_context(stroke),
						       cache->true_location, cache->pixel_radius);
		cache->rotation = atan2(dy, dx);
	}
	else if(brush->flag & BRUSH_RAKE) {
		int update;

		dx = cache->last_rake[0] - cache->mouse[0];
		dy = cache->last_rake[1] - cache->mouse[1];

		update = dx*dx + dy*dy > 100;

		/* To prevent jitter, only update the angle if the mouse has moved over 10 pixels */
		if(update && !cache->first_time)
			cache->rotation = M_PI_2 + atan2(dy, dx);

		if(update || cache->first_time) {
			cache->last_rake[0] = cache->mouse[0];
			cache->last_rake[1] = cache->mouse[1];
		}
	}

	/* Find the grab delta */
	if(brush->sculpt_tool == SCULPT_TOOL_GRAB) {
		float grab_location[3];

		if(cache->first_time)
			copy_v3_v3(cache->orig_grab_location, cache->true_location);

		initgrabz(cache->vc->rv3d, cache->orig_grab_location[0], cache->orig_grab_location[1], cache->orig_grab_location[2]);
		window_to_3d_delta(cache->vc->ar, grab_location, cache->mouse[0], cache->mouse[1]);

		if(!cache->first_time)
			sub_v3_v3v3(cache->grab_delta, grab_location, cache->old_grab_location);
		copy_v3_v3(cache->old_grab_location, grab_location);
	}
}

static void sculpt_stroke_modifiers_check(bContext *C, SculptSession *ss)
{
	if(sculpt_modifiers_active(ss->ob))
		sculpt_update_mesh_elements(CTX_data_scene(C), ss->ob, 0); // XXX brush->sculpt_tool == SCULPT_TOOL_SMOOTH);
}

typedef struct {
	SculptSession *ss;
	float *ray_start, *ray_normal;
	int hit;
	float dist;
	int original;
} SculptRaycastData;

void sculpt_raycast_cb(PBVHNode *node, void *data_v)
{
	SculptRaycastData *srd = data_v;
	float (*origco)[3]= NULL;

	if(srd->original && srd->ss->cache) {
		/* intersect with coordinates from before we started stroke */
		SculptUndoNode *unode= sculpt_undo_get_node(srd->ss, node);
		origco= (unode)? unode->co: NULL;
	}

	srd->hit |= BLI_pbvh_node_raycast(srd->ss->tree, node, origco,
		srd->ray_start, srd->ray_normal, &srd->dist);
}

/* Do a raycast in the tree to find the 3d brush location
   (This allows us to ignore the GL depth buffer)
   Returns 0 if the ray doesn't hit the mesh, non-zero otherwise
 */
int sculpt_stroke_get_location(bContext *C, struct PaintStroke *stroke, float out[3], float mouse[2])
{
	ViewContext *vc = paint_stroke_view_context(stroke);
	SculptSession *ss= vc->obact->sculpt;
	StrokeCache *cache= ss->cache;
	float ray_start[3], ray_normal[3];
	float obimat[4][4];
	float mval[2] = {mouse[0] - vc->ar->winrct.xmin,
			 mouse[1] - vc->ar->winrct.ymin};
	SculptRaycastData srd;

	sculpt_stroke_modifiers_check(C, ss);

	viewray(vc->ar, vc->v3d, mval, ray_start, ray_normal);

	invert_m4_m4(obimat, ss->ob->obmat);
	mul_m4_v3(obimat, ray_start);
	mul_mat3_m4_v3(obimat, ray_normal);
	normalize_v3(ray_normal);

	srd.ss = vc->obact->sculpt;
	srd.ray_start = ray_start;
	srd.ray_normal = ray_normal;
	srd.dist = FLT_MAX;
	srd.hit = 0;
	srd.original = (cache)? cache->original: 0;
	BLI_pbvh_raycast(ss->tree, sculpt_raycast_cb, &srd,
		     ray_start, ray_normal, srd.original);
	
	copy_v3_v3(out, ray_normal);
	mul_v3_fl(out, srd.dist);
	add_v3_v3v3(out, out, ray_start);

	return srd.hit;
}

/* Initialize stroke operator properties */
static void sculpt_brush_stroke_init_properties(bContext *C, wmOperator *op, wmEvent *event, SculptSession *ss)
{
	Object *ob= CTX_data_active_object(C);
	ModifierData *md;
	float scale[3], clip_tolerance[3] = {0,0,0};
	float mouse[2];
	int flag = 0;

	/* Set scaling adjustment */
	scale[0] = 1.0f / ob->size[0];
	scale[1] = 1.0f / ob->size[1];
	scale[2] = 1.0f / ob->size[2];
	RNA_float_set_array(op->ptr, "scale", scale);

	/* Initialize mirror modifier clipping */
	for(md= ob->modifiers.first; md; md= md->next) {
		if(md->type==eModifierType_Mirror && (md->mode & eModifierMode_Realtime)) {
			const MirrorModifierData *mmd = (MirrorModifierData*) md;
			
			/* Mark each axis that needs clipping along with its tolerance */
			if(mmd->flag & MOD_MIR_CLIPPING) {
				flag |= CLIP_X << mmd->axis;
				if(mmd->tolerance > clip_tolerance[mmd->axis])
					clip_tolerance[mmd->axis] = mmd->tolerance;
			}
		}
	}
	RNA_int_set(op->ptr, "flag", flag);
	RNA_float_set_array(op->ptr, "clip_tolerance", clip_tolerance);

	/* Initial mouse location */
	mouse[0] = event->x;
	mouse[1] = event->y;
	RNA_float_set_array(op->ptr, "initial_mouse", mouse);
}

static int sculpt_brush_stroke_init(bContext *C, ReportList *reports)
{
	Scene *scene= CTX_data_scene(C);
	Object *ob= CTX_data_active_object(C);
	Sculpt *sd = CTX_data_tool_settings(C)->sculpt;
	SculptSession *ss = CTX_data_active_object(C)->sculpt;
	Brush *brush = paint_brush(&sd->paint);

	if(ob_get_key(ob) && !(ob->shapeflag & OB_SHAPE_LOCK)) {
		BKE_report(reports, RPT_ERROR, "Shape key sculpting requires a locked shape.");
		return 0;
	}

	view3d_operator_needs_opengl(C);

	/* TODO: Shouldn't really have to do this at the start of every
	   stroke, but sculpt would need some sort of notification when
	   changes are made to the texture. */
	sculpt_update_tex(sd, ss);

	sculpt_update_mesh_elements(scene, ob, brush->sculpt_tool == SCULPT_TOOL_SMOOTH);

	return 1;
}

static void sculpt_restore_mesh(Sculpt *sd, SculptSession *ss)
{
	StrokeCache *cache = ss->cache;
	Brush *brush = paint_brush(&sd->paint);
	int i;

	/* Restore the mesh before continuing with anchored stroke */
	if(brush->flag & BRUSH_ANCHORED) {
		PBVHNode **nodes;
		int n, totnode;

		BLI_pbvh_search_gather(ss->tree, NULL, NULL, &nodes, &totnode);

		#pragma omp parallel for private(n) schedule(static)
		for(n=0; n<totnode; n++) {
			SculptUndoNode *unode;
			
			unode= sculpt_undo_get_node(ss, nodes[n]);
			if(unode) {
				PBVHVertexIter vd;

				BLI_pbvh_vertex_iter_begin(ss->tree, nodes[n], vd, PBVH_ITER_UNIQUE) {
					copy_v3_v3(vd.co, unode->co[vd.i]);
					if(vd.no) VECCOPY(vd.no, unode->no[vd.i])
					else normal_short_to_float_v3(vd.fno, unode->no[vd.i]);
				}
				BLI_pbvh_vertex_iter_end;
			}
		}

		if(ss->face_normals) {
			float *fn = ss->face_normals;
			for(i = 0; i < ss->totface; ++i, fn += 3)
				copy_v3_v3(fn, cache->face_norms[i]);
		}

		if(brush->sculpt_tool == SCULPT_TOOL_LAYER && !ss->multires)
			memset(ss->layer_disps, 0, sizeof(float) * ss->totvert);
	}
}

static void sculpt_flush_update(bContext *C)
{
	Object *ob = CTX_data_active_object(C);
	SculptSession *ss = ob->sculpt;
	ARegion *ar = CTX_wm_region(C);
	MultiresModifierData *mmd = ss->multires;
	int redraw = 0;

	if(mmd)
		multires_mark_as_modified(ob);

	if(sculpt_modifiers_active(ob)) {
		DAG_id_flush_update(&ob->id, OB_RECALC_DATA);
		ED_region_tag_redraw(ar);
	}
	else {
		rcti r;

		BLI_pbvh_update(ss->tree, PBVH_UpdateBB, NULL);
		redraw = sculpt_get_redraw_rect(ar, CTX_wm_region_view3d(C), ob, &r);

		if(redraw) {
			r.xmin += ar->winrct.xmin + 1;
			r.xmax += ar->winrct.xmin - 1;
			r.ymin += ar->winrct.ymin + 1;
			r.ymax += ar->winrct.ymin - 1;
			
			ss->partial_redraw = 1;
			ED_region_tag_redraw_partial(ar, &r);
		}
	}
}

static int sculpt_stroke_test_start(bContext *C, struct wmOperator *op, wmEvent *event)
{
	float mouse[2] = {event->x, event->y}, location[3];
	int over_mesh;
	
	over_mesh = sculpt_stroke_get_location(C, op->customdata, location, mouse);
	
	/* Don't start the stroke until mouse goes over the mesh */
	if(over_mesh) {
		Object *ob = CTX_data_active_object(C);
		SculptSession *ss = ob->sculpt;
		Sculpt *sd = CTX_data_tool_settings(C)->sculpt;

		ED_view3d_init_mats_rv3d(ob, CTX_wm_region_view3d(C));

		sculpt_brush_stroke_init_properties(C, op, event, ss);

		sculpt_update_cache_invariants(sd, ss, C, op);

		sculpt_undo_push_begin(ss, sculpt_tool_name(sd));

		return 1;
	}
	else
		return 0;
}

static void sculpt_stroke_update_step(bContext *C, struct PaintStroke *stroke, PointerRNA *itemptr)
{
	Sculpt *sd = CTX_data_tool_settings(C)->sculpt;
	SculptSession *ss = CTX_data_active_object(C)->sculpt;

	sculpt_stroke_modifiers_check(C, ss);
	sculpt_update_cache_variants(sd, ss, stroke, itemptr);
	sculpt_restore_mesh(sd, ss);
	do_symmetrical_brush_actions(sd, ss);

	/* Cleanup */
	sculpt_flush_update(C);
}

static void sculpt_stroke_done(bContext *C, struct PaintStroke *stroke)
{
	Object *ob= CTX_data_active_object(C);
	SculptSession *ss = ob->sculpt;

	/* Finished */
	if(ss->cache) {
		sculpt_stroke_modifiers_check(C, ss);

		sculpt_cache_free(ss->cache);
		ss->cache = NULL;

		sculpt_undo_push_end(ss);

		BLI_pbvh_update(ss->tree, PBVH_UpdateOriginalBB, NULL);

		if(ss->refkb) sculpt_key_to_mesh(ss->refkb, ob);

		ss->partial_redraw = 0;
		WM_event_add_notifier(C, NC_OBJECT|ND_DRAW, ob);
	}
}

static int sculpt_brush_stroke_invoke(bContext *C, wmOperator *op, wmEvent *event)
{
	if(!sculpt_brush_stroke_init(C, op->reports))
		return OPERATOR_CANCELLED;

	op->customdata = paint_stroke_new(C, sculpt_stroke_get_location,
					  sculpt_stroke_test_start,
					  sculpt_stroke_update_step,
					  sculpt_stroke_done);

	/* add modal handler */
	WM_event_add_modal_handler(C, op);

	op->type->modal(C, op, event);
	
	return OPERATOR_RUNNING_MODAL;
}

static int sculpt_brush_stroke_exec(bContext *C, wmOperator *op)
{
	Sculpt *sd = CTX_data_tool_settings(C)->sculpt;
	SculptSession *ss = CTX_data_active_object(C)->sculpt;

	if(!sculpt_brush_stroke_init(C, op->reports))
		return OPERATOR_CANCELLED;

	op->customdata = paint_stroke_new(C, sculpt_stroke_get_location, sculpt_stroke_test_start,
					  sculpt_stroke_update_step, sculpt_stroke_done);

	sculpt_update_cache_invariants(sd, ss, C, op);

	paint_stroke_exec(C, op);

	sculpt_flush_update(C);
	sculpt_cache_free(ss->cache);

	return OPERATOR_FINISHED;
}

static void SCULPT_OT_brush_stroke(wmOperatorType *ot)
{
	ot->flag |= OPTYPE_REGISTER;

	/* identifiers */
	ot->name= "Sculpt Mode";
	ot->idname= "SCULPT_OT_brush_stroke";
	
	/* api callbacks */
	ot->invoke= sculpt_brush_stroke_invoke;
	ot->modal= paint_stroke_modal;
	ot->exec= sculpt_brush_stroke_exec;
	ot->poll= sculpt_poll;
	
	/* flags (sculpt does own undo? (ton) */
	ot->flag= OPTYPE_REGISTER|OPTYPE_BLOCKING;

	/* properties */
	RNA_def_collection_runtime(ot->srna, "stroke", &RNA_OperatorStrokeElement, "Stroke", "");

	/* If the object has a scaling factor, brushes also need to be scaled
	   to work as expected. */
	RNA_def_float_vector(ot->srna, "scale", 3, NULL, 0.0f, FLT_MAX, "Scale", "", 0.0f, 1000.0f);

	RNA_def_int(ot->srna, "flag", 0, 0, INT_MAX, "flag", "", 0, INT_MAX);

	/* For mirror modifiers */
	RNA_def_float_vector(ot->srna, "clip_tolerance", 3, NULL, 0.0f, FLT_MAX, "clip_tolerance", "", 0.0f, 1000.0f);

	/* The initial 2D location of the mouse */
	RNA_def_float_vector(ot->srna, "initial_mouse", 2, NULL, INT_MIN, INT_MAX, "initial_mouse", "", INT_MIN, INT_MAX);
}

/**** Reset the copy of the mesh that is being sculpted on (currently just for the layer brush) ****/

static int sculpt_set_persistent_base(bContext *C, wmOperator *op)
{
	SculptSession *ss = CTX_data_active_object(C)->sculpt;

	if(ss) {
		if(ss->layer_disps)
			MEM_freeN(ss->layer_disps);
		ss->layer_disps = NULL;

		if(ss->layer_co)
			MEM_freeN(ss->layer_co);
		ss->layer_co = NULL;
	}

	return OPERATOR_FINISHED;
}

static void SCULPT_OT_set_persistent_base(wmOperatorType *ot)
{
	/* identifiers */
	ot->name= "Set Persistent Base";
	ot->idname= "SCULPT_OT_set_persistent_base";
	
	/* api callbacks */
	ot->exec= sculpt_set_persistent_base;
	ot->poll= sculpt_mode_poll;
	
	ot->flag= OPTYPE_REGISTER;
}

/**** Toggle operator for turning sculpt mode on or off ****/

static void sculpt_init_session(Scene *scene, Object *ob)
{
	ob->sculpt = MEM_callocN(sizeof(SculptSession), "sculpt session");
	
	sculpt_update_mesh_elements(scene, ob, 0);

	if(ob->sculpt->refkb)
		sculpt_key_to_mesh(ob->sculpt->refkb, ob);
}

static int sculpt_toggle_mode(bContext *C, wmOperator *op)
{
	Scene *scene = CTX_data_scene(C);
	ToolSettings *ts = CTX_data_tool_settings(C);
	Object *ob = CTX_data_active_object(C);
	MultiresModifierData *mmd = sculpt_multires_active(ob);

	if(ob->mode & OB_MODE_SCULPT) {
		if(sculpt_multires_active(ob))
			multires_force_update(ob);

		if(mmd && mmd->sculptlvl != mmd->lvl)
			DAG_id_flush_update(&ob->id, OB_RECALC_DATA);

		/* Leave sculptmode */
		ob->mode &= ~OB_MODE_SCULPT;

		free_sculptsession(&ob->sculpt);
	}
	else {
		/* Enter sculptmode */
		ob->mode |= OB_MODE_SCULPT;

		if(mmd && mmd->sculptlvl != mmd->lvl)
			DAG_id_flush_update(&ob->id, OB_RECALC_DATA);
		
		/* Create persistent sculpt mode data */
		if(!ts->sculpt)
			ts->sculpt = MEM_callocN(sizeof(Sculpt), "sculpt mode data");

		/* Create sculpt mode session data */
		if(ob->sculpt)
			free_sculptsession(&ob->sculpt);

		sculpt_init_session(scene, ob);

		paint_init(&ts->sculpt->paint, PAINT_CURSOR_SCULPT);
		
		paint_cursor_start(C, sculpt_poll);
	}

	WM_event_add_notifier(C, NC_SCENE|ND_MODE, CTX_data_scene(C));

	return OPERATOR_FINISHED;
}

static void SCULPT_OT_sculptmode_toggle(wmOperatorType *ot)
{
	/* identifiers */
	ot->name= "Sculpt Mode";
	ot->idname= "SCULPT_OT_sculptmode_toggle";
	
	/* api callbacks */
	ot->exec= sculpt_toggle_mode;
	ot->poll= ED_operator_object_active;
	
	ot->flag= OPTYPE_REGISTER|OPTYPE_UNDO;
}

void ED_operatortypes_sculpt()
{
	WM_operatortype_append(SCULPT_OT_radial_control);
	WM_operatortype_append(SCULPT_OT_brush_stroke);
	WM_operatortype_append(SCULPT_OT_sculptmode_toggle);
	WM_operatortype_append(SCULPT_OT_set_persistent_base);
}
<|MERGE_RESOLUTION|>--- conflicted
+++ resolved
@@ -138,6 +138,8 @@
 	float mouse[2];
 	float bstrength;
 	float tex_mouse[2];
+	
+	rctf prect;
 
 	/* The rest is temporary storage that isn't saved as a property */
 
@@ -195,8 +197,18 @@
 int sculpt_get_redraw_rect(ARegion *ar, RegionView3D *rv3d,
 			    Object *ob, rcti *rect)
 {
+	StrokeCache *cache = ob->sculpt->cache;
 	float bb_min[3], bb_max[3], pmat[4][4];
 	int i, j, k;
+
+	if (G.rt == 1) {
+		rect->xmin = cache->prect.xmin;
+		rect->xmax = cache->prect.xmax;
+		rect->ymin = cache->prect.ymin;
+		rect->ymax = cache->prect.ymax;
+
+		return rect->xmin < rect->xmax && rect->ymin < rect->ymax;;
+	}
 
 	view3d_get_object_project_mat(rv3d, ob, pmat);
 
@@ -232,8 +244,9 @@
 {
 	BoundBox *bb = MEM_callocN(sizeof(BoundBox), "sculpt boundbox");
 	bglMats mats;
+	StrokeCache *cache = ob->sculpt->cache;
+	rcti rect;
 	int i;
-	rcti rect;
 
 	view3d_get_transformation(ar, rv3d, ob, &mats);
 	sculpt_get_redraw_rect(ar, rv3d,ob, &rect);
@@ -262,6 +275,13 @@
 
 	/* clear redraw flag from nodes */
 	BLI_pbvh_update(ob->sculpt->tree, PBVH_UpdateRedraw, NULL);
+
+	/*clear prect*/
+	cache->prect.xmin = FLT_MAX;
+	cache->prect.xmax = -FLT_MAX;
+	cache->prect.ymin = FLT_MAX;
+	cache->prect.ymax = -FLT_MAX;
+
 }
 
 /************************** Undo *************************/
@@ -838,6 +858,7 @@
 	for(n=0; n<totnode; n++) {
 		PBVHVertexIter vd;
 		SculptBrushTest test;
+		int update = 0;
 		
 		sculpt_undo_push_node(ss, nodes[n]);
 		sculpt_brush_test_init(ss, &test);
@@ -852,11 +873,14 @@
 
 				sculpt_clip(sd, ss, vd.co, val);
 				if(vd.mvert) vd.mvert->flag |= ME_VERT_PBVH_UPDATE;
+
+				update = 1;
 			}
 		}
 		BLI_pbvh_vertex_iter_end;
-
-		BLI_pbvh_node_mark_update(nodes[n]);
+		
+		if (update)
+			BLI_pbvh_node_mark_update(nodes[n]);
 	}
 }
 
@@ -1341,7 +1365,23 @@
 	SculptSearchSphereData data;
 	Brush *brush = paint_brush(&sd->paint);
 	PBVHNode **nodes= NULL;
+	rctf mr;
+	ARegion *ar = cache->vc->ar;
+	float xrad, yrad;
 	int totnode;
+
+	xrad = cache->pixel_radius+5.0f;
+	yrad = cache->pixel_radius+5.0f;
+
+	mr.xmin = cache->mouse[0] - xrad - cache->vc->ar->winrct.xmin;
+	mr.xmax = cache->mouse[0] + xrad - cache->vc->ar->winrct.xmin;
+	mr.ymin = cache->mouse[1] - yrad - cache->vc->ar->winrct.ymin;
+	mr.ymax = cache->mouse[1] + yrad - cache->vc->ar->winrct.ymin;
+	
+	cache->prect.xmin = MIN2(cache->prect.xmin, mr.xmin);
+	cache->prect.xmax = MAX2(cache->prect.xmax, mr.xmax);
+	cache->prect.ymin = MIN2(cache->prect.ymin, mr.ymin);
+	cache->prect.ymax = MAX2(cache->prect.ymax, mr.ymax);
 
 	data.ss = ss;
 	data.sd = sd;
@@ -1532,17 +1572,10 @@
 
 	if((ss->multires = sculpt_multires_active(ob))) {
 		ss->totvert = dm->getNumVerts(dm);
-<<<<<<< HEAD
 		ss->totface = dm->getNumTessFaces(dm);
-		ss->mvert = dm->getVertDataArray(dm, CD_MVERT);
-		ss->mface = dm->getTessFaceDataArray(dm, CD_MFACE);
-		ss->face_normals = dm->getTessFaceDataArray(dm, CD_NORMAL);
-=======
-		ss->totface = dm->getNumFaces(dm);
 		ss->mvert= NULL;
 		ss->mface= NULL;
 		ss->face_normals= NULL;
->>>>>>> ffe13aeb
 	}
 	else {
 		Mesh *me = get_mesh(ob);
@@ -1678,6 +1711,11 @@
 	int i;
 
 	ss->cache = cache;
+	
+	cache->prect.xmin = FLT_MAX;
+	cache->prect.xmax = -FLT_MAX;
+	cache->prect.ymin = FLT_MAX;
+	cache->prect.ymax = -FLT_MAX;
 
 	RNA_float_get_array(op->ptr, "scale", cache->scale);
 	cache->flag = RNA_int_get(op->ptr, "flag");
@@ -1994,15 +2032,23 @@
 	}
 	else {
 		rcti r;
-
+		int off = 0;
+#if 0 /*debug code to expand the partial redraw rect by 400 every other frame*/
+		static int c = 0;
+
+		c++;
+		if (c % 2 == 0)
+			off = 400;
+		else off = 0;
+#endif
 		BLI_pbvh_update(ss->tree, PBVH_UpdateBB, NULL);
 		redraw = sculpt_get_redraw_rect(ar, CTX_wm_region_view3d(C), ob, &r);
 
 		if(redraw) {
-			r.xmin += ar->winrct.xmin + 1;
-			r.xmax += ar->winrct.xmin - 1;
-			r.ymin += ar->winrct.ymin + 1;
-			r.ymax += ar->winrct.ymin - 1;
+			r.xmin += ar->winrct.xmin + 1 + off;
+			r.xmax += ar->winrct.xmin - 1 - off;
+			r.ymin += ar->winrct.ymin + 1 + off;
+			r.ymax += ar->winrct.ymin - 1 - off;
 			
 			ss->partial_redraw = 1;
 			ED_region_tag_redraw_partial(ar, &r);
