/*
 * ***** BEGIN GPL LICENSE BLOCK *****
 *
 * This program is free software; you can redistribute it and/or
 * modify it under the terms of the GNU General Public License
 * as published by the Free Software Foundation; either version 2
 * of the License, or (at your option) any later version.
 *
 * This program is distributed in the hope that it will be useful,
 * but WITHOUT ANY WARRANTY; without even the implied warranty of
 * MERCHANTABILITY or FITNESS FOR A PARTICULAR PURPOSE.  See the
 * GNU General Public License for more details.
 *
 * You should have received a copy of the GNU General Public License
 * along with this program; if not, write to the Free Software Foundation,
 * Inc., 51 Franklin Street, Fifth Floor, Boston, MA 02110-1301, USA.
 *
 * The Original Code is Copyright (C) 2012 Blender Foundation.
 * All rights reserved.
 *
 *
 * Contributor(s): Blender Foundation,
 *                 Campbell Barton,
 *                 Sergey Sharybin
 *
 * ***** END GPL LICENSE BLOCK *****
 */

/** \file blender/editors/mask/mask_draw.c
 *  \ingroup edmask
 */

#include "MEM_guardedalloc.h"

#include "BLI_utildefines.h"
#include "BLI_math.h"
#include "BLI_rect.h"
#include "BLI_task.h"
#include "BLI_listbase.h"

#include "BKE_context.h"
#include "BKE_mask.h"

#include "DNA_mask_types.h"
#include "DNA_screen_types.h"
#include "DNA_object_types.h"   /* SELECT */
#include "DNA_space_types.h"

#include "ED_clip.h"
#include "ED_mask.h"  /* own include */
#include "ED_space_api.h"

#include "BIF_glutil.h"

#include "GPU_immediate.h"
#include "GPU_draw.h"
#include "GPU_shader.h"
#include "GPU_matrix.h"

#include "UI_resources.h"
#include "UI_view2d.h"

#include "mask_intern.h"  /* own include */

static void mask_spline_color_get(MaskLayer *masklay, MaskSpline *spline, const bool is_sel,
                                  unsigned char r_rgb[4])
{
	if (is_sel) {
		if (masklay->act_spline == spline) {
			r_rgb[0] = r_rgb[1] = r_rgb[2] = 255;
		}
		else {
			r_rgb[0] = 255;
			r_rgb[1] = r_rgb[2] = 0;
		}
	}
	else {
		r_rgb[0] = 128;
		r_rgb[1] = r_rgb[2] = 0;
	}

	r_rgb[3] = 255;
}

static void mask_spline_feather_color_get(MaskLayer *UNUSED(masklay), MaskSpline *UNUSED(spline), const bool is_sel,
                                          unsigned char r_rgb[4])
{
	if (is_sel) {
		r_rgb[1] = 255;
		r_rgb[0] = r_rgb[2] = 0;
	}
	else {
		r_rgb[1] = 128;
		r_rgb[0] = r_rgb[2] = 0;
	}

	r_rgb[3] = 255;
}

static void mask_point_undistort_pos(SpaceClip *sc, float r_co[2], const float co[2])
{
	BKE_mask_coord_to_movieclip(sc->clip, &sc->user, r_co, co);
	ED_clip_point_undistorted_pos(sc, r_co, r_co);
	BKE_mask_coord_from_movieclip(sc->clip, &sc->user, r_co, r_co);
}

static void draw_single_handle(const MaskLayer *mask_layer, const MaskSplinePoint *point,
                               const eMaskWhichHandle which_handle, const int draw_type,
                               const float handle_size,
                               const float point_pos[2], const float handle_pos[2])
{
	const BezTriple *bezt = &point->bezt;
	char handle_type;

	if (which_handle == MASK_WHICH_HANDLE_STICK || which_handle == MASK_WHICH_HANDLE_LEFT) {
		handle_type = bezt->h1;
	}
	else {
		handle_type = bezt->h2;
	}

	if (handle_type == HD_VECT) {
		return;
	}

	Gwn_VertFormat *format = immVertexFormat();
	unsigned int pos = GWN_vertformat_attr_add(format, "pos", GWN_COMP_F32, 2, GWN_FETCH_FLOAT);
	const unsigned char rgb_gray[4] = {0x60, 0x60, 0x60, 0xff};

	immBindBuiltinProgram(GPU_SHADER_2D_UNIFORM_COLOR);
	immUniformColor3ubv(rgb_gray);

	/* this could be split into its own loop */
	if (draw_type == MASK_DT_OUTLINE) {
		glLineWidth(3.0f);
		immBegin(GWN_PRIM_LINES, 2);
		immVertex2fv(pos, point_pos);
		immVertex2fv(pos, handle_pos);
		immEnd();
	}

	switch (handle_type) {
		case HD_FREE:
			immUniformThemeColor(TH_HANDLE_FREE);
			break;
		case HD_AUTO:
			immUniformThemeColor(TH_HANDLE_AUTO);
			break;
		case HD_ALIGN:
		case HD_ALIGN_DOUBLESIDE:
			immUniformThemeColor(TH_HANDLE_ALIGN);
			break;
	}

	glLineWidth(1.0f);
	immBegin(GWN_PRIM_LINES, 2);
	immVertex2fv(pos, point_pos);
	immVertex2fv(pos, handle_pos);
	immEnd();
	immUnbindProgram();

	/* draw handle points */
	immBindBuiltinProgram(GPU_SHADER_2D_POINT_UNIFORM_SIZE_UNIFORM_COLOR_OUTLINE_AA);
	immUniform1f("size", handle_size);
	immUniform1f("outlineWidth", 1.5f);

	float point_color[4] = { 1.0f, 1.0f, 1.0f, 1.0f }; /* active color by default */
	if (MASKPOINT_ISSEL_HANDLE(point, which_handle)) {
		if (point != mask_layer->act_point) {
			UI_GetThemeColor3fv(TH_HANDLE_VERTEX_SELECT, point_color);
		}
	}
	else {
		UI_GetThemeColor3fv(TH_HANDLE_VERTEX, point_color);
	}

	immUniform4fv("outlineColor", point_color);
	immUniformColor3fvAlpha(point_color, 0.25f);

	immBegin(GWN_PRIM_POINTS, 1);
	immVertex2fv(pos, handle_pos);
	immEnd();

	immUnbindProgram();
}

/* return non-zero if spline is selected */
static void draw_spline_points(const bContext *C, MaskLayer *masklay, MaskSpline *spline,
                               const char draw_flag, const char draw_type)
{
	const bool is_spline_sel = (spline->flag & SELECT) && (masklay->restrictflag & MASK_RESTRICT_SELECT) == 0;
	const bool is_smooth = (draw_flag & MASK_DRAWFLAG_SMOOTH) != 0;

	unsigned char rgb_spline[4];
	MaskSplinePoint *points_array = BKE_mask_spline_point_array(spline);
	SpaceClip *sc = CTX_wm_space_clip(C);
	bool undistort = false;

	int tot_feather_point;
	float (*feather_points)[2], (*fp)[2];
	float min[2], max[2];

	if (!spline->tot_point)
		return;

	if (sc)
		undistort = sc->clip && (sc->user.render_flag & MCLIP_PROXY_RENDER_UNDISTORT);

	/* TODO, add this to sequence editor */
	float handle_size = 2.0f * UI_GetThemeValuef(TH_HANDLE_VERTEX_SIZE) * U.pixelsize;

	mask_spline_color_get(masklay, spline, is_spline_sel, rgb_spline);

	Gwn_VertFormat *format = immVertexFormat();
	unsigned int pos = GWN_vertformat_attr_add(format, "pos", GWN_COMP_F32, 2, GWN_FETCH_FLOAT);

	immBindBuiltinProgram(GPU_SHADER_2D_POINT_UNIFORM_SIZE_UNIFORM_COLOR_AA);
	immUniform1f("size", 0.7f * handle_size);

	/* feather points */
	feather_points = fp = BKE_mask_spline_feather_points(spline, &tot_feather_point);
	for (int i = 0; i < spline->tot_point; i++) {

		/* watch it! this is intentionally not the deform array, only check for sel */
		MaskSplinePoint *point = &spline->points[i];

		for (int j = 0; j <= point->tot_uw; j++) {
			float feather_point[2];
			bool sel = false;

			copy_v2_v2(feather_point, *fp);

			if (undistort)
				mask_point_undistort_pos(sc, feather_point, feather_point);

			if (j == 0) {
				sel = MASKPOINT_ISSEL_ANY(point);
			}
			else {
				sel = (point->uw[j - 1].flag & SELECT) != 0;
			}

			if (sel) {
				if (point == masklay->act_point)
					immUniformColor3f(1.0f, 1.0f, 1.0f);
				else
					immUniformThemeColor(TH_HANDLE_VERTEX_SELECT);
			}
			else {
				immUniformThemeColor(TH_HANDLE_VERTEX);
			}

			immBegin(GWN_PRIM_POINTS, 1);
			immVertex2fv(pos, feather_point);
			immEnd();

			fp++;
		}
	}
	MEM_freeN(feather_points);

	immUnbindProgram();

	if (is_smooth) {
		glEnable(GL_LINE_SMOOTH);
	}

	/* control points */
	INIT_MINMAX2(min, max);
	for (int i = 0; i < spline->tot_point; i++) {

		/* watch it! this is intentionally not the deform array, only check for sel */
		MaskSplinePoint *point = &spline->points[i];
		MaskSplinePoint *point_deform = &points_array[i];
		BezTriple *bezt = &point_deform->bezt;

		float vert[2];

		copy_v2_v2(vert, bezt->vec[1]);

		if (undistort) {
			mask_point_undistort_pos(sc, vert, vert);
		}

		/* draw handle segment */
		if (BKE_mask_point_handles_mode_get(point) == MASK_HANDLE_MODE_STICK) {
			float handle[2];
			BKE_mask_point_handle(point_deform, MASK_WHICH_HANDLE_STICK, handle);
			if (undistort) {
				mask_point_undistort_pos(sc, handle, handle);
			}
			draw_single_handle(masklay, point, MASK_WHICH_HANDLE_STICK,
			                   draw_type, handle_size, vert, handle);
		}
		else {
			float handle_left[2], handle_right[2];
			BKE_mask_point_handle(point_deform, MASK_WHICH_HANDLE_LEFT, handle_left);
			BKE_mask_point_handle(point_deform, MASK_WHICH_HANDLE_RIGHT, handle_right);
			if (undistort) {
				mask_point_undistort_pos(sc, handle_left, handle_left);
				mask_point_undistort_pos(sc, handle_left, handle_left);
			}
			draw_single_handle(masklay, point, MASK_WHICH_HANDLE_LEFT,
			                   draw_type, handle_size, vert, handle_left);
			draw_single_handle(masklay, point, MASK_WHICH_HANDLE_RIGHT,
			                   draw_type, handle_size, vert, handle_right);
		}

		/* bind program in loop so it does not interfere with draw_single_handle */
		immBindBuiltinProgram(GPU_SHADER_2D_POINT_UNIFORM_SIZE_UNIFORM_COLOR_AA);

		/* draw CV point */
		if (MASKPOINT_ISSEL_KNOT(point)) {
			if (point == masklay->act_point)
				immUniformColor3f(1.0f, 1.0f, 1.0f);
			else
				immUniformThemeColor(TH_HANDLE_VERTEX_SELECT);
		}
		else
			immUniformThemeColor(TH_HANDLE_VERTEX);

		immBegin(GWN_PRIM_POINTS, 1);
		immVertex2fv(pos, vert);
		immEnd();

		immUnbindProgram();

		minmax_v2v2_v2(min, max, vert);
	}

	if (is_smooth) {
		glDisable(GL_LINE_SMOOTH);
	}

	if (is_spline_sel) {
		float x = (min[0] + max[0]) * 0.5f;
		float y = (min[1] + max[1]) * 0.5f;

		immBindBuiltinProgram(GPU_SHADER_2D_POINT_UNIFORM_SIZE_UNIFORM_COLOR_OUTLINE_AA);
		immUniform1f("outlineWidth", 1.5f);

		if (masklay->act_spline == spline) {
			immUniformColor3f(1.0f, 1.0f, 1.0f);
		}
		else {
			immUniformColor3f(1.0f, 1.0f, 0.0f);
		}

		immUniform4f("outlineColor", 0.0f, 0.0f, 0.0f, 1.0f);
		immUniform1f("size", 12.0f);

		immBegin(GWN_PRIM_POINTS, 1);
		immVertex2f(pos, x, y);
		immEnd();

		immUnbindProgram();
	}
}

static void mask_color_active_tint(unsigned char r_rgb[4], const unsigned char rgb[4], const bool is_active)
{
	if (!is_active) {
		r_rgb[0] = (unsigned char)((((int)(rgb[0])) + 128) / 2);
		r_rgb[1] = (unsigned char)((((int)(rgb[1])) + 128) / 2);
		r_rgb[2] = (unsigned char)((((int)(rgb[2])) + 128) / 2);
		r_rgb[3] = rgb[3];
	}
	else {
		*(unsigned int *)r_rgb = *(const unsigned int *)rgb;
	}
}

static void mask_draw_array(unsigned int pos, Gwn_PrimType prim_type, const float (*points)[2], unsigned int vertex_ct)
{
	immBegin(prim_type, vertex_ct);
	for (unsigned int i = 0; i < vertex_ct; ++i) {
		immVertex2fv(pos, points[i]);
	}
	immEnd();
}

static void mask_draw_curve_type(const bContext *C, MaskSpline *spline, float (*orig_points)[2], int tot_point,
                                 const bool is_feather, const bool is_active,
                                 const unsigned char rgb_spline[4], const char draw_type)
{
	const Gwn_PrimType draw_method = (spline->flag & MASK_SPLINE_CYCLIC) ? GWN_PRIM_LINE_LOOP : GWN_PRIM_LINE_STRIP;
	const unsigned char rgb_black[4] = {0x00, 0x00, 0x00, 0xff};
	unsigned char rgb_tmp[4];
	SpaceClip *sc = CTX_wm_space_clip(C);
	float (*points)[2] = orig_points;

	if (sc) {
		const bool undistort = sc->clip && (sc->user.render_flag & MCLIP_PROXY_RENDER_UNDISTORT);

		if (undistort) {
			points = MEM_callocN(2 * tot_point * sizeof(float), "undistorthed mask curve");

			for (int i = 0; i < tot_point; i++) {
				mask_point_undistort_pos(sc, points[i], orig_points[i]);
			}
		}
	}

	Gwn_VertFormat *format = immVertexFormat();
	unsigned int pos = GWN_vertformat_attr_add(format, "pos", GWN_COMP_F32, 2, GWN_FETCH_FLOAT);

	switch (draw_type) {

		case MASK_DT_OUTLINE:
			/* TODO(merwin): use fancy line shader here
			 * probably better with geometry shader (after core profile switch)
			 */
			immBindBuiltinProgram(GPU_SHADER_2D_UNIFORM_COLOR);

			glLineWidth(3.0f);

			mask_color_active_tint(rgb_tmp, rgb_black, is_active);
			immUniformColor4ubv(rgb_tmp);
			mask_draw_array(pos, draw_method, points, tot_point);

			glLineWidth(1.0f);

			mask_color_active_tint(rgb_tmp, rgb_spline, is_active);
			immUniformColor4ubv(rgb_tmp);
			mask_draw_array(pos, draw_method, points, tot_point);

			immUnbindProgram();
			break;

		case MASK_DT_BLACK:
		case MASK_DT_WHITE:
			immBindBuiltinProgram(GPU_SHADER_2D_UNIFORM_COLOR);
			glLineWidth(1.0f);

			if (draw_type == MASK_DT_BLACK) { rgb_tmp[0] = rgb_tmp[1] = rgb_tmp[2] = 0;   }
			else                            { rgb_tmp[0] = rgb_tmp[1] = rgb_tmp[2] = 255; }
			/* alpha values seem too low but gl draws many points that compensate for it */
			if (is_feather) { rgb_tmp[3] = 64; }
			else            { rgb_tmp[3] = 128; }

			if (is_feather) {
				rgb_tmp[0] = (unsigned char)(((short)rgb_tmp[0] + (short)rgb_spline[0]) / 2);
				rgb_tmp[1] = (unsigned char)(((short)rgb_tmp[1] + (short)rgb_spline[1]) / 2);
				rgb_tmp[2] = (unsigned char)(((short)rgb_tmp[2] + (short)rgb_spline[2]) / 2);
			}

			mask_color_active_tint(rgb_tmp, rgb_tmp, is_active);
			immUniformColor4ubv(rgb_tmp);
			mask_draw_array(pos, draw_method, points, tot_point);

			immUnbindProgram();
			break;

		case MASK_DT_DASH:
			/* TODO(merwin): use dashed line shader here
			 * probably better with geometry shader (after core profile switch)
			 */
#if 0
			glLineWidth(1.0f);

			GPU_basic_shader_bind_enable(GPU_SHADER_LINE | GPU_SHADER_STIPPLE);
			GPU_basic_shader_line_stipple(3, 0xAAAA);

			mask_color_active_tint(rgb_tmp, rgb_spline, is_active);
			immUniformColor4ubv(rgb_tmp);
			mask_draw_array(pos, draw_method, points, tot_point);

			mask_color_active_tint(rgb_tmp, rgb_black, is_active);
			immUniformColor4ubv(rgb_tmp);
			GPU_basic_shader_line_stipple(3, 0x5555);
			mask_draw_array(pos, draw_method, points, tot_point);

			GPU_basic_shader_bind_disable(GPU_SHADER_LINE | GPU_SHADER_STIPPLE);
#endif
			break;

		default:
			BLI_assert(false);
	}

	if (points != orig_points)
		MEM_freeN(points);
}

static void draw_spline_curve(const bContext *C, MaskLayer *masklay, MaskSpline *spline,
                              const char draw_flag, const char draw_type,
                              const bool is_active,
                              const int width, const int height)
{
	const unsigned int resol = max_ii(BKE_mask_spline_feather_resolution(spline, width, height),
	                                  BKE_mask_spline_resolution(spline, width, height));

	unsigned char rgb_tmp[4];

	const bool is_spline_sel = (spline->flag & SELECT) && (masklay->restrictflag & MASK_RESTRICT_SELECT) == 0;
	const bool is_smooth = (draw_flag & MASK_DRAWFLAG_SMOOTH) != 0;
	const bool is_fill = (spline->flag & MASK_SPLINE_NOFILL) == 0;

	unsigned int tot_diff_point;
	float (*diff_points)[2];

	unsigned int tot_feather_point;
	float (*feather_points)[2];

	diff_points = BKE_mask_spline_differentiate_with_resolution(spline, &tot_diff_point, resol);

	if (!diff_points)
		return;

	if (is_smooth) {
		glEnable(GL_LINE_SMOOTH);
	}

	feather_points = BKE_mask_spline_feather_differentiated_points_with_resolution(spline, &tot_feather_point, resol, (is_fill != false));

	/* draw feather */
	mask_spline_feather_color_get(masklay, spline, is_spline_sel, rgb_tmp);
	mask_draw_curve_type(C, spline, feather_points, tot_feather_point,
	                     true, is_active,
	                     rgb_tmp, draw_type);

	if (!is_fill) {
		const float *fp   = &diff_points[0][0];
		float *fp_feather = &feather_points[0][0];

		BLI_assert(tot_diff_point == tot_feather_point);

		for (int i = 0; i < tot_diff_point; i++, fp += 2, fp_feather += 2) {
			float tvec[2];
			sub_v2_v2v2(tvec, fp, fp_feather);
			add_v2_v2v2(fp_feather, fp, tvec);
		}

		/* same as above */
		mask_draw_curve_type(C, spline, feather_points, tot_feather_point,
		                     true, is_active,
		                     rgb_tmp, draw_type);
	}

	MEM_freeN(feather_points);

	/* draw main curve */
	mask_spline_color_get(masklay, spline, is_spline_sel, rgb_tmp);
	mask_draw_curve_type(C, spline, diff_points, tot_diff_point,
	                     false, is_active,
	                     rgb_tmp, draw_type);
	MEM_freeN(diff_points);

	if (is_smooth) {
		glDisable(GL_LINE_SMOOTH);
	}
}

static void draw_masklays(const bContext *C, Mask *mask, const char draw_flag, const char draw_type,
                          const int width, const int height)
{
	glEnable(GL_BLEND);
	glBlendFunc(GL_SRC_ALPHA, GL_ONE_MINUS_SRC_ALPHA);
	GPU_enable_program_point_size();

	MaskLayer *masklay;
	int i;

	for (masklay = mask->masklayers.first, i = 0; masklay; masklay = masklay->next, i++) {
		MaskSpline *spline;
		const bool is_active = (i == mask->masklay_act);

		if (masklay->restrictflag & MASK_RESTRICT_VIEW) {
			continue;
		}

		for (spline = masklay->splines.first; spline; spline = spline->next) {

			/* draw curve itself first... */
			draw_spline_curve(C, masklay, spline, draw_flag, draw_type, is_active, width, height);

			if (!(masklay->restrictflag & MASK_RESTRICT_SELECT)) {
				/* ...and then handles over the curve so they're nicely visible */
				draw_spline_points(C, masklay, spline, draw_flag, draw_type);
			}

			/* show undeform for testing */
			if (0) {
				void *back = spline->points_deform;

				spline->points_deform = NULL;
				draw_spline_curve(C, masklay, spline, draw_flag, draw_type, is_active, width, height);
				draw_spline_points(C, masklay, spline, draw_flag, draw_type);
				spline->points_deform = back;
			}
		}
	}

	GPU_disable_program_point_size();
	glDisable(GL_BLEND);
}

void ED_mask_draw(const bContext *C,
                  const char draw_flag, const char draw_type)
{
	ScrArea *sa = CTX_wm_area(C);
	Mask *mask = CTX_data_edit_mask(C);
	int width, height;

	if (!mask)
		return;

	ED_mask_get_size(sa, &width, &height);

	draw_masklays(C, mask, draw_flag, draw_type, width, height);
}

static float *mask_rasterize(Mask *mask, const int width, const int height)
{
	MaskRasterHandle *handle;
	float *buffer = MEM_mallocN(sizeof(float) * height * width, "rasterized mask buffer");

	/* Initialize rasterization handle. */
	handle = BKE_maskrasterize_handle_new();
	BKE_maskrasterize_handle_init(handle, mask, width, height, true, true, true);

	BKE_maskrasterize_buffer(handle, width, height, buffer);

	/* Free memory. */
	BKE_maskrasterize_handle_free(handle);

	return buffer;
}

/* sets up the opengl context.
 * width, height are to match the values from ED_mask_get_size() */
void ED_mask_draw_region(Mask *mask, ARegion *ar,
                         const char draw_flag, const char draw_type, const char overlay_mode,
                         const int width_i, const int height_i,  /* convert directly into aspect corrected vars */
                         const float aspx, const float aspy,
                         const bool do_scale_applied, const bool do_draw_cb,
                         float stabmat[4][4], /* optional - only used by clip */
                         const bContext *C    /* optional - only used when do_post_draw is set or called from clip editor */
                         )
{
	struct View2D *v2d = &ar->v2d;

	/* aspect always scales vertically in movie and image spaces */
	const float width = width_i, height = (float)height_i * (aspy / aspx);

	int x, y;
	/* int w, h; */
	float zoomx, zoomy;

	/* frame image */
	float maxdim;
	float xofs, yofs;

	/* find window pixel coordinates of origin */
	UI_view2d_view_to_region(&ar->v2d, 0.0f, 0.0f, &x, &y);


	/* w = BLI_rctf_size_x(&v2d->tot); */
	/* h = BLI_rctf_size_y(&v2d->tot); */


	zoomx = (float)(BLI_rcti_size_x(&ar->winrct) + 1) / BLI_rctf_size_x(&ar->v2d.cur);
	zoomy = (float)(BLI_rcti_size_y(&ar->winrct) + 1) / BLI_rctf_size_y(&ar->v2d.cur);

	if (do_scale_applied) {
		zoomx /= width;
		zoomy /= height;
	}

	x += v2d->tot.xmin * zoomx;
	y += v2d->tot.ymin * zoomy;

	/* frame the image */
	maxdim = max_ff(width, height);
	if (width == height) {
		xofs = yofs = 0;
	}
	else if (width < height) {
		xofs = ((height - width) / -2.0f) * zoomx;
		yofs = 0.0f;
	}
	else { /* (width > height) */
		xofs = 0.0f;
		yofs = ((width - height) / -2.0f) * zoomy;
	}

	if (draw_flag & MASK_DRAWFLAG_OVERLAY) {
<<<<<<< HEAD
		float red[4] = {1.0f, 0.0f, 0.0f, 0.0f};
		float *buffer = threaded_mask_rasterize(mask, width, height);
=======
		float *buffer = mask_rasterize(mask, width, height);
		int format;
>>>>>>> 440aa2bf

		if (overlay_mode != MASK_OVERLAY_ALPHACHANNEL) {
			/* More blending types could be supported in the future. */
			glEnable(GL_BLEND);
			glBlendFunc(GL_DST_COLOR, GL_ZERO);
		}

		gpuPushMatrix();
		gpuTranslate2f(x, y);
		gpuScale2f(zoomx, zoomy);
		if (stabmat) {
			gpuMultMatrix(stabmat);
		}
		IMMDrawPixelsTexState state = immDrawPixelsTexSetup(GPU_SHADER_2D_IMAGE_SHUFFLE_COLOR);
		GPU_shader_uniform_vector(state.shader, GPU_shader_get_uniform(state.shader, "shuffle"), 4, 1, red);
		immDrawPixelsTex(&state, 0.0f, 0.0f, width, height, GL_RED, GL_FLOAT, GL_NEAREST, buffer, 1.0f, 1.0f, NULL);

		gpuPopMatrix();

		if (overlay_mode != MASK_OVERLAY_ALPHACHANNEL) {
			glDisable(GL_BLEND);
		}

		MEM_freeN(buffer);
	}

	/* apply transformation so mask editing tools will assume drawing from the origin in normalized space */
	gpuPushMatrix();
	gpuTranslate2f(x + xofs, y + yofs);
	gpuScale2f(zoomx, zoomy);
	if (stabmat) {
		gpuMultMatrix(stabmat);
	}
	gpuScale2f(maxdim, maxdim);

	if (do_draw_cb) {
		ED_region_draw_cb_draw(C, ar, REGION_DRAW_PRE_VIEW);
	}

	/* draw! */
	draw_masklays(C, mask, draw_flag, draw_type, width, height);

	if (do_draw_cb) {
		ED_region_draw_cb_draw(C, ar, REGION_DRAW_POST_VIEW);
	}

	gpuPopMatrix();
}

void ED_mask_draw_frames(Mask *mask, ARegion *ar, const int cfra, const int sfra, const int efra)
{
	const float framelen = ar->winx / (float)(efra - sfra + 1);

	MaskLayer *masklay = BKE_mask_layer_active(mask);

	if (masklay) {
		unsigned int num_lines = BLI_listbase_count(&masklay->splines_shapes);

		if (num_lines > 0) {
			unsigned int pos = GWN_vertformat_attr_add(immVertexFormat(), "pos", GWN_COMP_I32, 2, GWN_FETCH_INT_TO_FLOAT);

			immBindBuiltinProgram(GPU_SHADER_2D_UNIFORM_COLOR);
			immUniformColor4ub(255, 175, 0, 255);

			immBegin(GWN_PRIM_LINES, 2 * num_lines);

			for (MaskLayerShape *masklay_shape = masklay->splines_shapes.first;
			     masklay_shape;
			     masklay_shape = masklay_shape->next)
			{
				int frame = masklay_shape->frame;

				/* draw_keyframe(i, CFRA, sfra, framelen, 1); */
				int height = (frame == cfra) ? 22 : 10;
				int x = (frame - sfra) * framelen;
				immVertex2i(pos, x, 0);
				immVertex2i(pos, x, height);
			}
			immEnd();
			immUnbindProgram();
		}
	}
}<|MERGE_RESOLUTION|>--- conflicted
+++ resolved
@@ -685,13 +685,8 @@
 	}
 
 	if (draw_flag & MASK_DRAWFLAG_OVERLAY) {
-<<<<<<< HEAD
 		float red[4] = {1.0f, 0.0f, 0.0f, 0.0f};
-		float *buffer = threaded_mask_rasterize(mask, width, height);
-=======
 		float *buffer = mask_rasterize(mask, width, height);
-		int format;
->>>>>>> 440aa2bf
 
 		if (overlay_mode != MASK_OVERLAY_ALPHACHANNEL) {
 			/* More blending types could be supported in the future. */
