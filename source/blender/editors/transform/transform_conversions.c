/*
 * ***** BEGIN GPL LICENSE BLOCK *****
 *
 * This program is free software; you can redistribute it and/or
 * modify it under the terms of the GNU General Public License
 * as published by the Free Software Foundation; either version 2
 * of the License, or (at your option) any later version.
 *
 * This program is distributed in the hope that it will be useful,
 * but WITHOUT ANY WARRANTY; without even the implied warranty of
 * MERCHANTABILITY or FITNESS FOR A PARTICULAR PURPOSE.  See the
 * GNU General Public License for more details.
 *
 * You should have received a copy of the GNU General Public License
 * along with this program; if not, write to the Free Software Foundation,
 * Inc., 51 Franklin Street, Fifth Floor, Boston, MA 02110-1301, USA.
 *
 * The Original Code is Copyright (C) 2001-2002 by NaN Holding BV.
 * All rights reserved.
 *
 * The Original Code is: all of this file.
 *
 * Contributor(s): none yet.
 *
 * ***** END GPL LICENSE BLOCK *****
 */

/** \file blender/editors/transform/transform_conversions.c
 *  \ingroup edtransform
 */

#include <string.h>
#include <math.h>
#include <limits.h>

#include "DNA_anim_types.h"
#include "DNA_brush_types.h"
#include "DNA_armature_types.h"
#include "DNA_lattice_types.h"
#include "DNA_mesh_types.h"
#include "DNA_meta_types.h"
#include "DNA_node_types.h"
#include "DNA_screen_types.h"
#include "DNA_space_types.h"
#include "DNA_sequence_types.h"
#include "DNA_view3d_types.h"
#include "DNA_constraint_types.h"
#include "DNA_scene_types.h"
#include "DNA_meshdata_types.h"
#include "DNA_gpencil_types.h"
#include "DNA_movieclip_types.h"
#include "DNA_mask_types.h"

#include "MEM_guardedalloc.h"

#include "BLI_math.h"
#include "BLI_utildefines.h"
#include "BLI_listbase.h"
#include "BLI_linklist_stack.h"
#include "BLI_string.h"
#include "BLI_bitmap.h"
#include "BLI_rect.h"

#include "BKE_action.h"
#include "BKE_armature.h"
#include "BKE_constraint.h"
#include "BKE_context.h"
#include "BKE_crazyspace.h"
#include "BKE_curve.h"
#include "BKE_fcurve.h"
#include "BKE_global.h"
#include "BKE_gpencil.h"
#include "BKE_layer.h"
#include "BKE_key.h"
#include "BKE_main.h"
#include "BKE_mesh.h"
#include "BKE_mesh_mapping.h"
#include "BKE_modifier.h"
#include "BKE_movieclip.h"
#include "BKE_nla.h"
#include "BKE_node.h"
#include "BKE_object.h"
#include "BKE_particle.h"
#include "BKE_paint.h"
#include "BKE_pointcache.h"
#include "BKE_report.h"
#include "BKE_rigidbody.h"
#include "BKE_scene.h"
#include "BKE_sequencer.h"
#include "BKE_editmesh.h"
#include "BKE_tracking.h"
#include "BKE_mask.h"
#include "BKE_colortools.h"

#include "BIK_api.h"

#include "ED_anim_api.h"
#include "ED_armature.h"
#include "ED_particle.h"
#include "ED_image.h"
#include "ED_keyframing.h"
#include "ED_keyframes_edit.h"
#include "ED_object.h"
#include "ED_markers.h"
#include "ED_mesh.h"
#include "ED_node.h"
#include "ED_uvedit.h"
#include "ED_clip.h"
#include "ED_mask.h"
#include "ED_gpencil.h"

#include "WM_api.h"  /* for WM_event_add_notifier to deal with stabilization nodes */
#include "WM_types.h"

#include "UI_view2d.h"
#include "UI_interface.h"

#include "RNA_access.h"

#include "DEG_depsgraph.h"
#include "DEG_depsgraph_build.h"
#include "DEG_depsgraph_query.h"

#include "transform.h"
#include "bmesh.h"

/**
 * Transforming around ourselves is no use, fallback to individual origins,
 * useful for curve/armatures.
 */
static void transform_around_single_fallback(TransInfo *t)
{
	if ((t->data_len_all == 1) &&
	    (ELEM(t->around, V3D_AROUND_CENTER_BOUNDS, V3D_AROUND_CENTER_MEAN, V3D_AROUND_ACTIVE)) &&
	    (ELEM(t->mode, TFM_RESIZE, TFM_ROTATION, TFM_TRACKBALL)))
	{
		t->around = V3D_AROUND_LOCAL_ORIGINS;
	}
}

/* when transforming islands */
struct TransIslandData {
	float co[3];
	float axismtx[3][3];
};

/* local function prototype - for Object/Bone Constraints */
static bool constraints_list_needinv(TransInfo *t, ListBase *list);

/* ************************** Functions *************************** */

static int trans_data_compare_dist(const void *a, const void *b)
{
	const TransData *td_a = (const TransData *)a;
	const TransData *td_b = (const TransData *)b;

	if      (td_a->dist < td_b->dist) return -1;
	else if (td_a->dist > td_b->dist) return  1;
	else                              return  0;
}

static int trans_data_compare_rdist(const void *a, const void *b)
{
	const TransData *td_a = (const TransData *)a;
	const TransData *td_b = (const TransData *)b;

	if      (td_a->rdist < td_b->rdist) return -1;
	else if (td_a->rdist > td_b->rdist) return  1;
	else                                return  0;
}

void sort_trans_data_dist(TransInfo *t)
{
	FOREACH_TRANS_DATA_CONTAINER (t, tc) {
		TransData *start = tc->data;
		int i;

		for (i = 0; i < tc->data_len && start->flag & TD_SELECTED; i++) {
			start++;
		}

		if (i < tc->data_len) {
			if (t->flag & T_PROP_CONNECTED)
				qsort(start, tc->data_len - i, sizeof(TransData), trans_data_compare_dist);
			else
				qsort(start, tc->data_len - i, sizeof(TransData), trans_data_compare_rdist);
		}
	}
}

static void sort_trans_data(TransInfo *t)
{
	FOREACH_TRANS_DATA_CONTAINER (t, tc) {
		TransData *sel, *unsel;
		TransData temp;
		unsel = tc->data;
		sel = tc->data;
		sel += tc->data_len - 1;
		while (sel > unsel) {
			while (unsel->flag & TD_SELECTED) {
				unsel++;
				if (unsel == sel) {
					return;
				}
			}
			while (!(sel->flag & TD_SELECTED)) {
				sel--;
				if (unsel == sel) {
					return;
				}
			}
			temp = *unsel;
			*unsel = *sel;
			*sel = temp;
			sel--;
			unsel++;
		}
	}
}

/* distance calculated from not-selected vertex to nearest selected vertex
 * warning; this is loops inside loop, has minor N^2 issues, but by sorting list it is OK */
static void set_prop_dist(TransInfo *t, const bool with_dist)
{
	int a;

	float _proj_vec[3];
	const float *proj_vec = NULL;

	/* support for face-islands */
	const bool use_island = transdata_check_local_islands(t, t->around);

	if (t->flag & T_PROP_PROJECTED) {
		if (t->spacetype == SPACE_VIEW3D && t->ar && t->ar->regiontype == RGN_TYPE_WINDOW) {
			RegionView3D *rv3d = t->ar->regiondata;
			normalize_v3_v3(_proj_vec, rv3d->viewinv[2]);
			proj_vec = _proj_vec;
		}
	}

	FOREACH_TRANS_DATA_CONTAINER (t, tc) {
		TransData *tob = tc->data;
		for (a = 0; a < tc->data_len; a++, tob++) {

			tob->rdist = 0.0f; // init, it was mallocced

			if ((tob->flag & TD_SELECTED) == 0) {
				TransData *td;
				int i;
				float dist_sq, vec[3];

				tob->rdist = -1.0f; // signal for next loop

				for (i = 0, td = tc->data; i < tc->data_len; i++, td++) {
					if (td->flag & TD_SELECTED) {
						if (use_island) {
							sub_v3_v3v3(vec, tob->iloc, td->iloc);
						}
						else {
							sub_v3_v3v3(vec, tob->center, td->center);
						}
						mul_m3_v3(tob->mtx, vec);

						if (proj_vec) {
							float vec_p[3];
							project_v3_v3v3(vec_p, vec, proj_vec);
							sub_v3_v3(vec, vec_p);
						}

						dist_sq = len_squared_v3(vec);
						if ((tob->rdist == -1.0f) || (dist_sq < SQUARE(tob->rdist))) {
							tob->rdist = sqrtf(dist_sq);
							if (use_island) {
								copy_v3_v3(tob->center, td->center);
								copy_m3_m3(tob->axismtx, td->axismtx);
							}
						}
					}
					else {
						break;  /* by definition transdata has selected items in beginning */
					}
				}
				if (with_dist) {
					tob->dist = tob->rdist;
				}
			}
		}
	}
}

/* ************************** CONVERSIONS ************************* */

/* ********************* texture space ********* */

static void createTransTexspace(TransInfo *t)
{
	ViewLayer *view_layer = t->view_layer;
	TransData *td;
	Object *ob;
	ID *id;
	short *texflag;

	ob = OBACT(view_layer);

	if (ob == NULL) { // Shouldn't logically happen, but still...
		return;
	}

	id = ob->data;
	if (id == NULL || !ELEM(GS(id->name), ID_ME, ID_CU, ID_MB)) {
		BKE_report(t->reports, RPT_ERROR, "Unsupported object type for text-space transform");
		return;
	}

	if (BKE_object_obdata_is_libdata(ob)) {
		BKE_report(t->reports, RPT_ERROR, "Linked data can't text-space transform");
		return;
	}


	{
		BLI_assert(t->data_container_len == 1);
		TransDataContainer *tc = t->data_container;
		tc->data_len = 1;
		td = tc->data = MEM_callocN(sizeof(TransData), "TransTexspace");
		td->ext = tc->data_ext = MEM_callocN(sizeof(TransDataExtension), "TransTexspace");
	}

	td->flag = TD_SELECTED;
	copy_v3_v3(td->center, ob->obmat[3]);
	td->ob = ob;

	copy_m3_m4(td->mtx, ob->obmat);
	copy_m3_m4(td->axismtx, ob->obmat);
	normalize_m3(td->axismtx);
	pseudoinverse_m3_m3(td->smtx, td->mtx, PSEUDOINVERSE_EPSILON);

	if (BKE_object_obdata_texspace_get(ob, &texflag, &td->loc, &td->ext->size, &td->ext->rot)) {
		ob->dtx |= OB_TEXSPACE;
		*texflag &= ~ME_AUTOSPACE;
	}

	copy_v3_v3(td->iloc, td->loc);
	copy_v3_v3(td->ext->irot, td->ext->rot);
	copy_v3_v3(td->ext->isize, td->ext->size);
}

static void createTransCursor3D(TransInfo *t)
{
	TransData *td;

	Scene *scene = t->scene;
	View3D *v3d = ((t->spacetype == SPACE_VIEW3D) && (t->ar->regiontype == RGN_TYPE_WINDOW)) ? t->view : NULL;
	View3DCursor *cursor = ED_view3d_cursor3d_get(scene, v3d);

	if ((cursor == &scene->cursor) && ID_IS_LINKED(scene)) {
		BKE_report(t->reports, RPT_ERROR, "Linked data can't text-space transform");
		return;
	}

	{
		BLI_assert(t->data_container_len == 1);
		TransDataContainer *tc = t->data_container;
		tc->data_len = 1;
		td = tc->data = MEM_callocN(sizeof(TransData), "TransTexspace");
		td->ext = tc->data_ext = MEM_callocN(sizeof(TransDataExtension), "TransTexspace");
	}

	td->flag = TD_SELECTED;
	copy_v3_v3(td->center, cursor->location);
	td->ob = NULL;

	unit_m3(td->mtx);
	quat_to_mat3(td->axismtx, cursor->rotation);
	normalize_m3(td->axismtx);
	pseudoinverse_m3_m3(td->smtx, td->mtx, PSEUDOINVERSE_EPSILON);

	td->loc = cursor->location;
	copy_v3_v3(td->iloc, cursor->location);

	td->ext->quat = cursor->rotation;
	copy_qt_qt(td->ext->iquat, cursor->rotation);
}

/* ********************* edge (for crease) ***** */

static void createTransEdge(TransInfo *t)
{
	FOREACH_TRANS_DATA_CONTAINER (t, tc) {

		BMEditMesh *em = BKE_editmesh_from_object(tc->obedit);
		TransData *td = NULL;
		BMEdge *eed;
		BMIter iter;
		float mtx[3][3], smtx[3][3];
		int count = 0, countsel = 0;
		const bool is_prop_edit = (t->flag & T_PROP_EDIT) != 0;
		int cd_edge_float_offset;

		BM_ITER_MESH (eed, &iter, em->bm, BM_EDGES_OF_MESH) {
			if (!BM_elem_flag_test(eed, BM_ELEM_HIDDEN)) {
				if (BM_elem_flag_test(eed, BM_ELEM_SELECT)) countsel++;
				if (is_prop_edit) count++;
			}
		}

		if (countsel == 0) {
			tc->data_len = 0;
			continue;
		}

		if (is_prop_edit) {
			tc->data_len = count;
		}
		else {
			tc->data_len = countsel;
		}

		td = tc->data = MEM_callocN(tc->data_len * sizeof(TransData), "TransCrease");

		copy_m3_m4(mtx, tc->obedit->obmat);
		pseudoinverse_m3_m3(smtx, mtx, PSEUDOINVERSE_EPSILON);

		/* create data we need */
		if (t->mode == TFM_BWEIGHT) {
			BM_mesh_cd_flag_ensure(em->bm, BKE_mesh_from_object(tc->obedit), ME_CDFLAG_EDGE_BWEIGHT);
			cd_edge_float_offset = CustomData_get_offset(&em->bm->edata, CD_BWEIGHT);
		}
		else { //if (t->mode == TFM_CREASE) {
			BLI_assert(t->mode == TFM_CREASE);
			BM_mesh_cd_flag_ensure(em->bm, BKE_mesh_from_object(tc->obedit), ME_CDFLAG_EDGE_CREASE);
			cd_edge_float_offset = CustomData_get_offset(&em->bm->edata, CD_CREASE);
		}

		BLI_assert(cd_edge_float_offset != -1);

		BM_ITER_MESH (eed, &iter, em->bm, BM_EDGES_OF_MESH) {
			if (!BM_elem_flag_test(eed, BM_ELEM_HIDDEN) && (BM_elem_flag_test(eed, BM_ELEM_SELECT) || is_prop_edit)) {
				float *fl_ptr;
				/* need to set center for center calculations */
				mid_v3_v3v3(td->center, eed->v1->co, eed->v2->co);

				td->loc = NULL;
				if (BM_elem_flag_test(eed, BM_ELEM_SELECT))
					td->flag = TD_SELECTED;
				else
					td->flag = 0;

				copy_m3_m3(td->smtx, smtx);
				copy_m3_m3(td->mtx, mtx);

				td->ext = NULL;

				fl_ptr = BM_ELEM_CD_GET_VOID_P(eed, cd_edge_float_offset);
				td->val  =  fl_ptr;
				td->ival = *fl_ptr;

				td++;
			}
		}
	}
}

/* ********************* pose mode ************* */

static bKinematicConstraint *has_targetless_ik(bPoseChannel *pchan)
{
	bConstraint *con = pchan->constraints.first;

	for (; con; con = con->next) {
		if (con->type == CONSTRAINT_TYPE_KINEMATIC && (con->enforce != 0.0f)) {
			bKinematicConstraint *data = con->data;

			if (data->tar == NULL)
				return data;
			if (data->tar->type == OB_ARMATURE && data->subtarget[0] == 0)
				return data;
		}
	}
	return NULL;
}

static short apply_targetless_ik(Object *ob)
{
	bPoseChannel *pchan, *parchan, *chanlist[256];
	bKinematicConstraint *data;
	int segcount, apply = 0;

	/* now we got a difficult situation... we have to find the
	 * target-less IK pchans, and apply transformation to the all
	 * pchans that were in the chain */

	for (pchan = ob->pose->chanbase.first; pchan; pchan = pchan->next) {
		data = has_targetless_ik(pchan);
		if (data && (data->flag & CONSTRAINT_IK_AUTO)) {

			/* fill the array with the bones of the chain (armature.c does same, keep it synced) */
			segcount = 0;

			/* exclude tip from chain? */
			if (!(data->flag & CONSTRAINT_IK_TIP))
				parchan = pchan->parent;
			else
				parchan = pchan;

			/* Find the chain's root & count the segments needed */
			for (; parchan; parchan = parchan->parent) {
				chanlist[segcount] = parchan;
				segcount++;

				if (segcount == data->rootbone || segcount > 255) break;  // 255 is weak
			}
			for (; segcount; segcount--) {
				Bone *bone;
				float rmat[4][4] /*, tmat[4][4], imat[4][4]*/;

				/* pose_mat(b) = pose_mat(b-1) * offs_bone * channel * constraint * IK  */
				/* we put in channel the entire result of rmat = (channel * constraint * IK) */
				/* pose_mat(b) = pose_mat(b-1) * offs_bone * rmat  */
				/* rmat = pose_mat(b) * inv(pose_mat(b-1) * offs_bone ) */

				parchan = chanlist[segcount - 1];
				bone = parchan->bone;
				bone->flag |= BONE_TRANSFORM;   /* ensures it gets an auto key inserted */

				BKE_armature_mat_pose_to_bone(parchan, parchan->pose_mat, rmat);

				/* apply and decompose, doesn't work for constraints or non-uniform scale well */
				{
					float rmat3[3][3], qrmat[3][3], imat3[3][3], smat[3][3];

					copy_m3_m4(rmat3, rmat);

					/* rotation */
					/* [#22409] is partially caused by this, as slight numeric error introduced during
					 * the solving process leads to locked-axis values changing. However, we cannot modify
					 * the values here, or else there are huge discrepancies between IK-solver (interactive)
					 * and applied poses.
					 */
					if (parchan->rotmode > 0)
						mat3_to_eulO(parchan->eul, parchan->rotmode, rmat3);
					else if (parchan->rotmode == ROT_MODE_AXISANGLE)
						mat3_to_axis_angle(parchan->rotAxis, &parchan->rotAngle, rmat3);
					else
						mat3_to_quat(parchan->quat, rmat3);

					/* for size, remove rotation */
					/* causes problems with some constraints (so apply only if needed) */
					if (data->flag & CONSTRAINT_IK_STRETCH) {
						if (parchan->rotmode > 0)
							eulO_to_mat3(qrmat, parchan->eul, parchan->rotmode);
						else if (parchan->rotmode == ROT_MODE_AXISANGLE)
							axis_angle_to_mat3(qrmat, parchan->rotAxis, parchan->rotAngle);
						else
							quat_to_mat3(qrmat, parchan->quat);

						invert_m3_m3(imat3, qrmat);
						mul_m3_m3m3(smat, rmat3, imat3);
						mat3_to_size(parchan->size, smat);
					}

					/* causes problems with some constraints (e.g. childof), so disable this */
					/* as it is IK shouldn't affect location directly */
					/* copy_v3_v3(parchan->loc, rmat[3]); */
				}

			}

			apply = 1;
			data->flag &= ~CONSTRAINT_IK_AUTO;
		}
	}

	return apply;
}

static void add_pose_transdata(TransInfo *t, bPoseChannel *pchan, Object *ob, TransDataContainer *tc, TransData *td)
{
	Bone *bone = pchan->bone;
	float pmat[3][3], omat[3][3];
	float cmat[3][3], tmat[3][3];
	float vec[3];

	copy_v3_v3(vec, pchan->pose_mat[3]);
	copy_v3_v3(td->center, vec);

	td->ob = ob;
	td->flag = TD_SELECTED;
	if (bone->flag & BONE_HINGE_CHILD_TRANSFORM) {
		td->flag |= TD_NOCENTER;
	}

	if (bone->flag & BONE_TRANSFORM_CHILD) {
		td->flag |= TD_NOCENTER;
		td->flag |= TD_NO_LOC;
	}

	td->protectflag = pchan->protectflag;

	td->loc = pchan->loc;
	copy_v3_v3(td->iloc, pchan->loc);

	td->ext->size = pchan->size;
	copy_v3_v3(td->ext->isize, pchan->size);

	if (pchan->rotmode > 0) {
		td->ext->rot = pchan->eul;
		td->ext->rotAxis = NULL;
		td->ext->rotAngle = NULL;
		td->ext->quat = NULL;

		copy_v3_v3(td->ext->irot, pchan->eul);
	}
	else if (pchan->rotmode == ROT_MODE_AXISANGLE) {
		td->ext->rot = NULL;
		td->ext->rotAxis = pchan->rotAxis;
		td->ext->rotAngle = &pchan->rotAngle;
		td->ext->quat = NULL;

		td->ext->irotAngle = pchan->rotAngle;
		copy_v3_v3(td->ext->irotAxis, pchan->rotAxis);
	}
	else {
		td->ext->rot = NULL;
		td->ext->rotAxis = NULL;
		td->ext->rotAngle = NULL;
		td->ext->quat = pchan->quat;

		copy_qt_qt(td->ext->iquat, pchan->quat);
	}
	td->ext->rotOrder = pchan->rotmode;


	/* proper way to get parent transform + own transform + constraints transform */
	copy_m3_m4(omat, ob->obmat);

	/* New code, using "generic" BKE_pchan_to_pose_mat(). */
	{
		float rotscale_mat[4][4], loc_mat[4][4];
		float rpmat[3][3];

		BKE_pchan_to_pose_mat(pchan, rotscale_mat, loc_mat);
		if (t->mode == TFM_TRANSLATION)
			copy_m3_m4(pmat, loc_mat);
		else
			copy_m3_m4(pmat, rotscale_mat);

		/* Grrr! Exceptional case: When translating pose bones that are either Hinge or NoLocal,
		 * and want align snapping, we just need both loc_mat and rotscale_mat.
		 * So simply always store rotscale mat in td->ext, and always use it to apply rotations...
		 * Ugly to need such hacks! :/ */
		copy_m3_m4(rpmat, rotscale_mat);

		if (constraints_list_needinv(t, &pchan->constraints)) {
			copy_m3_m4(tmat, pchan->constinv);
			invert_m3_m3(cmat, tmat);
			mul_m3_series(td->mtx, cmat, omat, pmat);
			mul_m3_series(td->ext->r_mtx, cmat, omat, rpmat);
		}
		else {
			mul_m3_series(td->mtx, omat, pmat);
			mul_m3_series(td->ext->r_mtx, omat, rpmat);
		}
		invert_m3_m3(td->ext->r_smtx, td->ext->r_mtx);
	}

	pseudoinverse_m3_m3(td->smtx, td->mtx, PSEUDOINVERSE_EPSILON);

	/* exceptional case: rotate the pose bone which also applies transformation
	 * when a parentless bone has BONE_NO_LOCAL_LOCATION [] */
	if (!ELEM(t->mode, TFM_TRANSLATION, TFM_RESIZE) && (pchan->bone->flag & BONE_NO_LOCAL_LOCATION)) {
		if (pchan->parent) {
			/* same as td->smtx but without pchan->bone->bone_mat */
			td->flag |= TD_PBONE_LOCAL_MTX_C;
			mul_m3_m3m3(td->ext->l_smtx, pchan->bone->bone_mat, td->smtx);
		}
		else {
			td->flag |= TD_PBONE_LOCAL_MTX_P;
		}
	}

	/* for axismat we use bone's own transform */
	copy_m3_m4(pmat, pchan->pose_mat);
	mul_m3_m3m3(td->axismtx, omat, pmat);
	normalize_m3(td->axismtx);

	if (ELEM(t->mode, TFM_BONESIZE, TFM_BONE_ENVELOPE_DIST)) {
		bArmature *arm = tc->poseobj->data;

		if ((t->mode == TFM_BONE_ENVELOPE_DIST) || (arm->drawtype == ARM_ENVELOPE)) {
			td->loc = NULL;
			td->val = &bone->dist;
			td->ival = bone->dist;
		}
		else {
			// abusive storage of scale in the loc pointer :)
			td->loc = &bone->xwidth;
			copy_v3_v3(td->iloc, td->loc);
			td->val = NULL;
		}
	}

	/* in this case we can do target-less IK grabbing */
	if (t->mode == TFM_TRANSLATION) {
		bKinematicConstraint *data = has_targetless_ik(pchan);
		if (data) {
			if (data->flag & CONSTRAINT_IK_TIP) {
				copy_v3_v3(data->grabtarget, pchan->pose_tail);
			}
			else {
				copy_v3_v3(data->grabtarget, pchan->pose_head);
			}
			td->loc = data->grabtarget;
			copy_v3_v3(td->iloc, td->loc);
			data->flag |= CONSTRAINT_IK_AUTO;

			/* only object matrix correction */
			copy_m3_m3(td->mtx, omat);
			pseudoinverse_m3_m3(td->smtx, td->mtx, PSEUDOINVERSE_EPSILON);
		}
	}

	/* store reference to first constraint */
	td->con = pchan->constraints.first;
}

static void bone_children_clear_transflag(int mode, short around, ListBase *lb)
{
	Bone *bone = lb->first;

	for (; bone; bone = bone->next) {
		if ((bone->flag & BONE_HINGE) && (bone->flag & BONE_CONNECTED)) {
			bone->flag |= BONE_HINGE_CHILD_TRANSFORM;
		}
		else if ((bone->flag & BONE_TRANSFORM) &&
		         (mode == TFM_ROTATION || mode == TFM_TRACKBALL) &&
		         (around == V3D_AROUND_LOCAL_ORIGINS))
		{
			bone->flag |= BONE_TRANSFORM_CHILD;
		}
		else {
			bone->flag &= ~BONE_TRANSFORM;
		}

		bone_children_clear_transflag(mode, around, &bone->childbase);
	}
}

/* sets transform flags in the bones
 * returns total number of bones with BONE_TRANSFORM */
int count_set_pose_transflags(Object *ob, const int mode, const short around, bool has_translate_rotate[2])
{
	bArmature *arm = ob->data;
	bPoseChannel *pchan;
	Bone *bone;
	int total = 0;

	for (pchan = ob->pose->chanbase.first; pchan; pchan = pchan->next) {
		bone = pchan->bone;
		if (PBONE_VISIBLE(arm, bone)) {
			if ((bone->flag & BONE_SELECTED))
				bone->flag |= BONE_TRANSFORM;
			else
				bone->flag &= ~BONE_TRANSFORM;

			bone->flag &= ~BONE_HINGE_CHILD_TRANSFORM;
			bone->flag &= ~BONE_TRANSFORM_CHILD;
		}
		else
			bone->flag &= ~BONE_TRANSFORM;
	}

	/* make sure no bone can be transformed when a parent is transformed */
	/* since pchans are depsgraph sorted, the parents are in beginning of list */
	if (!ELEM(mode, TFM_BONESIZE, TFM_BONE_ENVELOPE_DIST)) {
		for (pchan = ob->pose->chanbase.first; pchan; pchan = pchan->next) {
			bone = pchan->bone;
			if (bone->flag & BONE_TRANSFORM)
				bone_children_clear_transflag(mode, around, &bone->childbase);
		}
	}
	/* now count, and check if we have autoIK or have to switch from translate to rotate */
	for (pchan = ob->pose->chanbase.first; pchan; pchan = pchan->next) {
		bone = pchan->bone;
		if (bone->flag & BONE_TRANSFORM) {
			total++;

			if (has_translate_rotate != NULL) {
				if (has_targetless_ik(pchan) == NULL) {
					if (pchan->parent && (pchan->bone->flag & BONE_CONNECTED)) {
						if (pchan->bone->flag & BONE_HINGE_CHILD_TRANSFORM) {
							has_translate_rotate[0] = true;
						}
					}
					else {
						if ((pchan->protectflag & OB_LOCK_LOC) != OB_LOCK_LOC) {
							has_translate_rotate[0] = true;
						}
					}
					if ((pchan->protectflag & OB_LOCK_ROT) != OB_LOCK_ROT) {
						has_translate_rotate[1] = true;
					}
				}
				else {
					has_translate_rotate[1] = true;
				}
			}
		}
	}

	return total;
}


/* -------- Auto-IK ---------- */

/* adjust pose-channel's auto-ik chainlen */
static bool pchan_autoik_adjust(bPoseChannel *pchan, short chainlen)
{
	bConstraint *con;
	bool changed = false;

	/* don't bother to search if no valid constraints */
	if ((pchan->constflag & (PCHAN_HAS_IK | PCHAN_HAS_TARGET)) == 0) {
		return changed;
	}

	/* check if pchan has ik-constraint */
	for (con = pchan->constraints.first; con; con = con->next) {
		if (con->type == CONSTRAINT_TYPE_KINEMATIC && (con->enforce != 0.0f)) {
			bKinematicConstraint *data = con->data;

			/* only accept if a temporary one (for auto-ik) */
			if (data->flag & CONSTRAINT_IK_TEMP) {
				/* chainlen is new chainlen, but is limited by maximum chainlen */
				const int old_rootbone = data->rootbone;
				if ((chainlen == 0) || (chainlen > data->max_rootbone)) {
					data->rootbone = data->max_rootbone;
				}
				else {
					data->rootbone = chainlen;
				}
				changed |= (data->rootbone != old_rootbone);
			}
		}
	}

	return changed;
}

/* change the chain-length of auto-ik */
void transform_autoik_update(TransInfo *t, short mode)
{
	Main *bmain = CTX_data_main(t->context);

	short *chainlen = &t->settings->autoik_chainlen;
	bPoseChannel *pchan;

	/* mode determines what change to apply to chainlen */
	if (mode == 1) {
		/* mode=1 is from WHEELMOUSEDOWN... increases len */
		(*chainlen)++;
	}
	else if (mode == -1) {
		/* mode==-1 is from WHEELMOUSEUP... decreases len */
		if (*chainlen > 0) {
			(*chainlen)--;
		}
		else {
			/* IK length did not change, skip updates. */
			return;
		}
	}

	/* apply to all pose-channels */
	bool changed = false;

	FOREACH_TRANS_DATA_CONTAINER (t, tc) {

		/* sanity checks (don't assume t->poseobj is set, or that it is an armature) */
		if (ELEM(NULL, tc->poseobj, tc->poseobj->pose)) {
			continue;
		}

		for (pchan = tc->poseobj->pose->chanbase.first; pchan; pchan = pchan->next) {
			changed |= pchan_autoik_adjust(pchan, *chainlen);
		}
	}

	if (changed) {
		/* TODO(sergey): Consider doing partial update only. */
		DEG_relations_tag_update(bmain);
	}
}

/* frees temporal IKs */
static void pose_grab_with_ik_clear(Main *bmain, Object *ob)
{
	bKinematicConstraint *data;
	bPoseChannel *pchan;
	bConstraint *con, *next;
	bool relations_changed = false;

	for (pchan = ob->pose->chanbase.first; pchan; pchan = pchan->next) {
		/* clear all temporary lock flags */
		pchan->ikflag &= ~(BONE_IK_NO_XDOF_TEMP | BONE_IK_NO_YDOF_TEMP | BONE_IK_NO_ZDOF_TEMP);

		pchan->constflag &= ~(PCHAN_HAS_IK | PCHAN_HAS_TARGET);

		/* remove all temporary IK-constraints added */
		for (con = pchan->constraints.first; con; con = next) {
			next = con->next;
			if (con->type == CONSTRAINT_TYPE_KINEMATIC) {
				data = con->data;
				if (data->flag & CONSTRAINT_IK_TEMP) {
					relations_changed = true;

					/* iTaSC needs clear for removed constraints */
					BIK_clear_data(ob->pose);

					BLI_remlink(&pchan->constraints, con);
					MEM_freeN(con->data);
					MEM_freeN(con);
					continue;
				}
				pchan->constflag |= PCHAN_HAS_IK;
				if (data->tar == NULL || (data->tar->type == OB_ARMATURE && data->subtarget[0] == 0))
					pchan->constflag |= PCHAN_HAS_TARGET;
			}
		}
	}

	if (relations_changed) {
		/* TODO(sergey): Consider doing partial update only. */
		DEG_relations_tag_update(bmain);
	}
}

/* adds the IK to pchan - returns if added */
static short pose_grab_with_ik_add(bPoseChannel *pchan)
{
	bKinematicConstraint *targetless = NULL;
	bKinematicConstraint *data;
	bConstraint *con;

	/* Sanity check */
	if (pchan == NULL)
		return 0;

	/* Rule: not if there's already an IK on this channel */
	for (con = pchan->constraints.first; con; con = con->next) {
		if (con->type == CONSTRAINT_TYPE_KINEMATIC) {
			data = con->data;

			if (data->tar == NULL || (data->tar->type == OB_ARMATURE && data->subtarget[0] == '\0')) {
				/* make reference to constraint to base things off later (if it's the last targetless constraint encountered) */
				targetless = (bKinematicConstraint *)con->data;

				/* but, if this is a targetless IK, we make it auto anyway (for the children loop) */
				if (con->enforce != 0.0f) {
					data->flag |= CONSTRAINT_IK_AUTO;

					/* if no chain length has been specified, just make things obey standard rotation locks too */
					if (data->rootbone == 0) {
						for (; pchan; pchan = pchan->parent) {
							/* here, we set ik-settings for bone from pchan->protectflag */
							// XXX: careful with quats/axis-angle rotations where we're locking 4d components
							if (pchan->protectflag & OB_LOCK_ROTX) pchan->ikflag |= BONE_IK_NO_XDOF_TEMP;
							if (pchan->protectflag & OB_LOCK_ROTY) pchan->ikflag |= BONE_IK_NO_YDOF_TEMP;
							if (pchan->protectflag & OB_LOCK_ROTZ) pchan->ikflag |= BONE_IK_NO_ZDOF_TEMP;
						}
					}

					return 0;
				}
			}

			if ((con->flag & CONSTRAINT_DISABLE) == 0 && (con->enforce != 0.0f))
				return 0;
		}
	}

	con = BKE_constraint_add_for_pose(NULL, pchan, "TempConstraint", CONSTRAINT_TYPE_KINEMATIC);
	pchan->constflag |= (PCHAN_HAS_IK | PCHAN_HAS_TARGET);    /* for draw, but also for detecting while pose solving */
	data = con->data;
	if (targetless) {
		/* if exists, use values from last targetless (but disabled) IK-constraint as base */
		*data = *targetless;
	}
	else
		data->flag = CONSTRAINT_IK_TIP;
	data->flag |= CONSTRAINT_IK_TEMP | CONSTRAINT_IK_AUTO | CONSTRAINT_IK_POS;
	copy_v3_v3(data->grabtarget, pchan->pose_tail);
	data->rootbone = 0; /* watch-it! has to be 0 here, since we're still on the same bone for the first time through the loop [#25885] */

	/* we only include bones that are part of a continual connected chain */
	do {
		/* here, we set ik-settings for bone from pchan->protectflag */
		// XXX: careful with quats/axis-angle rotations where we're locking 4d components
		if (pchan->protectflag & OB_LOCK_ROTX) pchan->ikflag |= BONE_IK_NO_XDOF_TEMP;
		if (pchan->protectflag & OB_LOCK_ROTY) pchan->ikflag |= BONE_IK_NO_YDOF_TEMP;
		if (pchan->protectflag & OB_LOCK_ROTZ) pchan->ikflag |= BONE_IK_NO_ZDOF_TEMP;

		/* now we count this pchan as being included */
		data->rootbone++;

		/* continue to parent, but only if we're connected to it */
		if (pchan->bone->flag & BONE_CONNECTED)
			pchan = pchan->parent;
		else
			pchan = NULL;
	} while (pchan);

	/* make a copy of maximum chain-length */
	data->max_rootbone = data->rootbone;

	return 1;
}

/* bone is a candidate to get IK, but we don't do it if it has children connected */
static short pose_grab_with_ik_children(bPose *pose, Bone *bone)
{
	Bone *bonec;
	short wentdeeper = 0, added = 0;

	/* go deeper if children & children are connected */
	for (bonec = bone->childbase.first; bonec; bonec = bonec->next) {
		if (bonec->flag & BONE_CONNECTED) {
			wentdeeper = 1;
			added += pose_grab_with_ik_children(pose, bonec);
		}
	}
	if (wentdeeper == 0) {
		bPoseChannel *pchan = BKE_pose_channel_find_name(pose, bone->name);
		if (pchan)
			added += pose_grab_with_ik_add(pchan);
	}

	return added;
}

/* main call which adds temporal IK chains */
static short pose_grab_with_ik(Main *bmain, Object *ob)
{
	bArmature *arm;
	bPoseChannel *pchan, *parent;
	Bone *bonec;
	short tot_ik = 0;

	if ((ob == NULL) || (ob->pose == NULL) || (ob->mode & OB_MODE_POSE) == 0)
		return 0;

	arm = ob->data;

	/* Rule: allow multiple Bones (but they must be selected, and only one ik-solver per chain should get added) */
	for (pchan = ob->pose->chanbase.first; pchan; pchan = pchan->next) {
		if (pchan->bone->layer & arm->layer) {
			if (pchan->bone->flag & BONE_SELECTED) {
				/* Rule: no IK for solitatry (unconnected) bones */
				for (bonec = pchan->bone->childbase.first; bonec; bonec = bonec->next) {
					if (bonec->flag & BONE_CONNECTED) {
						break;
					}
				}
				if ((pchan->bone->flag & BONE_CONNECTED) == 0 && (bonec == NULL))
					continue;

				/* rule: if selected Bone is not a root bone, it gets a temporal IK */
				if (pchan->parent) {
					/* only adds if there's no IK yet (and no parent bone was selected) */
					for (parent = pchan->parent; parent; parent = parent->parent) {
						if (parent->bone->flag & BONE_SELECTED)
							break;
					}
					if (parent == NULL)
						tot_ik += pose_grab_with_ik_add(pchan);
				}
				else {
					/* rule: go over the children and add IK to the tips */
					tot_ik += pose_grab_with_ik_children(ob->pose, pchan->bone);
				}
			}
		}
	}

	/* iTaSC needs clear for new IK constraints */
	if (tot_ik) {
		BIK_clear_data(ob->pose);
		/* TODO(sergey): Consider doing partial update only. */
		DEG_relations_tag_update(bmain);
	}

	return (tot_ik) ? 1 : 0;
}


/**
 * When objects array is NULL, use 't->data_container' as is.
 */
static void createTransPose(TransInfo *t, Object **objects, uint objects_len)
{
	if (objects != NULL) {
		if (t->data_container) {
			MEM_freeN(t->data_container);
		}
		t->data_container = MEM_callocN(sizeof(*t->data_container) * objects_len, __func__);
		t->data_container_len = objects_len;
		int th_index;
		FOREACH_TRANS_DATA_CONTAINER_INDEX (t, tc, th_index) {
			tc->poseobj = objects[th_index];
		}
	}
	Main *bmain = CTX_data_main(t->context);

	t->data_len_all = 0;

	bool has_translate_rotate_buf[2] = {false, false};
	bool *has_translate_rotate = (t->mode == TFM_TRANSLATION) ? has_translate_rotate_buf : NULL;

	FOREACH_TRANS_DATA_CONTAINER (t, tc) {
		Object *ob = tc->poseobj;

		bArmature *arm;
		short ik_on = 0;

		/* check validity of state */
		arm = BKE_armature_from_object(tc->poseobj);
		if ((arm == NULL) || (ob->pose == NULL)) {
			continue;
		}

		if (arm->flag & ARM_RESTPOS) {
			if (ELEM(t->mode, TFM_DUMMY, TFM_BONESIZE) == 0) {
				BKE_report(t->reports, RPT_ERROR, "Cannot change Pose when 'Rest Position' is enabled");
				return;
			}
		}

		/* do we need to add temporal IK chains? */
		if ((arm->flag & ARM_AUTO_IK) && t->mode == TFM_TRANSLATION) {
			ik_on = pose_grab_with_ik(bmain, ob);
			if (ik_on) t->flag |= T_AUTOIK;
		}

		/* set flags and count total (warning, can change transform to rotate) */
		tc->data_len = count_set_pose_transflags(ob, t->mode, t->around, has_translate_rotate);
		/* len may be zero, skip next iteration. */
	}

	/* if there are no translatable bones, do rotation */
	if ((t->mode == TFM_TRANSLATION) && !has_translate_rotate[0]) {
		if (has_translate_rotate[1]) {
			t->mode = TFM_ROTATION;
		}
		else {
			t->mode = TFM_RESIZE;
		}
	}

	FOREACH_TRANS_DATA_CONTAINER (t, tc) {
		if (tc->data_len == 0) {
			continue;
		}
		Object *ob = tc->poseobj;
		TransData *td;
		TransDataExtension *tdx;
		short ik_on = 0;
		int i;

		tc->poseobj = ob; /* we also allow non-active objects to be transformed, in weightpaint */

		/* init trans data */
		td = tc->data = MEM_callocN(tc->data_len * sizeof(TransData), "TransPoseBone");
		tdx = tc->data_ext = MEM_callocN(tc->data_len * sizeof(TransDataExtension), "TransPoseBoneExt");
		for (i = 0; i < tc->data_len; i++, td++, tdx++) {
			td->ext = tdx;
			td->val = NULL;
		}

		/* use pose channels to fill trans data */
		td = tc->data;
		for (bPoseChannel *pchan = ob->pose->chanbase.first; pchan; pchan = pchan->next) {
			if (pchan->bone->flag & BONE_TRANSFORM) {
				add_pose_transdata(t, pchan, ob, tc, td);
				td++;
			}
		}

		if (td != (tc->data + tc->data_len)) {
			BKE_report(t->reports, RPT_DEBUG, "Bone selection count error");
		}

		/* initialize initial auto=ik chainlen's? */
		if (ik_on) {
			transform_autoik_update(t, 0);
		}
	}

	t->flag |= T_POSE;
	/* disable PET, its not usable in pose mode yet [#32444] */
	t->flag &= ~T_PROP_EDIT_ALL;

}

void restoreBones(TransDataContainer *tc)
{
	bArmature *arm = tc->obedit->data;
	BoneInitData *bid = tc->custom.type.data;
	EditBone *ebo;

	while (bid->bone) {
		ebo = bid->bone;

		ebo->dist = bid->dist;
		ebo->rad_tail = bid->rad_tail;
		ebo->roll = bid->roll;
		ebo->xwidth = bid->xwidth;
		ebo->zwidth = bid->zwidth;
		copy_v3_v3(ebo->head, bid->head);
		copy_v3_v3(ebo->tail, bid->tail);

		if (arm->flag & ARM_MIRROR_EDIT) {
			EditBone *ebo_child;

			/* Also move connected ebo_child, in case ebo_child's name aren't mirrored properly */
			for (ebo_child = arm->edbo->first; ebo_child; ebo_child = ebo_child->next) {
				if ((ebo_child->flag & BONE_CONNECTED) && (ebo_child->parent == ebo)) {
					copy_v3_v3(ebo_child->head, ebo->tail);
					ebo_child->rad_head = ebo->rad_tail;
				}
			}

			/* Also move connected parent, in case parent's name isn't mirrored properly */
			if ((ebo->flag & BONE_CONNECTED) && ebo->parent) {
				EditBone *parent = ebo->parent;
				copy_v3_v3(parent->tail, ebo->head);
				parent->rad_tail = ebo->rad_head;
			}
		}

		bid++;
	}
}


/* ********************* armature ************** */
static void createTransArmatureVerts(TransInfo *t)
{
	FOREACH_TRANS_DATA_CONTAINER (t, tc) {
		EditBone *ebo, *eboflip;
		bArmature *arm = tc->obedit->data;
		ListBase *edbo = arm->edbo;
		TransData *td, *td_old;
		float mtx[3][3], smtx[3][3], bonemat[3][3];
		bool mirror = ((arm->flag & ARM_MIRROR_EDIT) != 0);
		int total_mirrored = 0, i;
		int oldtot;
		BoneInitData *bid = NULL;

		tc->data_len = 0;
		for (ebo = edbo->first; ebo; ebo = ebo->next) {
			oldtot = tc->data_len;

			if (EBONE_VISIBLE(arm, ebo) && !(ebo->flag & BONE_EDITMODE_LOCKED)) {
				if (ELEM(t->mode, TFM_BONESIZE, TFM_BONE_ENVELOPE_DIST)) {
					if (ebo->flag & BONE_SELECTED)
						tc->data_len++;
				}
				else if (t->mode == TFM_BONE_ROLL) {
					if (ebo->flag & BONE_SELECTED)
						tc->data_len++;
				}
				else {
					if (ebo->flag & BONE_TIPSEL)
						tc->data_len++;
					if (ebo->flag & BONE_ROOTSEL)
						tc->data_len++;
				}
			}

			if (mirror && (oldtot < tc->data_len)) {
				eboflip = ED_armature_ebone_get_mirrored(arm->edbo, ebo);
				if (eboflip)
					total_mirrored++;
			}
		}

		if (!tc->data_len) {
			continue;
		}

		transform_around_single_fallback(t);

		copy_m3_m4(mtx, tc->obedit->obmat);
		pseudoinverse_m3_m3(smtx, mtx, PSEUDOINVERSE_EPSILON);

		td = tc->data = MEM_callocN(tc->data_len * sizeof(TransData), "TransEditBone");

		if (mirror) {
			tc->custom.type.data = bid = MEM_mallocN((total_mirrored + 1) * sizeof(BoneInitData), "BoneInitData");
			tc->custom.type.use_free = true;
		}

		i = 0;

		for (ebo = edbo->first; ebo; ebo = ebo->next) {
			td_old = td;
			ebo->oldlength = ebo->length;   // length==0.0 on extrude, used for scaling radius of bone points

			if (EBONE_VISIBLE(arm, ebo) && !(ebo->flag & BONE_EDITMODE_LOCKED)) {
				if (t->mode == TFM_BONE_ENVELOPE) {
					if (ebo->flag & BONE_ROOTSEL) {
						td->val = &ebo->rad_head;
						td->ival = *td->val;

						copy_v3_v3(td->center, ebo->head);
						td->flag = TD_SELECTED;

						copy_m3_m3(td->smtx, smtx);
						copy_m3_m3(td->mtx, mtx);

						td->loc = NULL;
						td->ext = NULL;
						td->ob = tc->obedit;

						td++;
					}
					if (ebo->flag & BONE_TIPSEL) {
						td->val = &ebo->rad_tail;
						td->ival = *td->val;
						copy_v3_v3(td->center, ebo->tail);
						td->flag = TD_SELECTED;

						copy_m3_m3(td->smtx, smtx);
						copy_m3_m3(td->mtx, mtx);

						td->loc = NULL;
						td->ext = NULL;
						td->ob = tc->obedit;

						td++;
					}

				}
				else if (ELEM(t->mode, TFM_BONESIZE, TFM_BONE_ENVELOPE_DIST)) {
					if (ebo->flag & BONE_SELECTED) {
						if ((t->mode == TFM_BONE_ENVELOPE_DIST) || (arm->drawtype == ARM_ENVELOPE)) {
							td->loc = NULL;
							td->val = &ebo->dist;
							td->ival = ebo->dist;
						}
						else {
							// abusive storage of scale in the loc pointer :)
							td->loc = &ebo->xwidth;
							copy_v3_v3(td->iloc, td->loc);
							td->val = NULL;
						}
						copy_v3_v3(td->center, ebo->head);
						td->flag = TD_SELECTED;

						/* use local bone matrix */
						ED_armature_ebone_to_mat3(ebo, bonemat);
						mul_m3_m3m3(td->mtx, mtx, bonemat);
						invert_m3_m3(td->smtx, td->mtx);

						copy_m3_m3(td->axismtx, td->mtx);
						normalize_m3(td->axismtx);

						td->ext = NULL;
						td->ob = tc->obedit;

						td++;
					}
				}
				else if (t->mode == TFM_BONE_ROLL) {
					if (ebo->flag & BONE_SELECTED) {
						td->loc = NULL;
						td->val = &(ebo->roll);
						td->ival = ebo->roll;

						copy_v3_v3(td->center, ebo->head);
						td->flag = TD_SELECTED;

						td->ext = NULL;
						td->ob = tc->obedit;

						td++;
					}
				}
				else {
					if (ebo->flag & BONE_TIPSEL) {
						copy_v3_v3(td->iloc, ebo->tail);

						/* Don't allow single selected tips to have a modified center,
						 * causes problem with snapping (see T45974).
						 * However, in rotation mode, we want to keep that 'rotate bone around root with
						 * only its tip selected' behavior (see T46325). */
						if ((t->around == V3D_AROUND_LOCAL_ORIGINS) &&
						    ((t->mode == TFM_ROTATION) || (ebo->flag & BONE_ROOTSEL)))
						{
							copy_v3_v3(td->center, ebo->head);
						}
						else {
							copy_v3_v3(td->center, td->iloc);
						}

						td->loc = ebo->tail;
						td->flag = TD_SELECTED;
						if (ebo->flag & BONE_EDITMODE_LOCKED)
							td->protectflag = OB_LOCK_LOC | OB_LOCK_ROT | OB_LOCK_SCALE;

						copy_m3_m3(td->smtx, smtx);
						copy_m3_m3(td->mtx, mtx);

						ED_armature_ebone_to_mat3(ebo, td->axismtx);

						if ((ebo->flag & BONE_ROOTSEL) == 0) {
							td->extra = ebo;
							td->ival = ebo->roll;
						}

						td->ext = NULL;
						td->val = NULL;
						td->ob = tc->obedit;

						td++;
					}
					if (ebo->flag & BONE_ROOTSEL) {
						copy_v3_v3(td->iloc, ebo->head);
						copy_v3_v3(td->center, td->iloc);
						td->loc = ebo->head;
						td->flag = TD_SELECTED;
						if (ebo->flag & BONE_EDITMODE_LOCKED)
							td->protectflag = OB_LOCK_LOC | OB_LOCK_ROT | OB_LOCK_SCALE;

						copy_m3_m3(td->smtx, smtx);
						copy_m3_m3(td->mtx, mtx);

						ED_armature_ebone_to_mat3(ebo, td->axismtx);

						td->extra = ebo; /* to fix roll */
						td->ival = ebo->roll;

						td->ext = NULL;
						td->val = NULL;
						td->ob = tc->obedit;

						td++;
					}
				}
			}

			if (mirror && (td_old != td)) {
				eboflip = ED_armature_ebone_get_mirrored(arm->edbo, ebo);
				if (eboflip) {
					bid[i].bone = eboflip;
					bid[i].dist = eboflip->dist;
					bid[i].rad_tail = eboflip->rad_tail;
					bid[i].roll = eboflip->roll;
					bid[i].xwidth = eboflip->xwidth;
					bid[i].zwidth = eboflip->zwidth;
					copy_v3_v3(bid[i].head, eboflip->head);
					copy_v3_v3(bid[i].tail, eboflip->tail);
					i++;
				}
			}
		}

		if (mirror) {
			/* trick to terminate iteration */
			bid[total_mirrored].bone = NULL;
		}
	}
}

/* ********************* meta elements ********* */

static void createTransMBallVerts(TransInfo *t)
{
	FOREACH_TRANS_DATA_CONTAINER (t, tc) {
		MetaBall *mb = (MetaBall *)tc->obedit->data;
		MetaElem *ml;
		TransData *td;
		TransDataExtension *tx;
		float mtx[3][3], smtx[3][3];
		int count = 0, countsel = 0;
		const bool is_prop_edit = (t->flag & T_PROP_EDIT) != 0;

		/* count totals */
		for (ml = mb->editelems->first; ml; ml = ml->next) {
			if (ml->flag & SELECT) countsel++;
			if (is_prop_edit) count++;
		}

		/* note: in prop mode we need at least 1 selected */
		if (countsel == 0) {
			continue;
		}

		if (is_prop_edit) tc->data_len = count;
		else tc->data_len = countsel;

		td = tc->data = MEM_callocN(tc->data_len * sizeof(TransData), "TransObData(MBall EditMode)");
		tx = tc->data_ext = MEM_callocN(tc->data_len * sizeof(TransDataExtension), "MetaElement_TransExtension");

		copy_m3_m4(mtx, tc->obedit->obmat);
		pseudoinverse_m3_m3(smtx, mtx, PSEUDOINVERSE_EPSILON);

		for (ml = mb->editelems->first; ml; ml = ml->next) {
			if (is_prop_edit || (ml->flag & SELECT)) {
				td->loc = &ml->x;
				copy_v3_v3(td->iloc, td->loc);
				copy_v3_v3(td->center, td->loc);

				quat_to_mat3(td->axismtx, ml->quat);

				if (ml->flag & SELECT) td->flag = TD_SELECTED | TD_USEQUAT | TD_SINGLESIZE;
				else td->flag = TD_USEQUAT;

				copy_m3_m3(td->smtx, smtx);
				copy_m3_m3(td->mtx, mtx);

				td->ext = tx;

				/* Radius of MetaElem (mass of MetaElem influence) */
				if (ml->flag & MB_SCALE_RAD) {
					td->val = &ml->rad;
					td->ival = ml->rad;
				}
				else {
					td->val = &ml->s;
					td->ival = ml->s;
				}

				/* expx/expy/expz determine "shape" of some MetaElem types */
				tx->size = &ml->expx;
				tx->isize[0] = ml->expx;
				tx->isize[1] = ml->expy;
				tx->isize[2] = ml->expz;

				/* quat is used for rotation of MetaElem */
				tx->quat = ml->quat;
				copy_qt_qt(tx->iquat, ml->quat);

				tx->rot = NULL;

				td++;
				tx++;
			}
		}
	}
}

/* ********************* curve/surface ********* */

static void calc_distanceCurveVerts(TransData *head, TransData *tail)
{
	TransData *td, *td_near = NULL;
	for (td = head; td <= tail; td++) {
		if (td->flag & TD_SELECTED) {
			td_near = td;
			td->dist = 0.0f;
		}
		else if (td_near) {
			float dist;
			dist = len_v3v3(td_near->center, td->center);
			if (dist < (td - 1)->dist) {
				td->dist = (td - 1)->dist;
			}
			else {
				td->dist = dist;
			}
		}
		else {
			td->dist = FLT_MAX;
			td->flag |= TD_NOTCONNECTED;
		}
	}
	td_near = NULL;
	for (td = tail; td >= head; td--) {
		if (td->flag & TD_SELECTED) {
			td_near = td;
			td->dist = 0.0f;
		}
		else if (td_near) {
			float dist;
			dist = len_v3v3(td_near->center, td->center);
			if (td->flag & TD_NOTCONNECTED || dist < td->dist || (td + 1)->dist < td->dist) {
				td->flag &= ~TD_NOTCONNECTED;
				if (dist < (td + 1)->dist) {
					td->dist = (td + 1)->dist;
				}
				else {
					td->dist = dist;
				}
			}
		}
	}
}

/* Utility function for getting the handle data from bezier's */
static TransDataCurveHandleFlags *initTransDataCurveHandles(TransData *td, struct BezTriple *bezt)
{
	TransDataCurveHandleFlags *hdata;
	td->flag |= TD_BEZTRIPLE;
	hdata = td->hdata = MEM_mallocN(sizeof(TransDataCurveHandleFlags), "CuHandle Data");
	hdata->ih1 = bezt->h1;
	hdata->h1 = &bezt->h1;
	hdata->ih2 = bezt->h2; /* in case the second is not selected */
	hdata->h2 = &bezt->h2;
	return hdata;
}

/**
 * For the purpose of transform code we need to behave as if handles are selected,
 * even when they aren't (see special case below).
 */
static int bezt_select_to_transform_triple_flag(
        const BezTriple *bezt, const bool hide_handles)
{
	int flag = 0;

	if (hide_handles) {
		if (bezt->f2 & SELECT) {
			flag = (1 << 0) | (1 << 1) | (1 << 2);
		}
	}
	else {
		flag = (
			((bezt->f1 & SELECT) ? (1 << 0) : 0) |
			((bezt->f2 & SELECT) ? (1 << 1) : 0) |
			((bezt->f3 & SELECT) ? (1 << 2) : 0)
		);
	}

	/* Special case for auto & aligned handles:
	 * When a center point is being moved without the handles,
	 * leaving the handles stationary makes no sense and only causes strange behavior,
	 * where one handle is arbitrarily anchored, the other one is aligned and lengthened
	 * based on where the center point is moved. Also a bug when cancelling, see: T52007.
	 *
	 * A more 'correct' solution could be to store handle locations in 'TransDataCurveHandleFlags'.
	 * However that doesn't resolve odd behavior, so best transform the handles in this case.
	 */
	if ((flag != ((1 << 0) | (1 << 1) | (1 << 2))) && (flag & (1 << 1))) {
		if (ELEM(bezt->h1, HD_AUTO, HD_ALIGN) &&
		    ELEM(bezt->h2, HD_AUTO, HD_ALIGN))
		{
			flag = (1 << 0) | (1 << 1) | (1 << 2);
		}
	}

	return flag;
}

static void createTransCurveVerts(TransInfo *t)
{

#define SEL_F1 (1 << 0)
#define SEL_F2 (1 << 1)
#define SEL_F3 (1 << 2)

	FOREACH_TRANS_DATA_CONTAINER (t, tc) {

		Curve *cu = tc->obedit->data;
		TransData *td = NULL;
		Nurb *nu;
		BezTriple *bezt;
		BPoint *bp;
		float mtx[3][3], smtx[3][3];
		int a;
		int count = 0, countsel = 0;
		const bool is_prop_edit = (t->flag & T_PROP_EDIT) != 0;
		short hide_handles = (cu->drawflag & CU_HIDE_HANDLES);
		ListBase *nurbs;

		/* to be sure */
		if (cu->editnurb == NULL) return;

		/* count total of vertices, check identical as in 2nd loop for making transdata! */
		nurbs = BKE_curve_editNurbs_get(cu);
		for (nu = nurbs->first; nu; nu = nu->next) {
			if (nu->type == CU_BEZIER) {
				for (a = 0, bezt = nu->bezt; a < nu->pntsu; a++, bezt++) {
					if (bezt->hide == 0) {
						const int bezt_tx = bezt_select_to_transform_triple_flag(bezt, hide_handles);
						if (bezt_tx & SEL_F1) { countsel++; }
						if (bezt_tx & SEL_F2) { countsel++; }
						if (bezt_tx & SEL_F3) { countsel++; }
						if (is_prop_edit) count += 3;

					}
				}
			}
			else {
				for (a = nu->pntsu * nu->pntsv, bp = nu->bp; a > 0; a--, bp++) {
					if (bp->hide == 0) {
						if (is_prop_edit) count++;
						if (bp->f1 & SELECT) countsel++;
					}
				}
			}
		}
		/* note: in prop mode we need at least 1 selected */
		if (countsel == 0) {
			tc->data_len = 0;
			continue;
		}

		if (is_prop_edit) tc->data_len = count;
		else tc->data_len = countsel;
		tc->data = MEM_callocN(tc->data_len * sizeof(TransData), "TransObData(Curve EditMode)");

		transform_around_single_fallback(t);

		copy_m3_m4(mtx, tc->obedit->obmat);
		pseudoinverse_m3_m3(smtx, mtx, PSEUDOINVERSE_EPSILON);

		td = tc->data;
		for (nu = nurbs->first; nu; nu = nu->next) {
			if (nu->type == CU_BEZIER) {
				TransData *head, *tail;
				head = tail = td;
				for (a = 0, bezt = nu->bezt; a < nu->pntsu; a++, bezt++) {
					if (bezt->hide == 0) {
						TransDataCurveHandleFlags *hdata = NULL;
						float axismtx[3][3];

						if (t->around == V3D_AROUND_LOCAL_ORIGINS) {
							float normal[3], plane[3];

							BKE_nurb_bezt_calc_normal(nu, bezt, normal);
							BKE_nurb_bezt_calc_plane(nu, bezt, plane);

							if (createSpaceNormalTangent(axismtx, normal, plane)) {
								/* pass */
							}
							else {
								normalize_v3(normal);
								axis_dominant_v3_to_m3(axismtx, normal);
								invert_m3(axismtx);
							}
						}

						/* Elements that will be transform (not always a match to selection). */
						const int bezt_tx = bezt_select_to_transform_triple_flag(bezt, hide_handles);

						if (is_prop_edit || bezt_tx & SEL_F1) {
							copy_v3_v3(td->iloc, bezt->vec[0]);
							td->loc = bezt->vec[0];
							copy_v3_v3(td->center, bezt->vec[(hide_handles ||
							                                  (t->around == V3D_AROUND_LOCAL_ORIGINS) ||
							                                  (bezt->f2 & SELECT)) ? 1 : 0]);
							if (hide_handles) {
								if (bezt->f2 & SELECT) td->flag = TD_SELECTED;
								else td->flag = 0;
							}
							else {
								if (bezt->f1 & SELECT) td->flag = TD_SELECTED;
								else td->flag = 0;
							}
							td->ext = NULL;
							td->val = NULL;

							hdata = initTransDataCurveHandles(td, bezt);

							copy_m3_m3(td->smtx, smtx);
							copy_m3_m3(td->mtx, mtx);
							if (t->around == V3D_AROUND_LOCAL_ORIGINS) {
								copy_m3_m3(td->axismtx, axismtx);
							}

							td++;
							count++;
							tail++;
						}

						/* This is the Curve Point, the other two are handles */
						if (is_prop_edit || bezt_tx & SEL_F2) {
							copy_v3_v3(td->iloc, bezt->vec[1]);
							td->loc = bezt->vec[1];
							copy_v3_v3(td->center, td->loc);
							if (bezt->f2 & SELECT) td->flag = TD_SELECTED;
							else td->flag = 0;
							td->ext = NULL;

							if (t->mode == TFM_CURVE_SHRINKFATTEN) { /* || t->mode==TFM_RESIZE) {*/ /* TODO - make points scale */
								td->val = &(bezt->radius);
								td->ival = bezt->radius;
							}
							else if (t->mode == TFM_TILT) {
								td->val = &(bezt->alfa);
								td->ival = bezt->alfa;
							}
							else {
								td->val = NULL;
							}

							copy_m3_m3(td->smtx, smtx);
							copy_m3_m3(td->mtx, mtx);
							if (t->around == V3D_AROUND_LOCAL_ORIGINS) {
								copy_m3_m3(td->axismtx, axismtx);
							}

							if ((bezt_tx & SEL_F1) == 0 && (bezt_tx & SEL_F3) == 0)
								/* If the middle is selected but the sides arnt, this is needed */
								if (hdata == NULL) { /* if the handle was not saved by the previous handle */
									hdata = initTransDataCurveHandles(td, bezt);
								}

							td++;
							count++;
							tail++;
						}
						if (is_prop_edit || bezt_tx & SEL_F3) {
							copy_v3_v3(td->iloc, bezt->vec[2]);
							td->loc = bezt->vec[2];
							copy_v3_v3(td->center, bezt->vec[(hide_handles ||
							                                  (t->around == V3D_AROUND_LOCAL_ORIGINS) ||
							                                  (bezt->f2 & SELECT)) ? 1 : 2]);
							if (hide_handles) {
								if (bezt->f2 & SELECT) td->flag = TD_SELECTED;
								else td->flag = 0;
							}
							else {
								if (bezt->f3 & SELECT) td->flag = TD_SELECTED;
								else td->flag = 0;
							}
							td->ext = NULL;
							td->val = NULL;

							if (hdata == NULL) { /* if the handle was not saved by the previous handle */
								hdata = initTransDataCurveHandles(td, bezt);
							}

							copy_m3_m3(td->smtx, smtx);
							copy_m3_m3(td->mtx, mtx);
							if (t->around == V3D_AROUND_LOCAL_ORIGINS) {
								copy_m3_m3(td->axismtx, axismtx);
							}

							td++;
							count++;
							tail++;
						}

						(void)hdata;  /* quiet warning */
					}
					else if (is_prop_edit && head != tail) {
						calc_distanceCurveVerts(head, tail - 1);
						head = tail;
					}
				}
				if (is_prop_edit && head != tail)
					calc_distanceCurveVerts(head, tail - 1);

				/* TODO - in the case of tilt and radius we can also avoid allocating the initTransDataCurveHandles
				 * but for now just don't change handle types */
				if (ELEM(t->mode, TFM_CURVE_SHRINKFATTEN, TFM_TILT, TFM_DUMMY) == 0) {
					/* sets the handles based on their selection, do this after the data is copied to the TransData */
					BKE_nurb_handles_test(nu, !hide_handles);
				}
			}
			else {
				TransData *head, *tail;
				head = tail = td;
				for (a = nu->pntsu * nu->pntsv, bp = nu->bp; a > 0; a--, bp++) {
					if (bp->hide == 0) {
						if (is_prop_edit || (bp->f1 & SELECT)) {
							float axismtx[3][3];

							if (t->around == V3D_AROUND_LOCAL_ORIGINS) {
								if (nu->pntsv == 1) {
									float normal[3], plane[3];

									BKE_nurb_bpoint_calc_normal(nu, bp, normal);
									BKE_nurb_bpoint_calc_plane(nu, bp, plane);

									if (createSpaceNormalTangent(axismtx, normal, plane)) {
										/* pass */
									}
									else {
										normalize_v3(normal);
										axis_dominant_v3_to_m3(axismtx, normal);
										invert_m3(axismtx);
									}
								}
							}

							copy_v3_v3(td->iloc, bp->vec);
							td->loc = bp->vec;
							copy_v3_v3(td->center, td->loc);
							if (bp->f1 & SELECT) td->flag = TD_SELECTED;
							else td->flag = 0;
							td->ext = NULL;

							if (t->mode == TFM_CURVE_SHRINKFATTEN || t->mode == TFM_RESIZE) {
								td->val = &(bp->radius);
								td->ival = bp->radius;
							}
							else {
								td->val = &(bp->alfa);
								td->ival = bp->alfa;
							}

							copy_m3_m3(td->smtx, smtx);
							copy_m3_m3(td->mtx, mtx);
							if (t->around == V3D_AROUND_LOCAL_ORIGINS) {
								if (nu->pntsv == 1) {
									copy_m3_m3(td->axismtx, axismtx);
								}
							}

							td++;
							count++;
							tail++;
						}
					}
					else if (is_prop_edit && head != tail) {
						calc_distanceCurveVerts(head, tail - 1);
						head = tail;
					}
				}
				if (is_prop_edit && head != tail)
					calc_distanceCurveVerts(head, tail - 1);
			}
		}
	}
#undef SEL_F1
#undef SEL_F2
#undef SEL_F3
}

/* ********************* lattice *************** */

static void createTransLatticeVerts(TransInfo *t)
{
	FOREACH_TRANS_DATA_CONTAINER (t, tc) {

		Lattice *latt = ((Lattice *)tc->obedit->data)->editlatt->latt;
		TransData *td = NULL;
		BPoint *bp;
		float mtx[3][3], smtx[3][3];
		int a;
		int count = 0, countsel = 0;
		const bool is_prop_edit = (t->flag & T_PROP_EDIT) != 0;

		bp = latt->def;
		a  = latt->pntsu * latt->pntsv * latt->pntsw;
		while (a--) {
			if (bp->hide == 0) {
				if (bp->f1 & SELECT) countsel++;
				if (is_prop_edit) count++;
			}
			bp++;
		}

		/* note: in prop mode we need at least 1 selected */
		if (countsel == 0) return;

		if (is_prop_edit) tc->data_len = count;
		else tc->data_len = countsel;
		tc->data = MEM_callocN(tc->data_len * sizeof(TransData), "TransObData(Lattice EditMode)");

		copy_m3_m4(mtx, tc->obedit->obmat);
		pseudoinverse_m3_m3(smtx, mtx, PSEUDOINVERSE_EPSILON);

		td = tc->data;
		bp = latt->def;
		a  = latt->pntsu * latt->pntsv * latt->pntsw;
		while (a--) {
			if (is_prop_edit || (bp->f1 & SELECT)) {
				if (bp->hide == 0) {
					copy_v3_v3(td->iloc, bp->vec);
					td->loc = bp->vec;
					copy_v3_v3(td->center, td->loc);
					if (bp->f1 & SELECT) {
						td->flag = TD_SELECTED;
					}
					else {
						td->flag = 0;
					}
					copy_m3_m3(td->smtx, smtx);
					copy_m3_m3(td->mtx, mtx);

					td->ext = NULL;
					td->val = NULL;

					td++;
					count++;
				}
			}
			bp++;
		}
	}
}

/* ******************* particle edit **************** */
static void createTransParticleVerts(bContext *C, TransInfo *t)
{
	FOREACH_TRANS_DATA_CONTAINER (t, tc) {

		TransData *td = NULL;
		TransDataExtension *tx;
		Object *ob = CTX_data_active_object(C);
		ParticleEditSettings *pset = PE_settings(t->scene);
		PTCacheEdit *edit = PE_get_current(t->scene, ob);
		ParticleSystem *psys = NULL;
		ParticleSystemModifierData *psmd = NULL;
		PTCacheEditPoint *point;
		PTCacheEditKey *key;
		float mat[4][4];
		int i, k, transformparticle;
		int count = 0, hasselected = 0;
		const bool is_prop_edit = (t->flag & T_PROP_EDIT) != 0;

		if (edit == NULL || t->settings->particle.selectmode == SCE_SELECT_PATH) return;

		psys = edit->psys;

		if (psys)
			psmd = psys_get_modifier(ob, psys);

		for (i = 0, point = edit->points; i < edit->totpoint; i++, point++) {
			point->flag &= ~PEP_TRANSFORM;
			transformparticle = 0;

			if ((point->flag & PEP_HIDE) == 0) {
				for (k = 0, key = point->keys; k < point->totkey; k++, key++) {
					if ((key->flag & PEK_HIDE) == 0) {
						if (key->flag & PEK_SELECT) {
							hasselected = 1;
							transformparticle = 1;
						}
						else if (is_prop_edit)
							transformparticle = 1;
					}
				}
			}

			if (transformparticle) {
				count += point->totkey;
				point->flag |= PEP_TRANSFORM;
			}
		}

		/* note: in prop mode we need at least 1 selected */
		if (hasselected == 0) return;

		tc->data_len = count;
		td = tc->data = MEM_callocN(tc->data_len * sizeof(TransData), "TransObData(Particle Mode)");

		if (t->mode == TFM_BAKE_TIME)
			tx = tc->data_ext = MEM_callocN(tc->data_len * sizeof(TransDataExtension), "Particle_TransExtension");
		else
			tx = tc->data_ext = NULL;

		unit_m4(mat);

		invert_m4_m4(ob->imat, ob->obmat);

		for (i = 0, point = edit->points; i < edit->totpoint; i++, point++) {
			TransData *head, *tail;
			head = tail = td;

			if (!(point->flag & PEP_TRANSFORM)) continue;

			if (psys && !(psys->flag & PSYS_GLOBAL_HAIR))
				psys_mat_hair_to_global(ob, psmd->mesh_final, psys->part->from, psys->particles + i, mat);

			for (k = 0, key = point->keys; k < point->totkey; k++, key++) {
				if (key->flag & PEK_USE_WCO) {
					copy_v3_v3(key->world_co, key->co);
					mul_m4_v3(mat, key->world_co);
					td->loc = key->world_co;
				}
				else
					td->loc = key->co;

				copy_v3_v3(td->iloc, td->loc);
				copy_v3_v3(td->center, td->loc);

				if (key->flag & PEK_SELECT)
					td->flag |= TD_SELECTED;
				else if (!is_prop_edit)
					td->flag |= TD_SKIP;

				unit_m3(td->mtx);
				unit_m3(td->smtx);

				/* don't allow moving roots */
				if (k == 0 && pset->flag & PE_LOCK_FIRST && (!psys || !(psys->flag & PSYS_GLOBAL_HAIR)))
					td->protectflag |= OB_LOCK_LOC;

				td->ob = ob;
				td->ext = tx;
				if (t->mode == TFM_BAKE_TIME) {
					td->val = key->time;
					td->ival = *(key->time);
					/* abuse size and quat for min/max values */
					td->flag |= TD_NO_EXT;
					if (k == 0) tx->size = NULL;
					else tx->size = (key - 1)->time;

					if (k == point->totkey - 1) tx->quat = NULL;
					else tx->quat = (key + 1)->time;
				}

				td++;
				if (tx)
					tx++;
				tail++;
			}
			if (is_prop_edit && head != tail)
				calc_distanceCurveVerts(head, tail - 1);
		}
	}
}

void flushTransParticles(TransInfo *t)
{
	FOREACH_TRANS_DATA_CONTAINER (t, tc) {
		Scene *scene = t->scene;
		ViewLayer *view_layer = t->view_layer;
		Object *ob = OBACT(view_layer);
		PTCacheEdit *edit = PE_get_current(scene, ob);
		ParticleSystem *psys = edit->psys;
		ParticleSystemModifierData *psmd = NULL;
		PTCacheEditPoint *point;
		PTCacheEditKey *key;
		TransData *td;
		float mat[4][4], imat[4][4], co[3];
		int i, k;
		const bool is_prop_edit = (t->flag & T_PROP_EDIT) != 0;

		if (psys)
			psmd = psys_get_modifier(ob, psys);

		/* we do transform in world space, so flush world space position
		 * back to particle local space (only for hair particles) */
		td = tc->data;
		for (i = 0, point = edit->points; i < edit->totpoint; i++, point++, td++) {
			if (!(point->flag & PEP_TRANSFORM)) continue;

			if (psys && !(psys->flag & PSYS_GLOBAL_HAIR)) {
				psys_mat_hair_to_global(ob, psmd->mesh_final, psys->part->from, psys->particles + i, mat);
				invert_m4_m4(imat, mat);

				for (k = 0, key = point->keys; k < point->totkey; k++, key++) {
					copy_v3_v3(co, key->world_co);
					mul_m4_v3(imat, co);


					/* optimization for proportional edit */
					if (!is_prop_edit || !compare_v3v3(key->co, co, 0.0001f)) {
						copy_v3_v3(key->co, co);
						point->flag |= PEP_EDIT_RECALC;
					}
				}
			}
			else
				point->flag |= PEP_EDIT_RECALC;
		}

		PE_update_object(t->depsgraph, scene, OBACT(view_layer), 1);
	}
}

/* ********************* mesh ****************** */

static bool bmesh_test_dist_add(
        BMVert *v, BMVert *v_other,
        float *dists, const float *dists_prev,
        /* optionally track original index */
        int *index, const int *index_prev,
        float mtx[3][3])
{
	if ((BM_elem_flag_test(v_other, BM_ELEM_SELECT) == 0) &&
	    (BM_elem_flag_test(v_other, BM_ELEM_HIDDEN) == 0))
	{
		const int i = BM_elem_index_get(v);
		const int i_other = BM_elem_index_get(v_other);
		float vec[3];
		float dist_other;
		sub_v3_v3v3(vec, v->co, v_other->co);
		mul_m3_v3(mtx, vec);

		dist_other = dists_prev[i] + len_v3(vec);
		if (dist_other < dists[i_other]) {
			dists[i_other] = dist_other;
			if (index != NULL) {
				index[i_other] = index_prev[i];
			}
			return true;
		}
	}

	return false;
}

/**
 * \param mtx: Measure disatnce in this space.
 * \param dists: Store the closest connected distance to selected vertices.
 * \param index: Optionally store the original index we're measuring the distance to (can be NULL).
 */
static void editmesh_set_connectivity_distance(BMesh *bm, float mtx[3][3], float *dists, int *index)
{
	BLI_LINKSTACK_DECLARE(queue, BMVert *);

	/* any BM_ELEM_TAG'd vertex is in 'queue_next', so we don't add in twice */
	BLI_LINKSTACK_DECLARE(queue_next, BMVert *);

	BLI_LINKSTACK_INIT(queue);
	BLI_LINKSTACK_INIT(queue_next);

	{
		BMIter viter;
		BMVert *v;
		int i;

		BM_ITER_MESH_INDEX (v, &viter, bm, BM_VERTS_OF_MESH, i) {
			float dist;
			BM_elem_index_set(v, i); /* set_inline */
			BM_elem_flag_disable(v, BM_ELEM_TAG);

			if (BM_elem_flag_test(v, BM_ELEM_SELECT) == 0 || BM_elem_flag_test(v, BM_ELEM_HIDDEN)) {
				dist = FLT_MAX;
				if (index != NULL) {
					index[i] = i;
				}
			}
			else {
				BLI_LINKSTACK_PUSH(queue, v);
				dist = 0.0f;
				if (index != NULL) {
					index[i] = i;
				}
			}

			dists[i] = dist;
		}
		bm->elem_index_dirty &= ~BM_VERT;
	}

	/* need to be very careful of feedback loops here, store previous dist's to avoid feedback */
	float *dists_prev = MEM_dupallocN(dists);
	int *index_prev = MEM_dupallocN(index);  /* may be NULL */

	do {
		BMVert *v;
		LinkNode *lnk;

		/* this is correct but slow to do each iteration,
		 * instead sync the dist's while clearing BM_ELEM_TAG (below) */
#if 0
		memcpy(dists_prev, dists, sizeof(float) * bm->totvert);
#endif

		while ((v = BLI_LINKSTACK_POP(queue))) {
			BLI_assert(dists[BM_elem_index_get(v)] != FLT_MAX);

			/* connected edge-verts */
			if (v->e != NULL) {
				BMEdge *e_iter, *e_first;

				e_iter = e_first = v->e;

				/* would normally use BM_EDGES_OF_VERT, but this runs so often,
				 * its faster to iterate on the data directly */
				do {

					if (BM_elem_flag_test(e_iter, BM_ELEM_HIDDEN) == 0) {

						/* edge distance */
						{
							BMVert *v_other = BM_edge_other_vert(e_iter, v);
							if (bmesh_test_dist_add(v, v_other, dists, dists_prev, index, index_prev, mtx)) {
								if (BM_elem_flag_test(v_other, BM_ELEM_TAG) == 0) {
									BM_elem_flag_enable(v_other, BM_ELEM_TAG);
									BLI_LINKSTACK_PUSH(queue_next, v_other);
								}
							}
						}

						/* face distance */
						if (e_iter->l) {
							BMLoop *l_iter_radial, *l_first_radial;
							/**
							 * imaginary edge diagonally across quad,
							 * \note, this takes advantage of the rules of winding that we
							 * know 2 or more of a verts edges wont reference the same face twice.
							 * Also, if the edge is hidden, the face will be hidden too.
							 */
							l_iter_radial = l_first_radial = e_iter->l;

							do {
								if ((l_iter_radial->v == v) &&
								    (l_iter_radial->f->len == 4) &&
								    (BM_elem_flag_test(l_iter_radial->f, BM_ELEM_HIDDEN) == 0))
								{
									BMVert *v_other = l_iter_radial->next->next->v;
									if (bmesh_test_dist_add(v, v_other, dists, dists_prev, index, index_prev, mtx)) {
										if (BM_elem_flag_test(v_other, BM_ELEM_TAG) == 0) {
											BM_elem_flag_enable(v_other, BM_ELEM_TAG);
											BLI_LINKSTACK_PUSH(queue_next, v_other);
										}
									}
								}
							} while ((l_iter_radial = l_iter_radial->radial_next) != l_first_radial);
						}
					}
				} while ((e_iter = BM_DISK_EDGE_NEXT(e_iter, v)) != e_first);
			}
		}


		/* clear for the next loop */
		for (lnk = queue_next; lnk; lnk = lnk->next) {
			BMVert *v_link = lnk->link;
			const int i = BM_elem_index_get(v_link);

			BM_elem_flag_disable(v_link, BM_ELEM_TAG);

			/* keep in sync, avoid having to do full memcpy each iteration */
			dists_prev[i] = dists[i];
			if (index != NULL) {
				index_prev[i] = index[i];
			}
		}

		BLI_LINKSTACK_SWAP(queue, queue_next);

		/* none should be tagged now since 'queue_next' is empty */
		BLI_assert(BM_iter_mesh_count_flag(BM_VERTS_OF_MESH, bm, BM_ELEM_TAG, true) == 0);

	} while (BLI_LINKSTACK_SIZE(queue));

	BLI_LINKSTACK_FREE(queue);
	BLI_LINKSTACK_FREE(queue_next);

	MEM_freeN(dists_prev);
	if (index_prev != NULL) {
		MEM_freeN(index_prev);
	}
}

static struct TransIslandData *editmesh_islands_info_calc(
        BMEditMesh *em, int *r_island_tot, int **r_island_vert_map,
        bool calc_single_islands)
{
	BMesh *bm = em->bm;
	struct TransIslandData *trans_islands;
	char htype;
	char itype;
	int i;

	/* group vars */
	int *groups_array;
	int (*group_index)[2];
	int group_tot;
	void **ele_array;

	int *vert_map;

	if (em->selectmode & (SCE_SELECT_VERTEX | SCE_SELECT_EDGE)) {
		groups_array = MEM_mallocN(sizeof(*groups_array) * bm->totedgesel, __func__);
		group_tot = BM_mesh_calc_edge_groups(bm, groups_array, &group_index,
		                                     NULL, NULL,
		                                     BM_ELEM_SELECT);

		htype = BM_EDGE;
		itype = BM_VERTS_OF_EDGE;

	}
	else {  /* (bm->selectmode & SCE_SELECT_FACE) */
		groups_array = MEM_mallocN(sizeof(*groups_array) * bm->totfacesel, __func__);
		group_tot = BM_mesh_calc_face_groups(bm, groups_array, &group_index,
		                                     NULL, NULL,
		                                     BM_ELEM_SELECT, BM_VERT);

		htype = BM_FACE;
		itype = BM_VERTS_OF_FACE;
	}


	trans_islands = MEM_mallocN(sizeof(*trans_islands) * group_tot, __func__);

	vert_map = MEM_mallocN(sizeof(*vert_map) * bm->totvert, __func__);
	/* we shouldn't need this, but with incorrect selection flushing
	 * its possible we have a selected vertex thats not in a face, for now best not crash in that case. */
	copy_vn_i(vert_map, bm->totvert, -1);

	BM_mesh_elem_table_ensure(bm, htype);
	ele_array = (htype == BM_FACE) ? (void **)bm->ftable : (void **)bm->etable;

	BM_mesh_elem_index_ensure(bm, BM_VERT);

	/* may be an edge OR a face array */
	for (i = 0; i < group_tot; i++) {
		BMEditSelection ese = {NULL};

		const int fg_sta = group_index[i][0];
		const int fg_len = group_index[i][1];
		float co[3], no[3], tangent[3];
		int j;

		zero_v3(co);
		zero_v3(no);
		zero_v3(tangent);

		ese.htype = htype;

		/* loop on each face in this group:
		 * - assign r_vert_map
		 * - calculate (co, no)
		 */
		for (j = 0; j < fg_len; j++) {
			float tmp_co[3], tmp_no[3], tmp_tangent[3];

			ese.ele = ele_array[groups_array[fg_sta + j]];

			BM_editselection_center(&ese, tmp_co);
			BM_editselection_normal(&ese, tmp_no);
			BM_editselection_plane(&ese, tmp_tangent);

			add_v3_v3(co, tmp_co);
			add_v3_v3(no, tmp_no);
			add_v3_v3(tangent, tmp_tangent);

			{
				/* setup vertex map */
				BMIter iter;
				BMVert *v;

				/* connected edge-verts */
				BM_ITER_ELEM (v, &iter, ese.ele, itype) {
					vert_map[BM_elem_index_get(v)] = i;
				}
			}
		}

		mul_v3_v3fl(trans_islands[i].co, co, 1.0f / (float)fg_len);

		if (createSpaceNormalTangent(trans_islands[i].axismtx, no, tangent)) {
			/* pass */
		}
		else {
			if (normalize_v3(no) != 0.0f) {
				axis_dominant_v3_to_m3(trans_islands[i].axismtx, no);
				invert_m3(trans_islands[i].axismtx);
			}
			else {
				unit_m3(trans_islands[i].axismtx);
			}
		}
	}

	MEM_freeN(groups_array);
	MEM_freeN(group_index);

	/* for PET we need islands of 1 so connected vertices can use it with V3D_AROUND_LOCAL_ORIGINS */
	if (calc_single_islands) {
		BMIter viter;
		BMVert *v;
		int group_tot_single = 0;

		BM_ITER_MESH_INDEX (v, &viter, bm, BM_VERTS_OF_MESH, i) {
			if (BM_elem_flag_test(v, BM_ELEM_SELECT) && (vert_map[i] == -1)) {
				group_tot_single += 1;
			}
		}

		if (group_tot_single != 0) {
			trans_islands = MEM_reallocN(trans_islands, sizeof(*trans_islands) * (group_tot + group_tot_single));

			BM_ITER_MESH_INDEX (v, &viter, bm, BM_VERTS_OF_MESH, i) {
				if (BM_elem_flag_test(v, BM_ELEM_SELECT) && (vert_map[i] == -1)) {
					struct TransIslandData *v_island = &trans_islands[group_tot];
					vert_map[i] = group_tot;

					copy_v3_v3(v_island->co, v->co);

					if (is_zero_v3(v->no) != 0.0f) {
						axis_dominant_v3_to_m3(v_island->axismtx, v->no);
						invert_m3(v_island->axismtx);
					}
					else {
						unit_m3(v_island->axismtx);
					}

					group_tot += 1;
				}
			}
		}
	}

	*r_island_tot = group_tot;
	*r_island_vert_map = vert_map;

	return trans_islands;
}

/* way to overwrite what data is edited with transform */
static void VertsToTransData(TransInfo *t, TransData *td, TransDataExtension *tx,
                             BMEditMesh *em, BMVert *eve, float *bweight,
                             struct TransIslandData *v_island)
{
	float *no, _no[3];
	BLI_assert(BM_elem_flag_test(eve, BM_ELEM_HIDDEN) == 0);

	td->flag = 0;
	//if (key)
	//	td->loc = key->co;
	//else
	td->loc = eve->co;
	copy_v3_v3(td->iloc, td->loc);

	if ((t->mode == TFM_SHRINKFATTEN) &&
	    (em->selectmode & SCE_SELECT_FACE) &&
	    BM_elem_flag_test(eve, BM_ELEM_SELECT) &&
	    (BM_vert_calc_normal_ex(eve, BM_ELEM_SELECT, _no)))
	{
		no = _no;
	}
	else {
		no = eve->no;
	}

	if (v_island) {
		copy_v3_v3(td->center, v_island->co);
		copy_m3_m3(td->axismtx, v_island->axismtx);
	}
	else if (t->around == V3D_AROUND_LOCAL_ORIGINS) {
		copy_v3_v3(td->center, td->loc);
		createSpaceNormal(td->axismtx, no);
	}
	else {
		copy_v3_v3(td->center, td->loc);

		/* Setting normals */
		copy_v3_v3(td->axismtx[2], no);
		td->axismtx[0][0]        =
		    td->axismtx[0][1]    =
		    td->axismtx[0][2]    =
		    td->axismtx[1][0]    =
		    td->axismtx[1][1]    =
		    td->axismtx[1][2]    = 0.0f;
	}


	td->ext = NULL;
	td->val = NULL;
	td->extra = NULL;
	if (t->mode == TFM_BWEIGHT) {
		td->val  =  bweight;
		td->ival = *bweight;
	}
	else if (t->mode == TFM_SKIN_RESIZE) {
		MVertSkin *vs = CustomData_bmesh_get(&em->bm->vdata,
		                                     eve->head.data,
		                                     CD_MVERT_SKIN);
		/* skin node size */
		td->ext = tx;
		copy_v3_v3(tx->isize, vs->radius);
		tx->size = vs->radius;
		td->val = vs->radius;
	}
	else if (t->mode == TFM_SHRINKFATTEN) {
		td->ext = tx;
		tx->isize[0] = BM_vert_calc_shell_factor_ex(eve, no, BM_ELEM_SELECT);
	}
}

static void createTransEditVerts(TransInfo *t)
{
	FOREACH_TRANS_DATA_CONTAINER (t, tc) {

		TransData *tob = NULL;
		TransDataExtension *tx = NULL;
		BMEditMesh *em = BKE_editmesh_from_object(tc->obedit);
		Mesh *me = tc->obedit->data;
		BMesh *bm = em->bm;
		BMVert *eve;
		BMIter iter;
		float (*mappedcos)[3] = NULL, (*quats)[4] = NULL;
		float mtx[3][3], smtx[3][3], (*defmats)[3][3] = NULL, (*defcos)[3] = NULL;
		float *dists = NULL;
		int a;
		const int prop_mode = (t->flag & T_PROP_EDIT) ? (t->flag & T_PROP_EDIT_ALL) : 0;
		int mirror = 0;
		int cd_vert_bweight_offset = -1;
		bool use_topology = (me->editflag & ME_EDIT_MIRROR_TOPO) != 0;

		struct TransIslandData *island_info = NULL;
		int island_info_tot;
		int *island_vert_map = NULL;

		/* Even for translation this is needed because of island-orientation, see: T51651. */
		const bool is_island_center = (t->around == V3D_AROUND_LOCAL_ORIGINS);
		/* Original index of our connected vertex when connected distances are calculated.
		 * Optional, allocate if needed. */
		int *dists_index = NULL;

		if (t->flag & T_MIRROR) {
			/* TODO(campbell): xform: We need support for many mirror objects at once! */
			if (tc->is_active) {
				EDBM_verts_mirror_cache_begin(em, 0, false, (t->flag & T_PROP_EDIT) == 0, use_topology);
				mirror = 1;
			}
		}

		/**
		 * Quick check if we can transform.
		 *
		 * \note ignore modes here, even in edge/face modes, transform data is created by selected vertices.
		 * \note in prop mode we need at least 1 selected.
		 */
		if (bm->totvertsel == 0) {
			goto cleanup;
		}

		if (t->mode == TFM_BWEIGHT) {
			BM_mesh_cd_flag_ensure(bm, BKE_mesh_from_object(tc->obedit), ME_CDFLAG_VERT_BWEIGHT);
			cd_vert_bweight_offset = CustomData_get_offset(&bm->vdata, CD_BWEIGHT);
		}

		if (prop_mode) {
			unsigned int count = 0;
			BM_ITER_MESH (eve, &iter, bm, BM_VERTS_OF_MESH) {
				if (!BM_elem_flag_test(eve, BM_ELEM_HIDDEN)) {
					count++;
				}
			}

			tc->data_len = count;

			/* allocating scratch arrays */
			if (prop_mode & T_PROP_CONNECTED) {
				dists = MEM_mallocN(em->bm->totvert * sizeof(float), __func__);
				if (is_island_center) {
					dists_index =  MEM_mallocN(em->bm->totvert * sizeof(int), __func__);
				}
			}
		}
		else {
			tc->data_len = bm->totvertsel;
		}

		tob = tc->data = MEM_callocN(tc->data_len * sizeof(TransData), "TransObData(Mesh EditMode)");
		if (ELEM(t->mode, TFM_SKIN_RESIZE, TFM_SHRINKFATTEN)) {
			/* warning, this is overkill, we only need 2 extra floats,
			 * but this stores loads of extra stuff, for TFM_SHRINKFATTEN its even more overkill
			 * since we may not use the 'alt' transform mode to maintain shell thickness,
			 * but with generic transform code its hard to lazy init vars */
			tx = tc->data_ext = MEM_callocN(tc->data_len * sizeof(TransDataExtension), "TransObData ext");
		}

		copy_m3_m4(mtx, tc->obedit->obmat);
		/* we use a pseudoinverse so that when one of the axes is scaled to 0,
		 * matrix inversion still works and we can still moving along the other */
		pseudoinverse_m3_m3(smtx, mtx, PSEUDOINVERSE_EPSILON);

		if (prop_mode & T_PROP_CONNECTED) {
			editmesh_set_connectivity_distance(em->bm, mtx, dists, dists_index);
		}

		if (is_island_center) {
			/* In this specific case, near-by vertices will need to know the island of the nearest connected vertex. */
			const bool calc_single_islands = (
			        (prop_mode & T_PROP_CONNECTED) &&
			        (t->around == V3D_AROUND_LOCAL_ORIGINS) &&
			        (em->selectmode & SCE_SELECT_VERTEX));

			island_info = editmesh_islands_info_calc(em, &island_info_tot, &island_vert_map, calc_single_islands);
		}

		/* detect CrazySpace [tm] */
		if (modifiers_getCageIndex(t->scene, tc->obedit, NULL, 1) != -1) {
			int totleft = -1;
			if (modifiers_isCorrectableDeformed(t->scene, tc->obedit)) {
				/* check if we can use deform matrices for modifier from the
				 * start up to stack, they are more accurate than quats */
				totleft = BKE_crazyspace_get_first_deform_matrices_editbmesh(t->depsgraph, t->scene, tc->obedit, em, &defmats, &defcos);
			}

			/* if we still have more modifiers, also do crazyspace
			 * correction with quats, relative to the coordinates after
			 * the modifiers that support deform matrices (defcos) */

#if 0	/* TODO, fix crazyspace+extrude so it can be enabled for general use - campbell */
			if ((totleft > 0) || (totleft == -1))
#else
			if (totleft > 0)
#endif
			{
				mappedcos = BKE_crazyspace_get_mapped_editverts(t->depsgraph, t->scene, tc->obedit);
				quats = MEM_mallocN(em->bm->totvert * sizeof(*quats), "crazy quats");
				BKE_crazyspace_set_quats_editmesh(em, defcos, mappedcos, quats, !prop_mode);
				if (mappedcos)
					MEM_freeN(mappedcos);
			}

			if (defcos) {
				MEM_freeN(defcos);
			}
		}

		/* find out which half we do */
		if (mirror) {
			BM_ITER_MESH (eve, &iter, bm, BM_VERTS_OF_MESH) {
				if (BM_elem_flag_test(eve, BM_ELEM_SELECT) && eve->co[0] != 0.0f) {
					if (eve->co[0] < 0.0f) {
						t->mirror = -1;
						mirror = -1;
					}
					break;
				}
			}
		}

		BM_ITER_MESH_INDEX (eve, &iter, bm, BM_VERTS_OF_MESH, a) {
			if (!BM_elem_flag_test(eve, BM_ELEM_HIDDEN)) {
				if (prop_mode || BM_elem_flag_test(eve, BM_ELEM_SELECT)) {
					struct TransIslandData *v_island = NULL;
					float *bweight = (cd_vert_bweight_offset != -1) ? BM_ELEM_CD_GET_VOID_P(eve, cd_vert_bweight_offset) : NULL;

					if (island_info) {
						const int connected_index = (dists_index && dists_index[a] != -1) ? dists_index[a] : a;
						v_island = (island_vert_map[connected_index] != -1) ?
						           &island_info[island_vert_map[connected_index]] : NULL;
					}


					VertsToTransData(t, tob, tx, em, eve, bweight, v_island);
					if (tx)
						tx++;

					/* selected */
					if (BM_elem_flag_test(eve, BM_ELEM_SELECT))
						tob->flag |= TD_SELECTED;

					if (prop_mode) {
						if (prop_mode & T_PROP_CONNECTED) {
							tob->dist = dists[a];
						}
						else {
							tob->flag |= TD_NOTCONNECTED;
							tob->dist = FLT_MAX;
						}
					}

					/* CrazySpace */
					if (defmats || (quats && BM_elem_flag_test(eve, BM_ELEM_TAG))) {
						float mat[3][3], qmat[3][3], imat[3][3];

						/* use both or either quat and defmat correction */
						if (quats && BM_elem_flag_test(eve, BM_ELEM_TAG)) {
							quat_to_mat3(qmat, quats[BM_elem_index_get(eve)]);

							if (defmats)
								mul_m3_series(mat, defmats[a], qmat, mtx);
							else
								mul_m3_m3m3(mat, mtx, qmat);
						}
						else
							mul_m3_m3m3(mat, mtx, defmats[a]);

						invert_m3_m3(imat, mat);

						copy_m3_m3(tob->smtx, imat);
						copy_m3_m3(tob->mtx, mat);
					}
					else {
						copy_m3_m3(tob->smtx, smtx);
						copy_m3_m3(tob->mtx, mtx);
					}

					/* Mirror? */
					if ((mirror > 0 && tob->iloc[0] > 0.0f) || (mirror < 0 && tob->iloc[0] < 0.0f)) {
						BMVert *vmir = EDBM_verts_mirror_get(em, eve); //t->obedit, em, eve, tob->iloc, a);
						if (vmir && vmir != eve) {
							tob->extra = vmir;
						}
					}
					tob++;
				}
			}
		}

		if (island_info) {
			MEM_freeN(island_info);
			MEM_freeN(island_vert_map);
		}

		if (mirror != 0) {
			tob = tc->data;
			for (a = 0; a < tc->data_len; a++, tob++) {
				if (ABS(tob->loc[0]) <= 0.00001f) {
					tob->flag |= TD_MIRROR_EDGE;
				}
			}
		}

cleanup:
		/* crazy space free */
		if (quats)
			MEM_freeN(quats);
		if (defmats)
			MEM_freeN(defmats);
		if (dists)
			MEM_freeN(dists);
		if (dists_index)
			MEM_freeN(dists_index);

		if (t->flag & T_MIRROR) {
			EDBM_verts_mirror_cache_end(em);
		}
	}
}

/* *** NODE EDITOR *** */
void flushTransNodes(TransInfo *t)
{
	const float dpi_fac = UI_DPI_FAC;

	FOREACH_TRANS_DATA_CONTAINER (t, tc) {
		int a;
		TransData *td;
		TransData2D *td2d;

		applyGridAbsolute(t);

		/* flush to 2d vector from internally used 3d vector */
		for (a = 0, td = tc->data, td2d = tc->data_2d; a < tc->data_len; a++, td++, td2d++) {
			bNode *node = td->extra;
			float locx, locy;

			/* weirdo - but the node system is a mix of free 2d elements and dpi sensitive UI */
#ifdef USE_NODE_CENTER
			locx = (td2d->loc[0] - (BLI_rctf_size_x(&node->totr)) * +0.5f) / dpi_fac;
			locy = (td2d->loc[1] - (BLI_rctf_size_y(&node->totr)) * -0.5f) / dpi_fac;
#else
			locx = td2d->loc[0] / dpi_fac;
			locy = td2d->loc[1] / dpi_fac;
#endif

			/* account for parents (nested nodes) */
			if (node->parent) {
				nodeFromView(node->parent, locx, locy, &node->locx, &node->locy);
			}
			else {
				node->locx = locx;
				node->locy = locy;
			}
		}

		/* handle intersection with noodles */
		if (tc->data_len == 1) {
			ED_node_link_intersect_test(t->sa, 1);
		}
	}
}

/* *** SEQUENCE EDITOR *** */

/* commented _only_ because the meta may have animation data which
 * needs moving too [#28158] */

#define SEQ_TX_NESTED_METAS

BLI_INLINE void trans_update_seq(Scene *sce, Sequence *seq, int old_start, int sel_flag)
{
	if (seq->depth == 0) {
		/* Calculate this strip and all nested strips.
		 * Children are ALWAYS transformed first so we don't need to do this in another loop.
		 */
		BKE_sequence_calc(sce, seq);
	}
	else {
		BKE_sequence_calc_disp(sce, seq);
	}

	if (sel_flag == SELECT)
		BKE_sequencer_offset_animdata(sce, seq, seq->start - old_start);
}

void flushTransSeq(TransInfo *t)
{
	ListBase *seqbasep = BKE_sequencer_editing_get(t->scene, false)->seqbasep; /* Editing null check already done */

	int a, new_frame;
	TransData *td = NULL;
	TransData2D *td2d = NULL;
	TransDataSeq *tdsq = NULL;
	Sequence *seq;

	TransDataContainer *tc = TRANS_DATA_CONTAINER_FIRST_SINGLE(t);

	/* prevent updating the same seq twice
	 * if the transdata order is changed this will mess up
	 * but so will TransDataSeq */
	Sequence *seq_prev = NULL;
	int old_start_prev = 0, sel_flag_prev = 0;

	/* flush to 2d vector from internally used 3d vector */
	for (a = 0, td = tc->data, td2d = tc->data_2d; a < tc->data_len; a++, td++, td2d++) {
		int old_start;
		tdsq = (TransDataSeq *)td->extra;
		seq = tdsq->seq;
		old_start = seq->start;
		new_frame = round_fl_to_int(td2d->loc[0]);

		switch (tdsq->sel_flag) {
			case SELECT:
#ifdef SEQ_TX_NESTED_METAS
				if ((seq->depth != 0 || BKE_sequence_tx_test(seq))) /* for meta's, their children move */
					seq->start = new_frame - tdsq->start_offset;
#else
				if (seq->type != SEQ_TYPE_META && (seq->depth != 0 || seq_tx_test(seq))) /* for meta's, their children move */
					seq->start = new_frame - tdsq->start_offset;
#endif
				if (seq->depth == 0) {
					seq->machine = round_fl_to_int(td2d->loc[1]);
					CLAMP(seq->machine, 1, MAXSEQ);
				}
				break;
			case SEQ_LEFTSEL: /* no vertical transform  */
				BKE_sequence_tx_set_final_left(seq, new_frame);
				BKE_sequence_tx_handle_xlimits(seq, tdsq->flag & SEQ_LEFTSEL, tdsq->flag & SEQ_RIGHTSEL);
				BKE_sequence_single_fix(seq); /* todo - move this into aftertrans update? - old seq tx needed it anyway */
				break;
			case SEQ_RIGHTSEL: /* no vertical transform  */
				BKE_sequence_tx_set_final_right(seq, new_frame);
				BKE_sequence_tx_handle_xlimits(seq, tdsq->flag & SEQ_LEFTSEL, tdsq->flag & SEQ_RIGHTSEL);
				BKE_sequence_single_fix(seq); /* todo - move this into aftertrans update? - old seq tx needed it anyway */
				break;
		}

		/* Update *previous* seq! Else, we would update a seq after its first transform, and if it has more than one
		 * (like e.g. SEQ_LEFTSEL and SEQ_RIGHTSEL), the others are not updated! See T38469.
		 */
		if (seq != seq_prev) {
			if (seq_prev) {
				trans_update_seq(t->scene, seq_prev, old_start_prev, sel_flag_prev);
			}

			seq_prev = seq;
			old_start_prev = old_start;
			sel_flag_prev = tdsq->sel_flag;
		}
		else {
			/* We want to accumulate *all* sel_flags for this seq! */
			sel_flag_prev |= tdsq->sel_flag;
		}
	}

	/* Don't forget to update the last seq! */
	if (seq_prev) {
		trans_update_seq(t->scene, seq_prev, old_start_prev, sel_flag_prev);
	}


	if (ELEM(t->mode, TFM_SEQ_SLIDE, TFM_TIME_TRANSLATE)) { /* originally TFM_TIME_EXTEND, transform changes */
		/* Special annoying case here, need to calc metas with TFM_TIME_EXTEND only */

		/* calc all meta's then effects [#27953] */
		for (seq = seqbasep->first; seq; seq = seq->next) {
			if (seq->type == SEQ_TYPE_META && seq->flag & SELECT) {
				BKE_sequence_calc(t->scene, seq);
			}
		}
		for (seq = seqbasep->first; seq; seq = seq->next) {
			if (seq->seq1 || seq->seq2 || seq->seq3) {
				BKE_sequence_calc(t->scene, seq);
			}
		}

		/* update effects inside meta's */
		for (a = 0, seq_prev = NULL, td = tc->data, td2d = tc->data_2d;
		     a < tc->data_len;
		     a++, td++, td2d++, seq_prev = seq)
		{
			tdsq = (TransDataSeq *)td->extra;
			seq = tdsq->seq;
			if ((seq != seq_prev) && (seq->depth != 0)) {
				if (seq->seq1 || seq->seq2 || seq->seq3) {
					BKE_sequence_calc(t->scene, seq);
				}
			}
		}
	}

	/* need to do the overlap check in a new loop otherwise adjacent strips
	 * will not be updated and we'll get false positives */
	seq_prev = NULL;
	for (a = 0, td = tc->data, td2d = tc->data_2d; a < tc->data_len; a++, td++, td2d++) {

		tdsq = (TransDataSeq *)td->extra;
		seq = tdsq->seq;

		if (seq != seq_prev) {
			if (seq->depth == 0) {
				/* test overlap, displayes red outline */
				seq->flag &= ~SEQ_OVERLAP;
				if (BKE_sequence_test_overlap(seqbasep, seq)) {
					seq->flag |= SEQ_OVERLAP;
				}
			}
		}
		seq_prev = seq;
	}
}

/* ********************* UV ****************** */

static void UVsToTransData(
        const float aspect[2], TransData *td, TransData2D *td2d,
        float *uv, const float *center, bool selected)
{
	/* uv coords are scaled by aspects. this is needed for rotations and
	 * proportional editing to be consistent with the stretched uv coords
	 * that are displayed. this also means that for display and numinput,
	 * and when the uv coords are flushed, these are converted each time */
	td2d->loc[0] = uv[0] * aspect[0];
	td2d->loc[1] = uv[1] * aspect[1];
	td2d->loc[2] = 0.0f;
	td2d->loc2d = uv;

	td->flag = 0;
	td->loc = td2d->loc;
	copy_v2_v2(td->center, center ? center : td->loc);
	td->center[2] = 0.0f;
	copy_v3_v3(td->iloc, td->loc);

	memset(td->axismtx, 0, sizeof(td->axismtx));
	td->axismtx[2][2] = 1.0f;

	td->ext = NULL; td->val = NULL;

	if (selected) {
		td->flag |= TD_SELECTED;
		td->dist = 0.0;
	}
	else {
		td->dist = FLT_MAX;
	}
	unit_m3(td->mtx);
	unit_m3(td->smtx);
}

static void createTransUVs(bContext *C, TransInfo *t)
{
	SpaceImage *sima = CTX_wm_space_image(C);
	Image *ima = CTX_data_edit_image(C);
	Scene *scene = t->scene;
	ToolSettings *ts = CTX_data_tool_settings(C);

	const bool is_prop_edit = (t->flag & T_PROP_EDIT) != 0;
	const bool is_prop_connected = (t->flag & T_PROP_CONNECTED) != 0;
	const bool is_island_center = (t->around == V3D_AROUND_LOCAL_ORIGINS);

	FOREACH_TRANS_DATA_CONTAINER (t, tc) {

		TransData *td = NULL;
		TransData2D *td2d = NULL;
		BMEditMesh *em = BKE_editmesh_from_object(tc->obedit);
		BMFace *efa;
		BMIter iter, liter;
		UvElementMap *elementmap = NULL;
		BLI_bitmap *island_enabled = NULL;
		struct { float co[2]; int co_num; } *island_center = NULL;
		int count = 0, countsel = 0, count_rejected = 0;
		const int cd_loop_uv_offset = CustomData_get_offset(&em->bm->ldata, CD_MLOOPUV);

		if (!ED_space_image_show_uvedit(sima, tc->obedit)) {
			continue;
		}

		/* count */
		if (is_prop_connected || is_island_center) {
			/* create element map with island information */
			const bool use_facesel = (ts->uv_flag & UV_SYNC_SELECTION) == 0;
			elementmap = BM_uv_element_map_create(em->bm, use_facesel, false, true);
			if (elementmap == NULL) {
				return;
			}

			if (is_prop_connected) {
				island_enabled = BLI_BITMAP_NEW(elementmap->totalIslands, "TransIslandData(UV Editing)");
			}

			if (is_island_center) {
				island_center = MEM_callocN(sizeof(*island_center) * elementmap->totalIslands, __func__);
			}
		}

		BM_ITER_MESH (efa, &iter, em->bm, BM_FACES_OF_MESH) {
			BMLoop *l;

			if (!uvedit_face_visible_test(scene, tc->obedit, ima, efa)) {
				BM_elem_flag_disable(efa, BM_ELEM_TAG);
				continue;
			}

			BM_elem_flag_enable(efa, BM_ELEM_TAG);
			BM_ITER_ELEM (l, &liter, efa, BM_LOOPS_OF_FACE) {
				if (uvedit_uv_select_test(scene, l, cd_loop_uv_offset)) {
					countsel++;

					if (is_prop_connected || island_center) {
						UvElement *element = BM_uv_element_get(elementmap, efa, l);

						if (is_prop_connected) {
							BLI_BITMAP_ENABLE(island_enabled, element->island);
						}

						if (is_island_center) {
							if (element->flag == false) {
								MLoopUV *luv = BM_ELEM_CD_GET_VOID_P(l, cd_loop_uv_offset);
								add_v2_v2(island_center[element->island].co, luv->uv);
								island_center[element->island].co_num++;
								element->flag = true;
							}
						}
					}
				}

				if (is_prop_edit) {
					count++;
				}
			}
		}

		/* note: in prop mode we need at least 1 selected */
		if (countsel == 0) {
			goto finally;
		}

		if (is_island_center) {
			int i;

			for (i = 0; i < elementmap->totalIslands; i++) {
				mul_v2_fl(island_center[i].co, 1.0f / island_center[i].co_num);
				mul_v2_v2(island_center[i].co, t->aspect);
			}
		}

		tc->data_len = (is_prop_edit) ? count : countsel;
		tc->data = MEM_callocN(tc->data_len * sizeof(TransData), "TransObData(UV Editing)");
		/* for each 2d uv coord a 3d vector is allocated, so that they can be
		 * treated just as if they were 3d verts */
		tc->data_2d = MEM_callocN(tc->data_len * sizeof(TransData2D), "TransObData2D(UV Editing)");

		if (sima->flag & SI_CLIP_UV)
			t->flag |= T_CLIP_UV;

		td = tc->data;
		td2d = tc->data_2d;

		BM_ITER_MESH (efa, &iter, em->bm, BM_FACES_OF_MESH) {
			BMLoop *l;

			if (!BM_elem_flag_test(efa, BM_ELEM_TAG))
				continue;

			BM_ITER_ELEM (l, &liter, efa, BM_LOOPS_OF_FACE) {
				const bool selected = uvedit_uv_select_test(scene, l, cd_loop_uv_offset);
				MLoopUV *luv;
				const float *center = NULL;

				if (!is_prop_edit && !selected)
					continue;

				if (is_prop_connected || is_island_center) {
					UvElement *element = BM_uv_element_get(elementmap, efa, l);

					if (is_prop_connected) {
						if (!BLI_BITMAP_TEST(island_enabled, element->island)) {
							count_rejected++;
							continue;
						}
					}

					if (is_island_center) {
						center = island_center[element->island].co;
					}
				}

				BM_elem_flag_enable(l, BM_ELEM_TAG);
				luv = BM_ELEM_CD_GET_VOID_P(l, cd_loop_uv_offset);
				UVsToTransData(t->aspect, td++, td2d++, luv->uv, center, selected);
			}
		}

		if (is_prop_connected) {
			tc->data_len -= count_rejected;
		}

		if (sima->flag & SI_LIVE_UNWRAP) {
			/* TODO(campbell): xform: Only active object currently!
			 * it uses a static variable. */
			if (tc->is_active) {
				ED_uvedit_live_unwrap_begin(t->scene, tc->obedit);
			}
		}

finally:
		if (is_prop_connected || is_island_center) {
			BM_uv_element_map_free(elementmap);

			if (is_prop_connected) {
				MEM_freeN(island_enabled);
			}

			if (island_center) {
				MEM_freeN(island_center);
			}
		}
	}
}

void flushTransUVs(TransInfo *t)
{
	SpaceImage *sima = t->sa->spacedata.first;
	const bool use_pixel_snap = ((sima->flag & SI_PIXELSNAP) && (t->state != TRANS_CANCEL));

	FOREACH_TRANS_DATA_CONTAINER (t, tc) {
		TransData2D *td;
		int a;
		float aspect_inv[2], size[2];

		aspect_inv[0] = 1.0f / t->aspect[0];
		aspect_inv[1] = 1.0f / t->aspect[1];

		if (use_pixel_snap) {
			int size_i[2];
			ED_space_image_get_size(sima, &size_i[0], &size_i[1]);
			size[0] = size_i[0];
			size[1] = size_i[1];
		}

		/* flush to 2d vector from internally used 3d vector */
		for (a = 0, td = tc->data_2d; a < tc->data_len; a++, td++) {
			td->loc2d[0] = td->loc[0] * aspect_inv[0];
			td->loc2d[1] = td->loc[1] * aspect_inv[1];

			if (use_pixel_snap) {
				td->loc2d[0] = roundf(td->loc2d[0] * size[0]) / size[0];
				td->loc2d[1] = roundf(td->loc2d[1] * size[1]) / size[1];
			}
		}
	}
}

bool clipUVTransform(TransInfo *t, float vec[2], const bool resize)
{
	bool clipx = true, clipy = true;
	float min[2], max[2];

	min[0] = min[1] = 0.0f;
	max[0] = t->aspect[0];
	max[1] = t->aspect[1];

	FOREACH_TRANS_DATA_CONTAINER (t, tc) {

		TransData *td;
		int a;

		for (a = 0, td = tc->data; a < tc->data_len; a++, td++) {
			minmax_v2v2_v2(min, max, td->loc);
		}

		if (resize) {
			if (min[0] < 0.0f && t->center_global[0] > 0.0f && t->center_global[0] < t->aspect[0] * 0.5f)
				vec[0] *= t->center_global[0] / (t->center_global[0] - min[0]);
			else if (max[0] > t->aspect[0] && t->center_global[0] < t->aspect[0])
				vec[0] *= (t->center_global[0] - t->aspect[0]) / (t->center_global[0] - max[0]);
			else
				clipx = 0;

			if (min[1] < 0.0f && t->center_global[1] > 0.0f && t->center_global[1] < t->aspect[1] * 0.5f)
				vec[1] *= t->center_global[1] / (t->center_global[1] - min[1]);
			else if (max[1] > t->aspect[1] && t->center_global[1] < t->aspect[1])
				vec[1] *= (t->center_global[1] - t->aspect[1]) / (t->center_global[1] - max[1]);
			else
				clipy = 0;
		}
		else {
			if (min[0] < 0.0f)
				vec[0] -= min[0];
			else if (max[0] > t->aspect[0])
				vec[0] -= max[0] - t->aspect[0];
			else
				clipx = 0;

			if (min[1] < 0.0f)
				vec[1] -= min[1];
			else if (max[1] > t->aspect[1])
				vec[1] -= max[1] - t->aspect[1];
			else
				clipy = 0;
		}
	}

	return (clipx || clipy);
}

void clipUVData(TransInfo *t)
{
	FOREACH_TRANS_DATA_CONTAINER (t, tc) {
		TransData *td = tc->data;
		for (int a = 0; a < tc->data_len; a++, td++) {
			if (td->flag & TD_NOACTION)
				break;

			if ((td->flag & TD_SKIP) || (!td->loc))
				continue;

			td->loc[0] = min_ff(max_ff(0.0f, td->loc[0]), t->aspect[0]);
			td->loc[1] = min_ff(max_ff(0.0f, td->loc[1]), t->aspect[1]);
		}
	}
}

/* ********************* ANIMATION EDITORS (GENERAL) ************************* */

/* This function tests if a point is on the "mouse" side of the cursor/frame-marking */
static bool FrameOnMouseSide(char side, float frame, float cframe)
{
	/* both sides, so it doesn't matter */
	if (side == 'B') return true;

	/* only on the named side */
	if (side == 'R')
		return (frame >= cframe);
	else
		return (frame <= cframe);
}

/* ********************* NLA EDITOR ************************* */

static void createTransNlaData(bContext *C, TransInfo *t)
{
	Scene *scene = t->scene;
	SpaceNla *snla = NULL;
	TransData *td = NULL;
	TransDataNla *tdn = NULL;

	bAnimContext ac;
	ListBase anim_data = {NULL, NULL};
	bAnimListElem *ale;
	int filter;

	int count = 0;

	TransDataContainer *tc = TRANS_DATA_CONTAINER_FIRST_SINGLE(t);

	/* determine what type of data we are operating on */
	if (ANIM_animdata_get_context(C, &ac) == 0)
		return;
	snla = (SpaceNla *)ac.sl;

	/* filter data */
	filter = (ANIMFILTER_DATA_VISIBLE | ANIMFILTER_LIST_VISIBLE | ANIMFILTER_FOREDIT);
	ANIM_animdata_filter(&ac, &anim_data, filter, ac.data, ac.datatype);

	/* which side of the current frame should be allowed */
	if (t->mode == TFM_TIME_EXTEND) {
		/* only side on which mouse is gets transformed */
		float xmouse, ymouse;

		UI_view2d_region_to_view(&ac.ar->v2d, t->mouse.imval[0], t->mouse.imval[1], &xmouse, &ymouse);
		t->frame_side = (xmouse > CFRA) ? 'R' : 'L';
	}
	else {
		/* normal transform - both sides of current frame are considered */
		t->frame_side = 'B';
	}

	/* loop 1: count how many strips are selected (consider each strip as 2 points) */
	for (ale = anim_data.first; ale; ale = ale->next) {
		NlaTrack *nlt = (NlaTrack *)ale->data;
		NlaStrip *strip;

		/* make some meta-strips for chains of selected strips */
		BKE_nlastrips_make_metas(&nlt->strips, 1);

		/* only consider selected strips */
		for (strip = nlt->strips.first; strip; strip = strip->next) {
			// TODO: we can make strips have handles later on...
			/* transition strips can't get directly transformed */
			if (strip->type != NLASTRIP_TYPE_TRANSITION) {
				if (strip->flag & NLASTRIP_FLAG_SELECT) {
					if (FrameOnMouseSide(t->frame_side, strip->start, (float)CFRA)) count++;
					if (FrameOnMouseSide(t->frame_side, strip->end, (float)CFRA)) count++;
				}
			}
		}
	}

	/* stop if trying to build list if nothing selected */
	if (count == 0) {
		/* clear temp metas that may have been created but aren't needed now
		 * because they fell on the wrong side of CFRA
		 */
		for (ale = anim_data.first; ale; ale = ale->next) {
			NlaTrack *nlt = (NlaTrack *)ale->data;
			BKE_nlastrips_clear_metas(&nlt->strips, 0, 1);
		}

		/* cleanup temp list */
		ANIM_animdata_freelist(&anim_data);
		return;
	}

	/* allocate memory for data */
	tc->data_len = count;

	tc->data = MEM_callocN(tc->data_len * sizeof(TransData), "TransData(NLA Editor)");
	td = tc->data;
	tc->custom.type.data = tdn = MEM_callocN(tc->data_len * sizeof(TransDataNla), "TransDataNla (NLA Editor)");
	tc->custom.type.use_free = true;

	/* loop 2: build transdata array */
	for (ale = anim_data.first; ale; ale = ale->next) {
		/* only if a real NLA-track */
		if (ale->type == ANIMTYPE_NLATRACK) {
			AnimData *adt = ale->adt;
			NlaTrack *nlt = (NlaTrack *)ale->data;
			NlaStrip *strip;

			/* only consider selected strips */
			for (strip = nlt->strips.first; strip; strip = strip->next) {
				// TODO: we can make strips have handles later on...
				/* transition strips can't get directly transformed */
				if (strip->type != NLASTRIP_TYPE_TRANSITION) {
					if (strip->flag & NLASTRIP_FLAG_SELECT) {
						/* our transform data is constructed as follows:
						 *	- only the handles on the right side of the current-frame get included
						 *	- td structs are transform-elements operated on by the transform system
						 *	  and represent a single handle. The storage/pointer used (val or loc) depends on
						 *	  whether we're scaling or transforming. Ultimately though, the handles
						 *    the td writes to will simply be a dummy in tdn
						 *	- for each strip being transformed, a single tdn struct is used, so in some
						 *	  cases, there will need to be 1 of these tdn elements in the array skipped...
						 */
						float center[3], yval;

						/* firstly, init tdn settings */
						tdn->id = ale->id;
						tdn->oldTrack = tdn->nlt = nlt;
						tdn->strip = strip;
						tdn->trackIndex = BLI_findindex(&adt->nla_tracks, nlt);

						yval = (float)(tdn->trackIndex * NLACHANNEL_STEP(snla));

						tdn->h1[0] = strip->start;
						tdn->h1[1] = yval;
						tdn->h2[0] = strip->end;
						tdn->h2[1] = yval;

						center[0] = (float)CFRA;
						center[1] = yval;
						center[2] = 0.0f;

						/* set td's based on which handles are applicable */
						if (FrameOnMouseSide(t->frame_side, strip->start, (float)CFRA)) {
							/* just set tdn to assume that it only has one handle for now */
							tdn->handle = -1;

							/* now, link the transform data up to this data */
							if (ELEM(t->mode, TFM_TRANSLATION, TFM_TIME_EXTEND)) {
								td->loc = tdn->h1;
								copy_v3_v3(td->iloc, tdn->h1);

								/* store all the other gunk that is required by transform */
								copy_v3_v3(td->center, center);
								memset(td->axismtx, 0, sizeof(td->axismtx));
								td->axismtx[2][2] = 1.0f;

								td->ext = NULL; td->val = NULL;

								td->flag |= TD_SELECTED;
								td->dist = 0.0f;

								unit_m3(td->mtx);
								unit_m3(td->smtx);
							}
							else {
								/* time scaling only needs single value */
								td->val = &tdn->h1[0];
								td->ival = tdn->h1[0];
							}

							td->extra = tdn;
							td++;
						}
						if (FrameOnMouseSide(t->frame_side, strip->end, (float)CFRA)) {
							/* if tdn is already holding the start handle, then we're doing both, otherwise, only end */
							tdn->handle = (tdn->handle) ? 2 : 1;

							/* now, link the transform data up to this data */
							if (ELEM(t->mode, TFM_TRANSLATION, TFM_TIME_EXTEND)) {
								td->loc = tdn->h2;
								copy_v3_v3(td->iloc, tdn->h2);

								/* store all the other gunk that is required by transform */
								copy_v3_v3(td->center, center);
								memset(td->axismtx, 0, sizeof(td->axismtx));
								td->axismtx[2][2] = 1.0f;

								td->ext = NULL; td->val = NULL;

								td->flag |= TD_SELECTED;
								td->dist = 0.0f;

								unit_m3(td->mtx);
								unit_m3(td->smtx);
							}
							else {
								/* time scaling only needs single value */
								td->val = &tdn->h2[0];
								td->ival = tdn->h2[0];
							}

							td->extra = tdn;
							td++;
						}

						/* if both handles were used, skip the next tdn (i.e. leave it blank) since the counting code is dumb...
						 * otherwise, just advance to the next one...
						 */
						if (tdn->handle == 2)
							tdn += 2;
						else
							tdn++;
					}
				}
			}
		}
	}

	/* cleanup temp list */
	ANIM_animdata_freelist(&anim_data);
}

/* ********************* ACTION EDITOR ****************** */

static int gpf_cmp_frame(void *thunk, const void *a, const void *b)
{
	const bGPDframe *frame_a = a;
	const bGPDframe *frame_b = b;

	if (frame_a->framenum < frame_b->framenum) return -1;
	if (frame_a->framenum > frame_b->framenum) return  1;
	*((bool *)thunk) = true;
	/* selected last */
	if ((frame_a->flag & GP_FRAME_SELECT) &&
	    ((frame_b->flag & GP_FRAME_SELECT) == 0))
	{
		return  1;
	}
	return 0;
}

static int masklay_shape_cmp_frame(void *thunk, const void *a, const void *b)
{
	const MaskLayerShape *frame_a = a;
	const MaskLayerShape *frame_b = b;

	if (frame_a->frame < frame_b->frame) return -1;
	if (frame_a->frame > frame_b->frame) return  1;
	*((bool *)thunk) = true;
	/* selected last */
	if ((frame_a->flag & MASK_SHAPE_SELECT) &&
	    ((frame_b->flag & MASK_SHAPE_SELECT) == 0))
	{
		return 1;
	}
	return 0;
}

/* Called by special_aftertrans_update to make sure selected gp-frames replace
 * any other gp-frames which may reside on that frame (that are not selected).
 * It also makes sure gp-frames are still stored in chronological order after
 * transform.
 */
static void posttrans_gpd_clean(bGPdata *gpd)
{
	bGPDlayer *gpl;

	for (gpl = gpd->layers.first; gpl; gpl = gpl->next) {
		bGPDframe *gpf, *gpfn;
		bool is_double = false;

		BLI_listbase_sort_r(&gpl->frames, gpf_cmp_frame, &is_double);

		if (is_double) {
			for (gpf = gpl->frames.first; gpf; gpf = gpfn) {
				gpfn = gpf->next;
				if (gpfn && gpf->framenum == gpfn->framenum) {
					BKE_gpencil_layer_delframe(gpl, gpf);
				}
			}
		}

#ifdef DEBUG
		for (gpf = gpl->frames.first; gpf; gpf = gpf->next) {
			BLI_assert(!gpf->next || gpf->framenum < gpf->next->framenum);
		}
#endif
	}
	/* set cache flag to dirty */
	DEG_id_tag_update(&gpd->id, OB_RECALC_OB | OB_RECALC_DATA);
}

static void posttrans_mask_clean(Mask *mask)
{
	MaskLayer *masklay;

	for (masklay = mask->masklayers.first; masklay; masklay = masklay->next) {
		MaskLayerShape *masklay_shape, *masklay_shape_next;
		bool is_double = false;

		BLI_listbase_sort_r(&masklay->splines_shapes, masklay_shape_cmp_frame, &is_double);

		if (is_double) {
			for (masklay_shape = masklay->splines_shapes.first; masklay_shape; masklay_shape = masklay_shape_next) {
				masklay_shape_next = masklay_shape->next;
				if (masklay_shape_next && masklay_shape->frame == masklay_shape_next->frame) {
					BKE_mask_layer_shape_unlink(masklay, masklay_shape);
				}
			}
		}

#ifdef DEBUG
		for (masklay_shape = masklay->splines_shapes.first; masklay_shape; masklay_shape = masklay_shape->next) {
			BLI_assert(!masklay_shape->next || masklay_shape->frame < masklay_shape->next->frame);
		}
#endif
	}
}

/* Time + Average value */
typedef struct tRetainedKeyframe {
	struct tRetainedKeyframe *next, *prev;
	float frame;      /* frame to cluster around */
	float val;        /* average value */

	size_t tot_count; /* number of keyframes that have been averaged */
	size_t del_count; /* number of keyframes of this sort that have been deleted so far */
} tRetainedKeyframe;

/* Called during special_aftertrans_update to make sure selected keyframes replace
 * any other keyframes which may reside on that frame (that is not selected).
 */
static void posttrans_fcurve_clean(FCurve *fcu, const bool use_handle)
{
	/* NOTE: We assume that all keys are sorted */
	ListBase retained_keys = {NULL, NULL};
	const bool can_average_points = ((fcu->flag & (FCURVE_INT_VALUES | FCURVE_DISCRETE_VALUES)) == 0);

	/* sanity checks */
	if ((fcu->totvert == 0) || (fcu->bezt == NULL))
		return;

	/* 1) Identify selected keyframes, and average the values on those
	 * in case there are collisions due to multiple keys getting scaled
	 * to all end up on the same frame
	 */
	for (int i = 0; i < fcu->totvert; i++) {
		BezTriple *bezt = &fcu->bezt[i];

		if (BEZT_ISSEL_ANY(bezt)) {
			bool found = false;

			/* If there's another selected frame here, merge it */
			for (tRetainedKeyframe *rk = retained_keys.last; rk; rk = rk->prev) {
				if (IS_EQT(rk->frame, bezt->vec[1][0], BEZT_BINARYSEARCH_THRESH)) {
					rk->val += bezt->vec[1][1];
					rk->tot_count++;

					found = true;
					break;
				}
				else if (rk->frame < bezt->vec[1][0]) {
					/* Terminate early if have passed the supposed insertion point? */
					break;
				}
			}

			/* If nothing found yet, create a new one */
			if (found == false) {
				tRetainedKeyframe *rk = MEM_callocN(sizeof(tRetainedKeyframe), "tRetainedKeyframe");

				rk->frame = bezt->vec[1][0];
				rk->val   = bezt->vec[1][1];
				rk->tot_count = 1;

				BLI_addtail(&retained_keys, rk);
			}
		}
	}

	if (BLI_listbase_is_empty(&retained_keys)) {
		/* This may happen if none of the points were selected... */
		if (G.debug & G_DEBUG) {
			printf("%s: nothing to do for FCurve %p (rna_path = '%s')\n", __func__, fcu, fcu->rna_path);
		}
		return;
	}
	else {
		/* Compute the average values for each retained keyframe */
		for (tRetainedKeyframe *rk = retained_keys.first; rk; rk = rk->next) {
			rk->val = rk->val / (float)rk->tot_count;
		}
	}

	/* 2) Delete all keyframes duplicating the "retained keys" found above
	 *   - Most of these will be unselected keyframes
	 *   - Some will be selected keyframes though. For those, we only keep the last one
	 *     (or else everything is gone), and replace its value with the averaged value.
	 */
	for (int i = fcu->totvert - 1; i >= 0; i--) {
		BezTriple *bezt = &fcu->bezt[i];

		/* Is this keyframe a candidate for deletion? */
		/* TODO: Replace loop with an O(1) lookup instead */
		for (tRetainedKeyframe *rk = retained_keys.last; rk; rk = rk->prev) {
			if (IS_EQT(bezt->vec[1][0], rk->frame, BEZT_BINARYSEARCH_THRESH)) {
				/* Selected keys are treated with greater care than unselected ones... */
				if (BEZT_ISSEL_ANY(bezt)) {
					/* - If this is the last selected key left (based on rk->del_count) ==> UPDATE IT
					 *   (or else we wouldn't have any keyframe left here)
					 * - Otherwise, there are still other selected keyframes on this frame
					 *   to be merged down still ==> DELETE IT
					 */
					if (rk->del_count == rk->tot_count - 1) {
						/* Update keyframe... */
						if (can_average_points) {
							/* TODO: update handles too? */
							bezt->vec[1][1] = rk->val;
						}
					}
					else {
						/* Delete Keyframe */
						delete_fcurve_key(fcu, i, 0);
					}

					/* Update count of how many we've deleted
					 * - It should only matter that we're doing this for all but the last one
					 */
					rk->del_count++;
				}
				else {
					/* Always delete - Unselected keys don't matter */
					delete_fcurve_key(fcu, i, 0);
				}

				/* Stop the RK search... we've found our match now */
				break;
			}
		}
	}

	/* 3) Recalculate handles */
	testhandles_fcurve(fcu, use_handle);

	/* cleanup */
	BLI_freelistN(&retained_keys);
}


/* Called by special_aftertrans_update to make sure selected keyframes replace
 * any other keyframes which may reside on that frame (that is not selected).
 * remake_action_ipos should have already been called
 */
static void posttrans_action_clean(bAnimContext *ac, bAction *act)
{
	ListBase anim_data = {NULL, NULL};
	bAnimListElem *ale;
	int filter;

	/* filter data */
	filter = (ANIMFILTER_DATA_VISIBLE | ANIMFILTER_FOREDIT /*| ANIMFILTER_CURVESONLY*/);
	ANIM_animdata_filter(ac, &anim_data, filter, act, ANIMCONT_ACTION);

	/* loop through relevant data, removing keyframes as appropriate
	 *      - all keyframes are converted in/out of global time
	 */
	for (ale = anim_data.first; ale; ale = ale->next) {
		AnimData *adt = ANIM_nla_mapping_get(ac, ale);

		if (adt) {
			ANIM_nla_mapping_apply_fcurve(adt, ale->key_data, 0, 0);
			posttrans_fcurve_clean(ale->key_data, false); /* only use handles in graph editor */
			ANIM_nla_mapping_apply_fcurve(adt, ale->key_data, 1, 0);
		}
		else
			posttrans_fcurve_clean(ale->key_data, false);  /* only use handles in graph editor */
	}

	/* free temp data */
	ANIM_animdata_freelist(&anim_data);
}

/* ----------------------------- */

/* fully select selected beztriples, but only include if it's on the right side of cfra */
static int count_fcurve_keys(FCurve *fcu, char side, float cfra, bool is_prop_edit)
{
	BezTriple *bezt;
	int i, count = 0, count_all = 0;

	if (ELEM(NULL, fcu, fcu->bezt))
		return count;

	/* only include points that occur on the right side of cfra */
	for (i = 0, bezt = fcu->bezt; i < fcu->totvert; i++, bezt++) {
		if (FrameOnMouseSide(side, bezt->vec[1][0], cfra)) {
			/* no need to adjust the handle selection since they are assumed
			 * selected (like graph editor with SIPO_NOHANDLES) */
			if (bezt->f2 & SELECT)
				count++;

			count_all++;
		}
	}

	if (is_prop_edit && count > 0)
		return count_all;
	else return count;
}

/* fully select selected beztriples, but only include if it's on the right side of cfra */
static int count_gplayer_frames(bGPDlayer *gpl, char side, float cfra, bool is_prop_edit)
{
	bGPDframe *gpf;
	int count = 0, count_all = 0;

	if (gpl == NULL)
		return count;

	/* only include points that occur on the right side of cfra */
	for (gpf = gpl->frames.first; gpf; gpf = gpf->next) {
		if (FrameOnMouseSide(side, (float)gpf->framenum, cfra)) {
			if (gpf->flag & GP_FRAME_SELECT)
				count++;
			count_all++;
		}
	}

	if (is_prop_edit && count > 0)
		return count_all;
	else
		return count;
}

/* fully select selected beztriples, but only include if it's on the right side of cfra */
static int count_masklayer_frames(MaskLayer *masklay, char side, float cfra, bool is_prop_edit)
{
	MaskLayerShape *masklayer_shape;
	int count = 0, count_all = 0;

	if (masklay == NULL)
		return count;

	/* only include points that occur on the right side of cfra */
	for (masklayer_shape = masklay->splines_shapes.first; masklayer_shape; masklayer_shape = masklayer_shape->next) {
		if (FrameOnMouseSide(side, (float)masklayer_shape->frame, cfra)) {
			if (masklayer_shape->flag & MASK_SHAPE_SELECT)
				count++;
			count_all++;
		}
	}

	if (is_prop_edit && count > 0)
		return count_all;
	else
		return count;
}


/* This function assigns the information to transdata */
static void TimeToTransData(TransData *td, float *time, AnimData *adt, float ypos)
{
	/* memory is calloc'ed, so that should zero everything nicely for us */
	td->val = time;
	td->ival = *(time);

	td->center[0] = td->ival;
	td->center[1] = ypos;

	/* store the AnimData where this keyframe exists as a keyframe of the
	 * active action as td->extra.
	 */
	td->extra = adt;
}

/* This function advances the address to which td points to, so it must return
 * the new address so that the next time new transform data is added, it doesn't
 * overwrite the existing ones...  i.e.   td = IcuToTransData(td, icu, ob, side, cfra);
 *
 * The 'side' argument is needed for the extend mode. 'B' = both sides, 'R'/'L' mean only data
 * on the named side are used.
 */
static TransData *ActionFCurveToTransData(TransData *td, TransData2D **td2dv, FCurve *fcu, AnimData *adt, char side, float cfra, bool is_prop_edit, float ypos)
{
	BezTriple *bezt;
	TransData2D *td2d = *td2dv;
	int i;

	if (ELEM(NULL, fcu, fcu->bezt))
		return td;

	for (i = 0, bezt = fcu->bezt; i < fcu->totvert; i++, bezt++) {
		/* only add selected keyframes (for now, proportional edit is not enabled) */
		if (is_prop_edit || (bezt->f2 & SELECT)) { /* note this MUST match count_fcurve_keys(), so can't use BEZT_ISSEL_ANY() macro */
			/* only add if on the right 'side' of the current frame */
			if (FrameOnMouseSide(side, bezt->vec[1][0], cfra)) {
				TimeToTransData(td, bezt->vec[1], adt, ypos);

				if (bezt->f2 & SELECT)
					td->flag |= TD_SELECTED;

				/*set flags to move handles as necessary*/
				td->flag |= TD_MOVEHANDLE1 | TD_MOVEHANDLE2;
				td2d->h1 = bezt->vec[0];
				td2d->h2 = bezt->vec[2];

				copy_v2_v2(td2d->ih1, td2d->h1);
				copy_v2_v2(td2d->ih2, td2d->h2);

				td++;
				td2d++;
			}
		}
	}

	*td2dv = td2d;

	return td;
}

/* helper struct for gp-frame transforms (only used here) */
typedef struct tGPFtransdata {
	float val;          /* where transdata writes transform */
	int *sdata;         /* pointer to gpf->framenum */
} tGPFtransdata;

/* This function helps flush transdata written to tempdata into the gp-frames  */
void flushTransIntFrameActionData(TransInfo *t)
{
	TransDataContainer *tc = TRANS_DATA_CONTAINER_FIRST_SINGLE(t);
	tGPFtransdata *tfd = tc->custom.type.data;

	/* flush data! */
	for (int i = 0; i < tc->data_len; i++, tfd++) {
		*(tfd->sdata) = round_fl_to_int(tfd->val);
	}
}

/* This function advances the address to which td points to, so it must return
 * the new address so that the next time new transform data is added, it doesn't
 * overwrite the existing ones...  i.e.   td = GPLayerToTransData(td, ipo, ob, side, cfra);
 *
 * The 'side' argument is needed for the extend mode. 'B' = both sides, 'R'/'L' mean only data
 * on the named side are used.
 */
static int GPLayerToTransData(TransData *td, tGPFtransdata *tfd, bGPDlayer *gpl, char side, float cfra, bool is_prop_edit, float ypos)
{
	bGPDframe *gpf;
	int count = 0;

	/* check for select frames on right side of current frame */
	for (gpf = gpl->frames.first; gpf; gpf = gpf->next) {
		if (is_prop_edit || (gpf->flag & GP_FRAME_SELECT)) {
			if (FrameOnMouseSide(side, (float)gpf->framenum, cfra)) {
				/* memory is calloc'ed, so that should zero everything nicely for us */
				td->val = &tfd->val;
				td->ival = (float)gpf->framenum;

				td->center[0] = td->ival;
				td->center[1] = ypos;

				tfd->val = (float)gpf->framenum;
				tfd->sdata = &gpf->framenum;

				/* advance td now */
				td++;
				tfd++;
				count++;
			}
		}
	}

	return count;
}

/* refer to comment above #GPLayerToTransData, this is the same but for masks */
static int MaskLayerToTransData(TransData *td, tGPFtransdata *tfd, MaskLayer *masklay, char side, float cfra, bool is_prop_edit, float ypos)
{
	MaskLayerShape *masklay_shape;
	int count = 0;

	/* check for select frames on right side of current frame */
	for (masklay_shape = masklay->splines_shapes.first; masklay_shape; masklay_shape = masklay_shape->next) {
		if (is_prop_edit || (masklay_shape->flag & MASK_SHAPE_SELECT)) {
			if (FrameOnMouseSide(side, (float)masklay_shape->frame, cfra)) {
				/* memory is calloc'ed, so that should zero everything nicely for us */
				td->val = &tfd->val;
				td->ival = (float)masklay_shape->frame;

				td->center[0] = td->ival;
				td->center[1] = ypos;

				tfd->val = (float)masklay_shape->frame;
				tfd->sdata = &masklay_shape->frame;

				/* advance td now */
				td++;
				tfd++;
				count++;
			}
		}
	}

	return count;
}


static void createTransActionData(bContext *C, TransInfo *t)
{
	Scene *scene = t->scene;
	TransData *td = NULL;
	TransData2D *td2d = NULL;
	tGPFtransdata *tfd = NULL;

	rcti *mask = &t->ar->v2d.mask;
	rctf *datamask = &t->ar->v2d.cur;

	float xsize = BLI_rctf_size_x(datamask);
	float ysize = BLI_rctf_size_y(datamask);
	float xmask = BLI_rcti_size_x(mask);
	float ymask = BLI_rcti_size_y(mask);

	bAnimContext ac;
	ListBase anim_data = {NULL, NULL};
	bAnimListElem *ale;
	int filter;
	const bool is_prop_edit = (t->flag & T_PROP_EDIT) != 0;

	int count = 0;
	float cfra;
	float ypos = 1.0f / ((ysize / xsize) * (xmask / ymask)) * BLI_rctf_cent_y(&t->ar->v2d.cur);

	/* determine what type of data we are operating on */
	if (ANIM_animdata_get_context(C, &ac) == 0)
		return;

	/* filter data */
	if (ELEM(ac.datatype, ANIMCONT_GPENCIL, ANIMCONT_MASK))
		filter = (ANIMFILTER_DATA_VISIBLE | ANIMFILTER_FOREDIT);
	else
		filter = (ANIMFILTER_DATA_VISIBLE | ANIMFILTER_FOREDIT /*| ANIMFILTER_CURVESONLY*/);
	ANIM_animdata_filter(&ac, &anim_data, filter, ac.data, ac.datatype);

	/* which side of the current frame should be allowed */
	if (t->mode == TFM_TIME_EXTEND) {
		/* only side on which mouse is gets transformed */
		float xmouse, ymouse;

		UI_view2d_region_to_view(&ac.ar->v2d, t->mouse.imval[0], t->mouse.imval[1], &xmouse, &ymouse);
		t->frame_side = (xmouse > CFRA) ? 'R' : 'L'; // XXX use t->frame_side
	}
	else {
		/* normal transform - both sides of current frame are considered */
		t->frame_side = 'B';
	}

	/* loop 1: fully select ipo-keys and count how many BezTriples are selected */
	for (ale = anim_data.first; ale; ale = ale->next) {
		AnimData *adt = ANIM_nla_mapping_get(&ac, ale);
		int adt_count = 0;
		/* convert current-frame to action-time (slightly less accurate, especially under
		 * higher scaling ratios, but is faster than converting all points)
		 */
		if (adt)
			cfra = BKE_nla_tweakedit_remap(adt, (float)CFRA, NLATIME_CONVERT_UNMAP);
		else
			cfra = (float)CFRA;

		if (ELEM(ale->type, ANIMTYPE_FCURVE, ANIMTYPE_NLACURVE))
			adt_count = count_fcurve_keys(ale->key_data, t->frame_side, cfra, is_prop_edit);
		else if (ale->type == ANIMTYPE_GPLAYER)
			adt_count = count_gplayer_frames(ale->data, t->frame_side, cfra, is_prop_edit);
		else if (ale->type == ANIMTYPE_MASKLAYER)
			adt_count = count_masklayer_frames(ale->data, t->frame_side, cfra, is_prop_edit);
		else
			BLI_assert(0);

		if (adt_count > 0) {
			count += adt_count;
			ale->tag = true;
		}
	}

	/* stop if trying to build list if nothing selected */
	if (count == 0) {
		/* cleanup temp list */
		ANIM_animdata_freelist(&anim_data);
		return;
	}

	TransDataContainer *tc = TRANS_DATA_CONTAINER_FIRST_SINGLE(t);

	/* allocate memory for data */
	tc->data_len = count;

	tc->data = MEM_callocN(tc->data_len * sizeof(TransData), "TransData(Action Editor)");
	tc->data_2d = MEM_callocN(tc->data_len * sizeof(TransData2D), "transdata2d");
	td = tc->data;
	td2d = tc->data_2d;

	if (ELEM(ac.datatype, ANIMCONT_GPENCIL, ANIMCONT_MASK)) {
		tc->custom.type.data = tfd = MEM_callocN(sizeof(tGPFtransdata) * count, "tGPFtransdata");
		tc->custom.type.use_free = true;
	}

	/* loop 2: build transdata array */
	for (ale = anim_data.first; ale; ale = ale->next) {

		if (is_prop_edit && !ale->tag)
			continue;

		cfra = (float)CFRA;

		{
			AnimData *adt;
			adt = ANIM_nla_mapping_get(&ac, ale);
			if (adt) {
				cfra = BKE_nla_tweakedit_remap(adt, cfra, NLATIME_CONVERT_UNMAP);
			}
		}

		if (ale->type == ANIMTYPE_GPLAYER) {
			bGPDlayer *gpl = (bGPDlayer *)ale->data;
			int i;

			i = GPLayerToTransData(td, tfd, gpl, t->frame_side, cfra, is_prop_edit, ypos);
			td += i;
			tfd += i;
		}
		else if (ale->type == ANIMTYPE_MASKLAYER) {
			MaskLayer *masklay = (MaskLayer *)ale->data;
			int i;

			i = MaskLayerToTransData(td, tfd, masklay, t->frame_side, cfra, is_prop_edit, ypos);
			td += i;
			tfd += i;
		}
		else {
			AnimData *adt = ANIM_nla_mapping_get(&ac, ale);
			FCurve *fcu = (FCurve *)ale->key_data;

			td = ActionFCurveToTransData(td, &td2d, fcu, adt, t->frame_side, cfra, is_prop_edit, ypos);
		}
	}

	/* calculate distances for proportional editing */
	if (is_prop_edit) {
		td = tc->data;

		for (ale = anim_data.first; ale; ale = ale->next) {
			AnimData *adt;

			/* F-Curve may not have any keyframes */
			if (!ale->tag)
				continue;

			adt = ANIM_nla_mapping_get(&ac, ale);
			if (adt)
				cfra = BKE_nla_tweakedit_remap(adt, (float)CFRA, NLATIME_CONVERT_UNMAP);
			else
				cfra = (float)CFRA;

			if (ale->type == ANIMTYPE_GPLAYER) {
				bGPDlayer *gpl = (bGPDlayer *)ale->data;
				bGPDframe *gpf;

				for (gpf = gpl->frames.first; gpf; gpf = gpf->next) {
					if (gpf->flag & GP_FRAME_SELECT) {
						td->dist = td->rdist = 0.0f;
					}
					else {
						bGPDframe *gpf_iter;
						int min = INT_MAX;
						for (gpf_iter = gpl->frames.first; gpf_iter; gpf_iter = gpf->next) {
							if (gpf_iter->flag & GP_FRAME_SELECT) {
								if (FrameOnMouseSide(t->frame_side, (float)gpf_iter->framenum, cfra)) {
									int val = abs(gpf->framenum - gpf_iter->framenum);
									if (val < min) {
										min = val;
									}
								}
							}
						}
						td->dist = td->rdist = min;
					}
					td++;
				}
			}
			else if (ale->type == ANIMTYPE_MASKLAYER) {
				MaskLayer *masklay = (MaskLayer *)ale->data;
				MaskLayerShape *masklay_shape;

				for (masklay_shape = masklay->splines_shapes.first; masklay_shape; masklay_shape = masklay_shape->next) {
					if (FrameOnMouseSide(t->frame_side, (float)masklay_shape->frame, cfra)) {
						if (masklay_shape->flag & MASK_SHAPE_SELECT) {
							td->dist = td->rdist = 0.0f;
						}
						else {
							MaskLayerShape *masklay_iter;
							int min = INT_MAX;
							for (masklay_iter = masklay->splines_shapes.first; masklay_iter; masklay_iter = masklay_iter->next) {
								if (masklay_iter->flag & MASK_SHAPE_SELECT) {
									if (FrameOnMouseSide(t->frame_side, (float)masklay_iter->frame, cfra)) {
										int val = abs(masklay_shape->frame - masklay_iter->frame);
										if (val < min) {
											min = val;
										}
									}
								}
							}
							td->dist = td->rdist = min;
						}
						td++;
					}
				}
			}
			else {
				FCurve *fcu = (FCurve *)ale->key_data;
				BezTriple *bezt;
				int i;

				for (i = 0, bezt = fcu->bezt; i < fcu->totvert; i++, bezt++) {
					if (FrameOnMouseSide(t->frame_side, bezt->vec[1][0], cfra)) {
						if (bezt->f2 & SELECT) {
							td->dist = td->rdist = 0.0f;
						}
						else {
							BezTriple *bezt_iter;
							int j;
							float min = FLT_MAX;
							for (j = 0, bezt_iter = fcu->bezt; j < fcu->totvert; j++, bezt_iter++) {
								if (bezt_iter->f2 & SELECT) {
									if (FrameOnMouseSide(t->frame_side, (float)bezt_iter->vec[1][0], cfra)) {
										float val = fabs(bezt->vec[1][0] - bezt_iter->vec[1][0]);
										if (val < min)
											min = val;
									}
								}
							}
							td->dist = td->rdist = min;
						}
						td++;
					}
				}
			}
		}
	}

	/* cleanup temp list */
	ANIM_animdata_freelist(&anim_data);
}

/* ********************* GRAPH EDITOR ************************* */

typedef struct TransDataGraph {
	float unit_scale;
	float offset;
} TransDataGraph;

/* Helper function for createTransGraphEditData, which is responsible for associating
 * source data with transform data
 */
static void bezt_to_transdata(TransData *td, TransData2D *td2d, TransDataGraph *tdg,
                              AnimData *adt, BezTriple *bezt,
                              int bi, bool selected, bool ishandle, bool intvals,
                              float mtx[3][3], float smtx[3][3], float unit_scale, float offset)
{
	float *loc = bezt->vec[bi];
	const float *cent = bezt->vec[1];

	/* New location from td gets dumped onto the old-location of td2d, which then
	 * gets copied to the actual data at td2d->loc2d (bezt->vec[n])
	 *
	 * Due to NLA mapping, we apply NLA mapping to some of the verts here,
	 * and then that mapping will be undone after transform is done.
	 */

	if (adt) {
		td2d->loc[0] = BKE_nla_tweakedit_remap(adt, loc[0], NLATIME_CONVERT_MAP);
		td2d->loc[1] = (loc[1] + offset) * unit_scale;
		td2d->loc[2] = 0.0f;
		td2d->loc2d = loc;

		td->loc = td2d->loc;
		td->center[0] = BKE_nla_tweakedit_remap(adt, cent[0], NLATIME_CONVERT_MAP);
		td->center[1] = (cent[1] + offset) * unit_scale;
		td->center[2] = 0.0f;

		copy_v3_v3(td->iloc, td->loc);
	}
	else {
		td2d->loc[0] = loc[0];
		td2d->loc[1] = (loc[1] + offset) * unit_scale;
		td2d->loc[2] = 0.0f;
		td2d->loc2d = loc;

		td->loc = td2d->loc;
		copy_v3_v3(td->center, cent);
		td->center[1] = (td->center[1] + offset) * unit_scale;
		copy_v3_v3(td->iloc, td->loc);
	}

	if (!ishandle) {
		td2d->h1 = bezt->vec[0];
		td2d->h2 = bezt->vec[2];
		copy_v2_v2(td2d->ih1, td2d->h1);
		copy_v2_v2(td2d->ih2, td2d->h2);
	}
	else {
		td2d->h1 = NULL;
		td2d->h2 = NULL;
	}

	memset(td->axismtx, 0, sizeof(td->axismtx));
	td->axismtx[2][2] = 1.0f;

	td->ext = NULL; td->val = NULL;

	/* store AnimData info in td->extra, for applying mapping when flushing */
	td->extra = adt;

	if (selected) {
		td->flag |= TD_SELECTED;
		td->dist = 0.0f;
	}
	else
		td->dist = FLT_MAX;

	if (ishandle)
		td->flag |= TD_NOTIMESNAP;
	if (intvals)
		td->flag |= TD_INTVALUES;

	/* copy space-conversion matrices for dealing with non-uniform scales */
	copy_m3_m3(td->mtx, mtx);
	copy_m3_m3(td->smtx, smtx);

	tdg->unit_scale = unit_scale;
	tdg->offset = offset;
}

static bool graph_edit_is_translation_mode(TransInfo *t)
{
	return ELEM(t->mode, TFM_TRANSLATION, TFM_TIME_TRANSLATE, TFM_TIME_SLIDE, TFM_TIME_DUPLICATE);
}

static bool graph_edit_use_local_center(TransInfo *t)
{
	return ((t->around == V3D_AROUND_LOCAL_ORIGINS) &&
	        (graph_edit_is_translation_mode(t) == false));
}


static void graph_key_shortest_dist(TransInfo *t, FCurve *fcu, TransData *td_start, TransData *td, int cfra, bool use_handle)
{
	int j = 0;
	TransData *td_iter = td_start;

	td->dist = FLT_MAX;
	for (; j < fcu->totvert; j++) {
		BezTriple *bezt = fcu->bezt + j;
		if (FrameOnMouseSide(t->frame_side, bezt->vec[1][0], cfra)) {
			const bool sel2 = (bezt->f2 & SELECT) != 0;
			const bool sel1 = use_handle ? (bezt->f1 & SELECT) != 0 : sel2;
			const bool sel3 = use_handle ? (bezt->f3 & SELECT) != 0 : sel2;

			if (sel1 || sel2 || sel3) {
				td->dist = td->rdist = min_ff(td->dist, fabs(td_iter->center[0] - td->center[0]));
			}

			td_iter += 3;
		}
	}
}

static void createTransGraphEditData(bContext *C, TransInfo *t)
{
	SpaceIpo *sipo = (SpaceIpo *)t->sa->spacedata.first;
	Scene *scene = t->scene;
	ARegion *ar = t->ar;
	View2D *v2d = &ar->v2d;

	TransData *td = NULL;
	TransData2D *td2d = NULL;
	TransDataGraph *tdg = NULL;

	bAnimContext ac;
	ListBase anim_data = {NULL, NULL};
	bAnimListElem *ale;
	int filter;

	BezTriple *bezt;
	int count = 0, i;
	float mtx[3][3], smtx[3][3];
	const bool is_translation_mode = graph_edit_is_translation_mode(t);
	const bool use_handle = !(sipo->flag & SIPO_NOHANDLES);
	const bool use_local_center = graph_edit_use_local_center(t);
	const bool is_prop_edit = (t->flag & T_PROP_EDIT) != 0;
	short anim_map_flag = ANIM_UNITCONV_ONLYSEL | ANIM_UNITCONV_SELVERTS;

	/* determine what type of data we are operating on */
	if (ANIM_animdata_get_context(C, &ac) == 0)
		return;

	anim_map_flag |= ANIM_get_normalization_flags(&ac);

	/* filter data */
	filter = (ANIMFILTER_DATA_VISIBLE | ANIMFILTER_FOREDIT | ANIMFILTER_CURVE_VISIBLE);
	ANIM_animdata_filter(&ac, &anim_data, filter, ac.data, ac.datatype);

	/* which side of the current frame should be allowed */
	// XXX we still want this mode, but how to get this using standard transform too?
	if (t->mode == TFM_TIME_EXTEND) {
		/* only side on which mouse is gets transformed */
		float xmouse, ymouse;

		UI_view2d_region_to_view(v2d, t->mouse.imval[0], t->mouse.imval[1], &xmouse, &ymouse);
		t->frame_side = (xmouse > CFRA) ? 'R' : 'L'; // XXX use t->frame_side
	}
	else {
		/* normal transform - both sides of current frame are considered */
		t->frame_side = 'B';
	}

	/* loop 1: count how many BezTriples (specifically their verts) are selected (or should be edited) */
	for (ale = anim_data.first; ale; ale = ale->next) {
		AnimData *adt = ANIM_nla_mapping_get(&ac, ale);
		FCurve *fcu = (FCurve *)ale->key_data;
		float cfra;
		int curvecount = 0;
		bool selected = false;

		/* F-Curve may not have any keyframes */
		if (fcu->bezt == NULL)
			continue;

		/* convert current-frame to action-time (slightly less accurate, especially under
		 * higher scaling ratios, but is faster than converting all points)
		 */
		if (adt)
			cfra = BKE_nla_tweakedit_remap(adt, (float)CFRA, NLATIME_CONVERT_UNMAP);
		else
			cfra = (float)CFRA;

		/* only include BezTriples whose 'keyframe' occurs on the same side of the current frame as mouse */
		for (i = 0, bezt = fcu->bezt; i < fcu->totvert; i++, bezt++) {
			if (FrameOnMouseSide(t->frame_side, bezt->vec[1][0], cfra)) {
				const bool sel2 = (bezt->f2 & SELECT) != 0;
				const bool sel1 = use_handle ? (bezt->f1 & SELECT) != 0 : sel2;
				const bool sel3 = use_handle ? (bezt->f3 & SELECT) != 0 : sel2;

				if (is_prop_edit) {
					curvecount += 3;
					if (sel2 || sel1 || sel3)
						selected = true;
				}
				else {
					if (!is_translation_mode || !(sel2)) {
						if (sel1) {
							count++;
						}

						if (sel3) {
							count++;
						}
					}

					/* only include main vert if selected */
					if (sel2 && !use_local_center) {
						count++;
					}
				}
			}
		}

		if (is_prop_edit) {
			if (selected) {
				count += curvecount;
				ale->tag = true;
			}
		}
	}

	/* stop if trying to build list if nothing selected */
	if (count == 0) {
		/* cleanup temp list */
		ANIM_animdata_freelist(&anim_data);
		return;
	}

	TransDataContainer *tc = TRANS_DATA_CONTAINER_FIRST_SINGLE(t);

	/* allocate memory for data */
	tc->data_len = count;

	tc->data = MEM_callocN(tc->data_len * sizeof(TransData), "TransData (Graph Editor)");
	/* for each 2d vert a 3d vector is allocated, so that they can be treated just as if they were 3d verts */
	tc->data_2d = MEM_callocN(tc->data_len * sizeof(TransData2D), "TransData2D (Graph Editor)");
	tc->custom.type.data = MEM_callocN(tc->data_len * sizeof(TransDataGraph), "TransDataGraph");
	tc->custom.type.use_free = true;

	td = tc->data;
	td2d = tc->data_2d;
	tdg = tc->custom.type.data;

	/* precompute space-conversion matrices for dealing with non-uniform scaling of Graph Editor */
	unit_m3(mtx);
	unit_m3(smtx);

	if (ELEM(t->mode, TFM_ROTATION, TFM_RESIZE)) {
		float xscale, yscale;

		/* apply scale factors to x and y axes of space-conversion matrices */
		UI_view2d_scale_get(v2d, &xscale, &yscale);

		/* mtx is data to global (i.e. view) conversion */
		mul_v3_fl(mtx[0], xscale);
		mul_v3_fl(mtx[1], yscale);

		/* smtx is global (i.e. view) to data conversion */
		if (IS_EQF(xscale, 0.0f) == 0) mul_v3_fl(smtx[0], 1.0f / xscale);
		if (IS_EQF(yscale, 0.0f) == 0) mul_v3_fl(smtx[1], 1.0f / yscale);
	}

	/* loop 2: build transdata arrays */
	for (ale = anim_data.first; ale; ale = ale->next) {
		AnimData *adt = ANIM_nla_mapping_get(&ac, ale);
		FCurve *fcu = (FCurve *)ale->key_data;
		bool intvals = (fcu->flag & FCURVE_INT_VALUES) != 0;
		float unit_scale, offset;
		float cfra;

		/* F-Curve may not have any keyframes */
		if (fcu->bezt == NULL || (is_prop_edit && ale->tag == 0))
			continue;

		/* convert current-frame to action-time (slightly less accurate, especially under
		 * higher scaling ratios, but is faster than converting all points)
		 */
		if (adt)
			cfra = BKE_nla_tweakedit_remap(adt, (float)CFRA, NLATIME_CONVERT_UNMAP);
		else
			cfra = (float)CFRA;

		unit_scale = ANIM_unit_mapping_get_factor(ac.scene, ale->id, ale->key_data, anim_map_flag, &offset);

		/* only include BezTriples whose 'keyframe' occurs on the same side of the current frame as mouse (if applicable) */
		for (i = 0, bezt = fcu->bezt; i < fcu->totvert; i++, bezt++) {
			if (FrameOnMouseSide(t->frame_side, bezt->vec[1][0], cfra)) {
				const bool sel2 = (bezt->f2 & SELECT) != 0;
				const bool sel1 = use_handle ? (bezt->f1 & SELECT) != 0 : sel2;
				const bool sel3 = use_handle ? (bezt->f3 & SELECT) != 0 : sel2;

				TransDataCurveHandleFlags *hdata = NULL;
				/* short h1=1, h2=1; */ /* UNUSED */

				if (is_prop_edit) {
					bool is_sel = (sel2 || sel1 || sel3);
					/* we always select all handles for proportional editing if central handle is selected */
					initTransDataCurveHandles(td, bezt);
					bezt_to_transdata(td++, td2d++, tdg++, adt, bezt, 0, is_sel, true, intvals, mtx, smtx, unit_scale, offset);
					initTransDataCurveHandles(td, bezt);
					bezt_to_transdata(td++, td2d++, tdg++, adt, bezt, 1, is_sel, false, intvals, mtx, smtx, unit_scale, offset);
					initTransDataCurveHandles(td, bezt);
					bezt_to_transdata(td++, td2d++, tdg++, adt, bezt, 2, is_sel, true, intvals, mtx, smtx, unit_scale, offset);
				}
				else {
					/* only include handles if selected, irrespective of the interpolation modes.
					 * also, only treat handles specially if the center point isn't selected.
					 */
					if (!is_translation_mode || !(sel2)) {
						if (sel1) {
							hdata = initTransDataCurveHandles(td, bezt);
							bezt_to_transdata(td++, td2d++, tdg++, adt, bezt, 0, sel1, true, intvals, mtx, smtx, unit_scale, offset);
						}
						else {
							/* h1 = 0; */ /* UNUSED */
						}

						if (sel3) {
							if (hdata == NULL)
								hdata = initTransDataCurveHandles(td, bezt);
							bezt_to_transdata(td++, td2d++, tdg++, adt, bezt, 2, sel3, true, intvals, mtx, smtx, unit_scale, offset);
						}
						else {
							/* h2 = 0; */ /* UNUSED */
						}
					}

					/* only include main vert if selected */
					if (sel2 && !use_local_center) {
						/* move handles relative to center */
						if (is_translation_mode) {
							if (sel1) td->flag |= TD_MOVEHANDLE1;
							if (sel3) td->flag |= TD_MOVEHANDLE2;
						}

						/* if handles were not selected, store their selection status */
						if (!(sel1) || !(sel3)) {
							if (hdata == NULL)
								hdata = initTransDataCurveHandles(td, bezt);
						}

						bezt_to_transdata(td++, td2d++, tdg++, adt, bezt, 1, sel2, false, intvals, mtx, smtx, unit_scale, offset);

					}
					/* special hack (must be done after initTransDataCurveHandles(), as that stores handle settings to restore...):
					 *	- Check if we've got entire BezTriple selected and we're scaling/rotating that point,
					 *	  then check if we're using auto-handles.
					 *	- If so, change them auto-handles to aligned handles so that handles get affected too
					 */
					if (ELEM(bezt->h1, HD_AUTO, HD_AUTO_ANIM) &&
					    ELEM(bezt->h2, HD_AUTO, HD_AUTO_ANIM) &&
					    ELEM(t->mode, TFM_ROTATION, TFM_RESIZE))
					{
						if (hdata && (sel1) && (sel3)) {
							bezt->h1 = HD_ALIGN;
							bezt->h2 = HD_ALIGN;
						}
					}
				}
			}
		}

		/* Sets handles based on the selection */
		testhandles_fcurve(fcu, use_handle);
	}

	if (is_prop_edit) {
		/* loop 2: build transdata arrays */
		td = tc->data;

		for (ale = anim_data.first; ale; ale = ale->next) {
			AnimData *adt = ANIM_nla_mapping_get(&ac, ale);
			FCurve *fcu = (FCurve *)ale->key_data;
			TransData *td_start = td;
			float cfra;

			/* F-Curve may not have any keyframes */
			if (fcu->bezt == NULL || (ale->tag == 0))
				continue;

			/* convert current-frame to action-time (slightly less accurate, especially under
			 * higher scaling ratios, but is faster than converting all points)
			 */
			if (adt)
				cfra = BKE_nla_tweakedit_remap(adt, (float)CFRA, NLATIME_CONVERT_UNMAP);
			else
				cfra = (float)CFRA;

			/* only include BezTriples whose 'keyframe' occurs on the same side of the current frame as mouse (if applicable) */
			for (i = 0, bezt = fcu->bezt; i < fcu->totvert; i++, bezt++) {
				if (FrameOnMouseSide(t->frame_side, bezt->vec[1][0], cfra)) {
					const bool sel2 = (bezt->f2 & SELECT) != 0;
					const bool sel1 = use_handle ? (bezt->f1 & SELECT) != 0 : sel2;
					const bool sel3 = use_handle ? (bezt->f3 & SELECT) != 0 : sel2;

					if (sel1 || sel2) {
						td->dist = td->rdist =  0.0f;
					}
					else {
						graph_key_shortest_dist(t, fcu, td_start, td, cfra, use_handle);
					}
					td++;

					if (sel2) {
						td->dist = td->rdist = 0.0f;
					}
					else {
						graph_key_shortest_dist(t, fcu, td_start, td, cfra, use_handle);
					}
					td++;

					if (sel3 || sel2) {
						td->dist = td->rdist = 0.0f;
					}
					else {
						graph_key_shortest_dist(t, fcu, td_start, td, cfra, use_handle);
					}
					td++;
				}
			}
		}
	}

	/* cleanup temp list */
	ANIM_animdata_freelist(&anim_data);
}


/* ------------------------ */

/* struct for use in re-sorting BezTriples during Graph Editor transform */
typedef struct BeztMap {
	BezTriple *bezt;
	unsigned int oldIndex;      /* index of bezt in fcu->bezt array before sorting */
	unsigned int newIndex;      /* index of bezt in fcu->bezt array after sorting */
	short swapHs;               /* swap order of handles (-1=clear; 0=not checked, 1=swap) */
	char pipo, cipo;            /* interpolation of current and next segments */
} BeztMap;


/* This function converts an FCurve's BezTriple array to a BeztMap array
 * NOTE: this allocates memory that will need to get freed later
 */
static BeztMap *bezt_to_beztmaps(BezTriple *bezts, int totvert, const short UNUSED(use_handle))
{
	BezTriple *bezt = bezts;
	BezTriple *prevbezt = NULL;
	BeztMap *bezm, *bezms;
	int i;

	/* allocate memory for this array */
	if (totvert == 0 || bezts == NULL)
		return NULL;
	bezm = bezms = MEM_callocN(sizeof(BeztMap) * totvert, "BeztMaps");

	/* assign beztriples to beztmaps */
	for (i = 0; i < totvert; i++, bezm++, prevbezt = bezt, bezt++) {
		bezm->bezt = bezt;

		bezm->oldIndex = i;
		bezm->newIndex = i;

		bezm->pipo = (prevbezt) ? prevbezt->ipo : bezt->ipo;
		bezm->cipo = bezt->ipo;
	}

	return bezms;
}

/* This function copies the code of sort_time_ipocurve, but acts on BeztMap structs instead */
static void sort_time_beztmaps(BeztMap *bezms, int totvert, const short UNUSED(use_handle))
{
	BeztMap *bezm;
	int i, ok = 1;

	/* keep repeating the process until nothing is out of place anymore */
	while (ok) {
		ok = 0;

		bezm = bezms;
		i = totvert;
		while (i--) {
			/* is current bezm out of order (i.e. occurs later than next)? */
			if (i > 0) {
				if (bezm->bezt->vec[1][0] > (bezm + 1)->bezt->vec[1][0]) {
					bezm->newIndex++;
					(bezm + 1)->newIndex--;

					SWAP(BeztMap, *bezm, *(bezm + 1));

					ok = 1;
				}
			}

			/* do we need to check if the handles need to be swapped?
			 * optimization: this only needs to be performed in the first loop
			 */
			if (bezm->swapHs == 0) {
				if ((bezm->bezt->vec[0][0] > bezm->bezt->vec[1][0]) &&
				    (bezm->bezt->vec[2][0] < bezm->bezt->vec[1][0]) )
				{
					/* handles need to be swapped */
					bezm->swapHs = 1;
				}
				else {
					/* handles need to be cleared */
					bezm->swapHs = -1;
				}
			}

			bezm++;
		}
	}
}

/* This function firstly adjusts the pointers that the transdata has to each BezTriple */
static void beztmap_to_data(TransInfo *t, FCurve *fcu, BeztMap *bezms, int totvert, const short UNUSED(use_handle))
{
	BezTriple *bezts = fcu->bezt;
	BeztMap *bezm;
	TransData2D *td2d;
	TransData *td;
	int i, j;
	char *adjusted;

	TransDataContainer *tc = TRANS_DATA_CONTAINER_FIRST_SINGLE(t);

	/* dynamically allocate an array of chars to mark whether an TransData's
	 * pointers have been fixed already, so that we don't override ones that are
	 * already done
	 */
	adjusted = MEM_callocN(tc->data_len, "beztmap_adjusted_map");

	/* for each beztmap item, find if it is used anywhere */
	bezm = bezms;
	for (i = 0; i < totvert; i++, bezm++) {
		/* loop through transdata, testing if we have a hit
		 * for the handles (vec[0]/vec[2]), we must also check if they need to be swapped...
		 */
		td2d = tc->data_2d;
		td = tc->data;
		for (j = 0; j < tc->data_len; j++, td2d++, td++) {
			/* skip item if already marked */
			if (adjusted[j] != 0) continue;

			/* update all transdata pointers, no need to check for selections etc,
			 * since only points that are really needed were created as transdata
			 */
			if (td2d->loc2d == bezm->bezt->vec[0]) {
				if (bezm->swapHs == 1)
					td2d->loc2d = (bezts + bezm->newIndex)->vec[2];
				else
					td2d->loc2d = (bezts + bezm->newIndex)->vec[0];
				adjusted[j] = 1;
			}
			else if (td2d->loc2d == bezm->bezt->vec[2]) {
				if (bezm->swapHs == 1)
					td2d->loc2d = (bezts + bezm->newIndex)->vec[0];
				else
					td2d->loc2d = (bezts + bezm->newIndex)->vec[2];
				adjusted[j] = 1;
			}
			else if (td2d->loc2d == bezm->bezt->vec[1]) {
				td2d->loc2d = (bezts + bezm->newIndex)->vec[1];

				/* if only control point is selected, the handle pointers need to be updated as well */
				if (td2d->h1)
					td2d->h1 = (bezts + bezm->newIndex)->vec[0];
				if (td2d->h2)
					td2d->h2 = (bezts + bezm->newIndex)->vec[2];

				adjusted[j] = 1;
			}

			/* the handle type pointer has to be updated too */
			if (adjusted[j] && td->flag & TD_BEZTRIPLE && td->hdata) {
				if (bezm->swapHs == 1) {
					td->hdata->h1 = &(bezts + bezm->newIndex)->h2;
					td->hdata->h2 = &(bezts + bezm->newIndex)->h1;
				}
				else {
					td->hdata->h1 = &(bezts + bezm->newIndex)->h1;
					td->hdata->h2 = &(bezts + bezm->newIndex)->h2;
				}
			}
		}

	}

	/* free temp memory used for 'adjusted' array */
	MEM_freeN(adjusted);
}

/* This function is called by recalcData during the Transform loop to recalculate
 * the handles of curves and sort the keyframes so that the curves draw correctly.
 * It is only called if some keyframes have moved out of order.
 *
 * anim_data is the list of channels (F-Curves) retrieved already containing the
 * channels to work on. It should not be freed here as it may still need to be used.
 */
void remake_graph_transdata(TransInfo *t, ListBase *anim_data)
{
	SpaceIpo *sipo = (SpaceIpo *)t->sa->spacedata.first;
	bAnimListElem *ale;
	const bool use_handle = (sipo->flag & SIPO_NOHANDLES) == 0;

	/* sort and reassign verts */
	for (ale = anim_data->first; ale; ale = ale->next) {
		FCurve *fcu = (FCurve *)ale->key_data;

		if (fcu->bezt) {
			BeztMap *bezm;

			/* adjust transform-data pointers */
			/* note, none of these functions use 'use_handle', it could be removed */
			bezm = bezt_to_beztmaps(fcu->bezt, fcu->totvert, use_handle);
			sort_time_beztmaps(bezm, fcu->totvert, use_handle);
			beztmap_to_data(t, fcu, bezm, fcu->totvert, use_handle);

			/* free mapping stuff */
			MEM_freeN(bezm);

			/* re-sort actual beztriples (perhaps this could be done using the beztmaps to save time?) */
			sort_time_fcurve(fcu);

			/* make sure handles are all set correctly */
			testhandles_fcurve(fcu, use_handle);
		}
	}
}

/* this function is called on recalcData to apply the transforms applied
 * to the transdata on to the actual keyframe data
 */
void flushTransGraphData(TransInfo *t)
{
	SpaceIpo *sipo = (SpaceIpo *)t->sa->spacedata.first;
	TransData *td;
	TransData2D *td2d;
	TransDataGraph *tdg;
	Scene *scene = t->scene;
	double secf = FPS;
	int a;

	TransDataContainer *tc = TRANS_DATA_CONTAINER_FIRST_SINGLE(t);

	/* flush to 2d vector from internally used 3d vector */
	for (a = 0, td = tc->data, td2d = tc->data_2d, tdg = tc->custom.type.data;
	     a < tc->data_len;
	     a++, td++, td2d++, tdg++)
	{
		AnimData *adt = (AnimData *)td->extra; /* pointers to relevant AnimData blocks are stored in the td->extra pointers */
		float inv_unit_scale = 1.0f / tdg->unit_scale;

		/* handle snapping for time values
		 *	- we should still be in NLA-mapping timespace
		 *	- only apply to keyframes (but never to handles)
		 *  - don't do this when canceling, or else these changes won't go away
		 */
		if ((t->state != TRANS_CANCEL) && (td->flag & TD_NOTIMESNAP) == 0) {
			switch (sipo->autosnap) {
				case SACTSNAP_FRAME: /* snap to nearest frame */
					td2d->loc[0] = floor((double)td2d->loc[0] + 0.5);
					break;

				case SACTSNAP_SECOND: /* snap to nearest second */
					td2d->loc[0] = floor(((double)td2d->loc[0] / secf) + 0.5) * secf;
					break;

				case SACTSNAP_MARKER: /* snap to nearest marker */
					td2d->loc[0] = (float)ED_markers_find_nearest_marker_time(&t->scene->markers, td2d->loc[0]);
					break;
			}
		}

		/* we need to unapply the nla-mapping from the time in some situations */
		if (adt)
			td2d->loc2d[0] = BKE_nla_tweakedit_remap(adt, td2d->loc[0], NLATIME_CONVERT_UNMAP);
		else
			td2d->loc2d[0] = td2d->loc[0];

		/* Time-stepping auto-snapping modes don't get applied for Graph Editor transforms,
		 * as these use the generic transform modes which don't account for this sort of thing.
		 * These ones aren't affected by NLA mapping, so we do this after the conversion...
		 *
		 * NOTE: We also have to apply to td->loc, as that's what the handle-adjustment step below looks
		 *       to, otherwise we get "swimming handles"
		 * NOTE: We don't do this when canceling transforms, or else these changes don't go away
		 */
		if ((t->state != TRANS_CANCEL) && (td->flag & TD_NOTIMESNAP) == 0 &&
		    ELEM(sipo->autosnap, SACTSNAP_STEP, SACTSNAP_TSTEP))
		{
			switch (sipo->autosnap) {
				case SACTSNAP_STEP: /* frame step */
					td2d->loc2d[0] = floor((double)td2d->loc[0] + 0.5);
					td->loc[0]     = floor((double)td->loc[0] + 0.5);
					break;

				case SACTSNAP_TSTEP: /* second step */
					/* XXX: the handle behaviour in this case is still not quite right... */
					td2d->loc[0] = floor(((double)td2d->loc[0] / secf) + 0.5) * secf;
					td->loc[0]   = floor(((double)td->loc[0] / secf) + 0.5) * secf;
					break;
			}
		}

		/* if int-values only, truncate to integers */
		if (td->flag & TD_INTVALUES)
			td2d->loc2d[1] = floorf(td2d->loc[1] * inv_unit_scale - tdg->offset + 0.5f);
		else
			td2d->loc2d[1] = td2d->loc[1] * inv_unit_scale - tdg->offset;

		if ((td->flag & TD_MOVEHANDLE1) && td2d->h1) {
			td2d->h1[0] = td2d->ih1[0] + td->loc[0] - td->iloc[0];
			td2d->h1[1] = td2d->ih1[1] + (td->loc[1] - td->iloc[1]) * inv_unit_scale;
		}

		if ((td->flag & TD_MOVEHANDLE2) && td2d->h2) {
			td2d->h2[0] = td2d->ih2[0] + td->loc[0] - td->iloc[0];
			td2d->h2[1] = td2d->ih2[1] + (td->loc[1] - td->iloc[1]) * inv_unit_scale;
		}
	}
}

/* ******************* Sequencer Transform data ******************* */

/* This function applies the rules for transforming a strip so duplicate
 * checks don't need to be added in multiple places.
 *
 * recursive, count and flag MUST be set.
 *
 * seq->depth must be set before running this function so we know if the strips
 * are root level or not
 */
static void SeqTransInfo(TransInfo *t, Sequence *seq, int *recursive, int *count, int *flag)
{
	/* for extend we need to do some tricks */
	if (t->mode == TFM_TIME_EXTEND) {

		/* *** Extend Transform *** */

		Scene *scene = t->scene;
		int cfra = CFRA;
		int left = BKE_sequence_tx_get_final_left(seq, true);
		int right = BKE_sequence_tx_get_final_right(seq, true);

		if (seq->depth == 0 && ((seq->flag & SELECT) == 0 || (seq->flag & SEQ_LOCK))) {
			*recursive = false;
			*count = 0;
			*flag = 0;
		}
		else if (seq->type == SEQ_TYPE_META) {

			/* for meta's we only ever need to extend their children, no matter what depth
			 * just check the meta's are in the bounds */
			if      (t->frame_side == 'R' && right <= cfra) *recursive = false;
			else if (t->frame_side == 'L' && left  >= cfra) *recursive = false;
			else *recursive = true;

			*count = 1;
			*flag = (seq->flag | SELECT) & ~(SEQ_LEFTSEL | SEQ_RIGHTSEL);
		}
		else {

			*recursive = false;  /* not a meta, so no thinking here */
			*count = 1;          /* unless its set to 0, extend will never set 2 handles at once */
			*flag = (seq->flag | SELECT) & ~(SEQ_LEFTSEL | SEQ_RIGHTSEL);

			if (t->frame_side == 'R') {
				if      (right <= cfra) { *count = *flag = 0; }  /* ignore */
				else if (left   > cfra) {                     }  /* keep the selection */
				else *flag |= SEQ_RIGHTSEL;
			}
			else {
				if      (left >= cfra) { *count = *flag = 0; }  /* ignore */
				else if (right < cfra) {                     }  /* keep the selection */
				else *flag |= SEQ_LEFTSEL;
			}
		}
	}
	else {

		t->frame_side = 'B';

		/* *** Normal Transform *** */

		if (seq->depth == 0) {

			/* Count */

			/* Non nested strips (resect selection and handles) */
			if ((seq->flag & SELECT) == 0 || (seq->flag & SEQ_LOCK)) {
				*recursive = false;
				*count = 0;
				*flag = 0;
			}
			else {
				if ((seq->flag & (SEQ_LEFTSEL | SEQ_RIGHTSEL)) == (SEQ_LEFTSEL | SEQ_RIGHTSEL)) {
					*flag = seq->flag;
					*count = 2; /* we need 2 transdata's */
				}
				else {
					*flag = seq->flag;
					*count = 1; /* selected or with a handle selected */
				}

				/* Recursive */

				if ((seq->type == SEQ_TYPE_META) && ((seq->flag & (SEQ_LEFTSEL | SEQ_RIGHTSEL)) == 0)) {
					/* if any handles are selected, don't recurse */
					*recursive = true;
				}
				else {
					*recursive = false;
				}
			}
		}
		else {
			/* Nested, different rules apply */

#ifdef SEQ_TX_NESTED_METAS
			*flag = (seq->flag | SELECT) & ~(SEQ_LEFTSEL | SEQ_RIGHTSEL);
			*count = 1; /* ignore the selection for nested */
			*recursive = (seq->type == SEQ_TYPE_META);
#else
			if (seq->type == SEQ_TYPE_META) {
				/* Meta's can only directly be moved between channels since they
				 * don't have their start and length set directly (children affect that)
				 * since this Meta is nested we don't need any of its data in fact.
				 * BKE_sequence_calc() will update its settings when run on the toplevel meta */
				*flag = 0;
				*count = 0;
				*recursive = true;
			}
			else {
				*flag = (seq->flag | SELECT) & ~(SEQ_LEFTSEL | SEQ_RIGHTSEL);
				*count = 1; /* ignore the selection for nested */
				*recursive = false;
			}
#endif
		}
	}
}



static int SeqTransCount(TransInfo *t, Sequence *parent, ListBase *seqbase, int depth)
{
	Sequence *seq;
	int tot = 0, recursive, count, flag;

	for (seq = seqbase->first; seq; seq = seq->next) {
		seq->depth = depth;

		/* seq->tmp is used by seq_tx_get_final_{left, right} to check sequence's range and clamp to it if needed.
		 * it's first place where digging into sequences tree, so store link to parent here */
		seq->tmp = parent;

		SeqTransInfo(t, seq, &recursive, &count, &flag); /* ignore the flag */
		tot += count;

		if (recursive) {
			tot += SeqTransCount(t, seq, &seq->seqbase, depth + 1);
		}
	}

	return tot;
}


static TransData *SeqToTransData(TransData *td, TransData2D *td2d, TransDataSeq *tdsq, Sequence *seq, int flag, int sel_flag)
{
	int start_left;

	switch (sel_flag) {
		case SELECT:
			/* Use seq_tx_get_final_left() and an offset here
			 * so transform has the left hand location of the strip.
			 * tdsq->start_offset is used when flushing the tx data back */
			start_left = BKE_sequence_tx_get_final_left(seq, false);
			td2d->loc[0] = start_left;
			tdsq->start_offset = start_left - seq->start; /* use to apply the original location */
			break;
		case SEQ_LEFTSEL:
			start_left = BKE_sequence_tx_get_final_left(seq, false);
			td2d->loc[0] = start_left;
			break;
		case SEQ_RIGHTSEL:
			td2d->loc[0] = BKE_sequence_tx_get_final_right(seq, false);
			break;
	}

	td2d->loc[1] = seq->machine; /* channel - Y location */
	td2d->loc[2] = 0.0f;
	td2d->loc2d = NULL;


	tdsq->seq = seq;

	/* Use instead of seq->flag for nested strips and other
	 * cases where the selection may need to be modified */
	tdsq->flag = flag;
	tdsq->sel_flag = sel_flag;


	td->extra = (void *)tdsq; /* allow us to update the strip from here */

	td->flag = 0;
	td->loc = td2d->loc;
	copy_v3_v3(td->center, td->loc);
	copy_v3_v3(td->iloc, td->loc);

	memset(td->axismtx, 0, sizeof(td->axismtx));
	td->axismtx[2][2] = 1.0f;

	td->ext = NULL; td->val = NULL;

	td->flag |= TD_SELECTED;
	td->dist = 0.0;

	unit_m3(td->mtx);
	unit_m3(td->smtx);

	/* Time Transform (extend) */
	td->val = td2d->loc;
	td->ival = td2d->loc[0];

	return td;
}

static int SeqToTransData_Recursive(TransInfo *t, ListBase *seqbase, TransData *td, TransData2D *td2d, TransDataSeq *tdsq)
{
	Sequence *seq;
	int recursive, count, flag;
	int tot = 0;

	for (seq = seqbase->first; seq; seq = seq->next) {

		SeqTransInfo(t, seq, &recursive, &count, &flag);

		/* add children first so recalculating metastrips does nested strips first */
		if (recursive) {
			int tot_children = SeqToTransData_Recursive(t, &seq->seqbase, td, td2d, tdsq);

			td =     td +    tot_children;
			td2d =   td2d +  tot_children;
			tdsq =   tdsq +  tot_children;

			tot += tot_children;
		}

		/* use 'flag' which is derived from seq->flag but modified for special cases */
		if (flag & SELECT) {
			if (flag & (SEQ_LEFTSEL | SEQ_RIGHTSEL)) {
				if (flag & SEQ_LEFTSEL) {
					SeqToTransData(td++, td2d++, tdsq++, seq, flag, SEQ_LEFTSEL);
					tot++;
				}
				if (flag & SEQ_RIGHTSEL) {
					SeqToTransData(td++, td2d++, tdsq++, seq, flag, SEQ_RIGHTSEL);
					tot++;
				}
			}
			else {
				SeqToTransData(td++, td2d++, tdsq++, seq, flag, SELECT);
				tot++;
			}
		}
	}
	return tot;
}


static void SeqTransDataBounds(TransInfo *t, ListBase *seqbase, TransSeq *ts)
{
	Sequence *seq;
	int recursive, count, flag;
	int max = INT32_MIN, min = INT32_MAX;

	for (seq = seqbase->first; seq; seq = seq->next) {

		/* just to get the flag since there are corner cases where this isn't totally obvious */
		SeqTransInfo(t, seq, &recursive, &count, &flag);

		/* use 'flag' which is derived from seq->flag but modified for special cases */
		if (flag & SELECT) {
			if (flag & (SEQ_LEFTSEL | SEQ_RIGHTSEL)) {
				if (flag & SEQ_LEFTSEL) {
					min = min_ii(seq->startdisp, min);
					max = max_ii(seq->startdisp, max);
				}
				if (flag & SEQ_RIGHTSEL) {
					min = min_ii(seq->enddisp, min);
					max = max_ii(seq->enddisp, max);
				}
			}
			else {
				min = min_ii(seq->startdisp, min);
				max = max_ii(seq->enddisp, max);
			}
		}
	}

	if (ts) {
		ts->max = max;
		ts->min = min;
	}
}


static void freeSeqData(TransInfo *t, TransDataContainer *tc, TransCustomData *custom_data)
{
	Editing *ed = BKE_sequencer_editing_get(t->scene, false);

	if (ed != NULL) {


		ListBase *seqbasep = ed->seqbasep;
		TransData *td = tc->data;
		int a;

		/* prevent updating the same seq twice
		 * if the transdata order is changed this will mess up
		 * but so will TransDataSeq */
		Sequence *seq_prev = NULL;
		Sequence *seq;


		if (!(t->state == TRANS_CANCEL)) {

#if 0       // default 2.4 behavior

			/* flush to 2d vector from internally used 3d vector */
			for (a = 0; a < t->total; a++, td++) {
				if ((seq != seq_prev) && (seq->depth == 0) && (seq->flag & SEQ_OVERLAP)) {
					seq = ((TransDataSeq *)td->extra)->seq;
					BKE_sequence_base_shuffle(seqbasep, seq, t->scene);
				}

				seq_prev = seq;
			}

#else       // durian hack
			{
				int overlap = 0;

				for (a = 0, seq_prev = NULL; a < tc->data_len; a++, td++, seq_prev = seq) {
					seq = ((TransDataSeq *)td->extra)->seq;
					if ((seq != seq_prev) && (seq->depth == 0) && (seq->flag & SEQ_OVERLAP)) {
						overlap = 1;
						break;
					}
				}

				if (overlap) {
					bool has_effect_root = false, has_effect_any = false;
					for (seq = seqbasep->first; seq; seq = seq->next)
						seq->tmp = NULL;

					td = tc->data;
					for (a = 0, seq_prev = NULL; a < tc->data_len; a++, td++, seq_prev = seq) {
						seq = ((TransDataSeq *)td->extra)->seq;
						if ((seq != seq_prev)) {
							/* check effects strips, we cant change their time */
							if ((seq->type & SEQ_TYPE_EFFECT) && seq->seq1) {
								has_effect_any = true;
								if (seq->depth == 0) {
									has_effect_root = true;
								}
							}
							else {
								/* Tag seq with a non zero value,
								 * used by BKE_sequence_base_shuffle_time to identify the ones to shuffle */
								if (seq->depth == 0) {
									seq->tmp = (void *)1;
								}
							}
						}

					}

					if (t->flag & T_ALT_TRANSFORM) {
						int minframe = MAXFRAME;
						td = tc->data;
						for (a = 0, seq_prev = NULL; a < tc->data_len; a++, td++, seq_prev = seq) {
							seq = ((TransDataSeq *)td->extra)->seq;
							if ((seq != seq_prev) && (seq->depth == 0)) {
								minframe = min_ii(minframe, seq->startdisp);
							}
						}


						for (seq = seqbasep->first; seq; seq = seq->next) {
							if (!(seq->flag & SELECT)) {
								if (seq->startdisp >= minframe) {
									seq->machine += MAXSEQ * 2;
								}
							}
						}

						BKE_sequence_base_shuffle_time(seqbasep, t->scene);

						for (seq = seqbasep->first; seq; seq = seq->next) {
							if (seq->machine >= MAXSEQ * 2) {
								seq->machine -= MAXSEQ * 2;
								seq->tmp = (void *)1;
							}
							else {
								seq->tmp = NULL;
							}
						}

						BKE_sequence_base_shuffle_time(seqbasep, t->scene);
					}
					else {
						BKE_sequence_base_shuffle_time(seqbasep, t->scene);
					}

					if (has_effect_any) {
						/* update effects strips based on strips just moved in time */
						td = tc->data;
						for (a = 0, seq_prev = NULL; a < tc->data_len; a++, td++, seq_prev = seq) {
							seq = ((TransDataSeq *)td->extra)->seq;
							if ((seq != seq_prev)) {
								if ((seq->type & SEQ_TYPE_EFFECT) && seq->seq1) {
									BKE_sequence_calc(t->scene, seq);
								}
							}
						}
					}

					if (has_effect_root) {
						/* now if any effects _still_ overlap, we need to move them up */
						td = tc->data;
						for (a = 0, seq_prev = NULL; a < tc->data_len; a++, td++, seq_prev = seq) {
							seq = ((TransDataSeq *)td->extra)->seq;
							if ((seq != seq_prev) && (seq->depth == 0)) {
								if ((seq->type & SEQ_TYPE_EFFECT) && seq->seq1) {
									if (BKE_sequence_test_overlap(seqbasep, seq)) {
										BKE_sequence_base_shuffle(seqbasep, seq, t->scene);
									}
								}
							}
						}
						/* done with effects */
					}
				}
			}
#endif

			for (seq = seqbasep->first; seq; seq = seq->next) {
				/* We might want to build a list of effects that need to be updated during transform */
				if (seq->type & SEQ_TYPE_EFFECT) {
					if      (seq->seq1 && seq->seq1->flag & SELECT) BKE_sequence_calc(t->scene, seq);
					else if (seq->seq2 && seq->seq2->flag & SELECT) BKE_sequence_calc(t->scene, seq);
					else if (seq->seq3 && seq->seq3->flag & SELECT) BKE_sequence_calc(t->scene, seq);
				}
			}

			BKE_sequencer_sort(t->scene);
		}
		else {
			/* Canceled, need to update the strips display */
			for (a = 0; a < tc->data_len; a++, td++) {
				seq = ((TransDataSeq *)td->extra)->seq;
				if ((seq != seq_prev) && (seq->depth == 0)) {
					if (seq->flag & SEQ_OVERLAP)
						BKE_sequence_base_shuffle(seqbasep, seq, t->scene);

					BKE_sequence_calc_disp(t->scene, seq);
				}
				seq_prev = seq;
			}
		}
	}

	if ((custom_data->data != NULL) && custom_data->use_free) {
		TransSeq *ts = custom_data->data;
		MEM_freeN(ts->tdseq);
		MEM_freeN(custom_data->data);
		custom_data->data = NULL;
	}
}

static void createTransSeqData(bContext *C, TransInfo *t)
{
#define XXX_DURIAN_ANIM_TX_HACK

	View2D *v2d = UI_view2d_fromcontext(C);
	Scene *scene = t->scene;
	Editing *ed = BKE_sequencer_editing_get(t->scene, false);
	TransData *td = NULL;
	TransData2D *td2d = NULL;
	TransDataSeq *tdsq = NULL;
	TransSeq *ts = NULL;
	int xmouse;

	int count = 0;

	TransDataContainer *tc = TRANS_DATA_CONTAINER_FIRST_SINGLE(t);

	if (ed == NULL) {
		tc->data_len = 0;
		return;
	}

	tc->custom.type.free_cb = freeSeqData;

	xmouse = (int)UI_view2d_region_to_view_x(v2d, t->mouse.imval[0]);

	/* which side of the current frame should be allowed */
	if (t->mode == TFM_TIME_EXTEND) {
		/* only side on which mouse is gets transformed */
		t->frame_side = (xmouse > CFRA) ? 'R' : 'L';
	}
	else {
		/* normal transform - both sides of current frame are considered */
		t->frame_side = 'B';
	}

#ifdef XXX_DURIAN_ANIM_TX_HACK
	{
		Sequence *seq;
		for (seq = ed->seqbasep->first; seq; seq = seq->next) {
			/* hack */
			if ((seq->flag & SELECT) == 0 && seq->type & SEQ_TYPE_EFFECT) {
				Sequence *seq_user;
				int i;
				for (i = 0; i < 3; i++) {
					seq_user = *((&seq->seq1) + i);
					if (seq_user && (seq_user->flag & SELECT) &&
					    !(seq_user->flag & SEQ_LOCK) &&
					    !(seq_user->flag & (SEQ_LEFTSEL | SEQ_RIGHTSEL)))
					{
						seq->flag |= SELECT;
					}
				}
			}
		}
	}
#endif

	count = SeqTransCount(t, NULL, ed->seqbasep, 0);

	/* allocate memory for data */
	tc->data_len = count;

	/* stop if trying to build list if nothing selected */
	if (count == 0) {
		return;
	}

	tc->custom.type.data = ts = MEM_callocN(sizeof(TransSeq), "transseq");
	tc->custom.type.use_free = true;
	td = tc->data = MEM_callocN(tc->data_len * sizeof(TransData), "TransSeq TransData");
	td2d = tc->data_2d = MEM_callocN(tc->data_len * sizeof(TransData2D), "TransSeq TransData2D");
	ts->tdseq = tdsq = MEM_callocN(tc->data_len * sizeof(TransDataSeq), "TransSeq TransDataSeq");

	/* loop 2: build transdata array */
	SeqToTransData_Recursive(t, ed->seqbasep, td, td2d, tdsq);
	SeqTransDataBounds(t, ed->seqbasep, ts);

	/* set the snap mode based on how close the mouse is at the end/start points */
	if (abs(xmouse - ts->max) > abs(xmouse - ts->min))
		ts->snap_left = true;

#undef XXX_DURIAN_ANIM_TX_HACK
}


/* *********************** Object Transform data ******************* */

/* Little helper function for ObjectToTransData used to give certain
 * constraints (ChildOf, FollowPath, and others that may be added)
 * inverse corrections for transform, so that they aren't in CrazySpace.
 * These particular constraints benefit from this, but others don't, hence
 * this semi-hack ;-)    - Aligorith
 */
static bool constraints_list_needinv(TransInfo *t, ListBase *list)
{
	bConstraint *con;

	/* loop through constraints, checking if there's one of the mentioned
	 * constraints needing special crazyspace corrections
	 */
	if (list) {
		for (con = list->first; con; con = con->next) {
			/* only consider constraint if it is enabled, and has influence on result */
			if ((con->flag & CONSTRAINT_DISABLE) == 0 && (con->enforce != 0.0f)) {
				/* (affirmative) returns for specific constraints here... */
				/* constraints that require this regardless  */
				if (ELEM(con->type,
				         CONSTRAINT_TYPE_FOLLOWPATH,
				         CONSTRAINT_TYPE_CLAMPTO,
				         CONSTRAINT_TYPE_OBJECTSOLVER,
				         CONSTRAINT_TYPE_FOLLOWTRACK))
				{
					return true;
				}

				/* constraints that require this only under special conditions */
				if (con->type == CONSTRAINT_TYPE_CHILDOF) {
					/* ChildOf constraint only works when using all location components, see T42256. */
					bChildOfConstraint *data = (bChildOfConstraint *)con->data;

					if ((data->flag & CHILDOF_LOCX) && (data->flag & CHILDOF_LOCY) && (data->flag & CHILDOF_LOCZ))
						return true;
				}
				else if (con->type == CONSTRAINT_TYPE_ROTLIKE) {
					/* CopyRot constraint only does this when rotating, and offset is on */
					bRotateLikeConstraint *data = (bRotateLikeConstraint *)con->data;

					if ((data->flag & ROTLIKE_OFFSET) && (t->mode == TFM_ROTATION))
						return true;
				}
				else if (con->type == CONSTRAINT_TYPE_TRANSFORM) {
					/* Transform constraint needs it for rotation at least (r.57309),
					 * but doing so when translating may also mess things up [#36203]
					 */

					if (t->mode == TFM_ROTATION)
						return true;
					/* ??? (t->mode == TFM_SCALE) ? */
				}
			}
		}
	}

	/* no appropriate candidates found */
	return false;
}

/* transcribe given object into TransData for Transforming */
static void ObjectToTransData(TransInfo *t, TransData *td, Object *ob)
{
	Scene *scene = t->scene;
	bool constinv;
	bool skip_invert = false;

	if (t->mode != TFM_DUMMY && ob->rigidbody_object) {
		float rot[3][3], scale[3];
		float ctime = BKE_scene_frame_get(scene);

		/* only use rigid body transform if simulation is running, avoids problems with initial setup of rigid bodies */
		if (BKE_rigidbody_check_sim_running(scene->rigidbody_world, ctime)) {

			/* save original object transform */
			copy_v3_v3(td->ext->oloc, ob->loc);

			if (ob->rotmode > 0) {
				copy_v3_v3(td->ext->orot, ob->rot);
			}
			else if (ob->rotmode == ROT_MODE_AXISANGLE) {
				td->ext->orotAngle = ob->rotAngle;
				copy_v3_v3(td->ext->orotAxis, ob->rotAxis);
			}
			else {
				copy_qt_qt(td->ext->oquat, ob->quat);
			}
			/* update object's loc/rot to get current rigid body transform */
			mat4_to_loc_rot_size(ob->loc, rot, scale, ob->obmat);
			sub_v3_v3(ob->loc, ob->dloc);
			BKE_object_mat3_to_rot(ob, rot, false); /* drot is already corrected here */
		}
	}

	/* axismtx has the real orientation */
	copy_m3_m4(td->axismtx, ob->obmat);
	normalize_m3(td->axismtx);

	td->con = ob->constraints.first;

	/* hack: temporarily disable tracking and/or constraints when getting
	 *		object matrix, if tracking is on, or if constraints don't need
	 *      inverse correction to stop it from screwing up space conversion
	 *		matrix later
	 */
	constinv = constraints_list_needinv(t, &ob->constraints);

	/* disable constraints inversion for dummy pass */
	if (t->mode == TFM_DUMMY)
		skip_invert = true;

	if (skip_invert == false && constinv == false) {
		ob->transflag |= OB_NO_CONSTRAINTS;  /* BKE_object_where_is_calc_time checks this */
		BKE_object_where_is_calc(t->depsgraph, t->scene, ob);
		ob->transflag &= ~OB_NO_CONSTRAINTS;
	}
	else
		BKE_object_where_is_calc(t->depsgraph, t->scene, ob);

	td->ob = ob;

	td->loc = ob->loc;
	copy_v3_v3(td->iloc, td->loc);

	if (ob->rotmode > 0) {
		td->ext->rot = ob->rot;
		td->ext->rotAxis = NULL;
		td->ext->rotAngle = NULL;
		td->ext->quat = NULL;

		copy_v3_v3(td->ext->irot, ob->rot);
		copy_v3_v3(td->ext->drot, ob->drot);
	}
	else if (ob->rotmode == ROT_MODE_AXISANGLE) {
		td->ext->rot = NULL;
		td->ext->rotAxis = ob->rotAxis;
		td->ext->rotAngle = &ob->rotAngle;
		td->ext->quat = NULL;

		td->ext->irotAngle = ob->rotAngle;
		copy_v3_v3(td->ext->irotAxis, ob->rotAxis);
		// td->ext->drotAngle = ob->drotAngle;			// XXX, not implemented
		// copy_v3_v3(td->ext->drotAxis, ob->drotAxis);	// XXX, not implemented
	}
	else {
		td->ext->rot = NULL;
		td->ext->rotAxis = NULL;
		td->ext->rotAngle = NULL;
		td->ext->quat = ob->quat;

		copy_qt_qt(td->ext->iquat, ob->quat);
		copy_qt_qt(td->ext->dquat, ob->dquat);
	}
	td->ext->rotOrder = ob->rotmode;

	td->ext->size = ob->size;
	copy_v3_v3(td->ext->isize, ob->size);
	copy_v3_v3(td->ext->dscale, ob->dscale);

	copy_v3_v3(td->center, ob->obmat[3]);

	copy_m4_m4(td->ext->obmat, ob->obmat);

	/* is there a need to set the global<->data space conversion matrices? */
	if (ob->parent || constinv) {
		float obmtx[3][3], totmat[3][3], obinv[3][3];

		/* Get the effect of parenting, and/or certain constraints.
		 * NOTE: some Constraints, and also Tracking should never get this
		 *		done, as it doesn't work well.
		 */
		BKE_object_to_mat3(ob, obmtx);
		copy_m3_m4(totmat, ob->obmat);
		invert_m3_m3(obinv, totmat);
		mul_m3_m3m3(td->smtx, obmtx, obinv);
		invert_m3_m3(td->mtx, td->smtx);
	}
	else {
		/* no conversion to/from dataspace */
		unit_m3(td->smtx);
		unit_m3(td->mtx);
	}
}

static void trans_object_base_deps_flag_prepare(ViewLayer *view_layer)
{
	for (Base *base = view_layer->object_bases.first; base; base = base->next) {
		base->object->id.tag &= ~LIB_TAG_DOIT;
	}
}

static void set_trans_object_base_deps_flag_cb(ID *id, void *UNUSED(user_data))
{
	/* Here we only handle object IDs. */
	if (GS(id->name) != ID_OB) {
		return;
	}
	id->tag |= LIB_TAG_DOIT;
}

static void flush_trans_object_base_deps_flag(Depsgraph *depsgraph, Object *object)
{
	object->id.tag |= LIB_TAG_DOIT;
	DEG_foreach_dependent_ID(depsgraph, &object->id,
	                         set_trans_object_base_deps_flag_cb, NULL);
}

static void trans_object_base_deps_flag_finish(ViewLayer *view_layer)
{
	for (Base *base = view_layer->object_bases.first; base; base = base->next) {
		if (base->object->id.tag & LIB_TAG_DOIT) {
			base->flag_legacy |= BA_SNAP_FIX_DEPS_FIASCO;
		}
	}
}

/* sets flags in Bases to define whether they take part in transform */
/* it deselects Bases, so we have to call the clear function always after */
static void set_trans_object_base_flags(TransInfo *t)
{
	Main *bmain = CTX_data_main(t->context);
	ViewLayer *view_layer = t->view_layer;
	Scene *scene = t->scene;
	Depsgraph *depsgraph = BKE_scene_get_depsgraph(scene, view_layer, true);
	/* NOTE: if Base selected and has parent selected:
	 *   base->flag_legacy = BA_WAS_SEL
	 */
	/* Don't do it if we're not actually going to recalculate anything. */
	if (t->mode == TFM_DUMMY) {
		return;
	}
	/* Makes sure base flags and object flags are identical. */
	BKE_scene_base_flag_to_objects(t->view_layer);
	/* Make sure depsgraph is here. */
	DEG_graph_relations_update(depsgraph, bmain, scene, view_layer);
	/* Clear all flags we need. It will be used to detect dependencies. */
	trans_object_base_deps_flag_prepare(view_layer);
	/* Traverse all bases and set all possible flags. */
	for (Base *base = view_layer->object_bases.first; base; base = base->next) {
		base->flag_legacy &= ~BA_WAS_SEL;
		if (TESTBASELIB_BGMODE(base)) {
			Object *ob = base->object;
			Object *parsel = ob->parent;
			/* If parent selected, deselect. */
			while (parsel != NULL) {
				if (parsel->base_flag & BASE_SELECTED) {
					Base *parbase = BKE_view_layer_base_find(view_layer, parsel);
					if (parbase != NULL) { /* in rare cases this can fail */
						if (TESTBASELIB_BGMODE(parbase)) {
							break;
						}
					}
				}
				parsel = parsel->parent;
			}
			if (parsel != NULL) {
				/* Rotation around local centers are allowed to propagate. */
				if ((t->around == V3D_AROUND_LOCAL_ORIGINS) &&
				    (t->mode == TFM_ROTATION || t->mode == TFM_TRACKBALL))
				{
					base->flag_legacy |= BA_TRANSFORM_CHILD;
				}
				else {
					base->flag &= ~BASE_SELECTED;
					base->flag_legacy |= BA_WAS_SEL;
				}
			}
			flush_trans_object_base_deps_flag(depsgraph, ob);
		}
	}
<<<<<<< HEAD
	/* Store temporary bits in base indicating that base is being modified
	 * (directly or indirectly) by transforming objects.
	 */
	trans_object_base_deps_flag_finish(view_layer);
=======

	/* all recalc flags get flushed to all layers, so a layer flip later on works fine */
	DAG_scene_flush_update(G.main, t->scene, -1, 0);

	/* and we store them temporal in base (only used for transform code) */
	/* this because after doing updates, the object->recalc is cleared */
	for (base = scene->base.first; base; base = base->next) {
		if (base->object->recalc & OB_RECALC_OB)
			base->flag |= BA_HAS_RECALC_OB;
		if (base->object->recalc & OB_RECALC_DATA)
			base->flag |= BA_HAS_RECALC_DATA;
	}
>>>>>>> 16b07fb0
}

static bool mark_children(Object *ob)
{
	if (ob->flag & (SELECT | BA_TRANSFORM_CHILD))
		return true;

	if (ob->parent) {
		if (mark_children(ob->parent)) {
			ob->flag |= BA_TRANSFORM_CHILD;
			return true;
		}
	}

	return false;
}

static int count_proportional_objects(TransInfo *t)
{
	int total = 0;
	ViewLayer *view_layer = t->view_layer;
	Scene *scene = t->scene;
	Depsgraph *depsgraph = BKE_scene_get_depsgraph(scene, view_layer, true);
	/* Clear all flags we need. It will be used to detect dependencies. */
	trans_object_base_deps_flag_prepare(view_layer);
	/* Rotations around local centers are allowed to propagate, so we take all objects. */
	if (!((t->around == V3D_AROUND_LOCAL_ORIGINS) &&
	      (t->mode == TFM_ROTATION || t->mode == TFM_TRACKBALL)))
	{
		/* Mark all parents. */
		for (Base *base = view_layer->object_bases.first; base; base = base->next) {
			if (TESTBASELIB_BGMODE(base)) {
				Object *parent = base->object->parent;
				/* flag all parents */
				while (parent != NULL) {
					parent->flag |= BA_TRANSFORM_PARENT;
					parent = parent->parent;
				}
			}
		}
		/* Mark all children. */
		for (Base *base = view_layer->object_bases.first; base; base = base->next) {
			/* all base not already selected or marked that is editable */
			if ((base->object->flag & (BA_TRANSFORM_CHILD | BA_TRANSFORM_PARENT)) == 0 &&
			    (base->flag & BASE_SELECTED) == 0 &&
			    (BASE_EDITABLE_BGMODE(base)))
			{
				mark_children(base->object);
			}
		}
	}
	/* Flush changed flags to all dependencies. */
	for (Base *base = view_layer->object_bases.first; base; base = base->next) {
		Object *ob = base->object;
		/* If base is not selected, not a parent of selection or not a child of
		 * selection and it is editable.
		 */
		if ((ob->flag & (BA_TRANSFORM_CHILD | BA_TRANSFORM_PARENT)) == 0 &&
		    (base->flag & BASE_SELECTED) == 0 &&
		    (BASE_EDITABLE_BGMODE(base)))
		{
			flush_trans_object_base_deps_flag(depsgraph, ob);
			total += 1;
		}
	}
<<<<<<< HEAD
	/* Store temporary bits in base indicating that base is being modified
	 * (directly or indirectly) by transforming objects.
	 */
	trans_object_base_deps_flag_finish(view_layer);
=======
	

	/* all recalc flags get flushed to all layers, so a layer flip later on works fine */
	DAG_scene_relations_update(G.main, t->scene);
	DAG_scene_flush_update(G.main, t->scene, -1, 0);

	/* and we store them temporal in base (only used for transform code) */
	/* this because after doing updates, the object->recalc is cleared */
	for (base = scene->base.first; base; base = base->next) {
		if (base->object->recalc & OB_RECALC_OB)
			base->flag |= BA_HAS_RECALC_OB;
		if (base->object->recalc & OB_RECALC_DATA)
			base->flag |= BA_HAS_RECALC_DATA;
	}

>>>>>>> 16b07fb0
	return total;
}

static void clear_trans_object_base_flags(TransInfo *t)
{
	ViewLayer *view_layer = t->view_layer;
	Base *base;

	for (base = view_layer->object_bases.first; base; base = base->next) {
		if (base->flag_legacy & BA_WAS_SEL) {
			base->flag |= BASE_SELECTED;
		}

		base->flag_legacy &= ~(BA_WAS_SEL | BA_SNAP_FIX_DEPS_FIASCO | BA_TEMP_TAG | BA_TRANSFORM_CHILD | BA_TRANSFORM_PARENT);
	}
}

/* auto-keyframing feature - for objects
 *  tmode: should be a transform mode
 */
// NOTE: context may not always be available, so must check before using it as it's a luxury for a few cases
void autokeyframe_ob_cb_func(bContext *C, Scene *scene, ViewLayer *view_layer, Object *ob, int tmode)
{
	Main *bmain = CTX_data_main(C);
	ID *id = &ob->id;
	FCurve *fcu;

	// TODO: this should probably be done per channel instead...
	if (autokeyframe_cfra_can_key(scene, id)) {
		Depsgraph *depsgraph = CTX_data_depsgraph(C);
		ReportList *reports = CTX_wm_reports(C);
		ToolSettings *ts = scene->toolsettings;
		KeyingSet *active_ks = ANIM_scene_get_active_keyingset(scene);
		ListBase dsources = {NULL, NULL};
		float cfra = (float)CFRA; // xxx this will do for now
		short flag = 0;

		/* get flags used for inserting keyframes */
		flag = ANIM_get_keyframing_flags(scene, 1);

		/* add datasource override for the object */
		ANIM_relative_keyingset_add_source(&dsources, id, NULL, NULL);

		if (IS_AUTOKEY_FLAG(scene, ONLYKEYINGSET) && (active_ks)) {
			/* only insert into active keyingset
			 * NOTE: we assume here that the active Keying Set does not need to have its iterator overridden
			 */
			ANIM_apply_keyingset(C, &dsources, NULL, active_ks, MODIFYKEY_MODE_INSERT, cfra);
		}
		else if (IS_AUTOKEY_FLAG(scene, INSERTAVAIL)) {
			AnimData *adt = ob->adt;

			/* only key on available channels */
			if (adt && adt->action) {
				for (fcu = adt->action->curves.first; fcu; fcu = fcu->next) {
					fcu->flag &= ~FCURVE_SELECTED;
					insert_keyframe(bmain, depsgraph, reports, id, adt->action,
					                (fcu->grp ? fcu->grp->name : NULL),
					                fcu->rna_path, fcu->array_index, cfra,
					                ts->keyframe_type, flag);
				}
			}
		}
		else if (IS_AUTOKEY_FLAG(scene, INSERTNEEDED)) {
			bool do_loc = false, do_rot = false, do_scale = false;

			/* filter the conditions when this happens (assume that curarea->spacetype==SPACE_VIE3D) */
			if (tmode == TFM_TRANSLATION) {
				do_loc = true;
			}
			else if (ELEM(tmode, TFM_ROTATION, TFM_TRACKBALL)) {
				if (scene->toolsettings->transform_pivot_point == V3D_AROUND_ACTIVE) {
					if (ob != OBACT(view_layer))
						do_loc = true;
				}
				else if (scene->toolsettings->transform_pivot_point == V3D_AROUND_CURSOR) {
					do_loc = true;
				}

				if ((scene->toolsettings->transform_flag & SCE_XFORM_AXIS_ALIGN) == 0) {
					do_rot = true;
				}
			}
			else if (tmode == TFM_RESIZE) {
				if (scene->toolsettings->transform_pivot_point == V3D_AROUND_ACTIVE) {
					if (ob != OBACT(view_layer))
						do_loc = true;
				}
				else if (scene->toolsettings->transform_pivot_point == V3D_AROUND_CURSOR) {
					do_loc = true;
				}

				if ((scene->toolsettings->transform_flag & SCE_XFORM_AXIS_ALIGN) == 0) {
					do_scale = true;
				}
			}

			/* insert keyframes for the affected sets of channels using the builtin KeyingSets found */
			if (do_loc) {
				KeyingSet *ks = ANIM_builtin_keyingset_get_named(NULL, ANIM_KS_LOCATION_ID);
				ANIM_apply_keyingset(C, &dsources, NULL, ks, MODIFYKEY_MODE_INSERT, cfra);
			}
			if (do_rot) {
				KeyingSet *ks = ANIM_builtin_keyingset_get_named(NULL, ANIM_KS_ROTATION_ID);
				ANIM_apply_keyingset(C, &dsources, NULL, ks, MODIFYKEY_MODE_INSERT, cfra);
			}
			if (do_scale) {
				KeyingSet *ks = ANIM_builtin_keyingset_get_named(NULL, ANIM_KS_SCALING_ID);
				ANIM_apply_keyingset(C, &dsources, NULL, ks, MODIFYKEY_MODE_INSERT, cfra);
			}
		}
		/* insert keyframe in all (transform) channels */
		else {
			KeyingSet *ks = ANIM_builtin_keyingset_get_named(NULL, ANIM_KS_LOC_ROT_SCALE_ID);
			ANIM_apply_keyingset(C, &dsources, NULL, ks, MODIFYKEY_MODE_INSERT, cfra);
		}

		/* only calculate paths if there are paths to be recalculated,
		 * assuming that since we've autokeyed the transforms this is
		 * now safe to apply...
		 *
		 * NOTE: only do this when there's context info
		 */
		if (C && (ob->avs.path_bakeflag & MOTIONPATH_BAKE_HAS_PATHS)) {
			//ED_objects_clear_paths(C); // XXX for now, don't need to clear
			ED_objects_recalculate_paths(C, scene);

			/* XXX: there's potential here for problems with unkeyed rotations/scale,
			 *      but for now (until proper data-locality for baking operations),
			 *      this should be a better fix for T24451 and T37755
			 */
		}

		/* free temp info */
		BLI_freelistN(&dsources);
	}
}

/* auto-keyframing feature - for poses/pose-channels
 *  tmode: should be a transform mode
 *	targetless_ik: has targetless ik been done on any channels?
 */
// NOTE: context may not always be available, so must check before using it as it's a luxury for a few cases
void autokeyframe_pose_cb_func(bContext *C, Scene *scene, Object *ob, int tmode, short targetless_ik)
{
	Main *bmain = CTX_data_main(C);
	ID *id = &ob->id;
	AnimData *adt = ob->adt;
	bAction *act = (adt) ? adt->action : NULL;
	bPose   *pose = ob->pose;
	bPoseChannel *pchan;
	FCurve *fcu;

	// TODO: this should probably be done per channel instead...
	if (autokeyframe_cfra_can_key(scene, id)) {
		Depsgraph *depsgraph = CTX_data_depsgraph(C);
		ReportList *reports = CTX_wm_reports(C);
		ToolSettings *ts = scene->toolsettings;
		KeyingSet *active_ks = ANIM_scene_get_active_keyingset(scene);
		float cfra = (float)CFRA;
		short flag = 0;

		/* flag is initialized from UserPref keyframing settings
		 *	- special exception for targetless IK - INSERTKEY_MATRIX keyframes should get
		 *    visual keyframes even if flag not set, as it's not that useful otherwise
		 *	  (for quick animation recording)
		 */
		flag = ANIM_get_keyframing_flags(scene, 1);

		if (targetless_ik)
			flag |= INSERTKEY_MATRIX;

		for (pchan = pose->chanbase.first; pchan; pchan = pchan->next) {
			if (pchan->bone->flag & BONE_TRANSFORM) {
				ListBase dsources = {NULL, NULL};

				/* clear any 'unkeyed' flag it may have */
				pchan->bone->flag &= ~BONE_UNKEYED;

				/* add datasource override for the camera object */
				ANIM_relative_keyingset_add_source(&dsources, id, &RNA_PoseBone, pchan);

				/* only insert into active keyingset? */
				if (IS_AUTOKEY_FLAG(scene, ONLYKEYINGSET) && (active_ks)) {
					/* run the active Keying Set on the current datasource */
					ANIM_apply_keyingset(C, &dsources, NULL, active_ks, MODIFYKEY_MODE_INSERT, cfra);
				}
				/* only insert into available channels? */
				else if (IS_AUTOKEY_FLAG(scene, INSERTAVAIL)) {
					if (act) {
						for (fcu = act->curves.first; fcu; fcu = fcu->next) {
							/* only insert keyframes for this F-Curve if it affects the current bone */
							if (strstr(fcu->rna_path, "bones")) {
								char *pchanName = BLI_str_quoted_substrN(fcu->rna_path, "bones[");

								/* only if bone name matches too...
								 * NOTE: this will do constraints too, but those are ok to do here too?
								 */
								if (pchanName && STREQ(pchanName, pchan->name)) {
									insert_keyframe(bmain, depsgraph, reports, id, act,
									                ((fcu->grp) ? (fcu->grp->name) : (NULL)),
									                fcu->rna_path, fcu->array_index, cfra,
									                ts->keyframe_type, flag);
								}

								if (pchanName) MEM_freeN(pchanName);
							}
						}
					}
				}
				/* only insert keyframe if needed? */
				else if (IS_AUTOKEY_FLAG(scene, INSERTNEEDED)) {
					bool do_loc = false, do_rot = false, do_scale = false;

					/* filter the conditions when this happens (assume that curarea->spacetype==SPACE_VIE3D) */
					if (tmode == TFM_TRANSLATION) {
						if (targetless_ik)
							do_rot = true;
						else
							do_loc = true;
					}
					else if (ELEM(tmode, TFM_ROTATION, TFM_TRACKBALL)) {
						if (ELEM(scene->toolsettings->transform_pivot_point, V3D_AROUND_CURSOR, V3D_AROUND_ACTIVE)) {
							do_loc = true;
						}

						if ((scene->toolsettings->transform_flag & SCE_XFORM_AXIS_ALIGN) == 0) {
							do_rot = true;
						}
					}
					else if (tmode == TFM_RESIZE) {
						if (ELEM(scene->toolsettings->transform_pivot_point, V3D_AROUND_CURSOR, V3D_AROUND_ACTIVE)) {
							do_loc = true;
						}

						if ((scene->toolsettings->transform_flag & SCE_XFORM_AXIS_ALIGN) == 0) {
							do_scale = true;
						}
					}

					if (do_loc) {
						KeyingSet *ks = ANIM_builtin_keyingset_get_named(NULL, ANIM_KS_LOCATION_ID);
						ANIM_apply_keyingset(C, &dsources, NULL, ks, MODIFYKEY_MODE_INSERT, cfra);
					}
					if (do_rot) {
						KeyingSet *ks = ANIM_builtin_keyingset_get_named(NULL, ANIM_KS_ROTATION_ID);
						ANIM_apply_keyingset(C, &dsources, NULL, ks, MODIFYKEY_MODE_INSERT, cfra);
					}
					if (do_scale) {
						KeyingSet *ks = ANIM_builtin_keyingset_get_named(NULL, ANIM_KS_SCALING_ID);
						ANIM_apply_keyingset(C, &dsources, NULL, ks, MODIFYKEY_MODE_INSERT, cfra);
					}
				}
				/* insert keyframe in all (transform) channels */
				else {
					KeyingSet *ks = ANIM_builtin_keyingset_get_named(NULL, ANIM_KS_LOC_ROT_SCALE_ID);
					ANIM_apply_keyingset(C, &dsources, NULL, ks, MODIFYKEY_MODE_INSERT, cfra);
				}

				/* free temp info */
				BLI_freelistN(&dsources);
			}
		}

		/* do the bone paths
		 *  - only do this when there is context info, since we need that to resolve
		 *	  how to do the updates and so on...
		 *	- do not calculate unless there are paths already to update...
		 */
		if (C && (ob->pose->avs.path_bakeflag & MOTIONPATH_BAKE_HAS_PATHS)) {
			//ED_pose_clear_paths(C, ob); // XXX for now, don't need to clear
			ED_pose_recalculate_paths(C, scene, ob);
		}
	}
	else {
		/* tag channels that should have unkeyed data */
		for (pchan = pose->chanbase.first; pchan; pchan = pchan->next) {
			if (pchan->bone->flag & BONE_TRANSFORM) {
				/* tag this channel */
				pchan->bone->flag |= BONE_UNKEYED;
			}
		}
	}
}

static void special_aftertrans_update__movieclip(bContext *C, TransInfo *t)
{
	SpaceClip *sc = t->sa->spacedata.first;
	MovieClip *clip = ED_space_clip_get_clip(sc);
	ListBase *plane_tracks_base = BKE_tracking_get_active_plane_tracks(&clip->tracking);
	const int framenr = ED_space_clip_get_clip_frame_number(sc);
	/* Update coordinates of modified plane tracks. */
	for (MovieTrackingPlaneTrack *plane_track = plane_tracks_base->first;
	     plane_track;
	     plane_track = plane_track->next)
	{
		bool do_update = false;
		if (plane_track->flag & PLANE_TRACK_HIDDEN) {
			continue;
		}
		do_update |= PLANE_TRACK_VIEW_SELECTED(plane_track) != 0;
		if (do_update == false) {
			if ((plane_track->flag & PLANE_TRACK_AUTOKEY) == 0) {
				int i;
				for (i = 0; i < plane_track->point_tracksnr; i++) {
					MovieTrackingTrack *track = plane_track->point_tracks[i];
					if (TRACK_VIEW_SELECTED(sc, track)) {
						do_update = true;
						break;
					}
				}
			}
		}
		if (do_update) {
			BKE_tracking_track_plane_from_existing_motion(plane_track, framenr);
		}
	}
	if (t->scene->nodetree != NULL) {
		/* Tracks can be used for stabilization nodes,
		 * flush update for such nodes.
		 */
		nodeUpdateID(t->scene->nodetree, &clip->id);
		WM_event_add_notifier(C, NC_SCENE | ND_NODES, NULL);
	}
}

static void special_aftertrans_update__mask(bContext *C, TransInfo *t)
{
	Mask *mask = NULL;

	if (t->spacetype == SPACE_CLIP) {
		SpaceClip *sc = t->sa->spacedata.first;
		mask = ED_space_clip_get_mask(sc);
	}
	else if (t->spacetype == SPACE_IMAGE) {
		SpaceImage *sima = t->sa->spacedata.first;
		mask = ED_space_image_get_mask(sima);
	}
	else {
		BLI_assert(0);
	}

	if (t->scene->nodetree) {
		/* tracks can be used for stabilization nodes,
		 * flush update for such nodes */
		//if (nodeUpdateID(t->scene->nodetree, &mask->id))
		{
			WM_event_add_notifier(C, NC_MASK | ND_DATA, &mask->id);
		}
	}

	/* TODO - dont key all masks... */
	if (IS_AUTOKEY_ON(t->scene)) {
		Scene *scene = t->scene;

		ED_mask_layer_shape_auto_key_select(mask, CFRA);
	}
}

static void special_aftertrans_update__node(bContext *UNUSED(C), TransInfo *t)
{
	const bool canceled = (t->state == TRANS_CANCEL);

	if (canceled && t->remove_on_cancel) {
		/* remove selected nodes on cancel */
		SpaceNode *snode = (SpaceNode *)t->sa->spacedata.first;
		bNodeTree *ntree = snode->edittree;
		if (ntree) {
			bNode *node, *node_next;
			for (node = ntree->nodes.first; node; node = node_next) {
				node_next = node->next;
				if (node->flag & NODE_SELECT)
					nodeFreeNode(ntree, node);
			}
		}
	}
}

static void special_aftertrans_update__mesh(bContext *UNUSED(C), TransInfo *t)
{
	/* so automerge supports mirror */
	if ((t->scene->toolsettings->automerge) &&
	    ((t->flag & T_EDIT) && t->obedit_type == OB_MESH))
	{
		FOREACH_TRANS_DATA_CONTAINER (t, tc) {

			BMEditMesh *em = BKE_editmesh_from_object(tc->obedit);
			BMesh *bm = em->bm;
			char hflag;
			bool has_face_sel = (bm->totfacesel != 0);

			if (t->flag & T_MIRROR) {
				TransData *td;
				int i;

				/* rather then adjusting the selection (which the user would notice)
				 * tag all mirrored verts, then automerge those */
				BM_mesh_elem_hflag_disable_all(bm, BM_VERT, BM_ELEM_TAG, false);

				for (i = 0, td = tc->data; i < tc->data_len; i++, td++) {
					if (td->extra) {
						BM_elem_flag_enable((BMVert *)td->extra, BM_ELEM_TAG);
					}
				}

				hflag = BM_ELEM_SELECT | BM_ELEM_TAG;
			}
			else {
				hflag = BM_ELEM_SELECT;
			}

			EDBM_automerge(t->scene, tc->obedit, true, hflag);

			/* Special case, this is needed or faces won't re-select.
			 * Flush selected edges to faces. */
			if (has_face_sel && (em->selectmode == SCE_SELECT_FACE)) {
				EDBM_selectmode_flush_ex(em, SCE_SELECT_EDGE);
			}
		}
	}
}

/* inserting keys, pointcache, redraw events... */
/*
 * note: sequencer freeing has its own function now because of a conflict with transform's order of freeing (campbell)
 *       Order changed, the sequencer stuff should go back in here
 * */
void special_aftertrans_update(bContext *C, TransInfo *t)
{
	Main *bmain = CTX_data_main(t->context);
	BLI_assert(bmain == CTX_data_main(C));

	Object *ob;
//	short redrawipo=0, resetslowpar=1;
	const bool canceled = (t->state == TRANS_CANCEL);
	const bool duplicate = (t->mode == TFM_TIME_DUPLICATE);

	/* early out when nothing happened */
	if (t->data_len_all == 0 || t->mode == TFM_DUMMY) {
		return;
	}

	if (t->spacetype == SPACE_VIEW3D) {
		if (t->flag & T_EDIT) {
			/* Special Exception:
			 * We don't normally access 't->custom.mode' here, but its needed in this case. */

			if (canceled == 0) {
				/* we need to delete the temporary faces before automerging */
				if (t->mode == TFM_EDGE_SLIDE) {
					/* handle multires re-projection, done
					 * on transform completion since it's
					 * really slow -joeedh */
					projectEdgeSlideData(t, true);

					FOREACH_TRANS_DATA_CONTAINER (t, tc) {
						EdgeSlideData *sld = tc->custom.mode.data;

						/* free temporary faces to avoid automerging and deleting
						 * during cleanup - psy-fi */
						freeEdgeSlideTempFaces(sld);
					}
				}
				else if (t->mode == TFM_VERT_SLIDE) {
					/* as above */
					projectVertSlideData(t, true);
					FOREACH_TRANS_DATA_CONTAINER (t, tc) {
						VertSlideData *sld = tc->custom.mode.data;
						freeVertSlideTempFaces(sld);
					}
				}

				if (t->obedit_type == OB_MESH) {
					special_aftertrans_update__mesh(C, t);
				}
			}
			else {
				if (t->mode == TFM_EDGE_SLIDE) {
					EdgeSlideParams *slp = t->custom.mode.data;
					slp->perc = 0.0;
					projectEdgeSlideData(t, false);
				}
				else if (t->mode == TFM_VERT_SLIDE) {
					EdgeSlideParams *slp = t->custom.mode.data;
					slp->perc = 0.0;
					projectVertSlideData(t, false);
				}
			}
		}
	}


	if (t->options & CTX_GPENCIL_STROKES) {
		/* pass */
	}
	else if (t->spacetype == SPACE_SEQ) {
		/* freeSeqData in transform_conversions.c does this
		 * keep here so the else at the end wont run... */

		SpaceSeq *sseq = (SpaceSeq *)t->sa->spacedata.first;

		/* marker transform, not especially nice but we may want to move markers
		 * at the same time as keyframes in the dope sheet. */
		if ((sseq->flag & SEQ_MARKER_TRANS) && (canceled == 0)) {
			/* cant use TFM_TIME_EXTEND
			 * for some reason EXTEND is changed into TRANSLATE, so use frame_side instead */

			if (t->mode == TFM_SEQ_SLIDE) {
				if (t->frame_side == 'B')
					ED_markers_post_apply_transform(&t->scene->markers, t->scene, TFM_TIME_TRANSLATE, t->values[0], t->frame_side);
			}
			else if (ELEM(t->frame_side, 'L', 'R')) {
				ED_markers_post_apply_transform(&t->scene->markers, t->scene, TFM_TIME_EXTEND, t->values[0], t->frame_side);
			}
		}
	}
	else if (t->spacetype == SPACE_IMAGE) {
		if (t->options & CTX_MASK) {
			special_aftertrans_update__mask(C, t);
		}
	}
	else if (t->spacetype == SPACE_NODE) {
		SpaceNode *snode = (SpaceNode *)t->sa->spacedata.first;
		special_aftertrans_update__node(C, t);
		if (canceled == 0) {
			ED_node_post_apply_transform(C, snode->edittree);

			ED_node_link_insert(bmain, t->sa);
		}

		/* clear link line */
		ED_node_link_intersect_test(t->sa, 0);
	}
	else if (t->spacetype == SPACE_CLIP) {
		if (t->options & CTX_MOVIECLIP) {
			special_aftertrans_update__movieclip(C, t);
		}
		else if (t->options & CTX_MASK) {
			special_aftertrans_update__mask(C, t);
		}
	}
	else if (t->spacetype == SPACE_ACTION) {
		SpaceAction *saction = (SpaceAction *)t->sa->spacedata.first;
		bAnimContext ac;

		/* initialize relevant anim-context 'context' data */
		if (ANIM_animdata_get_context(C, &ac) == 0)
			return;

		ob = ac.obact;

		if (ELEM(ac.datatype, ANIMCONT_DOPESHEET, ANIMCONT_SHAPEKEY)) {
			ListBase anim_data = {NULL, NULL};
			bAnimListElem *ale;
			short filter = (ANIMFILTER_DATA_VISIBLE | ANIMFILTER_FOREDIT /*| ANIMFILTER_CURVESONLY*/);

			/* get channels to work on */
			ANIM_animdata_filter(&ac, &anim_data, filter, ac.data, ac.datatype);

			/* these should all be F-Curves */
			for (ale = anim_data.first; ale; ale = ale->next) {
				AnimData *adt = ANIM_nla_mapping_get(&ac, ale);
				FCurve *fcu = (FCurve *)ale->key_data;

				/* 3 cases here for curve cleanups:
				 * 1) NOTRANSKEYCULL on     -> cleanup of duplicates shouldn't be done
				 * 2) canceled == 0        -> user confirmed the transform, so duplicates should be removed
				 * 3) canceled + duplicate -> user canceled the transform, but we made duplicates, so get rid of these
				 */
				if ((saction->flag & SACTION_NOTRANSKEYCULL) == 0 &&
				    ((canceled == 0) || (duplicate)) )
				{
					if (adt) {
						ANIM_nla_mapping_apply_fcurve(adt, fcu, 0, 0);
						posttrans_fcurve_clean(fcu, false); /* only use handles in graph editor */
						ANIM_nla_mapping_apply_fcurve(adt, fcu, 1, 0);
					}
					else
						posttrans_fcurve_clean(fcu, false);  /* only use handles in graph editor */
				}
			}

			/* free temp memory */
			ANIM_animdata_freelist(&anim_data);
		}
		else if (ac.datatype == ANIMCONT_ACTION) { // TODO: just integrate into the above...
			/* Depending on the lock status, draw necessary views */
			// fixme... some of this stuff is not good
			if (ob) {
				if (ob->pose || BKE_key_from_object(ob))
					DEG_id_tag_update(&ob->id, OB_RECALC_OB | OB_RECALC_DATA | OB_RECALC_TIME);
				else
					DEG_id_tag_update(&ob->id, OB_RECALC_OB);
			}

			/* 3 cases here for curve cleanups:
			 * 1) NOTRANSKEYCULL on     -> cleanup of duplicates shouldn't be done
			 * 2) canceled == 0        -> user confirmed the transform, so duplicates should be removed
			 * 3) canceled + duplicate -> user canceled the transform, but we made duplicates, so get rid of these
			 */
			if ((saction->flag & SACTION_NOTRANSKEYCULL) == 0 &&
			    ((canceled == 0) || (duplicate)))
			{
				posttrans_action_clean(&ac, (bAction *)ac.data);
			}
		}
		else if (ac.datatype == ANIMCONT_GPENCIL) {
			/* remove duplicate frames and also make sure points are in order! */
			/* 3 cases here for curve cleanups:
			 * 1) NOTRANSKEYCULL on     -> cleanup of duplicates shouldn't be done
			 * 2) canceled == 0        -> user confirmed the transform, so duplicates should be removed
			 * 3) canceled + duplicate -> user canceled the transform, but we made duplicates, so get rid of these
			 */
			if ((saction->flag & SACTION_NOTRANSKEYCULL) == 0 &&
			    ((canceled == 0) || (duplicate)))
			{
				bGPdata *gpd;

				// XXX: BAD! this get gpencil datablocks directly from main db...
				// but that's how this currently works :/
				for (gpd = bmain->gpencil.first; gpd; gpd = gpd->id.next) {
					if (ID_REAL_USERS(gpd))
						posttrans_gpd_clean(gpd);
				}
			}
		}
		else if (ac.datatype == ANIMCONT_MASK) {
			/* remove duplicate frames and also make sure points are in order! */
			/* 3 cases here for curve cleanups:
			 * 1) NOTRANSKEYCULL on     -> cleanup of duplicates shouldn't be done
			 * 2) canceled == 0        -> user confirmed the transform, so duplicates should be removed
			 * 3) canceled + duplicate -> user canceled the transform, but we made duplicates, so get rid of these
			 */
			if ((saction->flag & SACTION_NOTRANSKEYCULL) == 0 &&
			    ((canceled == 0) || (duplicate)))
			{
				Mask *mask;

				// XXX: BAD! this get gpencil datablocks directly from main db...
				// but that's how this currently works :/
				for (mask = bmain->mask.first; mask; mask = mask->id.next) {
					if (ID_REAL_USERS(mask))
						posttrans_mask_clean(mask);
				}
			}
		}

		/* marker transform, not especially nice but we may want to move markers
		 * at the same time as keyframes in the dope sheet.
		 */
		if ((saction->flag & SACTION_MARKERS_MOVE) && (canceled == 0)) {
			if (t->mode == TFM_TIME_TRANSLATE) {
#if 0
				if (ELEM(t->frame_side, 'L', 'R')) { /* TFM_TIME_EXTEND */
					/* same as below */
					ED_markers_post_apply_transform(ED_context_get_markers(C), t->scene, t->mode, t->values[0], t->frame_side);
				}
				else /* TFM_TIME_TRANSLATE */
#endif
				{
					ED_markers_post_apply_transform(ED_context_get_markers(C), t->scene, t->mode, t->values[0], t->frame_side);
				}
			}
			else if (t->mode == TFM_TIME_SCALE) {
				ED_markers_post_apply_transform(ED_context_get_markers(C), t->scene, t->mode, t->values[0], t->frame_side);
			}
		}

		/* make sure all F-Curves are set correctly */
		if (!ELEM(ac.datatype, ANIMCONT_GPENCIL, ANIMCONT_MASK))
			ANIM_editkeyframes_refresh(&ac);

		/* clear flag that was set for time-slide drawing */
		saction->flag &= ~SACTION_MOVING;
	}
	else if (t->spacetype == SPACE_IPO) {
		SpaceIpo *sipo = (SpaceIpo *)t->sa->spacedata.first;
		bAnimContext ac;
		const bool use_handle = (sipo->flag & SIPO_NOHANDLES) == 0;

		/* initialize relevant anim-context 'context' data */
		if (ANIM_animdata_get_context(C, &ac) == 0)
			return;

		if (ac.datatype) {
			ListBase anim_data = {NULL, NULL};
			bAnimListElem *ale;
			short filter = (ANIMFILTER_DATA_VISIBLE | ANIMFILTER_FOREDIT | ANIMFILTER_CURVE_VISIBLE);

			/* get channels to work on */
			ANIM_animdata_filter(&ac, &anim_data, filter, ac.data, ac.datatype);

			for (ale = anim_data.first; ale; ale = ale->next) {
				AnimData *adt = ANIM_nla_mapping_get(&ac, ale);
				FCurve *fcu = (FCurve *)ale->key_data;

				/* 3 cases here for curve cleanups:
				 * 1) NOTRANSKEYCULL on     -> cleanup of duplicates shouldn't be done
				 * 2) canceled == 0        -> user confirmed the transform, so duplicates should be removed
				 * 3) canceled + duplicate -> user canceled the transform, but we made duplicates, so get rid of these
				 */
				if ((sipo->flag & SIPO_NOTRANSKEYCULL) == 0 &&
				    ((canceled == 0) || (duplicate)))
				{
					if (adt) {
						ANIM_nla_mapping_apply_fcurve(adt, fcu, 0, 0);
						posttrans_fcurve_clean(fcu, use_handle);
						ANIM_nla_mapping_apply_fcurve(adt, fcu, 1, 0);
					}
					else
						posttrans_fcurve_clean(fcu, use_handle);
				}
			}

			/* free temp memory */
			ANIM_animdata_freelist(&anim_data);
		}

		/* Make sure all F-Curves are set correctly, but not if transform was
		 * canceled, since then curves were already restored to initial state.
		 * Note: if the refresh is really needed after cancel then some way
		 *       has to be added to not update handle types (see bug 22289).
		 */
		if (!canceled)
			ANIM_editkeyframes_refresh(&ac);
	}
	else if (t->spacetype == SPACE_NLA) {
		bAnimContext ac;

		/* initialize relevant anim-context 'context' data */
		if (ANIM_animdata_get_context(C, &ac) == 0)
			return;

		if (ac.datatype) {
			ListBase anim_data = {NULL, NULL};
			bAnimListElem *ale;
			short filter = (ANIMFILTER_DATA_VISIBLE | ANIMFILTER_FOREDIT);

			/* get channels to work on */
			ANIM_animdata_filter(&ac, &anim_data, filter, ac.data, ac.datatype);

			for (ale = anim_data.first; ale; ale = ale->next) {
				NlaTrack *nlt = (NlaTrack *)ale->data;

				/* make sure strips are in order again */
				BKE_nlatrack_sort_strips(nlt);

				/* remove the temp metas */
				BKE_nlastrips_clear_metas(&nlt->strips, 0, 1);
			}

			/* free temp memory */
			ANIM_animdata_freelist(&anim_data);

			/* perform after-transfrom validation */
			ED_nla_postop_refresh(&ac);
		}
	}
	else if (t->flag & T_EDIT) {
		if (t->obedit_type == OB_MESH) {
			FOREACH_TRANS_DATA_CONTAINER (t, tc) {
				BMEditMesh *em = BKE_editmesh_from_object(tc->obedit);
				/* table needs to be created for each edit command, since vertices can move etc */
				ED_mesh_mirror_spatial_table(tc->obedit, em, NULL, NULL, 'e');
				/* TODO(campbell): xform: We need support for many mirror objects at once! */
				break;
			}
		}
	}
	else if (t->flag & T_POSE) {

		FOREACH_TRANS_DATA_CONTAINER (t, tc) {

			bArmature *arm;
			bPoseChannel *pchan;
			short targetless_ik = 0;

			ob = tc->poseobj;
			arm = ob->data;

			if ((t->flag & T_AUTOIK) && (t->options & CTX_AUTOCONFIRM)) {
				/* when running transform non-interactively (operator exec),
				 * we need to update the pose otherwise no updates get called during
				 * transform and the auto-ik is not applied. see [#26164] */
				struct Object *pose_ob = tc->poseobj;
				BKE_pose_where_is(t->depsgraph, t->scene, pose_ob);
			}

			/* set BONE_TRANSFORM flags for autokey, gizmo draw might have changed them */
			if (!canceled && (t->mode != TFM_DUMMY)) {
				count_set_pose_transflags(ob, t->mode, t->around, NULL);
			}

			/* if target-less IK grabbing, we calculate the pchan transforms and clear flag */
			if (!canceled && t->mode == TFM_TRANSLATION)
				targetless_ik = apply_targetless_ik(ob);
			else {
				/* not forget to clear the auto flag */
				for (pchan = ob->pose->chanbase.first; pchan; pchan = pchan->next) {
					bKinematicConstraint *data = has_targetless_ik(pchan);
					if (data) data->flag &= ~CONSTRAINT_IK_AUTO;
				}
			}

			if (t->mode == TFM_TRANSLATION)
				pose_grab_with_ik_clear(bmain, ob);

			/* automatic inserting of keys and unkeyed tagging - only if transform wasn't canceled (or TFM_DUMMY) */
			if (!canceled && (t->mode != TFM_DUMMY)) {
				autokeyframe_pose_cb_func(C, t->scene, ob, t->mode, targetless_ik);
				DEG_id_tag_update(&ob->id, OB_RECALC_DATA);
			}
			else if (arm->flag & ARM_DELAYDEFORM) {
				/* TODO(sergey): Armature is already updated by recalcData(), so we
				 * might save some time by skipping re-evaluating it. But this isn't
				 * possible yet within new dependency graph, and also other contexts
				 * might need to update their CoW copies.
				 */
				DEG_id_tag_update(&ob->id, OB_RECALC_DATA);
			}
			else {
				DEG_id_tag_update(&ob->id, OB_RECALC_DATA);
			}
		}
	}
	else if (t->options & CTX_PAINT_CURVE) {
		/* pass */
	}
	else if ((t->view_layer->basact) &&
	         (ob = t->view_layer->basact->object) &&
	         (ob->mode & OB_MODE_PARTICLE_EDIT) &&
	         PE_get_current(t->scene, ob))
	{
		/* do nothing */
	}
	else if (t->flag & T_CURSOR) {
		/* do nothing */
	}
	else { /* Objects */
		int i;

		BLI_assert(t->flag & (T_OBJECT | T_TEXTURE));

		TransDataContainer *tc = TRANS_DATA_CONTAINER_FIRST_SINGLE(t);

		for (i = 0; i < tc->data_len; i++) {
			TransData *td = tc->data + i;
			ListBase pidlist;
			PTCacheID *pid;
			ob = td->ob;

			if (td->flag & TD_NOACTION)
				break;

			if (td->flag & TD_SKIP)
				continue;

			/* flag object caches as outdated */
			BKE_ptcache_ids_from_object(&pidlist, ob, t->scene, MAX_DUPLI_RECUR);
			for (pid = pidlist.first; pid; pid = pid->next) {
				if (pid->type != PTCACHE_TYPE_PARTICLES) /* particles don't need reset on geometry change */
					pid->cache->flag |= PTCACHE_OUTDATED;
			}
			BLI_freelistN(&pidlist);

			/* pointcache refresh */
			if (BKE_ptcache_object_reset(t->scene, ob, PTCACHE_RESET_OUTDATED))
				DEG_id_tag_update(&ob->id, OB_RECALC_DATA);

			/* Needed for proper updating of "quick cached" dynamics. */
			/* Creates troubles for moving animated objects without */
			/* autokey though, probably needed is an anim sys override? */
			/* Please remove if some other solution is found. -jahka */
			DEG_id_tag_update(&ob->id, OB_RECALC_OB);

			/* Set autokey if necessary */
			if (!canceled) {
				autokeyframe_ob_cb_func(C, t->scene, t->view_layer, ob, t->mode);
			}

			/* restore rigid body transform */
			if (ob->rigidbody_object && canceled) {
				float ctime = BKE_scene_frame_get(t->scene);
				ModifierData* md = modifiers_findByType(ob, eModifierType_Fracture);
				FractureModifierData *fmd;
				if (BKE_rigidbody_check_sim_running(t->scene->rigidbody_world, ctime))
					BKE_rigidbody_aftertrans_update(ob, td->ext->oloc, td->ext->orot, td->ext->oquat, td->ext->orotAxis, td->ext->orotAngle);
				
				if (md != NULL) {
					//reset original matrix of modifier
					fmd = (FractureModifierData*)md;
					if (fmd->fracture_mode != MOD_FRACTURE_EXTERNAL)
					{
						copy_m4_m4(fmd->origmat, td->ext->obmat);
					}
					else
					{
						zero_m4(fmd->origmat);
					}
				}
			}
		}
	}

	clear_trans_object_base_flags(t);
}

int special_transform_moving(TransInfo *t)
{
	if (t->spacetype == SPACE_SEQ) {
		return G_TRANSFORM_SEQ;
	}
	else if (t->spacetype == SPACE_IPO) {
		return G_TRANSFORM_FCURVES;
	}
	else if ((t->flag & T_EDIT) || (t->flag & T_POSE)) {
		return G_TRANSFORM_EDIT;
	}
	else if (t->flag & (T_OBJECT | T_TEXTURE)) {
		return G_TRANSFORM_OBJ;
	}

	return 0;
}

static void createTransObject(bContext *C, TransInfo *t)
{
	TransData *td = NULL;
	TransDataExtension *tx;
	const bool is_prop_edit = (t->flag & T_PROP_EDIT) != 0;

	set_trans_object_base_flags(t);

	TransDataContainer *tc = TRANS_DATA_CONTAINER_FIRST_SINGLE(t);

	/* count */
	tc->data_len = CTX_DATA_COUNT(C, selected_objects);

	if (!tc->data_len) {
		/* clear here, main transform function escapes too */
		clear_trans_object_base_flags(t);
		return;
	}

	if (is_prop_edit) {
		tc->data_len += count_proportional_objects(t);
	}

	td = tc->data = MEM_callocN(tc->data_len * sizeof(TransData), "TransOb");
	tx = tc->data_ext = MEM_callocN(tc->data_len * sizeof(TransDataExtension), "TransObExtension");

	CTX_DATA_BEGIN(C, Base *, base, selected_bases)
	{
		Object *ob = base->object;

		td->flag = TD_SELECTED;
		td->protectflag = ob->protectflag;
		td->ext = tx;
		td->ext->rotOrder = ob->rotmode;

		if (base->flag & BA_TRANSFORM_CHILD) {
			td->flag |= TD_NOCENTER;
			td->flag |= TD_NO_LOC;
		}

		/* select linked objects, but skip them later */
		if (ID_IS_LINKED(ob)) {
			td->flag |= TD_SKIP;
		}

		ObjectToTransData(t, td, ob);
		td->val = NULL;
		td++;
		tx++;
	}
	CTX_DATA_END;

	if (is_prop_edit) {
		ViewLayer *view_layer = t->view_layer;
		Base *base;

		for (base = view_layer->object_bases.first; base; base = base->next) {
			Object *ob = base->object;

			/* if base is not selected, not a parent of selection or not a child of selection and it is editable */
			if ((ob->flag & (BA_TRANSFORM_CHILD | BA_TRANSFORM_PARENT)) == 0 &&
			    (base->flag & BASE_SELECTED) == 0 &&
			    BASE_EDITABLE_BGMODE(base))
			{
				td->protectflag = ob->protectflag;
				td->ext = tx;
				td->ext->rotOrder = ob->rotmode;

				ObjectToTransData(t, td, ob);
				td->val = NULL;
				td++;
				tx++;
			}
		}
	}
}

/* transcribe given node into TransData2D for Transforming */
static void NodeToTransData(TransData *td, TransData2D *td2d, bNode *node, const float dpi_fac)
{
	float locx, locy;

	/* account for parents (nested nodes) */
	if (node->parent) {
		nodeToView(node->parent, node->locx, node->locy, &locx, &locy);
	}
	else {
		locx = node->locx;
		locy = node->locy;
	}

	/* use top-left corner as the transform origin for nodes */
	/* weirdo - but the node system is a mix of free 2d elements and dpi sensitive UI */
#ifdef USE_NODE_CENTER
	td2d->loc[0] = (locx * dpi_fac) + (BLI_rctf_size_x(&node->totr) * +0.5f);
	td2d->loc[1] = (locy * dpi_fac) + (BLI_rctf_size_y(&node->totr) * -0.5f);
#else
	td2d->loc[0] = locx * dpi_fac;
	td2d->loc[1] = locy * dpi_fac;
#endif
	td2d->loc[2] = 0.0f;
	td2d->loc2d = td2d->loc; /* current location */

	td->flag = 0;

	td->loc = td2d->loc;
	copy_v3_v3(td->iloc, td->loc);
	/* use node center instead of origin (top-left corner) */
	td->center[0] = td2d->loc[0];
	td->center[1] = td2d->loc[1];
	td->center[2] = 0.0f;

	memset(td->axismtx, 0, sizeof(td->axismtx));
	td->axismtx[2][2] = 1.0f;

	td->ext = NULL; td->val = NULL;

	td->flag |= TD_SELECTED;
	td->dist = 0.0;

	unit_m3(td->mtx);
	unit_m3(td->smtx);

	td->extra = node;
}

static bool is_node_parent_select(bNode *node)
{
	while ((node = node->parent)) {
		if (node->flag & NODE_TRANSFORM) {
			return true;
		}
	}
	return false;
}

static void createTransNodeData(bContext *UNUSED(C), TransInfo *t)
{
	const float dpi_fac = UI_DPI_FAC;
	TransData *td;
	TransData2D *td2d;
	SpaceNode *snode = t->sa->spacedata.first;
	bNode *node;

	TransDataContainer *tc = TRANS_DATA_CONTAINER_FIRST_SINGLE(t);

	tc->data_len = 0;

	if (!snode->edittree) {
		return;
	}

	/* nodes dont support PET and probably never will */
	t->flag &= ~T_PROP_EDIT_ALL;

	/* set transform flags on nodes */
	for (node = snode->edittree->nodes.first; node; node = node->next) {
		if (node->flag & NODE_SELECT && is_node_parent_select(node) == false) {
			node->flag |= NODE_TRANSFORM;
			tc->data_len++;
		}
		else {
			node->flag &= ~NODE_TRANSFORM;
		}
	}

	td = tc->data = MEM_callocN(tc->data_len * sizeof(TransData), "TransNode TransData");
	td2d = tc->data_2d = MEM_callocN(tc->data_len * sizeof(TransData2D), "TransNode TransData2D");

	for (node = snode->edittree->nodes.first; node; node = node->next) {
		if (node->flag & NODE_TRANSFORM) {
			NodeToTransData(td++, td2d++, node, dpi_fac);
		}
	}
}

/* *** CLIP EDITOR *** */

/* * motion tracking * */

enum transDataTracking_Mode {
	transDataTracking_ModeTracks = 0,
	transDataTracking_ModeCurves = 1,
	transDataTracking_ModePlaneTracks = 2,
};

typedef struct TransDataTracking {
	int mode, flag;

	/* tracks transformation from main window */
	int area;
	const float *relative, *loc;
	float soffset[2], srelative[2];
	float offset[2];

	float (*smarkers)[2];
	int markersnr;
	MovieTrackingMarker *markers;

	/* marker transformation from curves editor */
	float *prev_pos, scale;
	short coord;

	MovieTrackingTrack *track;
	MovieTrackingPlaneTrack *plane_track;
} TransDataTracking;

static void markerToTransDataInit(TransData *td, TransData2D *td2d, TransDataTracking *tdt,
                                  MovieTrackingTrack *track, MovieTrackingMarker *marker,
                                  int area, float loc[2], float rel[2], const float off[2], const float aspect[2])
{
	int anchor = area == TRACK_AREA_POINT && off;

	tdt->mode = transDataTracking_ModeTracks;

	if (anchor) {
		td2d->loc[0] = rel[0] * aspect[0]; /* hold original location */
		td2d->loc[1] = rel[1] * aspect[1];

		tdt->loc = loc;
		td2d->loc2d = loc; /* current location */
	}
	else {
		td2d->loc[0] = loc[0] * aspect[0]; /* hold original location */
		td2d->loc[1] = loc[1] * aspect[1];

		td2d->loc2d = loc; /* current location */
	}
	td2d->loc[2] = 0.0f;

	tdt->relative = rel;
	tdt->area = area;

	tdt->markersnr = track->markersnr;
	tdt->markers = track->markers;
	tdt->track = track;

	if (rel) {
		if (!anchor) {
			td2d->loc[0] += rel[0] * aspect[0];
			td2d->loc[1] += rel[1] * aspect[1];
		}

		copy_v2_v2(tdt->srelative, rel);
	}

	if (off)
		copy_v2_v2(tdt->soffset, off);

	td->flag = 0;
	td->loc = td2d->loc;
	copy_v3_v3(td->iloc, td->loc);

	//copy_v3_v3(td->center, td->loc);
	td->flag |= TD_INDIVIDUAL_SCALE;
	td->center[0] = marker->pos[0] * aspect[0];
	td->center[1] = marker->pos[1] * aspect[1];

	memset(td->axismtx, 0, sizeof(td->axismtx));
	td->axismtx[2][2] = 1.0f;

	td->ext = NULL;
	td->val = NULL;

	td->flag |= TD_SELECTED;
	td->dist = 0.0;

	unit_m3(td->mtx);
	unit_m3(td->smtx);
}

static void trackToTransData(
        const int framenr, TransData *td, TransData2D *td2d,
        TransDataTracking *tdt, MovieTrackingTrack *track, const float aspect[2])
{
	MovieTrackingMarker *marker = BKE_tracking_marker_ensure(track, framenr);

	tdt->flag = marker->flag;
	marker->flag &= ~(MARKER_DISABLED | MARKER_TRACKED);

	markerToTransDataInit(td++, td2d++, tdt++, track, marker, TRACK_AREA_POINT,
	                      track->offset, marker->pos, track->offset, aspect);

	if (track->flag & SELECT) {
		markerToTransDataInit(td++, td2d++, tdt++, track, marker, TRACK_AREA_POINT,
		                      marker->pos, NULL, NULL, aspect);
	}

	if (track->pat_flag & SELECT) {
		int a;

		for (a = 0; a < 4; a++) {
			markerToTransDataInit(td++, td2d++, tdt++, track, marker, TRACK_AREA_PAT,
			                      marker->pattern_corners[a], marker->pos, NULL, aspect);
		}
	}

	if (track->search_flag & SELECT) {
		markerToTransDataInit(td++, td2d++, tdt++, track, marker, TRACK_AREA_SEARCH,
		                      marker->search_min, marker->pos, NULL, aspect);

		markerToTransDataInit(td++, td2d++, tdt++, track, marker, TRACK_AREA_SEARCH,
		                      marker->search_max, marker->pos, NULL, aspect);
	}
}

static void planeMarkerToTransDataInit(TransData *td, TransData2D *td2d, TransDataTracking *tdt,
                                       MovieTrackingPlaneTrack *plane_track, float corner[2],
                                       const float aspect[2])
{
	tdt->mode = transDataTracking_ModePlaneTracks;
	tdt->plane_track = plane_track;

	td2d->loc[0] = corner[0] * aspect[0]; /* hold original location */
	td2d->loc[1] = corner[1] * aspect[1];

	td2d->loc2d = corner; /* current location */
	td2d->loc[2] = 0.0f;

	td->flag = 0;
	td->loc = td2d->loc;
	copy_v3_v3(td->iloc, td->loc);
	copy_v3_v3(td->center, td->loc);

	memset(td->axismtx, 0, sizeof(td->axismtx));
	td->axismtx[2][2] = 1.0f;

	td->ext = NULL;
	td->val = NULL;

	td->flag |= TD_SELECTED;
	td->dist = 0.0;

	unit_m3(td->mtx);
	unit_m3(td->smtx);
}

static void planeTrackToTransData(const int framenr, TransData *td, TransData2D *td2d,
                                  TransDataTracking *tdt, MovieTrackingPlaneTrack *plane_track,
                                  const float aspect[2])
{
	MovieTrackingPlaneMarker *plane_marker = BKE_tracking_plane_marker_ensure(plane_track, framenr);
	int i;

	tdt->flag = plane_marker->flag;
	plane_marker->flag &= ~PLANE_MARKER_TRACKED;

	for (i = 0; i < 4; i++) {
		planeMarkerToTransDataInit(td++, td2d++, tdt++, plane_track, plane_marker->corners[i], aspect);
	}
}

static void transDataTrackingFree(TransInfo *UNUSED(t), TransDataContainer *UNUSED(tc), TransCustomData *custom_data)
{
	if (custom_data->data) {
		TransDataTracking *tdt = custom_data->data;
		if (tdt->smarkers)
			MEM_freeN(tdt->smarkers);

		MEM_freeN(tdt);
		custom_data->data = NULL;
	}
}

static void createTransTrackingTracksData(bContext *C, TransInfo *t)
{
	TransData *td;
	TransData2D *td2d;
	SpaceClip *sc = CTX_wm_space_clip(C);
	MovieClip *clip = ED_space_clip_get_clip(sc);
	ListBase *tracksbase = BKE_tracking_get_active_tracks(&clip->tracking);
	ListBase *plane_tracks_base = BKE_tracking_get_active_plane_tracks(&clip->tracking);
	MovieTrackingTrack *track;
	MovieTrackingPlaneTrack *plane_track;
	TransDataTracking *tdt;
	int framenr = ED_space_clip_get_clip_frame_number(sc);

	TransDataContainer *tc = TRANS_DATA_CONTAINER_FIRST_SINGLE(t);

	/* count */
	tc->data_len = 0;

	track = tracksbase->first;
	while (track) {
		if (TRACK_VIEW_SELECTED(sc, track) && (track->flag & TRACK_LOCKED) == 0) {
			tc->data_len++; /* offset */

			if (track->flag & SELECT)
				tc->data_len++;

			if (track->pat_flag & SELECT)
				tc->data_len += 4;

			if (track->search_flag & SELECT)
				tc->data_len += 2;
		}

		track = track->next;
	}

	for (plane_track = plane_tracks_base->first;
	     plane_track;
	     plane_track = plane_track->next)
	{
		if (PLANE_TRACK_VIEW_SELECTED(plane_track)) {
			tc->data_len += 4;
		}
	}

	if (tc->data_len == 0)
		return;

	td = tc->data = MEM_callocN(tc->data_len * sizeof(TransData), "TransTracking TransData");
	td2d = tc->data_2d = MEM_callocN(tc->data_len * sizeof(TransData2D), "TransTracking TransData2D");
	tdt = tc->custom.type.data = MEM_callocN(tc->data_len * sizeof(TransDataTracking), "TransTracking TransDataTracking");

	tc->custom.type.free_cb = transDataTrackingFree;

	/* create actual data */
	track = tracksbase->first;
	while (track) {
		if (TRACK_VIEW_SELECTED(sc, track) && (track->flag & TRACK_LOCKED) == 0) {
			trackToTransData(framenr, td, td2d, tdt, track, t->aspect);

			/* offset */
			td++;
			td2d++;
			tdt++;

			if (track->flag & SELECT) {
				td++;
				td2d++;
				tdt++;
			}

			if (track->pat_flag & SELECT) {
				td += 4;
				td2d += 4;
				tdt += 4;
			}

			if (track->search_flag & SELECT) {
				td += 2;
				td2d += 2;
				tdt += 2;
			}
		}

		track = track->next;
	}

	for (plane_track = plane_tracks_base->first;
	     plane_track;
	     plane_track = plane_track->next)
	{
		if (PLANE_TRACK_VIEW_SELECTED(plane_track)) {
			planeTrackToTransData(framenr, td, td2d, tdt, plane_track, t->aspect);
			td += 4;
			td2d += 4;
			tdt += 4;
		}
	}
}

static void markerToTransCurveDataInit(TransData *td, TransData2D *td2d, TransDataTracking *tdt,
                                       MovieTrackingTrack *track, MovieTrackingMarker *marker,
                                       MovieTrackingMarker *prev_marker, short coord, float size)
{
	float frames_delta = (marker->framenr - prev_marker->framenr);

	tdt->flag = marker->flag;
	marker->flag &= ~MARKER_TRACKED;

	tdt->mode = transDataTracking_ModeCurves;
	tdt->coord = coord;
	tdt->scale = 1.0f / size * frames_delta;
	tdt->prev_pos = prev_marker->pos;
	tdt->track = track;

	/* calculate values depending on marker's speed */
	td2d->loc[0] = marker->framenr;
	td2d->loc[1] = (marker->pos[coord] - prev_marker->pos[coord]) * size / frames_delta;
	td2d->loc[2] = 0.0f;

	td2d->loc2d = marker->pos; /* current location */

	td->flag = 0;
	td->loc = td2d->loc;
	copy_v3_v3(td->center, td->loc);
	copy_v3_v3(td->iloc, td->loc);

	memset(td->axismtx, 0, sizeof(td->axismtx));
	td->axismtx[2][2] = 1.0f;

	td->ext = NULL;
	td->val = NULL;

	td->flag |= TD_SELECTED;
	td->dist = 0.0;

	unit_m3(td->mtx);
	unit_m3(td->smtx);
}

static void createTransTrackingCurvesData(bContext *C, TransInfo *t)
{
	TransData *td;
	TransData2D *td2d;
	SpaceClip *sc = CTX_wm_space_clip(C);
	MovieClip *clip = ED_space_clip_get_clip(sc);
	ListBase *tracksbase = BKE_tracking_get_active_tracks(&clip->tracking);
	MovieTrackingTrack *track;
	MovieTrackingMarker *marker, *prev_marker;
	TransDataTracking *tdt;
	int i, width, height;

	BKE_movieclip_get_size(clip, &sc->user, &width, &height);

	TransDataContainer *tc = TRANS_DATA_CONTAINER_FIRST_SINGLE(t);

	/* count */
	tc->data_len = 0;

	if ((sc->flag & SC_SHOW_GRAPH_TRACKS_MOTION) == 0) {
		return;
	}

	track = tracksbase->first;
	while (track) {
		if (TRACK_VIEW_SELECTED(sc, track) && (track->flag & TRACK_LOCKED) == 0) {
			for (i = 1; i < track->markersnr; i++) {
				marker = &track->markers[i];
				prev_marker = &track->markers[i - 1];

				if ((marker->flag & MARKER_DISABLED) || (prev_marker->flag & MARKER_DISABLED))
					continue;

				if (marker->flag & MARKER_GRAPH_SEL_X)
					tc->data_len += 1;

				if (marker->flag & MARKER_GRAPH_SEL_Y)
					tc->data_len += 1;
			}
		}

		track = track->next;
	}

	if (tc->data_len == 0)
		return;

	td = tc->data = MEM_callocN(tc->data_len * sizeof(TransData), "TransTracking TransData");
	td2d = tc->data_2d = MEM_callocN(tc->data_len * sizeof(TransData2D), "TransTracking TransData2D");
	tc->custom.type.data = tdt = MEM_callocN(tc->data_len * sizeof(TransDataTracking), "TransTracking TransDataTracking");
	tc->custom.type.free_cb = transDataTrackingFree;

	/* create actual data */
	track = tracksbase->first;
	while (track) {
		if (TRACK_VIEW_SELECTED(sc, track) && (track->flag & TRACK_LOCKED) == 0) {
			for (i = 1; i < track->markersnr; i++) {
				marker = &track->markers[i];
				prev_marker = &track->markers[i - 1];

				if ((marker->flag & MARKER_DISABLED) || (prev_marker->flag & MARKER_DISABLED))
					continue;

				if (marker->flag & MARKER_GRAPH_SEL_X) {
					markerToTransCurveDataInit(td, td2d, tdt, track, marker, &track->markers[i - 1], 0, width);
					td += 1;
					td2d += 1;
					tdt += 1;
				}

				if (marker->flag & MARKER_GRAPH_SEL_Y) {
					markerToTransCurveDataInit(td, td2d, tdt, track, marker, &track->markers[i - 1], 1, height);

					td += 1;
					td2d += 1;
					tdt += 1;
				}
			}
		}

		track = track->next;
	}
}

static void createTransTrackingData(bContext *C, TransInfo *t)
{
	ARegion *ar = CTX_wm_region(C);
	SpaceClip *sc = CTX_wm_space_clip(C);
	MovieClip *clip = ED_space_clip_get_clip(sc);
	int width, height;

	TransDataContainer *tc = TRANS_DATA_CONTAINER_FIRST_SINGLE(t);

	tc->data_len = 0;

	if (!clip)
		return;

	BKE_movieclip_get_size(clip, &sc->user, &width, &height);

	if (width == 0 || height == 0)
		return;

	if (ar->regiontype == RGN_TYPE_PREVIEW) {
		/* transformation was called from graph editor */
		createTransTrackingCurvesData(C, t);
	}
	else {
		createTransTrackingTracksData(C, t);
	}
}

static void cancelTransTracking(TransInfo *t)
{
	TransDataContainer *tc = TRANS_DATA_CONTAINER_FIRST_SINGLE(t);
	SpaceClip *sc = t->sa->spacedata.first;
	int i, framenr = ED_space_clip_get_clip_frame_number(sc);
	TransDataTracking *tdt_array = tc->custom.type.data;


	i = 0;
	while (i < tc->data_len) {
		TransDataTracking *tdt = &tdt_array[i];

		if (tdt->mode == transDataTracking_ModeTracks) {
			MovieTrackingTrack *track = tdt->track;
			MovieTrackingMarker *marker = BKE_tracking_marker_get(track, framenr);

			marker->flag = tdt->flag;

			if (track->flag & SELECT)
				i++;

			if (track->pat_flag & SELECT)
				i += 4;

			if (track->search_flag & SELECT)
				i += 2;
		}
		else if (tdt->mode == transDataTracking_ModeCurves) {
			MovieTrackingTrack *track = tdt->track;
			MovieTrackingMarker *marker, *prev_marker;
			int a;

			for (a = 1; a < track->markersnr; a++) {
				marker = &track->markers[a];
				prev_marker = &track->markers[a - 1];

				if ((marker->flag & MARKER_DISABLED) || (prev_marker->flag & MARKER_DISABLED))
					continue;

				if (marker->flag & (MARKER_GRAPH_SEL_X | MARKER_GRAPH_SEL_Y)) {
					marker->flag = tdt->flag;
				}
			}
		}
		else if (tdt->mode == transDataTracking_ModePlaneTracks) {
			MovieTrackingPlaneTrack *plane_track = tdt->plane_track;
			MovieTrackingPlaneMarker *plane_marker = BKE_tracking_plane_marker_get(plane_track, framenr);

			plane_marker->flag = tdt->flag;
			i += 3;
		}

		i++;
	}
}

void flushTransTracking(TransInfo *t)
{
	TransData *td;
	TransData2D *td2d;
	TransDataTracking *tdt;
	int a;

	if (t->state == TRANS_CANCEL)
		cancelTransTracking(t);

	TransDataContainer *tc = TRANS_DATA_CONTAINER_FIRST_SINGLE(t);

	/* flush to 2d vector from internally used 3d vector */
	for (a = 0, td = tc->data, td2d = tc->data_2d, tdt = tc->custom.type.data; a < tc->data_len; a++, td2d++, td++, tdt++) {
		if (tdt->mode == transDataTracking_ModeTracks) {
			float loc2d[2];

			if (t->mode == TFM_ROTATION && tdt->area == TRACK_AREA_SEARCH) {
				continue;
			}

			loc2d[0] = td2d->loc[0] / t->aspect[0];
			loc2d[1] = td2d->loc[1] / t->aspect[1];

			if (t->flag & T_ALT_TRANSFORM) {
				if (t->mode == TFM_RESIZE) {
					if (tdt->area != TRACK_AREA_PAT)
						continue;
				}
				else if (t->mode == TFM_TRANSLATION) {
					if (tdt->area == TRACK_AREA_POINT && tdt->relative) {
						float d[2], d2[2];

						if (!tdt->smarkers) {
							tdt->smarkers = MEM_callocN(sizeof(*tdt->smarkers) * tdt->markersnr, "flushTransTracking markers");
							for (a = 0; a < tdt->markersnr; a++)
								copy_v2_v2(tdt->smarkers[a], tdt->markers[a].pos);
						}

						sub_v2_v2v2(d, loc2d, tdt->soffset);
						sub_v2_v2(d, tdt->srelative);

						sub_v2_v2v2(d2, loc2d, tdt->srelative);

						for (a = 0; a < tdt->markersnr; a++)
							add_v2_v2v2(tdt->markers[a].pos, tdt->smarkers[a], d2);

						negate_v2_v2(td2d->loc2d, d);
					}
				}
			}

			if (tdt->area != TRACK_AREA_POINT || tdt->relative == NULL) {
				td2d->loc2d[0] = loc2d[0];
				td2d->loc2d[1] = loc2d[1];

				if (tdt->relative)
					sub_v2_v2(td2d->loc2d, tdt->relative);
			}
		}
		else if (tdt->mode == transDataTracking_ModeCurves) {
			td2d->loc2d[tdt->coord] = tdt->prev_pos[tdt->coord] + td2d->loc[1] * tdt->scale;
		}
		else if (tdt->mode == transDataTracking_ModePlaneTracks) {
			td2d->loc2d[0] = td2d->loc[0] / t->aspect[0];
			td2d->loc2d[1] = td2d->loc[1] / t->aspect[1];
		}
	}
}

/* * masking * */

typedef struct TransDataMasking {
	bool is_handle;

	float handle[2], orig_handle[2];
	float vec[3][3];
	MaskSplinePoint *point;
	float parent_matrix[3][3];
	float parent_inverse_matrix[3][3];
	char orig_handle_type;

	eMaskWhichHandle which_handle;
} TransDataMasking;

static void MaskHandleToTransData(MaskSplinePoint *point, eMaskWhichHandle which_handle,
                                  TransData *td, TransData2D *td2d, TransDataMasking *tdm,
                                  const float asp[2],
                                  /*const*/ float parent_matrix[3][3],
                                  /*const*/ float parent_inverse_matrix[3][3])
{
	BezTriple *bezt = &point->bezt;
	const bool is_sel_any = MASKPOINT_ISSEL_ANY(point);

	tdm->point = point;
	copy_m3_m3(tdm->vec, bezt->vec);

	tdm->is_handle = true;
	copy_m3_m3(tdm->parent_matrix, parent_matrix);
	copy_m3_m3(tdm->parent_inverse_matrix, parent_inverse_matrix);

	BKE_mask_point_handle(point, which_handle, tdm->handle);
	tdm->which_handle = which_handle;

	copy_v2_v2(tdm->orig_handle, tdm->handle);

	mul_v2_m3v2(td2d->loc, parent_matrix, tdm->handle);
	td2d->loc[0] *= asp[0];
	td2d->loc[1] *= asp[1];
	td2d->loc[2] = 0.0f;

	td2d->loc2d = tdm->handle;

	td->flag = 0;
	td->loc = td2d->loc;
	mul_v2_m3v2(td->center, parent_matrix, bezt->vec[1]);
	td->center[0] *= asp[0];
	td->center[1] *= asp[1];
	copy_v3_v3(td->iloc, td->loc);

	memset(td->axismtx, 0, sizeof(td->axismtx));
	td->axismtx[2][2] = 1.0f;

	td->ext = NULL;
	td->val = NULL;

	if (is_sel_any) {
		td->flag |= TD_SELECTED;
	}

	td->dist = 0.0;

	unit_m3(td->mtx);
	unit_m3(td->smtx);

	if (which_handle == MASK_WHICH_HANDLE_LEFT) {
		tdm->orig_handle_type = bezt->h1;
	}
	else if (which_handle == MASK_WHICH_HANDLE_RIGHT) {
		tdm->orig_handle_type = bezt->h2;
	}
}

static void MaskPointToTransData(
        Scene *scene, MaskSplinePoint *point,
        TransData *td, TransData2D *td2d, TransDataMasking *tdm,
        const bool is_prop_edit, const float asp[2])
{
	BezTriple *bezt = &point->bezt;
	const bool is_sel_point = MASKPOINT_ISSEL_KNOT(point);
	const bool is_sel_any = MASKPOINT_ISSEL_ANY(point);
	float parent_matrix[3][3], parent_inverse_matrix[3][3];

	BKE_mask_point_parent_matrix_get(point, CFRA, parent_matrix);
	invert_m3_m3(parent_inverse_matrix, parent_matrix);

	if (is_prop_edit || is_sel_point) {
		int i;

		tdm->point = point;
		copy_m3_m3(tdm->vec, bezt->vec);

		for (i = 0; i < 3; i++) {
			copy_m3_m3(tdm->parent_matrix, parent_matrix);
			copy_m3_m3(tdm->parent_inverse_matrix, parent_inverse_matrix);

			/* CV coords are scaled by aspects. this is needed for rotations and
			 * proportional editing to be consistent with the stretched CV coords
			 * that are displayed. this also means that for display and numinput,
			 * and when the CV coords are flushed, these are converted each time */
			mul_v2_m3v2(td2d->loc, parent_matrix, bezt->vec[i]);
			td2d->loc[0] *= asp[0];
			td2d->loc[1] *= asp[1];
			td2d->loc[2] = 0.0f;

			td2d->loc2d = bezt->vec[i];

			td->flag = 0;
			td->loc = td2d->loc;
			mul_v2_m3v2(td->center, parent_matrix, bezt->vec[1]);
			td->center[0] *= asp[0];
			td->center[1] *= asp[1];
			copy_v3_v3(td->iloc, td->loc);

			memset(td->axismtx, 0, sizeof(td->axismtx));
			td->axismtx[2][2] = 1.0f;

			td->ext = NULL;

			if (i == 1) {
				/* scaling weights */
				td->val = &bezt->weight;
				td->ival = *td->val;
			}
			else {
				td->val = NULL;
			}

			if (is_sel_any) {
				td->flag |= TD_SELECTED;
			}
			td->dist = 0.0;

			unit_m3(td->mtx);
			unit_m3(td->smtx);

			if (i == 0) {
				tdm->orig_handle_type = bezt->h1;
			}
			else if (i == 2) {
				tdm->orig_handle_type = bezt->h2;
			}

			td++;
			td2d++;
			tdm++;
		}
	}
	else {
		if (BKE_mask_point_handles_mode_get(point) == MASK_HANDLE_MODE_STICK) {
			MaskHandleToTransData(point, MASK_WHICH_HANDLE_STICK,
			                      td, td2d, tdm, asp, parent_matrix,
			                      parent_inverse_matrix);

			td++;
			td2d++;
			tdm++;
		}
		else {
			if (bezt->f1 & SELECT) {
				MaskHandleToTransData(point, MASK_WHICH_HANDLE_LEFT,
				                      td, td2d, tdm, asp, parent_matrix,
				                      parent_inverse_matrix);

				if (bezt->h1 == HD_VECT) {
					bezt->h1 = HD_FREE;
				}
				else if (bezt->h1 == HD_AUTO) {
					bezt->h1 = HD_ALIGN_DOUBLESIDE;
					bezt->h2 = HD_ALIGN_DOUBLESIDE;
				}

				td++;
				td2d++;
				tdm++;
			}
			if (bezt->f3 & SELECT) {
				MaskHandleToTransData(point, MASK_WHICH_HANDLE_RIGHT,
				                      td, td2d, tdm, asp, parent_matrix,
				                      parent_inverse_matrix);

				if (bezt->h2 == HD_VECT) {
					bezt->h2 = HD_FREE;
				}
				else if (bezt->h2 == HD_AUTO) {
					bezt->h1 = HD_ALIGN_DOUBLESIDE;
					bezt->h2 = HD_ALIGN_DOUBLESIDE;
				}

				td++;
				td2d++;
				tdm++;
			}
		}
	}
}

static void createTransMaskingData(bContext *C, TransInfo *t)
{
	Scene *scene = CTX_data_scene(C);
	Mask *mask = CTX_data_edit_mask(C);
	MaskLayer *masklay;
	TransData *td = NULL;
	TransData2D *td2d = NULL;
	TransDataMasking *tdm = NULL;
	int count = 0, countsel = 0;
	const bool is_prop_edit = (t->flag & T_PROP_EDIT);
	float asp[2];

	TransDataContainer *tc = TRANS_DATA_CONTAINER_FIRST_SINGLE(t);

	tc->data_len = 0;

	if (!mask)
		return;

	if (t->spacetype == SPACE_CLIP) {
		SpaceClip *sc = t->sa->spacedata.first;
		MovieClip *clip = ED_space_clip_get_clip(sc);
		if (!clip) {
			return;
		}
	}

	/* count */
	for (masklay = mask->masklayers.first; masklay; masklay = masklay->next) {
		MaskSpline *spline;

		if (masklay->restrictflag & (MASK_RESTRICT_VIEW | MASK_RESTRICT_SELECT)) {
			continue;
		}

		for (spline = masklay->splines.first; spline; spline = spline->next) {
			int i;

			for (i = 0; i < spline->tot_point; i++) {
				MaskSplinePoint *point = &spline->points[i];

				if (MASKPOINT_ISSEL_ANY(point)) {
					if (MASKPOINT_ISSEL_KNOT(point)) {
						countsel += 3;
					}
					else {
						if (BKE_mask_point_handles_mode_get(point) == MASK_HANDLE_MODE_STICK) {
							countsel += 1;
						}
						else {
							BezTriple *bezt = &point->bezt;
							if (bezt->f1 & SELECT) {
								countsel++;
							}
							if (bezt->f3 & SELECT) {
								countsel++;
							}
						}
					}
				}

				if (is_prop_edit)
					count += 3;
			}
		}
	}

	/* note: in prop mode we need at least 1 selected */
	if (countsel == 0) {
		return;
	}

	ED_mask_get_aspect(t->sa, t->ar, &asp[0], &asp[1]);

	tc->data_len = (is_prop_edit) ? count : countsel;
	td = tc->data = MEM_callocN(tc->data_len * sizeof(TransData), "TransObData(Mask Editing)");
	/* for each 2d uv coord a 3d vector is allocated, so that they can be
	 * treated just as if they were 3d verts */
	td2d = tc->data_2d = MEM_callocN(tc->data_len * sizeof(TransData2D), "TransObData2D(Mask Editing)");
	tc->custom.type.data = tdm = MEM_callocN(tc->data_len * sizeof(TransDataMasking), "TransDataMasking(Mask Editing)");
	tc->custom.type.use_free = true;

	/* create data */
	for (masklay = mask->masklayers.first; masklay; masklay = masklay->next) {
		MaskSpline *spline;

		if (masklay->restrictflag & (MASK_RESTRICT_VIEW | MASK_RESTRICT_SELECT)) {
			continue;
		}

		for (spline = masklay->splines.first; spline; spline = spline->next) {
			int i;

			for (i = 0; i < spline->tot_point; i++) {
				MaskSplinePoint *point = &spline->points[i];

				if (is_prop_edit || MASKPOINT_ISSEL_ANY(point)) {
					MaskPointToTransData(scene, point, td, td2d, tdm, is_prop_edit, asp);

					if (is_prop_edit || MASKPOINT_ISSEL_KNOT(point)) {
						td += 3;
						td2d += 3;
						tdm += 3;
					}
					else {
						if (BKE_mask_point_handles_mode_get(point) == MASK_HANDLE_MODE_STICK) {
							td++;
							td2d++;
							tdm++;
						}
						else {
							BezTriple *bezt = &point->bezt;
							if (bezt->f1 & SELECT) {
								td++;
								td2d++;
								tdm++;
							}
							if (bezt->f3 & SELECT) {
								td++;
								td2d++;
								tdm++;
							}
						}
					}
				}
			}
		}
	}
}

void flushTransMasking(TransInfo *t)
{
	TransData2D *td;
	TransDataMasking *tdm;
	int a;
	float asp[2], inv[2];

	TransDataContainer *tc = TRANS_DATA_CONTAINER_FIRST_SINGLE(t);

	ED_mask_get_aspect(t->sa, t->ar, &asp[0], &asp[1]);
	inv[0] = 1.0f / asp[0];
	inv[1] = 1.0f / asp[1];

	/* flush to 2d vector from internally used 3d vector */
	for (a = 0, td = tc->data_2d, tdm = tc->custom.type.data; a < tc->data_len; a++, td++, tdm++) {
		td->loc2d[0] = td->loc[0] * inv[0];
		td->loc2d[1] = td->loc[1] * inv[1];
		mul_m3_v2(tdm->parent_inverse_matrix, td->loc2d);

		if (tdm->is_handle) {
			BKE_mask_point_set_handle(tdm->point, tdm->which_handle,
			                          td->loc2d,
			                          (t->flag & T_ALT_TRANSFORM) != 0,
			                          tdm->orig_handle, tdm->vec);
		}

		if (t->state == TRANS_CANCEL) {
			if (tdm->which_handle == MASK_WHICH_HANDLE_LEFT) {
				tdm->point->bezt.h1 = tdm->orig_handle_type;
			}
			else if (tdm->which_handle == MASK_WHICH_HANDLE_RIGHT) {
				tdm->point->bezt.h2 = tdm->orig_handle_type;
			}
		}
	}
}

typedef struct TransDataPaintCurve {
	PaintCurvePoint *pcp; /* initial curve point */
	char id;
} TransDataPaintCurve;


#define PC_IS_ANY_SEL(pc) (((pc)->bez.f1 | (pc)->bez.f2 | (pc)->bez.f3) & SELECT)

static void PaintCurveConvertHandle(PaintCurvePoint *pcp, int id, TransData2D *td2d, TransDataPaintCurve *tdpc, TransData *td)
{
	BezTriple *bezt = &pcp->bez;
	copy_v2_v2(td2d->loc, bezt->vec[id]);
	td2d->loc[2] = 0.0f;
	td2d->loc2d = bezt->vec[id];

	td->flag = 0;
	td->loc = td2d->loc;
	copy_v3_v3(td->center, bezt->vec[1]);
	copy_v3_v3(td->iloc, td->loc);

	memset(td->axismtx, 0, sizeof(td->axismtx));
	td->axismtx[2][2] = 1.0f;

	td->ext = NULL;
	td->val = NULL;
	td->flag |= TD_SELECTED;
	td->dist = 0.0;

	unit_m3(td->mtx);
	unit_m3(td->smtx);

	tdpc->id = id;
	tdpc->pcp = pcp;
}

static void PaintCurvePointToTransData(PaintCurvePoint *pcp, TransData *td, TransData2D *td2d, TransDataPaintCurve *tdpc)
{
	BezTriple *bezt = &pcp->bez;

	if (pcp->bez.f2 == SELECT) {
		int i;
		for (i = 0; i < 3; i++) {
			copy_v2_v2(td2d->loc, bezt->vec[i]);
			td2d->loc[2] = 0.0f;
			td2d->loc2d = bezt->vec[i];

			td->flag = 0;
			td->loc = td2d->loc;
			copy_v3_v3(td->center, bezt->vec[1]);
			copy_v3_v3(td->iloc, td->loc);

			memset(td->axismtx, 0, sizeof(td->axismtx));
			td->axismtx[2][2] = 1.0f;

			td->ext = NULL;
			td->val = NULL;
			td->flag |= TD_SELECTED;
			td->dist = 0.0;

			unit_m3(td->mtx);
			unit_m3(td->smtx);

			tdpc->id = i;
			tdpc->pcp = pcp;

			td++;
			td2d++;
			tdpc++;
		}
	}
	else {
		if (bezt->f3 & SELECT) {
			PaintCurveConvertHandle(pcp, 2, td2d, tdpc, td);
			td2d++;
			tdpc++;
			td++;
		}

		if (bezt->f1 & SELECT) {
			PaintCurveConvertHandle(pcp, 0, td2d, tdpc, td);
		}
	}
}

static void createTransPaintCurveVerts(bContext *C, TransInfo *t)
{
	Paint *paint = BKE_paint_get_active_from_context(C);
	PaintCurve *pc;
	PaintCurvePoint *pcp;
	Brush *br;
	TransData *td = NULL;
	TransData2D *td2d = NULL;
	TransDataPaintCurve *tdpc = NULL;
	int i;
	int total = 0;

	TransDataContainer *tc = TRANS_DATA_CONTAINER_FIRST_SINGLE(t);

	tc->data_len = 0;

	if (!paint || !paint->brush || !paint->brush->paint_curve)
		return;

	br = paint->brush;
	pc = br->paint_curve;

	for (pcp = pc->points, i = 0; i < pc->tot_points; i++, pcp++) {
		if (PC_IS_ANY_SEL(pcp)) {
			if (pcp->bez.f2 & SELECT) {
				total += 3;
				continue;
			}
			else {
				if (pcp->bez.f1 & SELECT)
					total++;
				if (pcp->bez.f3 & SELECT)
					total++;
			}
		}
	}

	if (!total)
		return;

	tc->data_len = total;
	td2d = tc->data_2d = MEM_callocN(tc->data_len * sizeof(TransData2D), "TransData2D");
	td = tc->data = MEM_callocN(tc->data_len * sizeof(TransData), "TransData");
	tc->custom.type.data = tdpc = MEM_callocN(tc->data_len * sizeof(TransDataPaintCurve), "TransDataPaintCurve");
	tc->custom.type.use_free = true;

	for (pcp = pc->points, i = 0; i < pc->tot_points; i++, pcp++) {
		if (PC_IS_ANY_SEL(pcp)) {
			PaintCurvePointToTransData(pcp, td, td2d, tdpc);

			if (pcp->bez.f2 & SELECT) {
				td += 3;
				td2d += 3;
				tdpc += 3;
			}
			else {
				if (pcp->bez.f1 & SELECT) {
					td++;
					td2d++;
					tdpc++;
				}
				if (pcp->bez.f3 & SELECT) {
					td++;
					td2d++;
					tdpc++;
				}
			}
		}
	}
}


void flushTransPaintCurve(TransInfo *t)
{
	int i;

	TransDataContainer *tc = TRANS_DATA_CONTAINER_FIRST_SINGLE(t);

	TransData2D *td2d = tc->data_2d;
	TransDataPaintCurve *tdpc = tc->custom.type.data;

	for (i = 0; i < tc->data_len; i++, tdpc++, td2d++) {
		PaintCurvePoint *pcp = tdpc->pcp;
		copy_v2_v2(pcp->bez.vec[tdpc->id], td2d->loc);
	}
}


static void createTransGPencil(bContext *C, TransInfo *t)
{
	Depsgraph *depsgraph = CTX_data_depsgraph(C);                                      \
	bGPdata *gpd = ED_gpencil_data_get_active(C);
	ToolSettings *ts = CTX_data_tool_settings(C);

	bool is_multiedit = (bool)GPENCIL_MULTIEDIT_SESSIONS_ON(gpd);
	bool use_multiframe_falloff = (ts->gp_sculpt.flag & GP_BRUSHEDIT_FLAG_FRAME_FALLOFF) != 0;

	Object *obact = CTX_data_active_object(C);
	bGPDlayer *gpl;
	TransData *td = NULL;
	float mtx[3][3], smtx[3][3];

	const Scene *scene = CTX_data_scene(C);
	const int cfra_scene = CFRA;
<<<<<<< HEAD

=======
	
>>>>>>> 16b07fb0
	const bool is_prop_edit = (t->flag & T_PROP_EDIT) != 0;
	const bool is_prop_edit_connected = (t->flag & T_PROP_CONNECTED) != 0;

	TransDataContainer *tc = TRANS_DATA_CONTAINER_FIRST_SINGLE(t);

	/* == Grease Pencil Strokes to Transform Data ==
	 * Grease Pencil stroke points can be a mixture of 2D (screen-space),
	 * or 3D coordinates. However, they're always saved as 3D points.
	 * For now, we just do these without creating TransData2D for the 2D
	 * strokes. This may cause issues in future though.
	 */
	tc->data_len = 0;

	if (gpd == NULL)
		return;

	/* initialize falloff curve */
	if (is_multiedit) {
		curvemapping_initialize(ts->gp_sculpt.cur_falloff);
	}

	/* First Pass: Count the number of datapoints required for the strokes,
	 * (and additional info about the configuration - e.g. 2D/3D?)
	 */
	for (gpl = gpd->layers.first; gpl; gpl = gpl->next) {
		/* only editable and visible layers are considered */
		if (gpencil_layer_is_editable(gpl) && (gpl->actframe != NULL)) {
			bGPDframe *gpf;
			bGPDstroke *gps;
<<<<<<< HEAD
			bGPDframe *init_gpf = gpl->actframe;
			if (is_multiedit) {
				init_gpf = gpl->frames.first;
			}
=======

			for (gps = gpf->strokes.first; gps; gps = gps->next) {
				/* skip strokes that are invalid for current view */
				if (ED_gpencil_stroke_can_use(C, gps) == false) {
					continue;
				}
				/* check if the color is editable */
				if (ED_gpencil_stroke_color_use(gpl, gps) == false) {
					continue;
				}
>>>>>>> 16b07fb0

			for (gpf = init_gpf; gpf; gpf = gpf->next) {
				if ((gpf == gpl->actframe) || ((gpf->flag & GP_FRAME_SELECT) && (is_multiedit))) {
					for (gps = gpf->strokes.first; gps; gps = gps->next) {
						/* skip strokes that are invalid for current view */
						if (ED_gpencil_stroke_can_use(C, gps) == false) {
							continue;
						}
						/* check if the color is editable */
						if (ED_gpencil_stroke_color_use(obact, gpl, gps) == false) {
							continue;
						}

						if (is_prop_edit) {
							/* Proportional Editing... */
							if (is_prop_edit_connected) {
								/* connected only - so only if selected */
								if (gps->flag & GP_STROKE_SELECT)
									tc->data_len += gps->totpoints;
							}
							else {
								/* everything goes - connection status doesn't matter */
								tc->data_len += gps->totpoints;
							}
						}
						else {
							/* only selected stroke points are considered */
							if (gps->flag & GP_STROKE_SELECT) {
								bGPDspoint *pt;
								int i;

								// TODO: 2D vs 3D?
								for (i = 0, pt = gps->points; i < gps->totpoints; i++, pt++) {
									if (pt->flag & GP_SPOINT_SELECT)
										tc->data_len++;
								}
							}
						}
					}
				}
				/* if not multiedit out of loop */
				if (!is_multiedit) {
					break;
				}
			}
		}
	}

	/* Stop trying if nothing selected */
	if (tc->data_len == 0) {
		return;
	}

	/* Allocate memory for data */
	tc->data = MEM_callocN(tc->data_len * sizeof(TransData), "TransData(GPencil)");
	td = tc->data;

	unit_m3(smtx);
	unit_m3(mtx);

	/* Second Pass: Build transdata array */
	for (gpl = gpd->layers.first; gpl; gpl = gpl->next) {
		/* only editable and visible layers are considered */
		if (gpencil_layer_is_editable(gpl) && (gpl->actframe != NULL)) {
			const int cfra = (gpl->flag & GP_LAYER_FRAMELOCK) ? gpl->actframe->framenum : cfra_scene;
			bGPDframe *gpf = gpl->actframe;
			bGPDstroke *gps;
			float diff_mat[4][4];
			float inverse_diff_mat[4][4];

			bGPDframe *init_gpf = gpl->actframe;
			if (is_multiedit) {
				init_gpf = gpl->frames.first;
			}
			/* init multiframe falloff options */
			int f_init = 0;
			int f_end = 0;

			if (use_multiframe_falloff) {
				BKE_gpencil_get_range_selected(gpl, &f_init, &f_end);
			}

			/* calculate difference matrix */
			ED_gpencil_parent_location(depsgraph, obact, gpd, gpl, diff_mat);
			/* undo matrix */
			invert_m4_m4(inverse_diff_mat, diff_mat);

			/* Make a new frame to work on if the layer's frame and the current scene frame don't match up
			 * - This is useful when animating as it saves that "uh-oh" moment when you realize you've
			 *   spent too much time editing the wrong frame...
			 */
<<<<<<< HEAD
			 // XXX: should this be allowed when framelock is enabled?
			if ((gpf->framenum != cfra) && (!is_multiedit)) {
=======
			if (gpf->framenum != cfra) {
>>>>>>> 16b07fb0
				gpf = BKE_gpencil_frame_addcopy(gpl, cfra);
				/* in some weird situations (framelock enabled) return NULL */
				if (gpf == NULL) {
					continue;
				}
				if (!is_multiedit) {
					init_gpf = gpf;
				}
			}

			/* Loop over strokes, adding TransData for points as needed... */
			for (gpf = init_gpf; gpf; gpf = gpf->next) {
				if ((gpf == gpl->actframe) || ((gpf->flag & GP_FRAME_SELECT) && (is_multiedit))) {

					/* if multiframe and falloff, recalculate and save value */
					float falloff = 1.0f; /* by default no falloff */
					if ((is_multiedit) && (use_multiframe_falloff)) {
						/* Faloff depends on distance to active frame (relative to the overall frame range) */
						falloff = BKE_gpencil_multiframe_falloff_calc(gpf, gpl->actframe->framenum,
							f_init, f_end, ts->gp_sculpt.cur_falloff);
					}

					for (gps = gpf->strokes.first; gps; gps = gps->next) {
						TransData *head = td;
						TransData *tail = td;
						bool stroke_ok;

						/* skip strokes that are invalid for current view */
						if (ED_gpencil_stroke_can_use(C, gps) == false) {
							continue;
						}
						/* check if the color is editable */
						if (ED_gpencil_stroke_color_use(obact, gpl, gps) == false) {
							continue;
						}
						/* What we need to include depends on proportional editing settings... */
						if (is_prop_edit) {
							if (is_prop_edit_connected) {
								/* A) "Connected" - Only those in selected strokes */
								stroke_ok = (gps->flag & GP_STROKE_SELECT) != 0;
							}
							else {
								/* B) All points, always */
								stroke_ok = true;
							}
						}
						else {
							/* C) Only selected points in selected strokes */
							stroke_ok = (gps->flag & GP_STROKE_SELECT) != 0;
						}

						/* Do stroke... */
						if (stroke_ok && gps->totpoints) {
							bGPDspoint *pt;
							int i;

							/* save falloff factor */
							gps->runtime.multi_frame_falloff = falloff;

							/* add all necessary points... */
							for (i = 0, pt = gps->points; i < gps->totpoints; i++, pt++) {
								bool point_ok;

								/* include point? */
								if (is_prop_edit) {
									/* Always all points in strokes that get included */
									point_ok = true;
								}
								else {
									/* Only selected points in selected strokes */
									point_ok = (pt->flag & GP_SPOINT_SELECT) != 0;
								}

								/* do point... */
								if (point_ok) {
									copy_v3_v3(td->iloc, &pt->x);
									copy_v3_v3(td->center, &pt->x); // XXX: what about  t->around == local?

									td->loc = &pt->x;

									td->flag = 0;

									if (pt->flag & GP_SPOINT_SELECT)
										td->flag |= TD_SELECTED;

									/* for other transform modes (e.g. shrink-fatten), need to additional data
									 * but never for scale or mirror
									 */
									if ((t->mode != TFM_RESIZE) && (t->mode != TFM_MIRROR)) {
										td->val = &pt->pressure;
										td->ival = pt->pressure;
									}

									/* screenspace needs special matrices... */
									if ((gps->flag & (GP_STROKE_3DSPACE | GP_STROKE_2DSPACE | GP_STROKE_2DIMAGE)) == 0) {
										/* screenspace */
										td->protectflag = OB_LOCK_LOCZ | OB_LOCK_ROTZ | OB_LOCK_SCALEZ;

										/* apply matrix transformation relative to parent */
										copy_m3_m4(td->smtx, inverse_diff_mat); /* final position */
										copy_m3_m4(td->mtx, diff_mat); /* display position */
										copy_m3_m4(td->axismtx, diff_mat); /* axis orientation */
									}
									else {
										/* configure 2D dataspace points so that they don't play up... */
										if (gps->flag & (GP_STROKE_2DSPACE | GP_STROKE_2DIMAGE)) {
											td->protectflag = OB_LOCK_LOCZ | OB_LOCK_ROTZ | OB_LOCK_SCALEZ;
											// XXX: matrices may need to be different?
										}

										/* apply parent transformations */
										copy_m3_m4(td->smtx, inverse_diff_mat); /* final position */
										copy_m3_m4(td->mtx, diff_mat);  /* display position */
										copy_m3_m4(td->axismtx, diff_mat); /* axis orientation */
									}
									/* Triangulation must be calculated again, so save the stroke for recalc function */
									td->extra = gps;

									/* save pointer to object */
									td->ob = obact;

									td++;
									tail++;
								}
							}

							/* March over these points, and calculate the proportional editing distances */
							if (is_prop_edit && (head != tail)) {
								/* XXX: for now, we are similar enough that this works... */
								calc_distanceCurveVerts(head, tail - 1);
							}
						}
					}
				}
				/* if not multiedit out of loop */
				if (!is_multiedit) {
					break;
				}
			}
		}
	}
}

static int countAndCleanTransDataContainer(TransInfo *t)
{
	BLI_assert(ELEM(t->data_len_all, 0, -1));
	t->data_len_all = 0;
	uint data_container_len_orig = t->data_container_len;
	for (TransDataContainer *th_end = t->data_container - 1, *tc = t->data_container + (t->data_container_len - 1); tc != th_end; tc--) {
		if (tc->data_len == 0) {
			uint index = tc - t->data_container;
			if (index + 1 != t->data_container_len) {
				SWAP(TransDataContainer, t->data_container[index], t->data_container[t->data_container_len - 1]);
			}
			t->data_container_len -= 1;
		}
		else {
			t->data_len_all += tc->data_len;
		}
	}
	if (data_container_len_orig != t->data_container_len) {
		t->data_container = MEM_reallocN(t->data_container, sizeof(*t->data_container) * t->data_container_len);
	}
	return t->data_len_all;
}


void createTransData(bContext *C, TransInfo *t)
{
	Scene *scene = t->scene;
	ViewLayer *view_layer = t->view_layer;
	Object *ob = OBACT(view_layer);

	t->data_len_all = -1;

	/* if tests must match recalcData for correct updates */
	if (t->options & CTX_CURSOR) {
		t->flag |= T_CURSOR;
		t->obedit_type = -1;

		createTransCursor3D(t);
		countAndCleanTransDataContainer(t);
	}
	else if (t->options & CTX_TEXTURE) {
		t->flag |= T_TEXTURE;
		t->obedit_type = -1;

		createTransTexspace(t);
		countAndCleanTransDataContainer(t);
	}
	else if (t->options & CTX_EDGE) {
		/* Multi object editing. */
		initTransDataContainers_FromObjectData(t);
		FOREACH_TRANS_DATA_CONTAINER (t, tc) {
			tc->data_ext = NULL;
		}
		t->flag |= T_EDIT;

		createTransEdge(t);
		countAndCleanTransDataContainer(t);

		if (t->data_len_all && t->flag & T_PROP_EDIT) {
			sort_trans_data(t); // makes selected become first in array
			set_prop_dist(t, 1);
			sort_trans_data_dist(t);
		}
	}
	else if (t->options & CTX_GPENCIL_STROKES) {
		t->options |= CTX_GPENCIL_STROKES;
		t->flag |= T_POINTS;

		createTransGPencil(C, t);
		countAndCleanTransDataContainer(t);

		if (t->data_len_all && (t->flag & T_PROP_EDIT)) {
			sort_trans_data(t); // makes selected become first in array
			set_prop_dist(t, 1);
			sort_trans_data_dist(t);
		}
	}
	else if (t->spacetype == SPACE_IMAGE) {
		t->flag |= T_POINTS | T_2D_EDIT;
		if (t->options & CTX_MASK) {

			/* copied from below */
			createTransMaskingData(C, t);
			countAndCleanTransDataContainer(t);

			if (t->data_len_all && (t->flag & T_PROP_EDIT)) {
				sort_trans_data(t); // makes selected become first in array
				set_prop_dist(t, true);
				sort_trans_data_dist(t);
			}
		}
		else if (t->options & CTX_PAINT_CURVE) {
			if (!ELEM(t->mode, TFM_SHEAR, TFM_SHRINKFATTEN)) {
				createTransPaintCurveVerts(C, t);
				countAndCleanTransDataContainer(t);
			}
		}
		else if (t->obedit_type == OB_MESH) {

			initTransDataContainers_FromObjectData(t);
			createTransUVs(C, t);
			countAndCleanTransDataContainer(t);

			t->flag |= T_EDIT;

			if (t->data_len_all && (t->flag & T_PROP_EDIT)) {
				sort_trans_data(t); // makes selected become first in array
				set_prop_dist(t, 1);
				sort_trans_data_dist(t);
			}
		}
	}
	else if (t->spacetype == SPACE_ACTION) {
		t->flag |= T_POINTS | T_2D_EDIT;
		t->obedit_type = -1;

		createTransActionData(C, t);
		countAndCleanTransDataContainer(t);

		if (t->data_len_all && (t->flag & T_PROP_EDIT)) {
			sort_trans_data(t); // makes selected become first in array
			//set_prop_dist(t, false); /* don't do that, distance has been set in createTransActionData already */
			sort_trans_data_dist(t);
		}
	}
	else if (t->spacetype == SPACE_NLA) {
		t->flag |= T_POINTS | T_2D_EDIT;
		t->obedit_type = -1;

		createTransNlaData(C, t);
		countAndCleanTransDataContainer(t);
	}
	else if (t->spacetype == SPACE_SEQ) {
		t->flag |= T_POINTS | T_2D_EDIT;
		t->obedit_type = -1;

		t->num.flag |= NUM_NO_FRACTION; /* sequencer has no use for floating point transformations */
		createTransSeqData(C, t);
		countAndCleanTransDataContainer(t);
	}
	else if (t->spacetype == SPACE_IPO) {
		t->flag |= T_POINTS | T_2D_EDIT;
		t->obedit_type = -1;

		createTransGraphEditData(C, t);
		countAndCleanTransDataContainer(t);

		if (t->data_len_all && (t->flag & T_PROP_EDIT)) {
			sort_trans_data(t); // makes selected become first in array
			set_prop_dist(t, false); /* don't do that, distance has been set in createTransGraphEditData already */
			sort_trans_data_dist(t);
		}
	}
	else if (t->spacetype == SPACE_NODE) {
		t->flag |= T_POINTS | T_2D_EDIT;
		t->obedit_type = -1;

		createTransNodeData(C, t);
		countAndCleanTransDataContainer(t);

		if (t->data_len_all && (t->flag & T_PROP_EDIT)) {
			sort_trans_data(t); // makes selected become first in array
			set_prop_dist(t, 1);
			sort_trans_data_dist(t);
		}
	}
	else if (t->spacetype == SPACE_CLIP) {
		t->flag |= T_POINTS | T_2D_EDIT;
		t->obedit_type = -1;

		if (t->options & CTX_MOVIECLIP) {
			createTransTrackingData(C, t);
			countAndCleanTransDataContainer(t);
		}
		else if (t->options & CTX_MASK) {
			/* copied from above */
			createTransMaskingData(C, t);
			countAndCleanTransDataContainer(t);

			if (t->data_len_all && (t->flag & T_PROP_EDIT)) {
				sort_trans_data(t); // makes selected become first in array
				set_prop_dist(t, true);
				sort_trans_data_dist(t);
			}
		}
	}
	else if (t->obedit_type != -1) {
		/* Multi object editing. */
		initTransDataContainers_FromObjectData(t);

		FOREACH_TRANS_DATA_CONTAINER (t, tc) {
			tc->data_ext = NULL;
		}
		if (t->obedit_type == OB_MESH) {
			createTransEditVerts(t);
		}
		else if (ELEM(t->obedit_type, OB_CURVE, OB_SURF)) {
			createTransCurveVerts(t);
		}
		else if (t->obedit_type == OB_LATTICE) {
			createTransLatticeVerts(t);
		}
		else if (t->obedit_type == OB_MBALL) {
			createTransMBallVerts(t);
		}
		else if (t->obedit_type == OB_ARMATURE) {
			t->flag &= ~T_PROP_EDIT;
			createTransArmatureVerts(t);
		}
		else {
			printf("edit type not implemented!\n");
		}

		countAndCleanTransDataContainer(t);

		t->flag |= T_EDIT | T_POINTS;

		if (t->data_len_all && t->flag & T_PROP_EDIT) {
			if (ELEM(t->obedit_type, OB_CURVE, OB_MESH)) {
				sort_trans_data(t); // makes selected become first in array
				if ((t->obedit_type == OB_MESH) && (t->flag & T_PROP_CONNECTED)) {
					/* already calculated by editmesh_set_connectivity_distance */
				}
				else {
					set_prop_dist(t, 0);
				}
				sort_trans_data_dist(t);
			}
			else {
				sort_trans_data(t); // makes selected become first in array
				set_prop_dist(t, 1);
				sort_trans_data_dist(t);
			}
		}

		/* exception... hackish, we want bonesize to use bone orientation matrix (ton) */
		if (t->mode == TFM_BONESIZE) {
			t->flag &= ~(T_EDIT | T_POINTS);
			t->flag |= T_POSE;
			t->obedit_type = -1;

			FOREACH_TRANS_DATA_CONTAINER (t, tc) {
				tc->poseobj = tc->obedit;
				tc->obedit = NULL;
			}
		}
	}
	else if (ob && (ob->mode & OB_MODE_POSE)) {
		// XXX this is currently limited to active armature only...
		// XXX active-layer checking isn't done as that should probably be checked through context instead

		/* Multi object editing. */
		initTransDataContainers_FromObjectData(t);
		createTransPose(t, NULL, 0);
		countAndCleanTransDataContainer(t);
	}
	else if (ob && (ob->mode & OB_MODE_WEIGHT_PAINT) && !(t->options & CTX_PAINT_CURVE)) {
		/* important that ob_armature can be set even when its not selected [#23412]
		 * lines below just check is also visible */
		Object *ob_armature = modifiers_isDeformedByArmature(ob);
		if (ob_armature && ob_armature->mode & OB_MODE_POSE) {
			Base *base_arm = BKE_view_layer_base_find(t->view_layer, ob_armature);
			if (base_arm) {
				if (BASE_VISIBLE(base_arm)) {
					Object *objects[1];
					objects[0] = ob_armature;
					uint objects_len = 1;
					createTransPose(t, objects, objects_len);
					countAndCleanTransDataContainer(t);
				}
			}
		}
		/* Mark as initialized if above checks fail. */
		if (t->data_len_all == -1) {
			t->data_len_all = 0;
		}
	}
	else if (ob && (ob->mode & OB_MODE_PARTICLE_EDIT) && PE_start_edit(PE_get_current(scene, ob))) {
		createTransParticleVerts(C, t);
		countAndCleanTransDataContainer(t);
		t->flag |= T_POINTS;

		if (t->data_len_all && t->flag & T_PROP_EDIT) {
			sort_trans_data(t); // makes selected become first in array
			set_prop_dist(t, 1);
			sort_trans_data_dist(t);
		}
	}
	else if (ob && (ob->mode & OB_MODE_ALL_PAINT)) {
		if ((t->options & CTX_PAINT_CURVE) && !ELEM(t->mode, TFM_SHEAR, TFM_SHRINKFATTEN)) {
			t->flag |= T_POINTS | T_2D_EDIT;
			createTransPaintCurveVerts(C, t);
			countAndCleanTransDataContainer(t);
		}
		/* Mark as initialized if above checks fail. */
		if (t->data_len_all == -1) {
			t->data_len_all = 0;
		}
	}
	else {
		createTransObject(C, t);
		countAndCleanTransDataContainer(t);
		t->flag |= T_OBJECT;

		if (t->data_len_all && t->flag & T_PROP_EDIT) {
			// selected objects are already first, no need to presort
			set_prop_dist(t, 1);
			sort_trans_data_dist(t);
		}

		/* Check if we're transforming the camera from the camera */
		if ((t->spacetype == SPACE_VIEW3D) && (t->ar->regiontype == RGN_TYPE_WINDOW)) {
			View3D *v3d = t->view;
			RegionView3D *rv3d = t->ar->regiondata;
			if ((rv3d->persp == RV3D_CAMOB) && v3d->camera) {
				/* we could have a flag to easily check an object is being transformed */
				if (v3d->camera->id.tag & LIB_TAG_DOIT) {
					t->flag |= T_CAMERA;
				}
			}
		}
	}

	/* Check that 'countAndCleanTransDataContainer' ran. */
	BLI_assert(t->data_len_all != -1);

	BLI_assert((!(t->flag & T_EDIT)) == (!(t->obedit_type != -1)));
}<|MERGE_RESOLUTION|>--- conflicted
+++ resolved
@@ -5826,25 +5826,10 @@
 			flush_trans_object_base_deps_flag(depsgraph, ob);
 		}
 	}
-<<<<<<< HEAD
 	/* Store temporary bits in base indicating that base is being modified
 	 * (directly or indirectly) by transforming objects.
 	 */
 	trans_object_base_deps_flag_finish(view_layer);
-=======
-
-	/* all recalc flags get flushed to all layers, so a layer flip later on works fine */
-	DAG_scene_flush_update(G.main, t->scene, -1, 0);
-
-	/* and we store them temporal in base (only used for transform code) */
-	/* this because after doing updates, the object->recalc is cleared */
-	for (base = scene->base.first; base; base = base->next) {
-		if (base->object->recalc & OB_RECALC_OB)
-			base->flag |= BA_HAS_RECALC_OB;
-		if (base->object->recalc & OB_RECALC_DATA)
-			base->flag |= BA_HAS_RECALC_DATA;
-	}
->>>>>>> 16b07fb0
 }
 
 static bool mark_children(Object *ob)
@@ -5910,28 +5895,10 @@
 			total += 1;
 		}
 	}
-<<<<<<< HEAD
 	/* Store temporary bits in base indicating that base is being modified
 	 * (directly or indirectly) by transforming objects.
 	 */
 	trans_object_base_deps_flag_finish(view_layer);
-=======
-	
-
-	/* all recalc flags get flushed to all layers, so a layer flip later on works fine */
-	DAG_scene_relations_update(G.main, t->scene);
-	DAG_scene_flush_update(G.main, t->scene, -1, 0);
-
-	/* and we store them temporal in base (only used for transform code) */
-	/* this because after doing updates, the object->recalc is cleared */
-	for (base = scene->base.first; base; base = base->next) {
-		if (base->object->recalc & OB_RECALC_OB)
-			base->flag |= BA_HAS_RECALC_OB;
-		if (base->object->recalc & OB_RECALC_DATA)
-			base->flag |= BA_HAS_RECALC_DATA;
-	}
-
->>>>>>> 16b07fb0
 	return total;
 }
 
@@ -8151,11 +8118,7 @@
 
 	const Scene *scene = CTX_data_scene(C);
 	const int cfra_scene = CFRA;
-<<<<<<< HEAD
-
-=======
-	
->>>>>>> 16b07fb0
+
 	const bool is_prop_edit = (t->flag & T_PROP_EDIT) != 0;
 	const bool is_prop_edit_connected = (t->flag & T_PROP_CONNECTED) != 0;
 
@@ -8185,23 +8148,10 @@
 		if (gpencil_layer_is_editable(gpl) && (gpl->actframe != NULL)) {
 			bGPDframe *gpf;
 			bGPDstroke *gps;
-<<<<<<< HEAD
 			bGPDframe *init_gpf = gpl->actframe;
 			if (is_multiedit) {
 				init_gpf = gpl->frames.first;
 			}
-=======
-
-			for (gps = gpf->strokes.first; gps; gps = gps->next) {
-				/* skip strokes that are invalid for current view */
-				if (ED_gpencil_stroke_can_use(C, gps) == false) {
-					continue;
-				}
-				/* check if the color is editable */
-				if (ED_gpencil_stroke_color_use(gpl, gps) == false) {
-					continue;
-				}
->>>>>>> 16b07fb0
 
 			for (gpf = init_gpf; gpf; gpf = gpf->next) {
 				if ((gpf == gpl->actframe) || ((gpf->flag & GP_FRAME_SELECT) && (is_multiedit))) {
@@ -8293,12 +8243,8 @@
 			 * - This is useful when animating as it saves that "uh-oh" moment when you realize you've
 			 *   spent too much time editing the wrong frame...
 			 */
-<<<<<<< HEAD
 			 // XXX: should this be allowed when framelock is enabled?
 			if ((gpf->framenum != cfra) && (!is_multiedit)) {
-=======
-			if (gpf->framenum != cfra) {
->>>>>>> 16b07fb0
 				gpf = BKE_gpencil_frame_addcopy(gpl, cfra);
 				/* in some weird situations (framelock enabled) return NULL */
 				if (gpf == NULL) {
