--- conflicted
+++ resolved
@@ -1695,15 +1695,9 @@
 			}
 		}
 	}
-<<<<<<< HEAD
-
-	if (total)
-		mul_v3_fl(partial, 1.0f / total);
-=======
 	if (total) {
 		mul_v3_fl(partial, 1.0f / (float)total);
 	}
->>>>>>> 98483678
 	copy_v3_v3(r_center, partial);
 }
 
