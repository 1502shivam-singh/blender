/*
 * ***** BEGIN GPL LICENSE BLOCK *****
 *
 * This program is free software; you can redistribute it and/or
 * modify it under the terms of the GNU General Public License
 * as published by the Free Software Foundation; either version 2
 * of the License, or (at your option) any later version.
 *
 * This program is distributed in the hope that it will be useful,
 * but WITHOUT ANY WARRANTY; without even the implied warranty of
 * MERCHANTABILITY or FITNESS FOR A PARTICULAR PURPOSE.  See the
 * GNU General Public License for more details.
 *
 * You should have received a copy of the GNU General Public License
 * along with this program; if not, write to the Free Software Foundation,
 * Inc., 51 Franklin Street, Fifth Floor, Boston, MA 02110-1301, USA.
 *
 * The Original Code is Copyright (C) 2001-2002 by NaN Holding BV.
 * All rights reserved.
 *
 * The Original Code is: all of this file.
 *
 * Contributor(s): none yet.
 *
 * ***** END GPL LICENSE BLOCK *****
 */

/** \file blender/editors/transform/transform.c
 *  \ingroup edtransform
 */

#include <stdlib.h>
#include <stdio.h>
#include <string.h>
#include <math.h>
#include <float.h>

#include "MEM_guardedalloc.h"

#include "DNA_anim_types.h"
#include "DNA_armature_types.h"
#include "DNA_constraint_types.h"
#include "DNA_mask_types.h"
#include "DNA_movieclip_types.h"
#include "DNA_scene_types.h"  /* PET modes */
#include "DNA_workspace_types.h"
#include "DNA_gpencil_types.h"

#include "BLI_alloca.h"
#include "BLI_utildefines.h"
#include "BLI_math.h"
#include "BLI_rect.h"
#include "BLI_listbase.h"
#include "BLI_string.h"
#include "BLI_ghash.h"
#include "BLI_utildefines_stack.h"
#include "BLI_memarena.h"

#include "BKE_nla.h"
#include "BKE_editmesh.h"
#include "BKE_editmesh_bvh.h"
#include "BKE_context.h"
#include "BKE_constraint.h"
#include "BKE_particle.h"
#include "BKE_unit.h"
#include "BKE_mask.h"
#include "BKE_report.h"
#include "BKE_workspace.h"

#include "DEG_depsgraph.h"

#include "BIF_glutil.h"

#include "GPU_immediate.h"
#include "GPU_immediate_util.h"
#include "GPU_matrix.h"

#include "ED_image.h"
#include "ED_keyframing.h"
#include "ED_screen.h"
#include "ED_space_api.h"
#include "ED_markers.h"
#include "ED_view3d.h"
#include "ED_mesh.h"
#include "ED_clip.h"
#include "ED_node.h"
#include "ED_gpencil.h"

#include "WM_types.h"
#include "WM_api.h"

#include "UI_view2d.h"
#include "UI_interface.h"
#include "UI_interface_icons.h"
#include "UI_resources.h"

#include "RNA_access.h"

#include "BLF_api.h"
#include "BLT_translation.h"

#include "transform.h"

#include "DEG_depsgraph.h"

/* Disabling, since when you type you know what you are doing, and being able to set it to zero is handy. */
// #define USE_NUM_NO_ZERO

static void drawTransformApply(const struct bContext *C, ARegion *ar, void *arg);
static void doEdgeSlide(TransInfo *t, float perc);
static void doVertSlide(TransInfo *t, float perc);

static void drawEdgeSlide(TransInfo *t);
static void drawVertSlide(TransInfo *t);
static void postInputRotation(TransInfo *t, float values[3]);

static void ElementRotation(TransInfo *t, TransData *td, float mat[3][3], const short around);
static void initSnapSpatial(TransInfo *t, float r_snap[3]);


/* Transform Callbacks */
static void initBend(TransInfo *t);
static eRedrawFlag handleEventBend(TransInfo *t, const struct wmEvent *event);
static void Bend(TransInfo *t, const int mval[2]);

static void initShear(TransInfo *t);
static eRedrawFlag handleEventShear(TransInfo *t, const struct wmEvent *event);
static void applyShear(TransInfo *t, const int mval[2]);

static void initResize(TransInfo *t);
static void applyResize(TransInfo *t, const int mval[2]);

static void initSkinResize(TransInfo *t);
static void applySkinResize(TransInfo *t, const int mval[2]);

static void initTranslation(TransInfo *t);
static void applyTranslation(TransInfo *t, const int mval[2]);

static void initToSphere(TransInfo *t);
static void applyToSphere(TransInfo *t, const int mval[2]);

static void initRotation(TransInfo *t);
static void applyRotation(TransInfo *t, const int mval[2]);

static void initShrinkFatten(TransInfo *t);
static void applyShrinkFatten(TransInfo *t, const int mval[2]);

static void initTilt(TransInfo *t);
static void applyTilt(TransInfo *t, const int mval[2]);

static void initCurveShrinkFatten(TransInfo *t);
static void applyCurveShrinkFatten(TransInfo *t, const int mval[2]);

static void initMaskShrinkFatten(TransInfo *t);
static void applyMaskShrinkFatten(TransInfo *t, const int mval[2]);

static void initGPShrinkFatten(TransInfo *t);
static void applyGPShrinkFatten(TransInfo *t, const int mval[2]);

static void initTrackball(TransInfo *t);
static void applyTrackball(TransInfo *t, const int mval[2]);

static void initPushPull(TransInfo *t);
static void applyPushPull(TransInfo *t, const int mval[2]);

static void initBevelWeight(TransInfo *t);
static void applyBevelWeight(TransInfo *t, const int mval[2]);

static void initCrease(TransInfo *t);
static void applyCrease(TransInfo *t, const int mval[2]);

static void initBoneSize(TransInfo *t);
static void applyBoneSize(TransInfo *t, const int mval[2]);

static void initBoneEnvelope(TransInfo *t);
static void applyBoneEnvelope(TransInfo *t, const int mval[2]);

static void initBoneRoll(TransInfo *t);
static void applyBoneRoll(TransInfo *t, const int mval[2]);

static void initEdgeSlide_ex(TransInfo *t, bool use_double_side, bool use_even, bool flipped, bool use_clamp);
static void initEdgeSlide(TransInfo *t);
static eRedrawFlag handleEventEdgeSlide(TransInfo *t, const struct wmEvent *event);
static void applyEdgeSlide(TransInfo *t, const int mval[2]);

static void initVertSlide_ex(TransInfo *t, bool use_even, bool flipped, bool use_clamp);
static void initVertSlide(TransInfo *t);
static eRedrawFlag handleEventVertSlide(TransInfo *t, const struct wmEvent *event);
static void applyVertSlide(TransInfo *t, const int mval[2]);

static void initTimeTranslate(TransInfo *t);
static void applyTimeTranslate(TransInfo *t, const int mval[2]);

static void initTimeSlide(TransInfo *t);
static void applyTimeSlide(TransInfo *t, const int mval[2]);

static void initTimeScale(TransInfo *t);
static void applyTimeScale(TransInfo *t, const int mval[2]);

static void initBakeTime(TransInfo *t);
static void applyBakeTime(TransInfo *t, const int mval[2]);

static void initMirror(TransInfo *t);
static void applyMirror(TransInfo *t, const int mval[2]);

static void initAlign(TransInfo *t);
static void applyAlign(TransInfo *t, const int mval[2]);

static void initSeqSlide(TransInfo *t);
static void applySeqSlide(TransInfo *t, const int mval[2]);
/* end transform callbacks */


static bool transdata_check_local_center(TransInfo *t, short around)
{
	return ((around == V3D_AROUND_LOCAL_ORIGINS) && (
	            (t->flag & (T_OBJECT | T_POSE)) ||
	            (t->obedit && ELEM(t->obedit->type, OB_MESH, OB_CURVE, OB_MBALL, OB_ARMATURE)) ||
	            (t->spacetype == SPACE_IPO) ||
	            (t->options & (CTX_MOVIECLIP | CTX_MASK | CTX_PAINT_CURVE)))
	        );
}

bool transdata_check_local_islands(TransInfo *t, short around)
{
	return ((around == V3D_AROUND_LOCAL_ORIGINS) && (
	        (t->obedit && ELEM(t->obedit->type, OB_MESH))));
}

/* ************************** SPACE DEPENDANT CODE **************************** */

void setTransformViewMatrices(TransInfo *t)
{
	if (t->spacetype == SPACE_VIEW3D && t->ar && t->ar->regiontype == RGN_TYPE_WINDOW) {
		RegionView3D *rv3d = t->ar->regiondata;

		copy_m4_m4(t->viewmat, rv3d->viewmat);
		copy_m4_m4(t->viewinv, rv3d->viewinv);
		copy_m4_m4(t->persmat, rv3d->persmat);
		copy_m4_m4(t->persinv, rv3d->persinv);
		t->persp = rv3d->persp;
	}
	else {
		unit_m4(t->viewmat);
		unit_m4(t->viewinv);
		unit_m4(t->persmat);
		unit_m4(t->persinv);
		t->persp = RV3D_ORTHO;
	}

	calculateCenter2D(t);
}

void setTransformViewAspect(TransInfo *t, float r_aspect[3])
{
	copy_v3_fl(r_aspect, 1.0f);

	if (t->spacetype == SPACE_IMAGE) {
		SpaceImage *sima = t->sa->spacedata.first;

		if (t->options & CTX_MASK) {
			ED_space_image_get_aspect(sima, &r_aspect[0], &r_aspect[1]);
		}
		else if (t->options & CTX_PAINT_CURVE) {
			/* pass */
		}
		else {
			ED_space_image_get_uv_aspect(sima, &r_aspect[0], &r_aspect[1]);
		}
	}
	else if (t->spacetype == SPACE_CLIP) {
		SpaceClip *sclip = t->sa->spacedata.first;

		if (t->options & CTX_MOVIECLIP) {
			ED_space_clip_get_aspect_dimension_aware(sclip, &r_aspect[0], &r_aspect[1]);
		}
		else {
			ED_space_clip_get_aspect(sclip, &r_aspect[0], &r_aspect[1]);
		}
	}
	else if (t->spacetype == SPACE_IPO) {
		/* depemds on context of usage */
	}
}

static void convertViewVec2D(View2D *v2d, float r_vec[3], int dx, int dy)
{
	float divx = BLI_rcti_size_x(&v2d->mask);
	float divy = BLI_rcti_size_y(&v2d->mask);

	r_vec[0] = BLI_rctf_size_x(&v2d->cur) * dx / divx;
	r_vec[1] = BLI_rctf_size_y(&v2d->cur) * dy / divy;
	r_vec[2] = 0.0f;
}

static void convertViewVec2D_mask(View2D *v2d, float r_vec[3], int dx, int dy)
{
	float divx = BLI_rcti_size_x(&v2d->mask);
	float divy = BLI_rcti_size_y(&v2d->mask);

	float mulx = BLI_rctf_size_x(&v2d->cur);
	float muly = BLI_rctf_size_y(&v2d->cur);

	/* difference with convertViewVec2D */
	/* clamp w/h, mask only */
	if (mulx / divx < muly / divy) {
		divy = divx;
		muly = mulx;
	}
	else {
		divx = divy;
		mulx = muly;
	}
	/* end difference */

	r_vec[0] = mulx * dx / divx;
	r_vec[1] = muly * dy / divy;
	r_vec[2] = 0.0f;
}

void convertViewVec(TransInfo *t, float r_vec[3], double dx, double dy)
{
	if ((t->spacetype == SPACE_VIEW3D) && (t->ar->regiontype == RGN_TYPE_WINDOW)) {
		if (t->options & CTX_PAINT_CURVE) {
			r_vec[0] = dx;
			r_vec[1] = dy;
		}
		else {
			const float mval_f[2] = {(float)dx, (float)dy};
			ED_view3d_win_to_delta(t->ar, mval_f, r_vec, t->zfac);
		}
	}
	else if (t->spacetype == SPACE_IMAGE) {
		if (t->options & CTX_MASK) {
			convertViewVec2D_mask(t->view, r_vec, dx, dy);
		}
		else if (t->options & CTX_PAINT_CURVE) {
			r_vec[0] = dx;
			r_vec[1] = dy;
		}
		else {
			convertViewVec2D(t->view, r_vec, dx, dy);
		}

		r_vec[0] *= t->aspect[0];
		r_vec[1] *= t->aspect[1];
	}
	else if (ELEM(t->spacetype, SPACE_IPO, SPACE_NLA)) {
		convertViewVec2D(t->view, r_vec, dx, dy);
	}
	else if (ELEM(t->spacetype, SPACE_NODE, SPACE_SEQ)) {
		convertViewVec2D(&t->ar->v2d, r_vec, dx, dy);
	}
	else if (t->spacetype == SPACE_CLIP) {
		if (t->options & CTX_MASK) {
			convertViewVec2D_mask(t->view, r_vec, dx, dy);
		}
		else {
			convertViewVec2D(t->view, r_vec, dx, dy);
		}

		r_vec[0] *= t->aspect[0];
		r_vec[1] *= t->aspect[1];
	}
	else {
		printf("%s: called in an invalid context\n", __func__);
		zero_v3(r_vec);
	}
}

void projectIntViewEx(TransInfo *t, const float vec[3], int adr[2], const eV3DProjTest flag)
{
	if (t->spacetype == SPACE_VIEW3D) {
		if (t->ar->regiontype == RGN_TYPE_WINDOW) {
			if (ED_view3d_project_int_global(t->ar, vec, adr, flag) != V3D_PROJ_RET_OK) {
				adr[0] = (int)2140000000.0f;  /* this is what was done in 2.64, perhaps we can be smarter? */
				adr[1] = (int)2140000000.0f;
			}
		}
	}
	else if (t->spacetype == SPACE_IMAGE) {
		SpaceImage *sima = t->sa->spacedata.first;

		if (t->options & CTX_MASK) {
			float v[2];

			v[0] = vec[0] / t->aspect[0];
			v[1] = vec[1] / t->aspect[1];

			BKE_mask_coord_to_image(sima->image, &sima->iuser, v, v);

			ED_image_point_pos__reverse(sima, t->ar, v, v);

			adr[0] = v[0];
			adr[1] = v[1];
		}
		else if (t->options & CTX_PAINT_CURVE) {
			adr[0] = vec[0];
			adr[1] = vec[1];
		}
		else {
			float v[2];

			v[0] = vec[0] / t->aspect[0];
			v[1] = vec[1] / t->aspect[1];

			UI_view2d_view_to_region(t->view, v[0], v[1], &adr[0], &adr[1]);
		}
	}
	else if (t->spacetype == SPACE_ACTION) {
		int out[2] = {0, 0};
#if 0
		SpaceAction *sact = t->sa->spacedata.first;

		if (sact->flag & SACTION_DRAWTIME) {
			//vec[0] = vec[0]/((t->scene->r.frs_sec / t->scene->r.frs_sec_base));
			/* same as below */
			UI_view2d_view_to_region((View2D *)t->view, vec[0], vec[1], &out[0], &out[1]);
		}
		else
#endif
		{
			UI_view2d_view_to_region((View2D *)t->view, vec[0], vec[1], &out[0], &out[1]);
		}

		adr[0] = out[0];
		adr[1] = out[1];
	}
	else if (ELEM(t->spacetype, SPACE_IPO, SPACE_NLA)) {
		int out[2] = {0, 0};

		UI_view2d_view_to_region((View2D *)t->view, vec[0], vec[1], &out[0], &out[1]);
		adr[0] = out[0];
		adr[1] = out[1];
	}
	else if (t->spacetype == SPACE_SEQ) { /* XXX not tested yet, but should work */
		int out[2] = {0, 0};

		UI_view2d_view_to_region((View2D *)t->view, vec[0], vec[1], &out[0], &out[1]);
		adr[0] = out[0];
		adr[1] = out[1];
	}
	else if (t->spacetype == SPACE_CLIP) {
		SpaceClip *sc = t->sa->spacedata.first;

		if (t->options & CTX_MASK) {
			MovieClip *clip = ED_space_clip_get_clip(sc);

			if (clip) {
				float v[2];

				v[0] = vec[0] / t->aspect[0];
				v[1] = vec[1] / t->aspect[1];

				BKE_mask_coord_to_movieclip(sc->clip, &sc->user, v, v);

				ED_clip_point_stable_pos__reverse(sc, t->ar, v, v);

				adr[0] = v[0];
				adr[1] = v[1];
			}
			else {
				adr[0] = 0;
				adr[1] = 0;
			}
		}
		else if (t->options & CTX_MOVIECLIP) {
			float v[2];

			v[0] = vec[0] / t->aspect[0];
			v[1] = vec[1] / t->aspect[1];

			UI_view2d_view_to_region(t->view, v[0], v[1], &adr[0], &adr[1]);
		}
		else {
			BLI_assert(0);
		}
	}
	else if (t->spacetype == SPACE_NODE) {
		UI_view2d_view_to_region((View2D *)t->view, vec[0], vec[1], &adr[0], &adr[1]);
	}
}
void projectIntView(TransInfo *t, const float vec[3], int adr[2])
{
	projectIntViewEx(t, vec, adr, V3D_PROJ_TEST_NOP);
}

void projectFloatViewEx(TransInfo *t, const float vec[3], float adr[2], const eV3DProjTest flag)
{
	switch (t->spacetype) {
		case SPACE_VIEW3D:
		{
			if (t->options & CTX_PAINT_CURVE) {
				adr[0] = vec[0];
				adr[1] = vec[1];
			}
			else if (t->ar->regiontype == RGN_TYPE_WINDOW) {
				/* allow points behind the view [#33643] */
				if (ED_view3d_project_float_global(t->ar, vec, adr, flag) != V3D_PROJ_RET_OK) {
					/* XXX, 2.64 and prior did this, weak! */
					adr[0] = t->ar->winx / 2.0f;
					adr[1] = t->ar->winy / 2.0f;
				}
				return;
			}
			break;
		}
		default:
		{
			int a[2] = {0, 0};
			projectIntView(t, vec, a);
			adr[0] = a[0];
			adr[1] = a[1];
			break;
		}
	}
}
void projectFloatView(TransInfo *t, const float vec[3], float adr[2])
{
	projectFloatViewEx(t, vec, adr, V3D_PROJ_TEST_NOP);
}

void applyAspectRatio(TransInfo *t, float vec[2])
{
	if ((t->spacetype == SPACE_IMAGE) && (t->mode == TFM_TRANSLATION) && !(t->options & CTX_PAINT_CURVE)) {
		SpaceImage *sima = t->sa->spacedata.first;

		if ((sima->flag & SI_COORDFLOATS) == 0) {
			int width, height;
			ED_space_image_get_size(sima, &width, &height);

			vec[0] *= width;
			vec[1] *= height;
		}

		vec[0] /= t->aspect[0];
		vec[1] /= t->aspect[1];
	}
	else if ((t->spacetype == SPACE_CLIP) && (t->mode == TFM_TRANSLATION)) {
		if (t->options & (CTX_MOVIECLIP | CTX_MASK)) {
			vec[0] /= t->aspect[0];
			vec[1] /= t->aspect[1];
		}
	}
}

void removeAspectRatio(TransInfo *t, float vec[2])
{
	if ((t->spacetype == SPACE_IMAGE) && (t->mode == TFM_TRANSLATION)) {
		SpaceImage *sima = t->sa->spacedata.first;

		if ((sima->flag & SI_COORDFLOATS) == 0) {
			int width, height;
			ED_space_image_get_size(sima, &width, &height);

			vec[0] /= width;
			vec[1] /= height;
		}

		vec[0] *= t->aspect[0];
		vec[1] *= t->aspect[1];
	}
	else if ((t->spacetype == SPACE_CLIP) && (t->mode == TFM_TRANSLATION)) {
		if (t->options & (CTX_MOVIECLIP | CTX_MASK)) {
			vec[0] *= t->aspect[0];
			vec[1] *= t->aspect[1];
		}
	}
}

static void viewRedrawForce(const bContext *C, TransInfo *t)
{
	if (t->options & CTX_GPENCIL_STROKES) {
		bGPdata *gpd = ED_gpencil_data_get_active(C);
		if (gpd) {
			DEG_id_tag_update(&gpd->id, OB_RECALC_DATA);
		}
		WM_event_add_notifier(C, NC_GPENCIL | NA_EDITED, NULL);
	}
	else if (t->spacetype == SPACE_VIEW3D) {
		if (t->options & CTX_PAINT_CURVE) {
			wmWindow *window = CTX_wm_window(C);
			WM_paint_cursor_tag_redraw(window, t->ar);
		}
		else {
			/* Do we need more refined tags? */
			if (t->flag & T_POSE)
				WM_event_add_notifier(C, NC_OBJECT | ND_POSE, NULL);
			else
				WM_event_add_notifier(C, NC_OBJECT | ND_TRANSFORM, NULL);

			/* for realtime animation record - send notifiers recognised by animation editors */
			// XXX: is this notifier a lame duck?
			if ((t->animtimer) && IS_AUTOKEY_ON(t->scene))
				WM_event_add_notifier(C, NC_OBJECT | ND_KEYS, NULL);

		}
	}
	else if (t->spacetype == SPACE_ACTION) {
		//SpaceAction *saction = (SpaceAction *)t->sa->spacedata.first;
		WM_event_add_notifier(C, NC_ANIMATION | ND_KEYFRAME | NA_EDITED, NULL);
	}
	else if (t->spacetype == SPACE_IPO) {
		//SpaceIpo *sipo = (SpaceIpo *)t->sa->spacedata.first;
		WM_event_add_notifier(C, NC_ANIMATION | ND_KEYFRAME | NA_EDITED, NULL);
	}
	else if (t->spacetype == SPACE_NLA) {
		WM_event_add_notifier(C, NC_ANIMATION | ND_NLA | NA_EDITED, NULL);
	}
	else if (t->spacetype == SPACE_NODE) {
		//ED_area_tag_redraw(t->sa);
		WM_event_add_notifier(C, NC_SPACE | ND_SPACE_NODE_VIEW, NULL);
	}
	else if (t->spacetype == SPACE_SEQ) {
		WM_event_add_notifier(C, NC_SCENE | ND_SEQUENCER, NULL);
	}
	else if (t->spacetype == SPACE_IMAGE) {
		if (t->options & CTX_MASK) {
			Mask *mask = CTX_data_edit_mask(C);

			WM_event_add_notifier(C, NC_MASK | NA_EDITED, mask);
		}
		else if (t->options & CTX_PAINT_CURVE) {
			wmWindow *window = CTX_wm_window(C);
			WM_paint_cursor_tag_redraw(window, t->ar);
		}
		else {
			// XXX how to deal with lock?
			SpaceImage *sima = (SpaceImage *)t->sa->spacedata.first;
			if (sima->lock) WM_event_add_notifier(C, NC_GEOM | ND_DATA, t->obedit->data);
			else ED_area_tag_redraw(t->sa);
		}
	}
	else if (t->spacetype == SPACE_CLIP) {
		SpaceClip *sc = (SpaceClip *)t->sa->spacedata.first;

		if (ED_space_clip_check_show_trackedit(sc)) {
			MovieClip *clip = ED_space_clip_get_clip(sc);

			/* objects could be parented to tracking data, so send this for viewport refresh */
			WM_event_add_notifier(C, NC_OBJECT | ND_TRANSFORM, NULL);

			WM_event_add_notifier(C, NC_MOVIECLIP | NA_EDITED, clip);
		}
		else if (ED_space_clip_check_show_maskedit(sc)) {
			Mask *mask = CTX_data_edit_mask(C);

			WM_event_add_notifier(C, NC_MASK | NA_EDITED, mask);
		}
	}
}

static void viewRedrawPost(bContext *C, TransInfo *t)
{
	ED_area_headerprint(t->sa, NULL);
	
	if (t->spacetype == SPACE_VIEW3D) {
		/* if autokeying is enabled, send notifiers that keyframes were added */
		if (IS_AUTOKEY_ON(t->scene))
			WM_main_add_notifier(NC_ANIMATION | ND_KEYFRAME | NA_EDITED, NULL);

		/* redraw UV editor */
		if (ELEM(t->mode, TFM_VERT_SLIDE, TFM_EDGE_SLIDE) &&
		    (t->settings->uvcalc_flag & UVCALC_TRANSFORM_CORRECT))
		{
			WM_event_add_notifier(C, NC_GEOM | ND_DATA, NULL);
		}
		
		/* XXX temp, first hack to get auto-render in compositor work (ton) */
		WM_event_add_notifier(C, NC_SCENE | ND_TRANSFORM_DONE, CTX_data_scene(C));

	}
	
#if 0 // TRANSFORM_FIX_ME
	if (t->spacetype == SPACE_VIEW3D) {
		allqueue(REDRAWBUTSOBJECT, 0);
		allqueue(REDRAWVIEW3D, 0);
	}
	else if (t->spacetype == SPACE_IMAGE) {
		allqueue(REDRAWIMAGE, 0);
		allqueue(REDRAWVIEW3D, 0);
	}
	else if (ELEM(t->spacetype, SPACE_ACTION, SPACE_NLA, SPACE_IPO)) {
		allqueue(REDRAWVIEW3D, 0);
		allqueue(REDRAWACTION, 0);
		allqueue(REDRAWNLA, 0);
		allqueue(REDRAWIPO, 0);
		allqueue(REDRAWTIME, 0);
		allqueue(REDRAWBUTSOBJECT, 0);
	}

	scrarea_queue_headredraw(curarea);
#endif
}

/* ************************** TRANSFORMATIONS **************************** */

static void view_editmove(unsigned short UNUSED(event))
{
#if 0 // TRANSFORM_FIX_ME
	int refresh = 0;
	/* Regular:   Zoom in */
	/* Shift:     Scroll up */
	/* Ctrl:      Scroll right */
	/* Alt-Shift: Rotate up */
	/* Alt-Ctrl:  Rotate right */

	/* only work in 3D window for now
	 * In the end, will have to send to event to a 2D window handler instead
	 */
	if (Trans.flag & T_2D_EDIT)
		return;

	switch (event) {
		case WHEELUPMOUSE:
			if (G.qual & LR_SHIFTKEY) {
				if (G.qual & LR_ALTKEY) {
					G.qual &= ~LR_SHIFTKEY;
					persptoetsen(PAD2);
					G.qual |= LR_SHIFTKEY;
				}
				else {
					persptoetsen(PAD2);
				}
			}
			else if (G.qual & LR_CTRLKEY) {
				if (G.qual & LR_ALTKEY) {
					G.qual &= ~LR_CTRLKEY;
					persptoetsen(PAD4);
					G.qual |= LR_CTRLKEY;
				}
				else {
					persptoetsen(PAD4);
				}
			}
			else if (U.uiflag & USER_WHEELZOOMDIR)
				persptoetsen(PADMINUS);
			else
				persptoetsen(PADPLUSKEY);

			refresh = 1;
			break;
		case WHEELDOWNMOUSE:
			if (G.qual & LR_SHIFTKEY) {
				if (G.qual & LR_ALTKEY) {
					G.qual &= ~LR_SHIFTKEY;
					persptoetsen(PAD8);
					G.qual |= LR_SHIFTKEY;
				}
				else {
					persptoetsen(PAD8);
				}
			}
			else if (G.qual & LR_CTRLKEY) {
				if (G.qual & LR_ALTKEY) {
					G.qual &= ~LR_CTRLKEY;
					persptoetsen(PAD6);
					G.qual |= LR_CTRLKEY;
				}
				else {
					persptoetsen(PAD6);
				}
			}
			else if (U.uiflag & USER_WHEELZOOMDIR)
				persptoetsen(PADPLUSKEY);
			else
				persptoetsen(PADMINUS);

			refresh = 1;
			break;
	}

	if (refresh)
		setTransformViewMatrices(&Trans);
#endif
}

/* ************************************************* */

/* NOTE: these defines are saved in keymap files, do not change values but just add new ones */
enum {
	TFM_MODAL_CANCEL         = 1,
	TFM_MODAL_CONFIRM        = 2,
	TFM_MODAL_TRANSLATE      = 3,
	TFM_MODAL_ROTATE         = 4,
	TFM_MODAL_RESIZE         = 5,
	TFM_MODAL_SNAP_INV_ON    = 6,
	TFM_MODAL_SNAP_INV_OFF   = 7,
	TFM_MODAL_SNAP_TOGGLE    = 8,
	TFM_MODAL_AXIS_X         = 9,
	TFM_MODAL_AXIS_Y         = 10,
	TFM_MODAL_AXIS_Z         = 11,
	TFM_MODAL_PLANE_X        = 12,
	TFM_MODAL_PLANE_Y        = 13,
	TFM_MODAL_PLANE_Z        = 14,
	TFM_MODAL_CONS_OFF       = 15,
	TFM_MODAL_ADD_SNAP       = 16,
	TFM_MODAL_REMOVE_SNAP    = 17,

/*	18 and 19 used by numinput, defined in transform.h */

	TFM_MODAL_PROPSIZE_UP    = 20,
	TFM_MODAL_PROPSIZE_DOWN  = 21,
	TFM_MODAL_AUTOIK_LEN_INC = 22,
	TFM_MODAL_AUTOIK_LEN_DEC = 23,

	TFM_MODAL_EDGESLIDE_UP   = 24,
	TFM_MODAL_EDGESLIDE_DOWN = 25,

/* for analog input, like trackpad */
	TFM_MODAL_PROPSIZE       = 26,
/* node editor insert offset (aka auto-offset) direction toggle */
	TFM_MODAL_INSERTOFS_TOGGLE_DIR         = 27,
};

/* called in transform_ops.c, on each regeneration of keymaps */
wmKeyMap *transform_modal_keymap(wmKeyConfig *keyconf)
{
	static const EnumPropertyItem modal_items[] = {
		{TFM_MODAL_CANCEL, "CANCEL", 0, "Cancel", ""},
		{TFM_MODAL_CONFIRM, "CONFIRM", 0, "Confirm", ""},
		{TFM_MODAL_TRANSLATE, "TRANSLATE", 0, "Translate", ""},
		{TFM_MODAL_ROTATE, "ROTATE", 0, "Rotate", ""},
		{TFM_MODAL_RESIZE, "RESIZE", 0, "Resize", ""},
		{TFM_MODAL_SNAP_INV_ON, "SNAP_INV_ON", 0, "Invert Snap On", ""},
		{TFM_MODAL_SNAP_INV_OFF, "SNAP_INV_OFF", 0, "Invert Snap Off", ""},
		{TFM_MODAL_SNAP_TOGGLE, "SNAP_TOGGLE", 0, "Snap Toggle", ""},
		{TFM_MODAL_AXIS_X, "AXIS_X", 0, "Orientation X axis", ""},
		{TFM_MODAL_AXIS_Y, "AXIS_Y", 0, "Orientation Y axis", ""},
		{TFM_MODAL_AXIS_Z, "AXIS_Z", 0, "Orientation Z axis", ""},
		{TFM_MODAL_PLANE_X, "PLANE_X", 0, "Orientation X plane", ""},
		{TFM_MODAL_PLANE_Y, "PLANE_Y", 0, "Orientation Y plane", ""},
		{TFM_MODAL_PLANE_Z, "PLANE_Z", 0, "Orientation Z plane", ""},
		{TFM_MODAL_CONS_OFF, "CONS_OFF", 0, "Remove Constraints", ""},
		{TFM_MODAL_ADD_SNAP, "ADD_SNAP", 0, "Add Snap Point", ""},
		{TFM_MODAL_REMOVE_SNAP, "REMOVE_SNAP", 0, "Remove Last Snap Point", ""},
		{NUM_MODAL_INCREMENT_UP, "INCREMENT_UP", 0, "Numinput Increment Up", ""},
		{NUM_MODAL_INCREMENT_DOWN, "INCREMENT_DOWN", 0, "Numinput Increment Down", ""},
		{TFM_MODAL_PROPSIZE_UP, "PROPORTIONAL_SIZE_UP", 0, "Increase Proportional Influence", ""},
		{TFM_MODAL_PROPSIZE_DOWN, "PROPORTIONAL_SIZE_DOWN", 0, "Decrease Proportional Influence", ""},
		{TFM_MODAL_AUTOIK_LEN_INC, "AUTOIK_CHAIN_LEN_UP", 0, "Increase Max AutoIK Chain Length", ""},
		{TFM_MODAL_AUTOIK_LEN_DEC, "AUTOIK_CHAIN_LEN_DOWN", 0, "Decrease Max AutoIK Chain Length", ""},
		{TFM_MODAL_EDGESLIDE_UP, "EDGESLIDE_EDGE_NEXT", 0, "Select next Edge Slide Edge", ""},
		{TFM_MODAL_EDGESLIDE_DOWN, "EDGESLIDE_PREV_NEXT", 0, "Select previous Edge Slide Edge", ""},
		{TFM_MODAL_PROPSIZE, "PROPORTIONAL_SIZE", 0, "Adjust Proportional Influence", ""},
		{TFM_MODAL_INSERTOFS_TOGGLE_DIR, "INSERTOFS_TOGGLE_DIR", 0, "Toggle Direction for Node Auto-offset", ""},
		{0, NULL, 0, NULL, NULL}
	};
	
	wmKeyMap *keymap = WM_modalkeymap_get(keyconf, "Transform Modal Map");
	
	/* this function is called for each spacetype, only needs to add map once */
	if (keymap && keymap->modal_items) return NULL;
	
	keymap = WM_modalkeymap_add(keyconf, "Transform Modal Map", modal_items);
	
	/* items for modal map */
	WM_modalkeymap_add_item(keymap, ESCKEY,    KM_PRESS, KM_ANY, 0, TFM_MODAL_CANCEL);
	WM_modalkeymap_add_item(keymap, LEFTMOUSE, KM_PRESS, KM_ANY, 0, TFM_MODAL_CONFIRM);
	WM_modalkeymap_add_item(keymap, RETKEY,    KM_PRESS, KM_ANY, 0, TFM_MODAL_CONFIRM);
	WM_modalkeymap_add_item(keymap, PADENTER,  KM_PRESS, KM_ANY, 0, TFM_MODAL_CONFIRM);

	WM_modalkeymap_add_item(keymap, GKEY, KM_PRESS, 0, 0, TFM_MODAL_TRANSLATE);
	WM_modalkeymap_add_item(keymap, RKEY, KM_PRESS, 0, 0, TFM_MODAL_ROTATE);
	WM_modalkeymap_add_item(keymap, SKEY, KM_PRESS, 0, 0, TFM_MODAL_RESIZE);
	
	WM_modalkeymap_add_item(keymap, TABKEY, KM_PRESS, KM_SHIFT, 0, TFM_MODAL_SNAP_TOGGLE);

	WM_modalkeymap_add_item(keymap, LEFTCTRLKEY, KM_PRESS, KM_ANY, 0, TFM_MODAL_SNAP_INV_ON);
	WM_modalkeymap_add_item(keymap, LEFTCTRLKEY, KM_RELEASE, KM_ANY, 0, TFM_MODAL_SNAP_INV_OFF);

	WM_modalkeymap_add_item(keymap, RIGHTCTRLKEY, KM_PRESS, KM_ANY, 0, TFM_MODAL_SNAP_INV_ON);
	WM_modalkeymap_add_item(keymap, RIGHTCTRLKEY, KM_RELEASE, KM_ANY, 0, TFM_MODAL_SNAP_INV_OFF);
	
	WM_modalkeymap_add_item(keymap, AKEY, KM_PRESS, 0, 0, TFM_MODAL_ADD_SNAP);
	WM_modalkeymap_add_item(keymap, AKEY, KM_PRESS, KM_ALT, 0, TFM_MODAL_REMOVE_SNAP);

	WM_modalkeymap_add_item(keymap, PAGEUPKEY, KM_PRESS, 0, 0, TFM_MODAL_PROPSIZE_UP);
	WM_modalkeymap_add_item(keymap, PAGEDOWNKEY, KM_PRESS, 0, 0, TFM_MODAL_PROPSIZE_DOWN);
	WM_modalkeymap_add_item(keymap, PAGEUPKEY, KM_PRESS, KM_SHIFT, 0, TFM_MODAL_PROPSIZE_UP);
	WM_modalkeymap_add_item(keymap, PAGEDOWNKEY, KM_PRESS, KM_SHIFT, 0, TFM_MODAL_PROPSIZE_DOWN);
	WM_modalkeymap_add_item(keymap, WHEELDOWNMOUSE, KM_PRESS, 0, 0, TFM_MODAL_PROPSIZE_UP);
	WM_modalkeymap_add_item(keymap, WHEELUPMOUSE, KM_PRESS, 0, 0, TFM_MODAL_PROPSIZE_DOWN);
	WM_modalkeymap_add_item(keymap, WHEELDOWNMOUSE, KM_PRESS, KM_SHIFT, 0, TFM_MODAL_PROPSIZE_UP);
	WM_modalkeymap_add_item(keymap, WHEELUPMOUSE, KM_PRESS, KM_SHIFT, 0, TFM_MODAL_PROPSIZE_DOWN);
	WM_modalkeymap_add_item(keymap, MOUSEPAN, 0, 0, 0, TFM_MODAL_PROPSIZE);

	WM_modalkeymap_add_item(keymap, WHEELDOWNMOUSE, KM_PRESS, KM_ALT, 0, TFM_MODAL_EDGESLIDE_UP);
	WM_modalkeymap_add_item(keymap, WHEELUPMOUSE, KM_PRESS, KM_ALT, 0, TFM_MODAL_EDGESLIDE_DOWN);
	
	WM_modalkeymap_add_item(keymap, PAGEUPKEY, KM_PRESS, KM_SHIFT, 0, TFM_MODAL_AUTOIK_LEN_INC);
	WM_modalkeymap_add_item(keymap, PAGEDOWNKEY, KM_PRESS, KM_SHIFT, 0, TFM_MODAL_AUTOIK_LEN_DEC);
	WM_modalkeymap_add_item(keymap, WHEELDOWNMOUSE, KM_PRESS, KM_SHIFT, 0, TFM_MODAL_AUTOIK_LEN_INC);
	WM_modalkeymap_add_item(keymap, WHEELUPMOUSE, KM_PRESS, KM_SHIFT, 0, TFM_MODAL_AUTOIK_LEN_DEC);

	/* node editor only */
	WM_modalkeymap_add_item(keymap, TKEY, KM_PRESS, 0, 0, TFM_MODAL_INSERTOFS_TOGGLE_DIR);

	return keymap;
}

static void transform_event_xyz_constraint(TransInfo *t, short key_type, char cmode)
{
	if (!(t->flag & T_NO_CONSTRAINT)) {
		int constraint_axis, constraint_plane;
		const bool edit_2d = (t->flag & T_2D_EDIT) != 0;
		const char *msg1 = "", *msg2 = "", *msg3 = "";
		char axis;
	
		/* Initialize */
		switch (key_type) {
			case XKEY:
				msg1 = IFACE_("along X");
				msg2 = IFACE_("along %s X");
				msg3 = IFACE_("locking %s X");
				axis = 'X';
				constraint_axis = CON_AXIS0;
				break;
			case YKEY:
				msg1 = IFACE_("along Y");
				msg2 = IFACE_("along %s Y");
				msg3 = IFACE_("locking %s Y");
				axis = 'Y';
				constraint_axis = CON_AXIS1;
				break;
			case ZKEY:
				msg1 = IFACE_("along Z");
				msg2 = IFACE_("along %s Z");
				msg3 = IFACE_("locking %s Z");
				axis = 'Z';
				constraint_axis = CON_AXIS2;
				break;
			default:
				/* Invalid key */
				return;
		}
		constraint_plane = ((CON_AXIS0 | CON_AXIS1 | CON_AXIS2) & (~constraint_axis));

		if (edit_2d && (key_type != ZKEY)) {
			if (cmode == axis) {
				stopConstraint(t);
			}
			else {
				setUserConstraint(t, V3D_MANIP_GLOBAL, constraint_axis, msg1);
			}
		}
		else if (!edit_2d) {
			if (cmode == axis) {
				if (t->con.orientation != V3D_MANIP_GLOBAL) {
					stopConstraint(t);
				}
				else {
					short orientation = (t->current_orientation != V3D_MANIP_GLOBAL ?
					                     t->current_orientation : V3D_MANIP_LOCAL);
					if (!(t->modifiers & MOD_CONSTRAINT_PLANE))
						setUserConstraint(t, orientation, constraint_axis, msg2);
					else if (t->modifiers & MOD_CONSTRAINT_PLANE)
						setUserConstraint(t, orientation, constraint_plane, msg3);
				}
			}
			else {
				if (!(t->modifiers & MOD_CONSTRAINT_PLANE))
					setUserConstraint(t, V3D_MANIP_GLOBAL, constraint_axis, msg2);
				else if (t->modifiers & MOD_CONSTRAINT_PLANE)
					setUserConstraint(t, V3D_MANIP_GLOBAL, constraint_plane, msg3);
			}
		}
		t->redraw |= TREDRAW_HARD;
	}
}

int transformEvent(TransInfo *t, const wmEvent *event)
{
	char cmode = constraintModeToChar(t);
	bool handled = false;
	const int modifiers_prev = t->modifiers;

	t->redraw |= handleMouseInput(t, &t->mouse, event);

	/* Handle modal numinput events first, if already activated. */
	if (((event->val == KM_PRESS) || (event->type == EVT_MODAL_MAP)) &&
	    hasNumInput(&t->num) && handleNumInput(t->context, &(t->num), event))
	{
		t->redraw |= TREDRAW_HARD;
		handled = true;
	}
	else if (event->type == MOUSEMOVE) {
		if (t->modifiers & MOD_CONSTRAINT_SELECT)
			t->con.mode |= CON_SELECT;

		copy_v2_v2_int(t->mval, event->mval);

		// t->redraw |= TREDRAW_SOFT; /* Use this for soft redraw. Might cause flicker in object mode */
		t->redraw |= TREDRAW_HARD;

		if (t->state == TRANS_STARTING) {
			t->state = TRANS_RUNNING;
		}

		applyMouseInput(t, &t->mouse, t->mval, t->values);

		// Snapping mouse move events
		t->redraw |= handleSnapping(t, event);
		handled = true;
	}
	/* handle modal keymap first */
	else if (event->type == EVT_MODAL_MAP) {
		switch (event->val) {
			case TFM_MODAL_CANCEL:
				t->state = TRANS_CANCEL;
				handled = true;
				break;
			case TFM_MODAL_CONFIRM:
				t->state = TRANS_CONFIRM;
				handled = true;
				break;
			case TFM_MODAL_TRANSLATE:
				/* only switch when... */
				if (ELEM(t->mode, TFM_ROTATION, TFM_RESIZE, TFM_TRACKBALL, TFM_EDGE_SLIDE, TFM_VERT_SLIDE)) {
					restoreTransObjects(t);
					resetTransModal(t);
					resetTransRestrictions(t);
					initTranslation(t);
					initSnapping(t, NULL); // need to reinit after mode change
					t->redraw |= TREDRAW_HARD;
					WM_event_add_mousemove(t->context);
					handled = true;
				}
				else if (t->mode == TFM_SEQ_SLIDE) {
					t->flag ^= T_ALT_TRANSFORM;
					t->redraw |= TREDRAW_HARD;
					handled = true;
				}
				else {
					if (t->obedit && t->obedit->type == OB_MESH) {
						if ((t->mode == TFM_TRANSLATION) && (t->spacetype == SPACE_VIEW3D)) {
							restoreTransObjects(t);
							resetTransModal(t);
							resetTransRestrictions(t);

							/* first try edge slide */
							initEdgeSlide(t);
							/* if that fails, do vertex slide */
							if (t->state == TRANS_CANCEL) {
								t->state = TRANS_STARTING;
								initVertSlide(t);
							}
							/* vert slide can fail on unconnected vertices (rare but possible) */
							if (t->state == TRANS_CANCEL) {
								t->mode = TFM_TRANSLATION;
								t->state = TRANS_STARTING;
								restoreTransObjects(t);
								resetTransRestrictions(t);
								initTranslation(t);
							}
							initSnapping(t, NULL); // need to reinit after mode change
							t->redraw |= TREDRAW_HARD;
							handled = true;
							WM_event_add_mousemove(t->context);
						}
					}
					else if (t->options & (CTX_MOVIECLIP | CTX_MASK)) {
						if (t->mode == TFM_TRANSLATION) {
							restoreTransObjects(t);

							t->flag ^= T_ALT_TRANSFORM;
							t->redraw |= TREDRAW_HARD;
							handled = true;
						}
					}
				}
				break;
			case TFM_MODAL_ROTATE:
				/* only switch when... */
				if (!(t->options & CTX_TEXTURE) && !(t->options & (CTX_MOVIECLIP | CTX_MASK))) {
					if (ELEM(t->mode, TFM_ROTATION, TFM_RESIZE, TFM_TRACKBALL, TFM_TRANSLATION, TFM_EDGE_SLIDE, TFM_VERT_SLIDE)) {
						restoreTransObjects(t);
						resetTransModal(t);
						resetTransRestrictions(t);
						
						if (t->mode == TFM_ROTATION) {
							initTrackball(t);
						}
						else {
							initRotation(t);
						}
						initSnapping(t, NULL); // need to reinit after mode change
						t->redraw |= TREDRAW_HARD;
						handled = true;
					}
				}
				break;
			case TFM_MODAL_RESIZE:
				/* only switch when... */
				if (ELEM(t->mode, TFM_ROTATION, TFM_TRANSLATION, TFM_TRACKBALL, TFM_EDGE_SLIDE, TFM_VERT_SLIDE)) {

					/* Scale isn't normally very useful after extrude along normals, see T39756 */
					if ((t->con.mode & CON_APPLY) && (t->con.orientation == V3D_MANIP_NORMAL)) {
						stopConstraint(t);
					}

					restoreTransObjects(t);
					resetTransModal(t);
					resetTransRestrictions(t);
					initResize(t);
					initSnapping(t, NULL); // need to reinit after mode change
					t->redraw |= TREDRAW_HARD;
					handled = true;
				}
				else if (t->mode == TFM_SHRINKFATTEN) {
					t->flag ^= T_ALT_TRANSFORM;
					t->redraw |= TREDRAW_HARD;
					handled = true;
				}
				else if (t->mode == TFM_RESIZE) {
					if (t->options & CTX_MOVIECLIP) {
						restoreTransObjects(t);

						t->flag ^= T_ALT_TRANSFORM;
						t->redraw |= TREDRAW_HARD;
						handled = true;
					}
				}
				break;
				
			case TFM_MODAL_SNAP_INV_ON:
				t->modifiers |= MOD_SNAP_INVERT;
				t->redraw |= TREDRAW_HARD;
				handled = true;
				break;
			case TFM_MODAL_SNAP_INV_OFF:
				t->modifiers &= ~MOD_SNAP_INVERT;
				t->redraw |= TREDRAW_HARD;
				handled = true;
				break;
			case TFM_MODAL_SNAP_TOGGLE:
				t->modifiers ^= MOD_SNAP;
				t->redraw |= TREDRAW_HARD;
				handled = true;
				break;
			case TFM_MODAL_AXIS_X:
				if (!(t->flag & T_NO_CONSTRAINT)) {
					transform_event_xyz_constraint(t, XKEY, cmode);
					t->redraw |= TREDRAW_HARD;
					handled = true;
				}
				break;
			case TFM_MODAL_AXIS_Y:
				if ((t->flag & T_NO_CONSTRAINT) == 0) {
					transform_event_xyz_constraint(t, YKEY, cmode);
					t->redraw |= TREDRAW_HARD;
					handled = true;
				}
				break;
			case TFM_MODAL_AXIS_Z:
				if ((t->flag & (T_NO_CONSTRAINT)) == 0) {
					transform_event_xyz_constraint(t, ZKEY, cmode);
					t->redraw |= TREDRAW_HARD;
					handled = true;
				}
				break;
			case TFM_MODAL_PLANE_X:
				if ((t->flag & (T_NO_CONSTRAINT | T_2D_EDIT)) == 0) {
					if (cmode == 'X') {
						stopConstraint(t);
					}
					else {
						setUserConstraint(t, t->current_orientation, (CON_AXIS1 | CON_AXIS2), IFACE_("locking %s X"));
					}
					t->redraw |= TREDRAW_HARD;
					handled = true;
				}
				break;
			case TFM_MODAL_PLANE_Y:
				if ((t->flag & (T_NO_CONSTRAINT | T_2D_EDIT)) == 0) {
					if (cmode == 'Y') {
						stopConstraint(t);
					}
					else {
						setUserConstraint(t, t->current_orientation, (CON_AXIS0 | CON_AXIS2), IFACE_("locking %s Y"));
					}
					t->redraw |= TREDRAW_HARD;
					handled = true;
				}
				break;
			case TFM_MODAL_PLANE_Z:
				if ((t->flag & (T_NO_CONSTRAINT | T_2D_EDIT)) == 0) {
					if (cmode == 'Z') {
						stopConstraint(t);
					}
					else {
						setUserConstraint(t, t->current_orientation, (CON_AXIS0 | CON_AXIS1), IFACE_("locking %s Z"));
					}
					t->redraw |= TREDRAW_HARD;
					handled = true;
				}
				break;
			case TFM_MODAL_CONS_OFF:
				if ((t->flag & T_NO_CONSTRAINT) == 0) {
					stopConstraint(t);
					t->redraw |= TREDRAW_HARD;
					handled = true;
				}
				break;
			case TFM_MODAL_ADD_SNAP:
				addSnapPoint(t);
				t->redraw |= TREDRAW_HARD;
				handled = true;
				break;
			case TFM_MODAL_REMOVE_SNAP:
				removeSnapPoint(t);
				t->redraw |= TREDRAW_HARD;
				handled = true;
				break;
			case TFM_MODAL_PROPSIZE:
				/* MOUSEPAN usage... */
				if (t->flag & T_PROP_EDIT) {
					float fac = 1.0f + 0.005f *(event->y - event->prevy);
					t->prop_size *= fac;
					if (t->spacetype == SPACE_VIEW3D && t->persp != RV3D_ORTHO) {
						t->prop_size = max_ff(min_ff(t->prop_size, ((View3D *)t->view)->far), T_PROP_SIZE_MIN);
					}
					else {
						t->prop_size = max_ff(min_ff(t->prop_size, T_PROP_SIZE_MAX), T_PROP_SIZE_MIN);
					}
					calculatePropRatio(t);
					t->redraw |= TREDRAW_HARD;
					handled = true;
				}
				break;
			case TFM_MODAL_PROPSIZE_UP:
				if (t->flag & T_PROP_EDIT) {
					t->prop_size *= (t->modifiers & MOD_PRECISION) ? 1.01f : 1.1f;
					if (t->spacetype == SPACE_VIEW3D && t->persp != RV3D_ORTHO) {
						t->prop_size = min_ff(t->prop_size, ((View3D *)t->view)->far);
					}
					else {
						t->prop_size = min_ff(t->prop_size, T_PROP_SIZE_MAX);
					}
					calculatePropRatio(t);
					t->redraw |= TREDRAW_HARD;
					handled = true;
				}
				break;
			case TFM_MODAL_PROPSIZE_DOWN:
				if (t->flag & T_PROP_EDIT) {
					t->prop_size /= (t->modifiers & MOD_PRECISION) ? 1.01f : 1.1f;
					t->prop_size = max_ff(t->prop_size, T_PROP_SIZE_MIN);
					calculatePropRatio(t);
					t->redraw |= TREDRAW_HARD;
					handled = true;
				}
				break;
			case TFM_MODAL_AUTOIK_LEN_INC:
				if (t->flag & T_AUTOIK) {
					transform_autoik_update(t, 1);
					t->redraw |= TREDRAW_HARD;
					handled = true;
				}
				break;
			case TFM_MODAL_AUTOIK_LEN_DEC:
				if (t->flag & T_AUTOIK) {
					transform_autoik_update(t, -1);
					t->redraw |= TREDRAW_HARD;
					handled = true;
				}
				break;
			case TFM_MODAL_INSERTOFS_TOGGLE_DIR:
				if (t->spacetype == SPACE_NODE) {
					SpaceNode *snode = (SpaceNode *)t->sa->spacedata.first;

					BLI_assert(t->sa->spacetype == t->spacetype);

					if (snode->insert_ofs_dir == SNODE_INSERTOFS_DIR_RIGHT) {
						snode->insert_ofs_dir = SNODE_INSERTOFS_DIR_LEFT;
					}
					else if (snode->insert_ofs_dir == SNODE_INSERTOFS_DIR_LEFT) {
						snode->insert_ofs_dir = SNODE_INSERTOFS_DIR_RIGHT;
					}
					else {
						BLI_assert(0);
					}

					t->redraw |= TREDRAW_SOFT;
				}
				break;
			/* Those two are only handled in transform's own handler, see T44634! */
			case TFM_MODAL_EDGESLIDE_UP:
			case TFM_MODAL_EDGESLIDE_DOWN:
			default:
				break;
		}
	}
	/* else do non-mapped events */
	else if (event->val == KM_PRESS) {
		switch (event->type) {
			case RIGHTMOUSE:
				t->state = TRANS_CANCEL;
				handled = true;
				break;
			/* enforce redraw of transform when modifiers are used */
			case LEFTSHIFTKEY:
			case RIGHTSHIFTKEY:
				t->modifiers |= MOD_CONSTRAINT_PLANE;
				t->redraw |= TREDRAW_HARD;
				handled = true;
				break;

			case SPACEKEY:
				t->state = TRANS_CONFIRM;
				handled = true;
				break;

			case MIDDLEMOUSE:
				if ((t->flag & T_NO_CONSTRAINT) == 0) {
					/* exception for switching to dolly, or trackball, in camera view */
					if (t->flag & T_CAMERA) {
						if (t->mode == TFM_TRANSLATION)
							setLocalConstraint(t, (CON_AXIS2), IFACE_("along local Z"));
						else if (t->mode == TFM_ROTATION) {
							restoreTransObjects(t);
							initTrackball(t);
						}
					}
					else {
						t->modifiers |= MOD_CONSTRAINT_SELECT;
						if (t->con.mode & CON_APPLY) {
							stopConstraint(t);
						}
						else {
							if (event->shift) {
								initSelectConstraint(t, t->spacemtx);
							}
							else {
								/* bit hackish... but it prevents mmb select to print the orientation from menu */
								float mati[3][3];
								strcpy(t->spacename, "global");
								unit_m3(mati);
								initSelectConstraint(t, mati);
							}
							postSelectConstraint(t);
						}
					}
					t->redraw |= TREDRAW_HARD;
					handled = true;
				}
				break;
			case ESCKEY:
				t->state = TRANS_CANCEL;
				handled = true;
				break;
			case PADENTER:
			case RETKEY:
				t->state = TRANS_CONFIRM;
				handled = true;
				break;
			case GKEY:
				/* only switch when... */
				if (ELEM(t->mode, TFM_ROTATION, TFM_RESIZE, TFM_TRACKBALL)) {
					restoreTransObjects(t);
					resetTransModal(t);
					resetTransRestrictions(t);
					initTranslation(t);
					initSnapping(t, NULL); // need to reinit after mode change
					t->redraw |= TREDRAW_HARD;
					handled = true;
				}
				break;
			case SKEY:
				/* only switch when... */
				if (ELEM(t->mode, TFM_ROTATION, TFM_TRANSLATION, TFM_TRACKBALL)) {
					restoreTransObjects(t);
					resetTransModal(t);
					resetTransRestrictions(t);
					initResize(t);
					initSnapping(t, NULL); // need to reinit after mode change
					t->redraw |= TREDRAW_HARD;
					handled = true;
				}
				break;
			case RKEY:
				/* only switch when... */
				if (!(t->options & CTX_TEXTURE)) {
					if (ELEM(t->mode, TFM_ROTATION, TFM_RESIZE, TFM_TRACKBALL, TFM_TRANSLATION)) {
						restoreTransObjects(t);
						resetTransModal(t);
						resetTransRestrictions(t);

						if (t->mode == TFM_ROTATION) {
							initTrackball(t);
						}
						else {
							initRotation(t);
						}
						initSnapping(t, NULL); // need to reinit after mode change
						t->redraw |= TREDRAW_HARD;
						handled = true;
					}
				}
				break;
			case CKEY:
				if (event->alt) {
					if (!(t->options & CTX_NO_PET)) {
						t->flag ^= T_PROP_CONNECTED;
						sort_trans_data_dist(t);
						calculatePropRatio(t);
						t->redraw = TREDRAW_HARD;
						handled = true;
					}
				}
				else {
					if (!(t->flag & T_NO_CONSTRAINT)) {
						stopConstraint(t);
						t->redraw |= TREDRAW_HARD;
						handled = true;
					}
				}
				break;
			case XKEY:
			case YKEY:
			case ZKEY:
				if (!(t->flag & T_NO_CONSTRAINT)) {
					transform_event_xyz_constraint(t, event->type, cmode);
					handled = true;
				}
				break;
			case OKEY:
				if (t->flag & T_PROP_EDIT && event->shift) {
					t->prop_mode = (t->prop_mode + 1) % PROP_MODE_MAX;
					calculatePropRatio(t);
					t->redraw |= TREDRAW_HARD;
					handled = true;
				}
				break;
			case PADPLUSKEY:
				if (event->alt && t->flag & T_PROP_EDIT) {
					t->prop_size *= (t->modifiers & MOD_PRECISION) ? 1.01f : 1.1f;
					if (t->spacetype == SPACE_VIEW3D && t->persp != RV3D_ORTHO)
						t->prop_size = min_ff(t->prop_size, ((View3D *)t->view)->far);
					calculatePropRatio(t);
					t->redraw = TREDRAW_HARD;
					handled = true;
				}
				break;
			case PAGEUPKEY:
			case WHEELDOWNMOUSE:
				if (t->flag & T_AUTOIK) {
					transform_autoik_update(t, 1);
				}
				else {
					view_editmove(event->type);
				}
				t->redraw = TREDRAW_HARD;
				handled = true;
				break;
			case PADMINUS:
				if (event->alt && t->flag & T_PROP_EDIT) {
					t->prop_size /= (t->modifiers & MOD_PRECISION) ? 1.01f : 1.1f;
					calculatePropRatio(t);
					t->redraw = TREDRAW_HARD;
					handled = true;
				}
				break;
			case PAGEDOWNKEY:
			case WHEELUPMOUSE:
				if (t->flag & T_AUTOIK) {
					transform_autoik_update(t, -1);
				}
				else {
					view_editmove(event->type);
				}
				t->redraw = TREDRAW_HARD;
				handled = true;
				break;
			case LEFTALTKEY:
			case RIGHTALTKEY:
				if (ELEM(t->spacetype, SPACE_SEQ, SPACE_VIEW3D)) {
					t->flag |= T_ALT_TRANSFORM;
					t->redraw |= TREDRAW_HARD;
					handled = true;
				}
				break;
			default:
				break;
		}

		/* Snapping key events */
		t->redraw |= handleSnapping(t, event);
	}
	else if (event->val == KM_RELEASE) {
		switch (event->type) {
			case LEFTSHIFTKEY:
			case RIGHTSHIFTKEY:
				t->modifiers &= ~MOD_CONSTRAINT_PLANE;
				t->redraw |= TREDRAW_HARD;
				handled = true;
				break;

			case MIDDLEMOUSE:
				if ((t->flag & T_NO_CONSTRAINT) == 0) {
					t->modifiers &= ~MOD_CONSTRAINT_SELECT;
					postSelectConstraint(t);
					t->redraw |= TREDRAW_HARD;
					handled = true;
				}
				break;
			case LEFTALTKEY:
			case RIGHTALTKEY:
				if (ELEM(t->spacetype, SPACE_SEQ, SPACE_VIEW3D)) {
					t->flag &= ~T_ALT_TRANSFORM;
					t->redraw |= TREDRAW_HARD;
					handled = true;
				}
				break;
			default:
				break;
		}

		/* confirm transform if launch key is released after mouse move */
		if (t->flag & T_RELEASE_CONFIRM) {
			/* XXX Keyrepeat bug in Xorg messes this up, will test when fixed */
			if (event->type == t->launch_event && (t->launch_event == LEFTMOUSE || t->launch_event == RIGHTMOUSE)) {
				t->state = TRANS_CONFIRM;
			}
		}
	}

	/* if we change snap options, get the unsnapped values back */
	if ((t->modifiers   & (MOD_SNAP | MOD_SNAP_INVERT)) !=
	    (modifiers_prev & (MOD_SNAP | MOD_SNAP_INVERT)))
	{
		applyMouseInput(t, &t->mouse, t->mval, t->values);
	}

	/* Per transform event, if present */
	if (t->handleEvent &&
	    (!handled ||
	     /* Needed for vertex slide, see [#38756] */
	     (event->type == MOUSEMOVE)))
	{
		t->redraw |= t->handleEvent(t, event);
	}

	/* Try to init modal numinput now, if possible. */
	if (!(handled || t->redraw) && ((event->val == KM_PRESS) || (event->type == EVT_MODAL_MAP)) &&
	    handleNumInput(t->context, &(t->num), event))
	{
		t->redraw |= TREDRAW_HARD;
		handled = true;
	}

	if (handled || t->redraw) {
		return 0;
	}
	else {
		return OPERATOR_PASS_THROUGH;
	}
}

bool calculateTransformCenter(bContext *C, int centerMode, float cent3d[3], float cent2d[2])
{
	TransInfo *t = MEM_callocN(sizeof(TransInfo), "TransInfo data");
	bool success;

	t->state = TRANS_RUNNING;

	/* avoid calculating PET */
	t->options = CTX_NO_PET;

	t->mode = TFM_DUMMY;

	initTransInfo(C, t, NULL, NULL);

	/* avoid doing connectivity lookups (when V3D_AROUND_LOCAL_ORIGINS is set) */
	t->around = V3D_AROUND_CENTER_BOUNDS;

	createTransData(C, t);              // make TransData structs from selection

	t->around = centerMode;             // override userdefined mode

	if (t->total == 0) {
		success = false;
	}
	else {
		success = true;

		calculateCenter(t);

		if (cent2d) {
			copy_v2_v2(cent2d, t->center2d);
		}

		if (cent3d) {
			// Copy center from constraint center. Transform center can be local
			copy_v3_v3(cent3d, t->center_global);
		}
	}


	/* aftertrans does insert keyframes, and clears base flags; doesn't read transdata */
	special_aftertrans_update(C, t);

	postTrans(C, t);

	MEM_freeN(t);

	return success;
}

typedef enum {
	UP,
	DOWN,
	LEFT,
	RIGHT
} ArrowDirection;

#define POS_INDEX 0
/* NOTE: this --^ is a bit hackish, but simplifies Gwn_VertFormat usage among functions
 * private to this file  - merwin
 */

static void drawArrow(ArrowDirection d, short offset, short length, short size)
{
	immBegin(GWN_PRIM_LINES, 6);

	switch (d) {
		case LEFT:
			offset = -offset;
			length = -length;
			size = -size;
			ATTR_FALLTHROUGH;
		case RIGHT:
			immVertex2f(POS_INDEX, offset, 0);
			immVertex2f(POS_INDEX, offset + length, 0);
			immVertex2f(POS_INDEX, offset + length, 0);
			immVertex2f(POS_INDEX, offset + length - size, -size);
			immVertex2f(POS_INDEX, offset + length, 0);
			immVertex2f(POS_INDEX, offset + length - size,  size);
			break;

		case DOWN:
			offset = -offset;
			length = -length;
			size = -size;
			ATTR_FALLTHROUGH;
		case UP:
			immVertex2f(POS_INDEX, 0, offset);
			immVertex2f(POS_INDEX, 0, offset + length);
			immVertex2f(POS_INDEX, 0, offset + length);
			immVertex2f(POS_INDEX, -size, offset + length - size);
			immVertex2f(POS_INDEX, 0, offset + length);
			immVertex2f(POS_INDEX, size, offset + length - size);
			break;
	}

	immEnd();
}

static void drawArrowHead(ArrowDirection d, short size)
{
	immBegin(GWN_PRIM_LINES, 4);

	switch (d) {
		case LEFT:
			size = -size;
			ATTR_FALLTHROUGH;
		case RIGHT:
			immVertex2f(POS_INDEX, 0, 0);
			immVertex2f(POS_INDEX, -size, -size);
			immVertex2f(POS_INDEX, 0, 0);
			immVertex2f(POS_INDEX, -size,  size);
			break;

		case DOWN:
			size = -size;
			ATTR_FALLTHROUGH;
		case UP:
			immVertex2f(POS_INDEX, 0, 0);
			immVertex2f(POS_INDEX, -size, -size);
			immVertex2f(POS_INDEX, 0, 0);
			immVertex2f(POS_INDEX, size, -size);
			break;
	}

	immEnd();
}

static void drawArc(float size, float angle_start, float angle_end, int segments)
{
	float delta = (angle_end - angle_start) / segments;
	float angle;
	int a;

	immBegin(GWN_PRIM_LINE_STRIP, segments + 1);

	for (angle = angle_start, a = 0; a < segments; angle += delta, a++) {
		immVertex2f(POS_INDEX, cosf(angle) * size, sinf(angle) * size);
	}
	immVertex2f(POS_INDEX, cosf(angle_end) * size, sinf(angle_end) * size);

	immEnd();
}

static int helpline_poll(bContext *C)
{
	ARegion *ar = CTX_wm_region(C);
	
	if (ar && ar->regiontype == RGN_TYPE_WINDOW)
		return 1;
	return 0;
}

static void drawHelpline(bContext *UNUSED(C), int x, int y, void *customdata)
{
	TransInfo *t = (TransInfo *)customdata;

	if (t->helpline != HLP_NONE) {
		float cent[2];
		float mval[3] = { x, y, 0.0f };

<<<<<<< HEAD
		copy_v3_v3(vecrot, t->center);
		if (t->flag & T_EDIT) {
			Object *ob = t->obedit;
			if (ob) mul_m4_v3(ob->obmat, vecrot);
		}
		else if (t->flag & T_POSE) {
			Object *ob = t->poseobj;
			if (ob) mul_m4_v3(ob->obmat, vecrot);
		}
		else if ((t->flag & T_POINTS) && (t->options & CTX_GPENCIL_STROKES)) {
			Object *ob = t->obedit;
			if ((ob) && (ob->type == OB_GPENCIL)) {
				mul_m4_v3(ob->obmat, vecrot);
			}
		}

		projectFloatViewEx(t, vecrot, cent, V3D_PROJ_TEST_CLIP_ZERO);
=======
		projectFloatViewEx(t, t->center_global, cent, V3D_PROJ_TEST_CLIP_ZERO);
>>>>>>> c0ac908f

		gpuPushMatrix();

		/* Dashed lines first. */
		if (ELEM(t->helpline, HLP_SPRING, HLP_ANGLE)) {
			const uint shdr_pos = GWN_vertformat_attr_add(immVertexFormat(), "pos", GWN_COMP_F32, 2, GWN_FETCH_FLOAT);

			UNUSED_VARS_NDEBUG(shdr_pos); /* silence warning */
			BLI_assert(shdr_pos == POS_INDEX);

			glLineWidth(1.0f);

			immBindBuiltinProgram(GPU_SHADER_2D_LINE_DASHED_UNIFORM_COLOR);

			float viewport_size[4];
			glGetFloatv(GL_VIEWPORT, viewport_size);
			immUniform2f("viewport_size", viewport_size[2], viewport_size[3]);

			immUniform1i("num_colors", 0);  /* "simple" mode */
			immUniformThemeColor(TH_VIEW_OVERLAY);
			immUniform1f("dash_width", 6.0f);
			immUniform1f("dash_factor", 0.5f);

			immBegin(GWN_PRIM_LINES, 2);
			immVertex2fv(POS_INDEX, cent);
			immVertex2f(POS_INDEX, (float)t->mval[0], (float)t->mval[1]);
			immEnd();

			immUnbindProgram();
		}

		/* And now, solid lines. */
		unsigned int pos = GWN_vertformat_attr_add(immVertexFormat(), "pos", GWN_COMP_F32, 2, GWN_FETCH_FLOAT);
		UNUSED_VARS_NDEBUG(pos); /* silence warning */
		BLI_assert(pos == POS_INDEX);
		immBindBuiltinProgram(GPU_SHADER_2D_UNIFORM_COLOR);

		switch (t->helpline) {
			case HLP_SPRING:
				immUniformThemeColor(TH_VIEW_OVERLAY);

				gpuTranslate3fv(mval);
				gpuRotateAxis(-RAD2DEGF(atan2f(cent[0] - t->mval[0], cent[1] - t->mval[1])), 'Z');

				glLineWidth(3.0f);
				drawArrow(UP, 5, 10, 5);
				drawArrow(DOWN, 5, 10, 5);
				break;
			case HLP_HARROW:
				immUniformThemeColor(TH_VIEW_OVERLAY);
				gpuTranslate3fv(mval);

				glLineWidth(3.0f);
				drawArrow(RIGHT, 5, 10, 5);
				drawArrow(LEFT, 5, 10, 5);
				break;
			case HLP_VARROW:
				immUniformThemeColor(TH_VIEW_OVERLAY);

				gpuTranslate3fv(mval);

				glLineWidth(3.0f);
				drawArrow(UP, 5, 10, 5);
				drawArrow(DOWN, 5, 10, 5);
				break;
			case HLP_ANGLE:
			{
				float dx = t->mval[0] - cent[0], dy = t->mval[1] - cent[1];
				float angle = atan2f(dy, dx);
				float dist = hypotf(dx, dy);
				float delta_angle = min_ff(15.0f / dist, (float)M_PI / 4.0f);
				float spacing_angle = min_ff(5.0f / dist, (float)M_PI / 12.0f);

				immUniformThemeColor(TH_VIEW_OVERLAY);

				gpuTranslate3f(cent[0] - t->mval[0] + mval[0], cent[1] - t->mval[1] + mval[1], 0);

				glLineWidth(3.0f);
				drawArc(dist, angle - delta_angle, angle - spacing_angle, 10);
				drawArc(dist, angle + spacing_angle, angle + delta_angle, 10);

				gpuPushMatrix();

				gpuTranslate3f(cosf(angle - delta_angle) * dist, sinf(angle - delta_angle) * dist, 0);
				gpuRotateAxis(RAD2DEGF(angle - delta_angle), 'Z');

				drawArrowHead(DOWN, 5);

				gpuPopMatrix();

				gpuTranslate3f(cosf(angle + delta_angle) * dist, sinf(angle + delta_angle) * dist, 0);
				gpuRotateAxis(RAD2DEGF(angle + delta_angle), 'Z');

				drawArrowHead(UP, 5);
				break;
			}
			case HLP_TRACKBALL:
			{
				unsigned char col[3], col2[3];
				UI_GetThemeColor3ubv(TH_GRID, col);

				gpuTranslate3fv(mval);

				glLineWidth(3.0f);

				UI_make_axis_color(col, col2, 'X');
				immUniformColor3ubv((GLubyte *)col2);

				drawArrow(RIGHT, 5, 10, 5);
				drawArrow(LEFT, 5, 10, 5);

				UI_make_axis_color(col, col2, 'Y');
				immUniformColor3ubv((GLubyte *)col2);

				drawArrow(UP, 5, 10, 5);
				drawArrow(DOWN, 5, 10, 5);
				break;
			}
		}

		immUnbindProgram();
		gpuPopMatrix();
	}
}

static void drawTransformView(const struct bContext *C, ARegion *UNUSED(ar), void *arg)
{
	TransInfo *t = arg;
	
	glLineWidth(1.0f);

	drawConstraint(t);
	drawPropCircle(C, t);
	drawSnapping(C, t);

	/* edge slide, vert slide */
	drawEdgeSlide(t);
	drawVertSlide(t);
}

/* just draw a little warning message in the top-right corner of the viewport to warn that autokeying is enabled */
static void drawAutoKeyWarning(TransInfo *UNUSED(t), ARegion *ar)
{
	rcti rect;
	const char *printable = IFACE_("Auto Keying On");
	float      printable_size[2];
	int xco, yco;

	ED_region_visible_rect(ar, &rect);

	const int font_id = BLF_default();
	BLF_width_and_height(font_id, printable, BLF_DRAW_STR_DUMMY_MAX, &printable_size[0], &printable_size[1]);
	
	xco = (rect.xmax - U.widget_unit) - (int)printable_size[0];
	yco = (rect.ymax - U.widget_unit);
	
	/* warning text (to clarify meaning of overlays)
	 * - original color was red to match the icon, but that clashes badly with a less nasty border
	 */
	unsigned char color[3];
	UI_GetThemeColorShade3ubv(TH_TEXT_HI, -50, color);
	BLF_color3ubv(font_id, color);
#ifdef WITH_INTERNATIONAL
	BLF_draw_default(xco, yco, 0.0f, printable, BLF_DRAW_STR_DUMMY_MAX);
#else
	BLF_draw_default_ascii(xco, yco, 0.0f, printable, BLF_DRAW_STR_DUMMY_MAX);
#endif
	
	/* autokey recording icon... */
	glBlendFuncSeparate(GL_SRC_ALPHA, GL_ONE_MINUS_SRC_ALPHA, GL_ONE, GL_ONE_MINUS_SRC_ALPHA);
	glEnable(GL_BLEND);
	
	xco -= U.widget_unit;
	yco -= (int)printable_size[1] / 2;

	UI_icon_draw(xco, yco, ICON_REC);
	
	glDisable(GL_BLEND);
}

static void drawTransformPixel(const struct bContext *UNUSED(C), ARegion *ar, void *arg)
{	
	TransInfo *t = arg;
	Scene *scene = t->scene;
	ViewLayer *view_layer = t->view_layer;
	Object *ob = OBACT(view_layer);
	
	/* draw autokeyframing hint in the corner 
	 * - only draw if enabled (advanced users may be distracted/annoyed), 
	 *   for objects that will be autokeyframed (no point ohterwise),
	 *   AND only for the active region (as showing all is too overwhelming)
	 */
	if ((U.autokey_flag & AUTOKEY_FLAG_NOWARNING) == 0) {
		if (ar == t->ar) {
			if (t->flag & (T_OBJECT | T_POSE)) {
				if (ob && autokeyframe_cfra_can_key(scene, &ob->id)) {
					drawAutoKeyWarning(t, ar);
				}
			}
		}
	}
}

/**
 * \see #initTransform which reads values from the operator.
 */
void saveTransform(bContext *C, TransInfo *t, wmOperator *op)
{
	ToolSettings *ts = CTX_data_tool_settings(C);
	int constraint_axis[3] = {0, 0, 0};
	int proportional = 0;
	PropertyRNA *prop;

	// Save back mode in case we're in the generic operator
	if ((prop = RNA_struct_find_property(op->ptr, "mode"))) {
		RNA_property_enum_set(op->ptr, prop, t->mode);
	}

	if ((prop = RNA_struct_find_property(op->ptr, "value"))) {
		float values[4];

		copy_v4_v4(values, (t->flag & T_AUTOVALUES) ? t->auto_values : t->values);

		if (RNA_property_array_check(prop)) {
			RNA_property_float_set_array(op->ptr, prop, values);
		}
		else {
			RNA_property_float_set(op->ptr, prop, values[0]);
		}
	}

	/* convert flag to enum */
	switch (t->flag & T_PROP_EDIT_ALL) {
		case T_PROP_EDIT:
			proportional = PROP_EDIT_ON;
			break;
		case (T_PROP_EDIT | T_PROP_CONNECTED):
			proportional = PROP_EDIT_CONNECTED;
			break;
		case (T_PROP_EDIT | T_PROP_PROJECTED):
			proportional = PROP_EDIT_PROJECTED;
			break;
		default:
			proportional = PROP_EDIT_OFF;
			break;
	}

	// If modal, save settings back in scene if not set as operator argument
	if ((t->flag & T_MODAL) || (op->flag & OP_IS_REPEAT)) {
		/* save settings if not set in operator */

		/* skip saving proportional edit if it was not actually used */
		if (!(t->options & CTX_NO_PET)) {
			if ((prop = RNA_struct_find_property(op->ptr, "proportional")) &&
			    !RNA_property_is_set(op->ptr, prop))
			{
				if (t->spacetype == SPACE_IPO)
					ts->proportional_fcurve = proportional;
				else if (t->spacetype == SPACE_ACTION)
					ts->proportional_action = proportional;
				else if (t->obedit)
					ts->proportional = proportional;
				else if (t->options & CTX_MASK)
					ts->proportional_mask = (proportional != PROP_EDIT_OFF);
				else
					ts->proportional_objects = (proportional != PROP_EDIT_OFF);
			}

			if ((prop = RNA_struct_find_property(op->ptr, "proportional_size"))) {
				ts->proportional_size =
				        RNA_property_is_set(op->ptr, prop) ? RNA_property_float_get(op->ptr, prop) : t->prop_size;
			}

			if ((prop = RNA_struct_find_property(op->ptr, "proportional_edit_falloff")) &&
			    !RNA_property_is_set(op->ptr, prop))
			{
				ts->prop_mode = t->prop_mode;
			}
		}
		
		/* do we check for parameter? */
		if (t->modifiers & MOD_SNAP) {
			ts->snap_flag |= SCE_SNAP;
		}
		else {
			ts->snap_flag &= ~SCE_SNAP;
		}

		if (t->spacetype == SPACE_VIEW3D) {
			if ((prop = RNA_struct_find_property(op->ptr, "constraint_orientation")) &&
			    !RNA_property_is_set(op->ptr, prop))
			{
				View3D *v3d = t->view;

				v3d->twmode = t->current_orientation;

				BLI_assert(((v3d->custom_orientation_index == -1) && (t->custom_orientation == NULL)) ||
				           (BKE_workspace_transform_orientation_get_index(
				                    CTX_wm_workspace(C), t->custom_orientation) == v3d->custom_orientation_index));
			}
		}
	}
	
	if ((prop = RNA_struct_find_property(op->ptr, "proportional"))) {
		RNA_property_enum_set(op->ptr, prop, proportional);
		RNA_enum_set(op->ptr, "proportional_edit_falloff", t->prop_mode);
		RNA_float_set(op->ptr, "proportional_size", t->prop_size);
	}

	if ((prop = RNA_struct_find_property(op->ptr, "axis"))) {
		RNA_property_float_set_array(op->ptr, prop, t->axis);
	}

	if ((prop = RNA_struct_find_property(op->ptr, "mirror"))) {
		RNA_property_boolean_set(op->ptr, prop, (t->flag & T_MIRROR) != 0);
	}

	if ((prop = RNA_struct_find_property(op->ptr, "constraint_axis"))) {
		/* constraint orientation can be global, even if user selects something else
		 * so use the orientation in the constraint if set */
		short orientation = (t->con.mode & CON_APPLY) ? t->con.orientation : t->current_orientation;

		if (orientation == V3D_MANIP_CUSTOM) {
			WorkSpace *workspace = CTX_wm_workspace(C);
			const int custom_orientation_index = BKE_workspace_transform_orientation_get_index(
			                                       workspace, t->custom_orientation);

			/* Maybe we need a t->con.custom_orientation? Seems like it would always match t->custom_orientation. */
			orientation = V3D_MANIP_CUSTOM + custom_orientation_index;
			BLI_assert(orientation >= V3D_MANIP_CUSTOM);
		}
		RNA_enum_set(op->ptr, "constraint_orientation", orientation);

		if (t->con.mode & CON_APPLY) {
			if (t->con.mode & CON_AXIS0) {
				constraint_axis[0] = 1;
			}
			if (t->con.mode & CON_AXIS1) {
				constraint_axis[1] = 1;
			}
			if (t->con.mode & CON_AXIS2) {
				constraint_axis[2] = 1;
			}
		}

		RNA_property_boolean_set_array(op->ptr, prop, constraint_axis);
	}

	{
		const char *prop_id = NULL;
		if (t->mode == TFM_SHRINKFATTEN) {
			prop_id = "use_even_offset";
		}

		if (prop_id && (prop = RNA_struct_find_property(op->ptr, prop_id))) {

			RNA_property_boolean_set(op->ptr, prop, (t->flag & T_ALT_TRANSFORM) != 0);
		}
	}

	if ((prop = RNA_struct_find_property(op->ptr, "correct_uv"))) {
		RNA_property_boolean_set(op->ptr, prop, (t->settings->uvcalc_flag & UVCALC_TRANSFORM_CORRECT) != 0);
	}
}

/**
 * \note  caller needs to free 't' on a 0 return
 * \warning  \a event might be NULL (when tweaking from redo panel)
 * \see #saveTransform which writes these values back.
 */
bool initTransform(bContext *C, TransInfo *t, wmOperator *op, const wmEvent *event, int mode)
{
	int options = 0;
	PropertyRNA *prop;

	t->context = C;

	/* added initialize, for external calls to set stuff in TransInfo, like undo string */

	t->state = TRANS_STARTING;

	if ((prop = RNA_struct_find_property(op->ptr, "texture_space")) && RNA_property_is_set(op->ptr, prop)) {
		if (RNA_property_boolean_get(op->ptr, prop)) {
			options |= CTX_TEXTURE;
		}
	}
	
	if ((prop = RNA_struct_find_property(op->ptr, "gpencil_strokes")) && RNA_property_is_set(op->ptr, prop)) {
		if (RNA_property_boolean_get(op->ptr, prop)) {
			options |= CTX_GPENCIL_STROKES;
		}
	}

	t->options = options;

	t->mode = mode;

	t->launch_event = event ? event->type : -1;

	if (t->launch_event == EVT_TWEAK_R) {
		t->launch_event = RIGHTMOUSE;
	}
	else if (t->launch_event == EVT_TWEAK_L) {
		t->launch_event = LEFTMOUSE;
	}

	// XXX Remove this when wm_operator_call_internal doesn't use window->eventstate (which can have type = 0)
	// For manipulator only, so assume LEFTMOUSE
	if (t->launch_event == 0) {
		t->launch_event = LEFTMOUSE;
	}

	unit_m3(t->spacemtx);

	initTransInfo(C, t, op, event);
	initTransformOrientation(C, t);

	if (t->spacetype == SPACE_VIEW3D) {
		t->draw_handle_apply = ED_region_draw_cb_activate(t->ar->type, drawTransformApply, t, REGION_DRAW_PRE_VIEW);
		t->draw_handle_view = ED_region_draw_cb_activate(t->ar->type, drawTransformView, t, REGION_DRAW_POST_VIEW);
		t->draw_handle_pixel = ED_region_draw_cb_activate(t->ar->type, drawTransformPixel, t, REGION_DRAW_POST_PIXEL);
		t->draw_handle_cursor = WM_paint_cursor_activate(CTX_wm_manager(C), helpline_poll, drawHelpline, t);
	}
	else if (t->spacetype == SPACE_IMAGE) {
		t->draw_handle_view = ED_region_draw_cb_activate(t->ar->type, drawTransformView, t, REGION_DRAW_POST_VIEW);
		//t->draw_handle_pixel = ED_region_draw_cb_activate(t->ar->type, drawTransformPixel, t, REGION_DRAW_POST_PIXEL);
		t->draw_handle_cursor = WM_paint_cursor_activate(CTX_wm_manager(C), helpline_poll, drawHelpline, t);
	}
	else if (t->spacetype == SPACE_CLIP) {
		t->draw_handle_view = ED_region_draw_cb_activate(t->ar->type, drawTransformView, t, REGION_DRAW_POST_VIEW);
		t->draw_handle_cursor = WM_paint_cursor_activate(CTX_wm_manager(C), helpline_poll, drawHelpline, t);
	}
	else if (t->spacetype == SPACE_NODE) {
		/*t->draw_handle_apply = ED_region_draw_cb_activate(t->ar->type, drawTransformApply, t, REGION_DRAW_PRE_VIEW);*/
		t->draw_handle_view = ED_region_draw_cb_activate(t->ar->type, drawTransformView, t, REGION_DRAW_POST_VIEW);
		t->draw_handle_cursor = WM_paint_cursor_activate(CTX_wm_manager(C), helpline_poll, drawHelpline, t);
	}
	else if (t->spacetype == SPACE_IPO) {
		t->draw_handle_view = ED_region_draw_cb_activate(t->ar->type, drawTransformView, t, REGION_DRAW_POST_VIEW);
		//t->draw_handle_pixel = ED_region_draw_cb_activate(t->ar->type, drawTransformPixel, t, REGION_DRAW_POST_PIXEL);
		t->draw_handle_cursor = WM_paint_cursor_activate(CTX_wm_manager(C), helpline_poll, drawHelpline, t);
	}
	else if (t->spacetype == SPACE_ACTION) {
		t->draw_handle_view = ED_region_draw_cb_activate(t->ar->type, drawTransformView, t, REGION_DRAW_POST_VIEW);
		//t->draw_handle_pixel = ED_region_draw_cb_activate(t->ar->type, drawTransformPixel, t, REGION_DRAW_POST_PIXEL);
		t->draw_handle_cursor = WM_paint_cursor_activate(CTX_wm_manager(C), helpline_poll, drawHelpline, t);
	}

	createTransData(C, t);          // make TransData structs from selection

	if (t->total == 0) {
		postTrans(C, t);
		return 0;
	}

	if (event) {
		/* keymap for shortcut header prints */
		t->keymap = WM_keymap_active(CTX_wm_manager(C), op->type->modalkeymap);

		/* Stupid code to have Ctrl-Click on manipulator work ok
		 *
		 * do this only for translation/rotation/resize due to only this
		 * moded are available from manipulator and doing such check could
		 * lead to keymap conflicts for other modes (see #31584)
		 */
		if (ELEM(mode, TFM_TRANSLATION, TFM_ROTATION, TFM_RESIZE)) {
			wmKeyMapItem *kmi;

			for (kmi = t->keymap->items.first; kmi; kmi = kmi->next) {
				if (kmi->propvalue == TFM_MODAL_SNAP_INV_ON && kmi->val == KM_PRESS) {
					if ((ELEM(kmi->type, LEFTCTRLKEY, RIGHTCTRLKEY) &&   event->ctrl)  ||
					    (ELEM(kmi->type, LEFTSHIFTKEY, RIGHTSHIFTKEY) && event->shift) ||
					    (ELEM(kmi->type, LEFTALTKEY, RIGHTALTKEY) &&     event->alt)   ||
					    ((kmi->type == OSKEY) &&                         event->oskey) )
					{
						t->modifiers |= MOD_SNAP_INVERT;
					}
					break;
				}
			}
		}
	}

	initSnapping(t, op); // Initialize snapping data AFTER mode flags

	initSnapSpatial(t, t->snap_spatial);

	/* EVIL! posemode code can switch translation to rotate when 1 bone is selected. will be removed (ton) */
	/* EVIL2: we gave as argument also texture space context bit... was cleared */
	/* EVIL3: extend mode for animation editors also switches modes... but is best way to avoid duplicate code */
	mode = t->mode;

	calculatePropRatio(t);
	calculateCenter(t);

	if (event) {
		/* Initialize accurate transform to settings requested by keymap. */
		bool use_accurate = false;
		if ((prop = RNA_struct_find_property(op->ptr, "use_accurate")) && RNA_property_is_set(op->ptr, prop)) {
			if (RNA_property_boolean_get(op->ptr, prop)) {
				use_accurate = true;
			}
		}
		initMouseInput(t, &t->mouse, t->center2d, event->mval, use_accurate);
	}

	switch (mode) {
		case TFM_TRANSLATION:
			initTranslation(t);
			break;
		case TFM_ROTATION:
			initRotation(t);
			break;
		case TFM_RESIZE:
			initResize(t);
			break;
		case TFM_SKIN_RESIZE:
			initSkinResize(t);
			break;
		case TFM_TOSPHERE:
			initToSphere(t);
			break;
		case TFM_SHEAR:
			initShear(t);
			break;
		case TFM_BEND:
			initBend(t);
			break;
		case TFM_SHRINKFATTEN:
			initShrinkFatten(t);
			break;
		case TFM_TILT:
			initTilt(t);
			break;
		case TFM_CURVE_SHRINKFATTEN:
			initCurveShrinkFatten(t);
			break;
		case TFM_MASK_SHRINKFATTEN:
			initMaskShrinkFatten(t);
			break;
		case TFM_GPENCIL_SHRINKFATTEN:
			initGPShrinkFatten(t);
			break;
		case TFM_TRACKBALL:
			initTrackball(t);
			break;
		case TFM_PUSHPULL:
			initPushPull(t);
			break;
		case TFM_CREASE:
			initCrease(t);
			break;
		case TFM_BONESIZE:
		{   /* used for both B-Bone width (bonesize) as for deform-dist (envelope) */
			bArmature *arm = t->poseobj->data;
			if (arm->drawtype == ARM_ENVELOPE) {
				initBoneEnvelope(t);
				t->mode = TFM_BONE_ENVELOPE_DIST;
			}
			else {
				initBoneSize(t);
			}
			break;
		}
		case TFM_BONE_ENVELOPE:
			initBoneEnvelope(t);
			break;
		case TFM_BONE_ENVELOPE_DIST:
			initBoneEnvelope(t);
			t->mode = TFM_BONE_ENVELOPE_DIST;
			break;
		case TFM_EDGE_SLIDE:
		case TFM_VERT_SLIDE:
		{
			const bool use_even = (op ? RNA_boolean_get(op->ptr, "use_even") : false);
			const bool flipped = (op ? RNA_boolean_get(op->ptr, "flipped") : false);
			const bool use_clamp = (op ? RNA_boolean_get(op->ptr, "use_clamp") : true);
			if (mode == TFM_EDGE_SLIDE) {
				const bool use_double_side = (op ? !RNA_boolean_get(op->ptr, "single_side") : true);
				initEdgeSlide_ex(t, use_double_side, use_even, flipped, use_clamp);
			}
			else {
				initVertSlide_ex(t, use_even, flipped, use_clamp);
			}
			break;
		}
		case TFM_BONE_ROLL:
			initBoneRoll(t);
			break;
		case TFM_TIME_TRANSLATE:
			initTimeTranslate(t);
			break;
		case TFM_TIME_SLIDE:
			initTimeSlide(t);
			break;
		case TFM_TIME_SCALE:
			initTimeScale(t);
			break;
		case TFM_TIME_DUPLICATE:
			/* same as TFM_TIME_EXTEND, but we need the mode info for later
			 * so that duplicate-culling will work properly
			 */
			if (ELEM(t->spacetype, SPACE_IPO, SPACE_NLA))
				initTranslation(t);
			else
				initTimeTranslate(t);
			t->mode = mode;
			break;
		case TFM_TIME_EXTEND:
			/* now that transdata has been made, do like for TFM_TIME_TRANSLATE (for most Animation
			 * Editors because they have only 1D transforms for time values) or TFM_TRANSLATION
			 * (for Graph/NLA Editors only since they uses 'standard' transforms to get 2D movement)
			 * depending on which editor this was called from
			 */
			if (ELEM(t->spacetype, SPACE_IPO, SPACE_NLA))
				initTranslation(t);
			else
				initTimeTranslate(t);
			break;
		case TFM_BAKE_TIME:
			initBakeTime(t);
			break;
		case TFM_MIRROR:
			initMirror(t);
			break;
		case TFM_BWEIGHT:
			initBevelWeight(t);
			break;
		case TFM_ALIGN:
			initAlign(t);
			break;
		case TFM_SEQ_SLIDE:
			initSeqSlide(t);
			break;
	}

	if (t->state == TRANS_CANCEL) {
		postTrans(C, t);
		return 0;
	}

	/* Transformation axis from operator */
	if ((prop = RNA_struct_find_property(op->ptr, "axis")) && RNA_property_is_set(op->ptr, prop)) {
		RNA_property_float_get_array(op->ptr, prop, t->axis);
		normalize_v3(t->axis);
		copy_v3_v3(t->axis_orig, t->axis);
	}

	/* Constraint init from operator */
	if ((prop = RNA_struct_find_property(op->ptr, "constraint_axis")) && RNA_property_is_set(op->ptr, prop)) {
		int constraint_axis[3];

		RNA_property_boolean_get_array(op->ptr, prop, constraint_axis);

		if (constraint_axis[0] || constraint_axis[1] || constraint_axis[2]) {
			t->con.mode |= CON_APPLY;

			if (constraint_axis[0]) {
				t->con.mode |= CON_AXIS0;
			}
			if (constraint_axis[1]) {
				t->con.mode |= CON_AXIS1;
			}
			if (constraint_axis[2]) {
				t->con.mode |= CON_AXIS2;
			}

			setUserConstraint(t, t->current_orientation, t->con.mode, "%s");
		}
	}

	/* overwrite initial values if operator supplied a non-null vector
	 *
	 * keep last so we can apply the constraints space.
	 */
	if ((prop = RNA_struct_find_property(op->ptr, "value")) && RNA_property_is_set(op->ptr, prop)) {
		float values[4] = {0}; /* in case value isn't length 4, avoid uninitialized memory  */

		if (RNA_property_array_check(prop)) {
			RNA_float_get_array(op->ptr, "value", values);
		}
		else {
			values[0] = RNA_float_get(op->ptr, "value");
		}

		copy_v4_v4(t->values, values);
		copy_v4_v4(t->auto_values, values);
		t->flag |= T_AUTOVALUES;
	}

	t->context = NULL;

	return 1;
}

void transformApply(bContext *C, TransInfo *t)
{
	t->context = C;

	if ((t->redraw & TREDRAW_HARD) || (t->draw_handle_apply == NULL && (t->redraw & TREDRAW_SOFT))) {
		selectConstraint(t);
		if (t->transform) {
			t->transform(t, t->mval);  // calls recalcData()
			viewRedrawForce(C, t);
		}
		t->redraw = TREDRAW_NOTHING;
	}
	else if (t->redraw & TREDRAW_SOFT) {
		viewRedrawForce(C, t);
	}

	/* If auto confirm is on, break after one pass */
	if (t->options & CTX_AUTOCONFIRM) {
		t->state = TRANS_CONFIRM;
	}

	t->context = NULL;
}

static void drawTransformApply(const bContext *C, ARegion *UNUSED(ar), void *arg)
{
	TransInfo *t = arg;

	if (t->redraw & TREDRAW_SOFT) {
		t->redraw |= TREDRAW_HARD;
		transformApply((bContext *)C, t);
	}
}

int transformEnd(bContext *C, TransInfo *t)
{
	int exit_code = OPERATOR_RUNNING_MODAL;

	t->context = C;

	if (t->state != TRANS_STARTING && t->state != TRANS_RUNNING) {
		/* handle restoring objects */
		if (t->state == TRANS_CANCEL) {
			/* exception, edge slide transformed UVs too */
			if (t->mode == TFM_EDGE_SLIDE) {
				doEdgeSlide(t, 0.0f);
			}
			else if (t->mode == TFM_VERT_SLIDE) {
				doVertSlide(t, 0.0f);
			}
			
			exit_code = OPERATOR_CANCELLED;
			restoreTransObjects(t); // calls recalcData()
		}
		else {
			exit_code = OPERATOR_FINISHED;
		}

		/* aftertrans does insert keyframes, and clears base flags; doesn't read transdata */
		special_aftertrans_update(C, t);

		/* free data */
		postTrans(C, t);

		/* send events out for redraws */
		viewRedrawPost(C, t);

		viewRedrawForce(C, t);
	}

	t->context = NULL;

	return exit_code;
}

/* ************************** TRANSFORM LOCKS **************************** */

static void protectedTransBits(short protectflag, float vec[3])
{
	if (protectflag & OB_LOCK_LOCX)
		vec[0] = 0.0f;
	if (protectflag & OB_LOCK_LOCY)
		vec[1] = 0.0f;
	if (protectflag & OB_LOCK_LOCZ)
		vec[2] = 0.0f;
}

static void protectedSizeBits(short protectflag, float size[3])
{
	if (protectflag & OB_LOCK_SCALEX)
		size[0] = 1.0f;
	if (protectflag & OB_LOCK_SCALEY)
		size[1] = 1.0f;
	if (protectflag & OB_LOCK_SCALEZ)
		size[2] = 1.0f;
}

static void protectedRotateBits(short protectflag, float eul[3], const float oldeul[3])
{
	if (protectflag & OB_LOCK_ROTX)
		eul[0] = oldeul[0];
	if (protectflag & OB_LOCK_ROTY)
		eul[1] = oldeul[1];
	if (protectflag & OB_LOCK_ROTZ)
		eul[2] = oldeul[2];
}


/* this function only does the delta rotation */
/* axis-angle is usually internally stored as quats... */
static void protectedAxisAngleBits(short protectflag, float axis[3], float *angle, float oldAxis[3], float oldAngle)
{
	/* check that protection flags are set */
	if ((protectflag & (OB_LOCK_ROTX | OB_LOCK_ROTY | OB_LOCK_ROTZ | OB_LOCK_ROTW)) == 0)
		return;
	
	if (protectflag & OB_LOCK_ROT4D) {
		/* axis-angle getting limited as 4D entities that they are... */
		if (protectflag & OB_LOCK_ROTW)
			*angle = oldAngle;
		if (protectflag & OB_LOCK_ROTX)
			axis[0] = oldAxis[0];
		if (protectflag & OB_LOCK_ROTY)
			axis[1] = oldAxis[1];
		if (protectflag & OB_LOCK_ROTZ)
			axis[2] = oldAxis[2];
	}
	else {
		/* axis-angle get limited with euler... */
		float eul[3], oldeul[3];
		
		axis_angle_to_eulO(eul, EULER_ORDER_DEFAULT, axis, *angle);
		axis_angle_to_eulO(oldeul, EULER_ORDER_DEFAULT, oldAxis, oldAngle);
		
		if (protectflag & OB_LOCK_ROTX)
			eul[0] = oldeul[0];
		if (protectflag & OB_LOCK_ROTY)
			eul[1] = oldeul[1];
		if (protectflag & OB_LOCK_ROTZ)
			eul[2] = oldeul[2];
		
		eulO_to_axis_angle(axis, angle, eul, EULER_ORDER_DEFAULT);
		
		/* when converting to axis-angle, we need a special exception for the case when there is no axis */
		if (IS_EQF(axis[0], axis[1]) && IS_EQF(axis[1], axis[2])) {
			/* for now, rotate around y-axis then (so that it simply becomes the roll) */
			axis[1] = 1.0f;
		}
	}
}

/* this function only does the delta rotation */
static void protectedQuaternionBits(short protectflag, float quat[4], const float oldquat[4])
{
	/* check that protection flags are set */
	if ((protectflag & (OB_LOCK_ROTX | OB_LOCK_ROTY | OB_LOCK_ROTZ | OB_LOCK_ROTW)) == 0)
		return;
	
	if (protectflag & OB_LOCK_ROT4D) {
		/* quaternions getting limited as 4D entities that they are... */
		if (protectflag & OB_LOCK_ROTW)
			quat[0] = oldquat[0];
		if (protectflag & OB_LOCK_ROTX)
			quat[1] = oldquat[1];
		if (protectflag & OB_LOCK_ROTY)
			quat[2] = oldquat[2];
		if (protectflag & OB_LOCK_ROTZ)
			quat[3] = oldquat[3];
	}
	else {
		/* quaternions get limited with euler... (compatibility mode) */
		float eul[3], oldeul[3], nquat[4], noldquat[4];
		float qlen;

		qlen = normalize_qt_qt(nquat, quat);
		normalize_qt_qt(noldquat, oldquat);

		quat_to_eul(eul, nquat);
		quat_to_eul(oldeul, noldquat);

		if (protectflag & OB_LOCK_ROTX)
			eul[0] = oldeul[0];
		if (protectflag & OB_LOCK_ROTY)
			eul[1] = oldeul[1];
		if (protectflag & OB_LOCK_ROTZ)
			eul[2] = oldeul[2];

		eul_to_quat(quat, eul);

		/* restore original quat size */
		mul_qt_fl(quat, qlen);
		
		/* quaternions flip w sign to accumulate rotations correctly */
		if ((nquat[0] < 0.0f && quat[0] > 0.0f) ||
		    (nquat[0] > 0.0f && quat[0] < 0.0f))
		{
			mul_qt_fl(quat, -1.0f);
		}
	}
}

/* ******************* TRANSFORM LIMITS ********************** */

static void constraintTransLim(TransInfo *t, TransData *td)
{
	if (td->con) {
		const bConstraintTypeInfo *ctiLoc = BKE_constraint_typeinfo_from_type(CONSTRAINT_TYPE_LOCLIMIT);
		const bConstraintTypeInfo *ctiDist = BKE_constraint_typeinfo_from_type(CONSTRAINT_TYPE_DISTLIMIT);
		
		bConstraintOb cob = {NULL};
		bConstraint *con;
		float ctime = (float)(t->scene->r.cfra);
		
		/* Make a temporary bConstraintOb for using these limit constraints
		 *  - they only care that cob->matrix is correctly set ;-)
		 *	- current space should be local
		 */
		unit_m4(cob.matrix);
		copy_v3_v3(cob.matrix[3], td->loc);
		
		/* Evaluate valid constraints */
		for (con = td->con; con; con = con->next) {
			const bConstraintTypeInfo *cti = NULL;
			ListBase targets = {NULL, NULL};
			
			/* only consider constraint if enabled */
			if (con->flag & (CONSTRAINT_DISABLE | CONSTRAINT_OFF)) continue;
			if (con->enforce == 0.0f) continue;
			
			/* only use it if it's tagged for this purpose (and the right type) */
			if (con->type == CONSTRAINT_TYPE_LOCLIMIT) {
				bLocLimitConstraint *data = con->data;
				
				if ((data->flag2 & LIMIT_TRANSFORM) == 0)
					continue;
				cti = ctiLoc;
			}
			else if (con->type == CONSTRAINT_TYPE_DISTLIMIT) {
				bDistLimitConstraint *data = con->data;
				
				if ((data->flag & LIMITDIST_TRANSFORM) == 0)
					continue;
				cti = ctiDist;
			}
			
			if (cti) {
				/* do space conversions */
				if (con->ownspace == CONSTRAINT_SPACE_WORLD) {
					/* just multiply by td->mtx (this should be ok) */
					mul_m4_m3m4(cob.matrix, td->mtx, cob.matrix);
				}
				else if (con->ownspace != CONSTRAINT_SPACE_LOCAL) {
					/* skip... incompatable spacetype */
					continue;
				}
				
				/* get constraint targets if needed */
				BKE_constraint_targets_for_solving_get(&t->eval_ctx, con, &cob, &targets, ctime);
				
				/* do constraint */
				cti->evaluate_constraint(con, &cob, &targets);
				
				/* convert spaces again */
				if (con->ownspace == CONSTRAINT_SPACE_WORLD) {
					/* just multiply by td->smtx (this should be ok) */
					mul_m4_m3m4(cob.matrix, td->smtx, cob.matrix);
				}
				
				/* free targets list */
				BLI_freelistN(&targets);
			}
		}
		
		/* copy results from cob->matrix */
		copy_v3_v3(td->loc, cob.matrix[3]);
	}
}

static void constraintob_from_transdata(bConstraintOb *cob, TransData *td)
{
	/* Make a temporary bConstraintOb for use by limit constraints
	 *  - they only care that cob->matrix is correctly set ;-)
	 *	- current space should be local
	 */
	memset(cob, 0, sizeof(bConstraintOb));
	if (td->ext) {
		if (td->ext->rotOrder == ROT_MODE_QUAT) {
			/* quats */
			/* objects and bones do normalization first too, otherwise
			 * we don't necessarily end up with a rotation matrix, and
			 * then conversion back to quat gives a different result */
			float quat[4];
			normalize_qt_qt(quat, td->ext->quat);
			quat_to_mat4(cob->matrix, quat);
		}
		else if (td->ext->rotOrder == ROT_MODE_AXISANGLE) {
			/* axis angle */
			axis_angle_to_mat4(cob->matrix, td->ext->rotAxis, *td->ext->rotAngle);
		}
		else {
			/* eulers */
			eulO_to_mat4(cob->matrix, td->ext->rot, td->ext->rotOrder);
		}
	}
}

static void constraintRotLim(TransInfo *UNUSED(t), TransData *td)
{
	if (td->con) {
		const bConstraintTypeInfo *cti = BKE_constraint_typeinfo_from_type(CONSTRAINT_TYPE_ROTLIMIT);
		bConstraintOb cob;
		bConstraint *con;
		bool do_limit = false;

		/* Evaluate valid constraints */
		for (con = td->con; con; con = con->next) {
			/* only consider constraint if enabled */
			if (con->flag & (CONSTRAINT_DISABLE | CONSTRAINT_OFF)) continue;
			if (con->enforce == 0.0f) continue;

			/* we're only interested in Limit-Rotation constraints */
			if (con->type == CONSTRAINT_TYPE_ROTLIMIT) {
				bRotLimitConstraint *data = con->data;

				/* only use it if it's tagged for this purpose */
				if ((data->flag2 & LIMIT_TRANSFORM) == 0)
					continue;

				/* skip incompatable spacetypes */
				if (!ELEM(con->ownspace, CONSTRAINT_SPACE_WORLD, CONSTRAINT_SPACE_LOCAL))
					continue;

				/* only do conversion if necessary, to preserve quats and eulers */
				if (do_limit == false) {
					constraintob_from_transdata(&cob, td);
					do_limit = true;
				}

				/* do space conversions */
				if (con->ownspace == CONSTRAINT_SPACE_WORLD) {
					/* just multiply by td->mtx (this should be ok) */
					mul_m4_m3m4(cob.matrix, td->mtx, cob.matrix);
				}
				
				/* do constraint */
				cti->evaluate_constraint(con, &cob, NULL);
				
				/* convert spaces again */
				if (con->ownspace == CONSTRAINT_SPACE_WORLD) {
					/* just multiply by td->smtx (this should be ok) */
					mul_m4_m3m4(cob.matrix, td->smtx, cob.matrix);
				}
			}
		}
		
		if (do_limit) {
			/* copy results from cob->matrix */
			if (td->ext->rotOrder == ROT_MODE_QUAT) {
				/* quats */
				mat4_to_quat(td->ext->quat, cob.matrix);
			}
			else if (td->ext->rotOrder == ROT_MODE_AXISANGLE) {
				/* axis angle */
				mat4_to_axis_angle(td->ext->rotAxis, td->ext->rotAngle, cob.matrix);
			}
			else {
				/* eulers */
				mat4_to_eulO(td->ext->rot, td->ext->rotOrder, cob.matrix);
			}
		}
	}
}

static void constraintSizeLim(TransInfo *t, TransData *td)
{
	if (td->con && td->ext) {
		const bConstraintTypeInfo *cti = BKE_constraint_typeinfo_from_type(CONSTRAINT_TYPE_SIZELIMIT);
		bConstraintOb cob = {NULL};
		bConstraint *con;
		float size_sign[3], size_abs[3];
		int i;
		
		/* Make a temporary bConstraintOb for using these limit constraints
		 *  - they only care that cob->matrix is correctly set ;-)
		 *	- current space should be local
		 */
		if ((td->flag & TD_SINGLESIZE) && !(t->con.mode & CON_APPLY)) {
			/* scale val and reset size */
			return; // TODO: fix this case
		}
		else {
			/* Reset val if SINGLESIZE but using a constraint */
			if (td->flag & TD_SINGLESIZE)
				return;

			/* separate out sign to apply back later */
			for (i = 0; i < 3; i++) {
				size_sign[i] = signf(td->ext->size[i]);
				size_abs[i] = fabsf(td->ext->size[i]);
			}
			
			size_to_mat4(cob.matrix, size_abs);
		}
		
		/* Evaluate valid constraints */
		for (con = td->con; con; con = con->next) {
			/* only consider constraint if enabled */
			if (con->flag & (CONSTRAINT_DISABLE | CONSTRAINT_OFF)) continue;
			if (con->enforce == 0.0f) continue;
			
			/* we're only interested in Limit-Scale constraints */
			if (con->type == CONSTRAINT_TYPE_SIZELIMIT) {
				bSizeLimitConstraint *data = con->data;
				
				/* only use it if it's tagged for this purpose */
				if ((data->flag2 & LIMIT_TRANSFORM) == 0)
					continue;
				
				/* do space conversions */
				if (con->ownspace == CONSTRAINT_SPACE_WORLD) {
					/* just multiply by td->mtx (this should be ok) */
					mul_m4_m3m4(cob.matrix, td->mtx, cob.matrix);
				}
				else if (con->ownspace != CONSTRAINT_SPACE_LOCAL) {
					/* skip... incompatible spacetype */
					continue;
				}
				
				/* do constraint */
				cti->evaluate_constraint(con, &cob, NULL);
				
				/* convert spaces again */
				if (con->ownspace == CONSTRAINT_SPACE_WORLD) {
					/* just multiply by td->smtx (this should be ok) */
					mul_m4_m3m4(cob.matrix, td->smtx, cob.matrix);
				}
			}
		}

		/* copy results from cob->matrix */
		if ((td->flag & TD_SINGLESIZE) && !(t->con.mode & CON_APPLY)) {
			/* scale val and reset size */
			return; // TODO: fix this case
		}
		else {
			/* Reset val if SINGLESIZE but using a constraint */
			if (td->flag & TD_SINGLESIZE)
				return;

			/* extrace scale from matrix and apply back sign */
			mat4_to_size(td->ext->size, cob.matrix);
			mul_v3_v3(td->ext->size, size_sign);
		}
	}
}


/* -------------------------------------------------------------------- */
/* Transform (Bend) */

/** \name Transform Bend
 * \{ */

struct BendCustomData {
	float warp_sta[3];
	float warp_end[3];

	float warp_nor[3];
	float warp_tan[3];

	/* for applying the mouse distance */
	float warp_init_dist;
};

static void initBend(TransInfo *t)
{
	const float mval_fl[2] = {UNPACK2(t->mval)};
	const float *curs;
	float tvec[3];
	struct BendCustomData *data;
	
	t->mode = TFM_BEND;
	t->transform = Bend;
	t->handleEvent = handleEventBend;
	
	setInputPostFct(&t->mouse, postInputRotation);
	initMouseInputMode(t, &t->mouse, INPUT_ANGLE_SPRING);
	
	t->idx_max = 1;
	t->num.idx_max = 1;
	t->snap[0] = 0.0f;
	t->snap[1] = DEG2RAD(5.0);
	t->snap[2] = DEG2RAD(1.0);

	copy_v3_fl(t->num.val_inc, t->snap[1]);
	t->num.unit_sys = t->scene->unit.system;
	t->num.unit_use_radians = (t->scene->unit.system_rotation == USER_UNIT_ROT_RADIANS);
	t->num.unit_type[0] = B_UNIT_ROTATION;
	t->num.unit_type[1] = B_UNIT_LENGTH;

	t->flag |= T_NO_CONSTRAINT;

	//copy_v3_v3(t->center, ED_view3d_cursor3d_get(t->scene, t->view));
	if ((t->flag & T_OVERRIDE_CENTER) == 0) {
		calculateCenterCursor(t, t->center);
	}
	calculateCenterGlobal(t, t->center, t->center_global);

	t->val = 0.0f;

	data = MEM_callocN(sizeof(*data), __func__);

	curs = ED_view3d_cursor3d_get(t->scene, t->view);
	copy_v3_v3(data->warp_sta, curs);
	ED_view3d_win_to_3d(t->sa->spacedata.first, t->ar, curs, mval_fl, data->warp_end);

	copy_v3_v3(data->warp_nor, t->viewinv[2]);
	if (t->flag & T_EDIT) {
		sub_v3_v3(data->warp_sta, t->obedit->obmat[3]);
		sub_v3_v3(data->warp_end, t->obedit->obmat[3]);
	}
	normalize_v3(data->warp_nor);

	/* tangent */
	sub_v3_v3v3(tvec, data->warp_end, data->warp_sta);
	cross_v3_v3v3(data->warp_tan, tvec, data->warp_nor);
	normalize_v3(data->warp_tan);

	data->warp_init_dist = len_v3v3(data->warp_end, data->warp_sta);

	t->custom.mode.data = data;
	t->custom.mode.use_free = true;
}

static eRedrawFlag handleEventBend(TransInfo *UNUSED(t), const wmEvent *event)
{
	eRedrawFlag status = TREDRAW_NOTHING;
	
	if (event->type == MIDDLEMOUSE && event->val == KM_PRESS) {
		status = TREDRAW_HARD;
	}
	
	return status;
}

static void Bend(TransInfo *t, const int UNUSED(mval[2]))
{
	TransData *td = t->data;
	float vec[3];
	float pivot[3];
	float warp_end_radius[3];
	int i;
	char str[UI_MAX_DRAW_STR];
	const struct BendCustomData *data = t->custom.mode.data;
	const bool is_clamp = (t->flag & T_ALT_TRANSFORM) == 0;

	union {
		struct { float angle, scale; };
		float vector[2];
	} values;

	/* amount of radians for bend */
	copy_v2_v2(values.vector, t->values);

#if 0
	snapGrid(t, angle_rad);
#else
	/* hrmf, snapping radius is using 'angle' steps, need to convert to something else
	 * this isnt essential but nicer to give reasonable snapping values for radius */
	if (t->tsnap.mode == SCE_SNAP_MODE_INCREMENT) {
		const float radius_snap = 0.1f;
		const float snap_hack = (t->snap[1] * data->warp_init_dist) / radius_snap;
		values.scale *= snap_hack;
		snapGridIncrement(t, values.vector);
		values.scale /= snap_hack;
	}
#endif

	if (applyNumInput(&t->num, values.vector)) {
		values.scale = values.scale / data->warp_init_dist;
	}

	copy_v2_v2(t->values, values.vector);

	/* header print for NumInput */
	if (hasNumInput(&t->num)) {
		char c[NUM_STR_REP_LEN * 2];

		outputNumInput(&(t->num), c, &t->scene->unit);
		
		BLI_snprintf(str, sizeof(str), IFACE_("Bend Angle: %s Radius: %s Alt, Clamp %s"),
		             &c[0], &c[NUM_STR_REP_LEN],
		             WM_bool_as_string(is_clamp));
	}
	else {
		/* default header print */
		BLI_snprintf(str, sizeof(str), IFACE_("Bend Angle: %.3f Radius: %.4f, Alt, Clamp %s"),
		             RAD2DEGF(values.angle), values.scale * data->warp_init_dist,
		             WM_bool_as_string(is_clamp));
	}
	
	values.angle *= -1.0f;
	values.scale *= data->warp_init_dist;
	
	/* calc 'data->warp_end' from 'data->warp_end_init' */
	copy_v3_v3(warp_end_radius, data->warp_end);
	dist_ensure_v3_v3fl(warp_end_radius, data->warp_sta, values.scale);
	/* done */

	/* calculate pivot */
	copy_v3_v3(pivot, data->warp_sta);
	if (values.angle > 0.0f) {
		madd_v3_v3fl(pivot, data->warp_tan, -values.scale * shell_angle_to_dist((float)M_PI_2 - values.angle));
	}
	else {
		madd_v3_v3fl(pivot, data->warp_tan, +values.scale * shell_angle_to_dist((float)M_PI_2 + values.angle));
	}

	for (i = 0; i < t->total; i++, td++) {
		float mat[3][3];
		float delta[3];
		float fac, fac_scaled;

		if (td->flag & TD_NOACTION)
			break;
		
		if (td->flag & TD_SKIP)
			continue;

		if (UNLIKELY(values.angle == 0.0f)) {
			copy_v3_v3(td->loc, td->iloc);
			continue;
		}

		copy_v3_v3(vec, td->iloc);
		mul_m3_v3(td->mtx, vec);

		fac = line_point_factor_v3(vec, data->warp_sta, warp_end_radius);
		if (is_clamp) {
			CLAMP(fac, 0.0f, 1.0f);
		}

		fac_scaled = fac * td->factor;
		axis_angle_normalized_to_mat3(mat, data->warp_nor, values.angle * fac_scaled);
		interp_v3_v3v3(delta, data->warp_sta, warp_end_radius, fac_scaled);
		sub_v3_v3(delta, data->warp_sta);

		/* delta is subtracted, rotation adds back this offset */
		sub_v3_v3(vec, delta);

		sub_v3_v3(vec, pivot);
		mul_m3_v3(mat, vec);
		add_v3_v3(vec, pivot);

		mul_m3_v3(td->smtx, vec);

		/* rotation */
		if ((t->flag & T_POINTS) == 0) {
			ElementRotation(t, td, mat, V3D_AROUND_LOCAL_ORIGINS);
		}

		/* location */
		copy_v3_v3(td->loc, vec);
	}
	
	recalcData(t);
	
	ED_area_headerprint(t->sa, str);
}
/** \} */


/* -------------------------------------------------------------------- */
/* Transform (Shear) */

/** \name Transform Shear
 * \{ */

static void initShear(TransInfo *t)
{
	t->mode = TFM_SHEAR;
	t->transform = applyShear;
	t->handleEvent = handleEventShear;

	initMouseInputMode(t, &t->mouse, INPUT_HORIZONTAL_RATIO);
	
	t->idx_max = 0;
	t->num.idx_max = 0;
	t->snap[0] = 0.0f;
	t->snap[1] = 0.1f;
	t->snap[2] = t->snap[1] * 0.1f;

	copy_v3_fl(t->num.val_inc, t->snap[1]);
	t->num.unit_sys = t->scene->unit.system;
	t->num.unit_type[0] = B_UNIT_NONE;  /* Don't think we have any unit here? */

	t->flag |= T_NO_CONSTRAINT;
}

static eRedrawFlag handleEventShear(TransInfo *t, const wmEvent *event)
{
	eRedrawFlag status = TREDRAW_NOTHING;
	
	if (event->type == MIDDLEMOUSE && event->val == KM_PRESS) {
		/* Use custom.mode.data pointer to signal Shear direction */
		if (t->custom.mode.data == NULL) {
			initMouseInputMode(t, &t->mouse, INPUT_VERTICAL_RATIO);
			t->custom.mode.data = (void *)1;
		}
		else {
			initMouseInputMode(t, &t->mouse, INPUT_HORIZONTAL_RATIO);
			t->custom.mode.data = NULL;
		}

		status = TREDRAW_HARD;
	}
	else if (event->type == XKEY && event->val == KM_PRESS) {
		initMouseInputMode(t, &t->mouse, INPUT_HORIZONTAL_RATIO);
		t->custom.mode.data = NULL;
		
		status = TREDRAW_HARD;
	}
	else if (event->type == YKEY && event->val == KM_PRESS) {
		initMouseInputMode(t, &t->mouse, INPUT_VERTICAL_RATIO);
		t->custom.mode.data = (void *)1;
		
		status = TREDRAW_HARD;
	}
	
	return status;
}


static void applyShear(TransInfo *t, const int UNUSED(mval[2]))
{
	TransData *td = t->data;
	float vec[3];
	float smat[3][3], tmat[3][3], totmat[3][3], persmat[3][3], persinv[3][3];
	float value;
	int i;
	char str[UI_MAX_DRAW_STR];
	const bool is_local_center = transdata_check_local_center(t, t->around);
	
	copy_m3_m4(persmat, t->viewmat);
	invert_m3_m3(persinv, persmat);
	
	value = t->values[0];
	
	snapGridIncrement(t, &value);
	
	applyNumInput(&t->num, &value);
	
	t->values[0] = value;

	/* header print for NumInput */
	if (hasNumInput(&t->num)) {
		char c[NUM_STR_REP_LEN];
		
		outputNumInput(&(t->num), c, &t->scene->unit);
		
		BLI_snprintf(str, sizeof(str), IFACE_("Shear: %s %s"), c, t->proptext);
	}
	else {
		/* default header print */
		BLI_snprintf(str, sizeof(str), IFACE_("Shear: %.3f %s (Press X or Y to set shear axis)"), value, t->proptext);
	}
	
	unit_m3(smat);
	
	// Custom data signals shear direction
	if (t->custom.mode.data == NULL)
		smat[1][0] = value;
	else
		smat[0][1] = value;
	
	mul_m3_m3m3(tmat, smat, persmat);
	mul_m3_m3m3(totmat, persinv, tmat);

	for (i = 0; i < t->total; i++, td++) {
		const float *center, *co;

		if (td->flag & TD_NOACTION)
			break;
		
		if (td->flag & TD_SKIP)
			continue;
		
		if (t->obedit) {
			float mat3[3][3];
			mul_m3_m3m3(mat3, totmat, td->mtx);
			mul_m3_m3m3(tmat, td->smtx, mat3);
		}
		else {
			copy_m3_m3(tmat, totmat);
		}

		if (is_local_center) {
			center = td->center;
			co = td->loc;
		}
		else {
			center = t->center;
			co = td->center;
		}

		sub_v3_v3v3(vec, co, center);
		
		mul_m3_v3(tmat, vec);
		
		add_v3_v3(vec, center);
		sub_v3_v3(vec, co);
		
		mul_v3_fl(vec, td->factor);
		
		add_v3_v3v3(td->loc, td->iloc, vec);
	}
	
	recalcData(t);
	
	ED_area_headerprint(t->sa, str);
}
/** \} */


/* -------------------------------------------------------------------- */
/* Transform (Resize) */

/** \name Transform Resize
 * \{ */

static void initResize(TransInfo *t)
{
	t->mode = TFM_RESIZE;
	t->transform = applyResize;
	
	initMouseInputMode(t, &t->mouse, INPUT_SPRING_FLIP);
	
	t->flag |= T_NULL_ONE;
	t->num.val_flag[0] |= NUM_NULL_ONE;
	t->num.val_flag[1] |= NUM_NULL_ONE;
	t->num.val_flag[2] |= NUM_NULL_ONE;
	t->num.flag |= NUM_AFFECT_ALL;
	if (!t->obedit) {
		t->flag |= T_NO_ZERO;
#ifdef USE_NUM_NO_ZERO
		t->num.val_flag[0] |= NUM_NO_ZERO;
		t->num.val_flag[1] |= NUM_NO_ZERO;
		t->num.val_flag[2] |= NUM_NO_ZERO;
#endif
	}
	
	t->idx_max = 2;
	t->num.idx_max = 2;
	t->snap[0] = 0.0f;
	t->snap[1] = 0.1f;
	t->snap[2] = t->snap[1] * 0.1f;

	copy_v3_fl(t->num.val_inc, t->snap[1]);
	t->num.unit_sys = t->scene->unit.system;
	t->num.unit_type[0] = B_UNIT_NONE;
	t->num.unit_type[1] = B_UNIT_NONE;
	t->num.unit_type[2] = B_UNIT_NONE;
}

static void headerResize(TransInfo *t, const float vec[3], char str[UI_MAX_DRAW_STR])
{
	char tvec[NUM_STR_REP_LEN * 3];
	size_t ofs = 0;
	if (hasNumInput(&t->num)) {
		outputNumInput(&(t->num), tvec, &t->scene->unit);
	}
	else {
		BLI_snprintf(&tvec[0], NUM_STR_REP_LEN, "%.4f", vec[0]);
		BLI_snprintf(&tvec[NUM_STR_REP_LEN], NUM_STR_REP_LEN, "%.4f", vec[1]);
		BLI_snprintf(&tvec[NUM_STR_REP_LEN * 2], NUM_STR_REP_LEN, "%.4f", vec[2]);
	}

	if (t->con.mode & CON_APPLY) {
		switch (t->num.idx_max) {
			case 0:
				ofs += BLI_snprintf(str + ofs, UI_MAX_DRAW_STR - ofs, IFACE_("Scale: %s%s %s"),
				                    &tvec[0], t->con.text, t->proptext);
				break;
			case 1:
				ofs += BLI_snprintf(str + ofs, UI_MAX_DRAW_STR - ofs, IFACE_("Scale: %s : %s%s %s"),
				                    &tvec[0], &tvec[NUM_STR_REP_LEN], t->con.text, t->proptext);
				break;
			case 2:
				ofs += BLI_snprintf(str + ofs, UI_MAX_DRAW_STR - ofs, IFACE_("Scale: %s : %s : %s%s %s"), &tvec[0],
				                    &tvec[NUM_STR_REP_LEN], &tvec[NUM_STR_REP_LEN * 2], t->con.text, t->proptext);
				break;
		}
	}
	else {
		if (t->flag & T_2D_EDIT) {
			ofs += BLI_snprintf(str + ofs, UI_MAX_DRAW_STR - ofs, IFACE_("Scale X: %s   Y: %s%s %s"),
			                    &tvec[0], &tvec[NUM_STR_REP_LEN], t->con.text, t->proptext);
		}
		else {
			ofs += BLI_snprintf(str + ofs, UI_MAX_DRAW_STR - ofs, IFACE_("Scale X: %s   Y: %s  Z: %s%s %s"),
			                    &tvec[0], &tvec[NUM_STR_REP_LEN], &tvec[NUM_STR_REP_LEN * 2], t->con.text, t->proptext);
		}
	}

	if (t->flag & T_PROP_EDIT_ALL) {
		ofs += BLI_snprintf(str + ofs, UI_MAX_DRAW_STR - ofs, IFACE_(" Proportional size: %.2f"), t->prop_size);
	}
}

/**
 * \a smat is reference matrix only.
 *
 * \note this is a tricky area, before making changes see: T29633, T42444
 */
static void TransMat3ToSize(float mat[3][3], float smat[3][3], float size[3])
{
	float rmat[3][3];

	mat3_to_rot_size(rmat, size, mat);

	/* first tried with dotproduct... but the sign flip is crucial */
	if (dot_v3v3(rmat[0], smat[0]) < 0.0f) size[0] = -size[0];
	if (dot_v3v3(rmat[1], smat[1]) < 0.0f) size[1] = -size[1];
	if (dot_v3v3(rmat[2], smat[2]) < 0.0f) size[2] = -size[2];
}

static void ElementResize(TransInfo *t, TransData *td, float mat[3][3])
{
	float tmat[3][3], smat[3][3], center[3];
	float vec[3];
	
	if (t->flag & T_EDIT) {
		mul_m3_m3m3(smat, mat, td->mtx);
		mul_m3_m3m3(tmat, td->smtx, smat);
	}
	else {
		copy_m3_m3(tmat, mat);
	}
	
	if (t->con.applySize) {
		t->con.applySize(t, td, tmat);
	}
	
	/* local constraint shouldn't alter center */
	if (transdata_check_local_center(t, t->around)) {
		copy_v3_v3(center, td->center);
	}
	else if (t->options & CTX_MOVIECLIP) {
		if (td->flag & TD_INDIVIDUAL_SCALE) {
			copy_v3_v3(center, td->center);
		}
		else {
			copy_v3_v3(center, t->center);
		}
	}
	else {
		copy_v3_v3(center, t->center);
	}

	if (td->ext) {
		float fsize[3];
		
		if (t->flag & (T_OBJECT | T_TEXTURE | T_POSE)) {
			float obsizemat[3][3];
			/* Reorient the size mat to fit the oriented object. */
			mul_m3_m3m3(obsizemat, tmat, td->axismtx);
			/* print_m3("obsizemat", obsizemat); */
			TransMat3ToSize(obsizemat, td->axismtx, fsize);
			/* print_v3("fsize", fsize); */
		}
		else {
			mat3_to_size(fsize, tmat);
		}
		
		protectedSizeBits(td->protectflag, fsize);
		
		if ((t->flag & T_V3D_ALIGN) == 0) {   /* align mode doesn't resize objects itself */
			if ((td->flag & TD_SINGLESIZE) && !(t->con.mode & CON_APPLY)) {
				/* scale val and reset size */
				*td->val = td->ival * (1 + (fsize[0] - 1) * td->factor);
				
				td->ext->size[0] = td->ext->isize[0];
				td->ext->size[1] = td->ext->isize[1];
				td->ext->size[2] = td->ext->isize[2];
			}
			else {
				/* Reset val if SINGLESIZE but using a constraint */
				if (td->flag & TD_SINGLESIZE)
					*td->val = td->ival;
				
				td->ext->size[0] = td->ext->isize[0] * (1 + (fsize[0] - 1) * td->factor);
				td->ext->size[1] = td->ext->isize[1] * (1 + (fsize[1] - 1) * td->factor);
				td->ext->size[2] = td->ext->isize[2] * (1 + (fsize[2] - 1) * td->factor);
			}
		}
		
		constraintSizeLim(t, td);
	}

	/* For individual element center, Editmode need to use iloc */
	if (t->flag & T_POINTS)
		sub_v3_v3v3(vec, td->iloc, center);
	else
		sub_v3_v3v3(vec, td->center, center);
	
	mul_m3_v3(tmat, vec);
	
	add_v3_v3(vec, center);
	if (t->flag & T_POINTS)
		sub_v3_v3(vec, td->iloc);
	else
		sub_v3_v3(vec, td->center);
	
	/* grease pencil falloff */
	if (t->options & CTX_GPENCIL_STROKES) {
		bGPDstroke *gps = (bGPDstroke *)td->extra;
		mul_v3_fl(vec, td->factor * gps->falloff);

		/* scale stroke thickness */
		if (td->val) {
			float ratio = t->values[0];
			snapGridIncrement(t, &ratio);
			applyNumInput(&t->num, &ratio);
			t->values[0] = ratio;

			*td->val = td->ival * ratio * gps->falloff;
			CLAMP_MIN(*td->val, 0.001f);
		}

	}
	else {
		mul_v3_fl(vec, td->factor);
	}
	
	if (t->flag & (T_OBJECT | T_POSE)) {
		mul_m3_v3(td->smtx, vec);
	}
	
	protectedTransBits(td->protectflag, vec);
	if (td->loc) {
		add_v3_v3v3(td->loc, td->iloc, vec);
	}
	
	constraintTransLim(t, td);
}

static void applyResize(TransInfo *t, const int UNUSED(mval[2]))
{
	TransData *td;
	float mat[3][3];
	int i;
	char str[UI_MAX_DRAW_STR];

	if (t->flag & T_AUTOVALUES) {
		copy_v3_v3(t->values, t->auto_values);
	}
	else {
		float ratio = t->values[0];

		copy_v3_fl(t->values, ratio);

		snapGridIncrement(t, t->values);

		if (applyNumInput(&t->num, t->values)) {
			constraintNumInput(t, t->values);
		}

		applySnapping(t, t->values);
	}
	
	size_to_mat3(mat, t->values);
	
	if (t->con.applySize) {
		t->con.applySize(t, NULL, mat);
	}
	
	copy_m3_m3(t->mat, mat);    // used in manipulator
	
	headerResize(t, t->values, str);
	
	for (i = 0, td = t->data; i < t->total; i++, td++) {
		if (td->flag & TD_NOACTION)
			break;
		
		if (td->flag & TD_SKIP)
			continue;
		
		ElementResize(t, td, mat);
	}
	
	/* evil hack - redo resize if cliping needed */
	if (t->flag & T_CLIP_UV && clipUVTransform(t, t->values, 1)) {
		size_to_mat3(mat, t->values);
		
		if (t->con.applySize)
			t->con.applySize(t, NULL, mat);
		
		for (i = 0, td = t->data; i < t->total; i++, td++)
			ElementResize(t, td, mat);

		/* In proportional edit it can happen that */
		/* vertices in the radius of the brush end */
		/* outside the clipping area               */
		/* XXX HACK - dg */
		if (t->flag & T_PROP_EDIT_ALL) {
			clipUVData(t);
		}
	}
	
	recalcData(t);
	
	ED_area_headerprint(t->sa, str);
}
/** \} */


/* -------------------------------------------------------------------- */
/* Transform (Skin) */

/** \name Transform Skin
 * \{ */

static void initSkinResize(TransInfo *t)
{
	t->mode = TFM_SKIN_RESIZE;
	t->transform = applySkinResize;
	
	initMouseInputMode(t, &t->mouse, INPUT_SPRING_FLIP);
	
	t->flag |= T_NULL_ONE;
	t->num.val_flag[0] |= NUM_NULL_ONE;
	t->num.val_flag[1] |= NUM_NULL_ONE;
	t->num.val_flag[2] |= NUM_NULL_ONE;
	t->num.flag |= NUM_AFFECT_ALL;
	if (!t->obedit) {
		t->flag |= T_NO_ZERO;
#ifdef USE_NUM_NO_ZERO
		t->num.val_flag[0] |= NUM_NO_ZERO;
		t->num.val_flag[1] |= NUM_NO_ZERO;
		t->num.val_flag[2] |= NUM_NO_ZERO;
#endif
	}
	
	t->idx_max = 2;
	t->num.idx_max = 2;
	t->snap[0] = 0.0f;
	t->snap[1] = 0.1f;
	t->snap[2] = t->snap[1] * 0.1f;

	copy_v3_fl(t->num.val_inc, t->snap[1]);
	t->num.unit_sys = t->scene->unit.system;
	t->num.unit_type[0] = B_UNIT_NONE;
	t->num.unit_type[1] = B_UNIT_NONE;
	t->num.unit_type[2] = B_UNIT_NONE;
}

static void applySkinResize(TransInfo *t, const int UNUSED(mval[2]))
{
	TransData *td;
	float size[3], mat[3][3];
	int i;
	char str[UI_MAX_DRAW_STR];
	
	copy_v3_fl(size, t->values[0]);
	
	snapGridIncrement(t, size);
	
	if (applyNumInput(&t->num, size)) {
		constraintNumInput(t, size);
	}
	
	applySnapping(t, size);
	
	if (t->flag & T_AUTOVALUES) {
		copy_v3_v3(size, t->auto_values);
	}
	
	copy_v3_v3(t->values, size);
	
	size_to_mat3(mat, size);
	
	headerResize(t, size, str);
	
	for (i = 0, td = t->data; i < t->total; i++, td++) {
		float tmat[3][3], smat[3][3];
		float fsize[3];
		
		if (td->flag & TD_NOACTION)
			break;
		
		if (td->flag & TD_SKIP)
			continue;

		if (t->flag & T_EDIT) {
			mul_m3_m3m3(smat, mat, td->mtx);
			mul_m3_m3m3(tmat, td->smtx, smat);
		}
		else {
			copy_m3_m3(tmat, mat);
		}
	
		if (t->con.applySize) {
			t->con.applySize(t, NULL, tmat);
		}

		mat3_to_size(fsize, tmat);
		td->val[0] = td->ext->isize[0] * (1 + (fsize[0] - 1) * td->factor);
		td->val[1] = td->ext->isize[1] * (1 + (fsize[1] - 1) * td->factor);
	}
	
	recalcData(t);
	
	ED_area_headerprint(t->sa, str);
}
/** \} */


/* -------------------------------------------------------------------- */
/* Transform (ToSphere) */

/** \name Transform ToSphere
 * \{ */

static void initToSphere(TransInfo *t)
{
	TransData *td = t->data;
	int i;
	
	t->mode = TFM_TOSPHERE;
	t->transform = applyToSphere;
	
	initMouseInputMode(t, &t->mouse, INPUT_HORIZONTAL_RATIO);
	
	t->idx_max = 0;
	t->num.idx_max = 0;
	t->snap[0] = 0.0f;
	t->snap[1] = 0.1f;
	t->snap[2] = t->snap[1] * 0.1f;
	
	copy_v3_fl(t->num.val_inc, t->snap[1]);
	t->num.unit_sys = t->scene->unit.system;
	t->num.unit_type[0] = B_UNIT_NONE;

	t->num.val_flag[0] |= NUM_NULL_ONE | NUM_NO_NEGATIVE;
	t->flag |= T_NO_CONSTRAINT;
	
	// Calculate average radius
	for (i = 0; i < t->total; i++, td++) {
		t->val += len_v3v3(t->center, td->iloc);
	}
	
	t->val /= (float)t->total;
}

static void applyToSphere(TransInfo *t, const int UNUSED(mval[2]))
{
	float vec[3];
	float ratio, radius;
	int i;
	char str[UI_MAX_DRAW_STR];
	TransData *td = t->data;
	
	ratio = t->values[0];
	
	snapGridIncrement(t, &ratio);
	
	applyNumInput(&t->num, &ratio);
	
	CLAMP(ratio, 0.0f, 1.0f);
	
	t->values[0] = ratio;

	/* header print for NumInput */
	if (hasNumInput(&t->num)) {
		char c[NUM_STR_REP_LEN];
		
		outputNumInput(&(t->num), c, &t->scene->unit);
		
		BLI_snprintf(str, sizeof(str), IFACE_("To Sphere: %s %s"), c, t->proptext);
	}
	else {
		/* default header print */
		BLI_snprintf(str, sizeof(str), IFACE_("To Sphere: %.4f %s"), ratio, t->proptext);
	}
	
	
	for (i = 0; i < t->total; i++, td++) {
		float tratio;
		if (td->flag & TD_NOACTION)
			break;
		
		if (td->flag & TD_SKIP)
			continue;
		
		sub_v3_v3v3(vec, td->iloc, t->center);
		
		radius = normalize_v3(vec);
		
		tratio = ratio * td->factor;
		
		mul_v3_fl(vec, radius * (1.0f - tratio) + t->val * tratio);
		
		add_v3_v3v3(td->loc, t->center, vec);
	}
	
	
	recalcData(t);
	
	ED_area_headerprint(t->sa, str);
}
/** \} */


/* -------------------------------------------------------------------- */
/* Transform (Rotation) */

/** \name Transform Rotation
 * \{ */

static void postInputRotation(TransInfo *t, float values[3])
{
	if ((t->con.mode & CON_APPLY) && t->con.applyRot) {
		t->con.applyRot(t, NULL, t->axis, values);
	}
}

static void initRotation(TransInfo *t)
{
	t->mode = TFM_ROTATION;
	t->transform = applyRotation;
	
	setInputPostFct(&t->mouse, postInputRotation);
	initMouseInputMode(t, &t->mouse, INPUT_ANGLE);
	
	t->idx_max = 0;
	t->num.idx_max = 0;
	t->snap[0] = 0.0f;
	t->snap[1] = DEG2RAD(5.0);
	t->snap[2] = DEG2RAD(1.0);
	
	copy_v3_fl(t->num.val_inc, t->snap[2]);
	t->num.unit_sys = t->scene->unit.system;
	t->num.unit_use_radians = (t->scene->unit.system_rotation == USER_UNIT_ROT_RADIANS);
	t->num.unit_type[0] = B_UNIT_ROTATION;

	if (t->flag & T_2D_EDIT)
		t->flag |= T_NO_CONSTRAINT;

	if (t->options & CTX_PAINT_CURVE) {
		t->axis[0] = 0.0;
		t->axis[1] = 0.0;
		t->axis[2] = -1.0;
	}
	else {
		negate_v3_v3(t->axis, t->viewinv[2]);
		normalize_v3(t->axis);
	}

	copy_v3_v3(t->axis_orig, t->axis);
}

/**
 * Applies values of rotation to `td->loc` and `td->ext->quat`
 * based on a rotation matrix (mat) and a pivot (center).
 *
 * Protected axis and other transform settings are taken into account.
 */
static void ElementRotation_ex(TransInfo *t, TransData *td, float mat[3][3], const float *center)
{
	float vec[3], totmat[3][3], smat[3][3];
	float eul[3], fmat[3][3], quat[4];

	if (t->flag & T_POINTS) {
		mul_m3_m3m3(totmat, mat, td->mtx);
		mul_m3_m3m3(smat, td->smtx, totmat);

		/* apply gpencil falloff */
		if (t->options & CTX_GPENCIL_STROKES) {
			bGPDstroke *gps = (bGPDstroke *)td->extra;
			float sx = smat[0][0];
			float sy = smat[1][1];
			float sz = smat[2][2];

			mul_m3_fl(smat, gps->falloff);
			/* fix scale */
			smat[0][0] = sx;
			smat[1][1] = sy;
			smat[2][2] = sz;
		}

		sub_v3_v3v3(vec, td->iloc, center);
		mul_m3_v3(smat, vec);
		
		add_v3_v3v3(td->loc, vec, center);
		
		sub_v3_v3v3(vec, td->loc, td->iloc);
		protectedTransBits(td->protectflag, vec);
		add_v3_v3v3(td->loc, td->iloc, vec);
		
		
		if (td->flag & TD_USEQUAT) {
			mul_m3_series(fmat, td->smtx, mat, td->mtx);
			mat3_to_quat(quat, fmat);   // Actual transform
			
			if (td->ext->quat) {
				mul_qt_qtqt(td->ext->quat, quat, td->ext->iquat);
				
				/* is there a reason not to have this here? -jahka */
				protectedQuaternionBits(td->protectflag, td->ext->quat, td->ext->iquat);
			}
		}
	}
	/**
	 * HACK WARNING
	 *
	 * This is some VERY ugly special case to deal with pose mode.
	 *
	 * The problem is that mtx and smtx include each bone orientation.
	 *
	 * That is needed to rotate each bone properly, HOWEVER, to calculate
	 * the translation component, we only need the actual armature object's
	 * matrix (and inverse). That is not all though. Once the proper translation
	 * has been computed, it has to be converted back into the bone's space.
	 */
	else if (t->flag & T_POSE) {
		float pmtx[3][3], imtx[3][3];
		
		// Extract and invert armature object matrix
		copy_m3_m4(pmtx, t->poseobj->obmat);
		invert_m3_m3(imtx, pmtx);
		
		if ((td->flag & TD_NO_LOC) == 0) {
			sub_v3_v3v3(vec, td->center, center);
			
			mul_m3_v3(pmtx, vec);   // To Global space
			mul_m3_v3(mat, vec);        // Applying rotation
			mul_m3_v3(imtx, vec);   // To Local space
			
			add_v3_v3(vec, center);
			/* vec now is the location where the object has to be */
			
			sub_v3_v3v3(vec, vec, td->center); // Translation needed from the initial location
			
			/* special exception, see TD_PBONE_LOCAL_MTX definition comments */
			if (td->flag & TD_PBONE_LOCAL_MTX_P) {
				/* do nothing */
			}
			else if (td->flag & TD_PBONE_LOCAL_MTX_C) {
				mul_m3_v3(pmtx, vec);   // To Global space
				mul_m3_v3(td->ext->l_smtx, vec); // To Pose space (Local Location)
			}
			else {
				mul_m3_v3(pmtx, vec);   // To Global space
				mul_m3_v3(td->smtx, vec); // To Pose space
			}

			protectedTransBits(td->protectflag, vec);
			
			add_v3_v3v3(td->loc, td->iloc, vec);
			
			constraintTransLim(t, td);
		}
		
		/* rotation */
		/* MORE HACK: as in some cases the matrix to apply location and rot/scale is not the same,
		 * and ElementRotation() might be called in Translation context (with align snapping),
		 * we need to be sure to actually use the *rotation* matrix here...
		 * So no other way than storing it in some dedicated members of td->ext! */
		if ((t->flag & T_V3D_ALIGN) == 0) { /* align mode doesn't rotate objects itself */
			/* euler or quaternion/axis-angle? */
			if (td->ext->rotOrder == ROT_MODE_QUAT) {
				mul_m3_series(fmat, td->ext->r_smtx, mat, td->ext->r_mtx);
				
				mat3_to_quat(quat, fmat); /* Actual transform */
				
				mul_qt_qtqt(td->ext->quat, quat, td->ext->iquat);
				/* this function works on end result */
				protectedQuaternionBits(td->protectflag, td->ext->quat, td->ext->iquat);
				
			}
			else if (td->ext->rotOrder == ROT_MODE_AXISANGLE) {
				/* calculate effect based on quats */
				float iquat[4], tquat[4];
				
				axis_angle_to_quat(iquat, td->ext->irotAxis, td->ext->irotAngle);
				
				mul_m3_series(fmat, td->ext->r_smtx, mat, td->ext->r_mtx);
				mat3_to_quat(quat, fmat); /* Actual transform */
				mul_qt_qtqt(tquat, quat, iquat);
				
				quat_to_axis_angle(td->ext->rotAxis, td->ext->rotAngle, tquat);
				
				/* this function works on end result */
				protectedAxisAngleBits(td->protectflag, td->ext->rotAxis, td->ext->rotAngle, td->ext->irotAxis,
				                       td->ext->irotAngle);
			}
			else {
				float eulmat[3][3];
				
				mul_m3_m3m3(totmat, mat, td->ext->r_mtx);
				mul_m3_m3m3(smat, td->ext->r_smtx, totmat);
				
				/* calculate the total rotatation in eulers */
				copy_v3_v3(eul, td->ext->irot);
				eulO_to_mat3(eulmat, eul, td->ext->rotOrder);
				
				/* mat = transform, obmat = bone rotation */
				mul_m3_m3m3(fmat, smat, eulmat);
				
				mat3_to_compatible_eulO(eul, td->ext->rot, td->ext->rotOrder, fmat);
				
				/* and apply (to end result only) */
				protectedRotateBits(td->protectflag, eul, td->ext->irot);
				copy_v3_v3(td->ext->rot, eul);
			}
			
			constraintRotLim(t, td);
		}
	}
	else {
		if ((td->flag & TD_NO_LOC) == 0) {
			/* translation */
			sub_v3_v3v3(vec, td->center, center);
			mul_m3_v3(mat, vec);
			add_v3_v3(vec, center);
			/* vec now is the location where the object has to be */
			sub_v3_v3(vec, td->center);
			mul_m3_v3(td->smtx, vec);
			
			protectedTransBits(td->protectflag, vec);
			
			add_v3_v3v3(td->loc, td->iloc, vec);
		}
		
		
		constraintTransLim(t, td);
		
		/* rotation */
		if ((t->flag & T_V3D_ALIGN) == 0) { // align mode doesn't rotate objects itself
			/* euler or quaternion? */
			if ((td->ext->rotOrder == ROT_MODE_QUAT) || (td->flag & TD_USEQUAT)) {
				/* can be called for texture space translate for example, then opt out */
				if (td->ext->quat) {
					mul_m3_series(fmat, td->smtx, mat, td->mtx);
					mat3_to_quat(quat, fmat);   // Actual transform
					
					mul_qt_qtqt(td->ext->quat, quat, td->ext->iquat);
					/* this function works on end result */
					protectedQuaternionBits(td->protectflag, td->ext->quat, td->ext->iquat);
				}
			}
			else if (td->ext->rotOrder == ROT_MODE_AXISANGLE) {
				/* calculate effect based on quats */
				float iquat[4], tquat[4];
				
				axis_angle_to_quat(iquat, td->ext->irotAxis, td->ext->irotAngle);
				
				mul_m3_series(fmat, td->smtx, mat, td->mtx);
				mat3_to_quat(quat, fmat);   // Actual transform
				mul_qt_qtqt(tquat, quat, iquat);
				
				quat_to_axis_angle(td->ext->rotAxis, td->ext->rotAngle, tquat);
				
				/* this function works on end result */
				protectedAxisAngleBits(td->protectflag, td->ext->rotAxis, td->ext->rotAngle, td->ext->irotAxis,
				                       td->ext->irotAngle);
			}
			else {
				float obmat[3][3];
				
				mul_m3_m3m3(totmat, mat, td->mtx);
				mul_m3_m3m3(smat, td->smtx, totmat);
				
				/* calculate the total rotatation in eulers */
				add_v3_v3v3(eul, td->ext->irot, td->ext->drot); /* we have to correct for delta rot */
				eulO_to_mat3(obmat, eul, td->ext->rotOrder);
				/* mat = transform, obmat = object rotation */
				mul_m3_m3m3(fmat, smat, obmat);
				
				mat3_to_compatible_eulO(eul, td->ext->rot, td->ext->rotOrder, fmat);
				
				/* correct back for delta rot */
				sub_v3_v3v3(eul, eul, td->ext->drot);
				
				/* and apply */
				protectedRotateBits(td->protectflag, eul, td->ext->irot);
				copy_v3_v3(td->ext->rot, eul);
			}
			
			constraintRotLim(t, td);
		}
	}
}

static void ElementRotation(TransInfo *t, TransData *td, float mat[3][3], const short around)
{
	const float *center;

	/* local constraint shouldn't alter center */
	if (transdata_check_local_center(t, around)) {
		center = td->center;
	}
	else {
		center = t->center;
	}

	ElementRotation_ex(t, td, mat, center);
}

static void applyRotationValue(TransInfo *t, float angle, float axis[3])
{
	TransData *td = t->data;
	float mat[3][3];
	int i;
	
	axis_angle_normalized_to_mat3(mat, axis, angle);
	
	for (i = 0; i < t->total; i++, td++) {
		
		if (td->flag & TD_NOACTION)
			break;
		
		if (td->flag & TD_SKIP)
			continue;
		
		if (t->con.applyRot) {
			t->con.applyRot(t, td, axis, NULL);
			axis_angle_normalized_to_mat3(mat, axis, angle * td->factor);
		}
		else if (t->flag & T_PROP_EDIT) {
			axis_angle_normalized_to_mat3(mat, axis, angle * td->factor);
		}
		
		ElementRotation(t, td, mat, t->around);
	}
}

static void applyRotation(TransInfo *t, const int UNUSED(mval[2]))
{
	char str[UI_MAX_DRAW_STR];
	size_t ofs = 0;

	float final;

	final = t->values[0];

	snapGridIncrement(t, &final);

	if ((t->con.mode & CON_APPLY) && t->con.applyRot) {
		t->con.applyRot(t, NULL, t->axis, NULL);
	}
	else {
		/* reset axis if constraint is not set */
		copy_v3_v3(t->axis, t->axis_orig);
	}

	applySnapping(t, &final);

	/* Used to clamp final result in [-PI, PI[ range, no idea why, inheritance from 2.4x area, see T48998. */
	applyNumInput(&t->num, &final);

	t->values[0] = final;

	if (hasNumInput(&t->num)) {
		char c[NUM_STR_REP_LEN];
		
		outputNumInput(&(t->num), c, &t->scene->unit);
		
		ofs += BLI_snprintf(str + ofs, sizeof(str) - ofs, IFACE_("Rot: %s %s %s"), &c[0], t->con.text, t->proptext);
	}
	else {
		ofs += BLI_snprintf(str + ofs, sizeof(str) - ofs, IFACE_("Rot: %.2f%s %s"),
		                    RAD2DEGF(final), t->con.text, t->proptext);
	}
	
	if (t->flag & T_PROP_EDIT_ALL) {
		ofs += BLI_snprintf(str + ofs, sizeof(str) - ofs, IFACE_(" Proportional size: %.2f"), t->prop_size);
	}

	applyRotationValue(t, final, t->axis);
	
	recalcData(t);
	
	ED_area_headerprint(t->sa, str);
}
/** \} */


/* -------------------------------------------------------------------- */
/* Transform (Rotation - Trackball) */

/** \name Transform Rotation - Trackball
 * \{ */

static void initTrackball(TransInfo *t)
{
	t->mode = TFM_TRACKBALL;
	t->transform = applyTrackball;

	initMouseInputMode(t, &t->mouse, INPUT_TRACKBALL);

	t->idx_max = 1;
	t->num.idx_max = 1;
	t->snap[0] = 0.0f;
	t->snap[1] = DEG2RAD(5.0);
	t->snap[2] = DEG2RAD(1.0);

	copy_v3_fl(t->num.val_inc, t->snap[2]);
	t->num.unit_sys = t->scene->unit.system;
	t->num.unit_use_radians = (t->scene->unit.system_rotation == USER_UNIT_ROT_RADIANS);
	t->num.unit_type[0] = B_UNIT_ROTATION;
	t->num.unit_type[1] = B_UNIT_ROTATION;

	t->flag |= T_NO_CONSTRAINT;
}

static void applyTrackballValue(TransInfo *t, const float axis1[3], const float axis2[3], float angles[2])
{
	TransData *td = t->data;
	float mat[3][3];
	float axis[3];
	float angle;
	int i;

	mul_v3_v3fl(axis, axis1, angles[0]);
	madd_v3_v3fl(axis, axis2, angles[1]);
	angle = normalize_v3(axis);
	axis_angle_normalized_to_mat3(mat, axis, angle);

	for (i = 0; i < t->total; i++, td++) {
		if (td->flag & TD_NOACTION)
			break;

		if (td->flag & TD_SKIP)
			continue;

		if (t->flag & T_PROP_EDIT) {
			axis_angle_normalized_to_mat3(mat, axis, td->factor * angle);
		}

		ElementRotation(t, td, mat, t->around);
	}
}

static void applyTrackball(TransInfo *t, const int UNUSED(mval[2]))
{
	char str[UI_MAX_DRAW_STR];
	size_t ofs = 0;
	float axis1[3], axis2[3];
#if 0  /* UNUSED */
	float mat[3][3], totmat[3][3], smat[3][3];
#endif
	float phi[2];

	copy_v3_v3(axis1, t->persinv[0]);
	copy_v3_v3(axis2, t->persinv[1]);
	normalize_v3(axis1);
	normalize_v3(axis2);

	copy_v2_v2(phi, t->values);

	snapGridIncrement(t, phi);

	applyNumInput(&t->num, phi);

	copy_v2_v2(t->values, phi);

	if (hasNumInput(&t->num)) {
		char c[NUM_STR_REP_LEN * 2];

		outputNumInput(&(t->num), c, &t->scene->unit);

		ofs += BLI_snprintf(str + ofs, sizeof(str) - ofs, IFACE_("Trackball: %s %s %s"),
		                    &c[0], &c[NUM_STR_REP_LEN], t->proptext);
	}
	else {
		ofs += BLI_snprintf(str + ofs, sizeof(str) - ofs, IFACE_("Trackball: %.2f %.2f %s"),
		                    RAD2DEGF(phi[0]), RAD2DEGF(phi[1]), t->proptext);
	}

	if (t->flag & T_PROP_EDIT_ALL) {
		ofs += BLI_snprintf(str + ofs, sizeof(str) - ofs, IFACE_(" Proportional size: %.2f"), t->prop_size);
	}

#if 0  /* UNUSED */
	axis_angle_normalized_to_mat3(smat, axis1, phi[0]);
	axis_angle_normalized_to_mat3(totmat, axis2, phi[1]);

	mul_m3_m3m3(mat, smat, totmat);

	// TRANSFORM_FIX_ME
	//copy_m3_m3(t->mat, mat);	// used in manipulator
#endif

	applyTrackballValue(t, axis1, axis2, phi);

	recalcData(t);

	ED_area_headerprint(t->sa, str);
}
/** \} */


/* -------------------------------------------------------------------- */
/* Transform (Translation) */

static void initSnapSpatial(TransInfo *t, float r_snap[3])
{
	if (t->spacetype == SPACE_VIEW3D) {
		RegionView3D *rv3d = t->ar->regiondata;

		if (rv3d) {
			r_snap[0] = 0.0f;
			r_snap[1] = rv3d->gridview * 1.0f;
			r_snap[2] = r_snap[1] * 0.1f;
		}
	}
	else if (t->spacetype == SPACE_IMAGE) {
		r_snap[0] = 0.0f;
		r_snap[1] = 0.0625f;
		r_snap[2] = 0.03125f;
	}
	else if (t->spacetype == SPACE_CLIP) {
		r_snap[0] = 0.0f;
		r_snap[1] = 0.125f;
		r_snap[2] = 0.0625f;
	}
	else if (t->spacetype == SPACE_NODE) {
		r_snap[0] = 0.0f;
		r_snap[1] = ED_node_grid_size();
		r_snap[2] = ED_node_grid_size();
	}
	else if (t->spacetype == SPACE_IPO) {
		r_snap[0] = 0.0f;
		r_snap[1] = 1.0;
		r_snap[2] = 0.1f;
	}
	else {
		r_snap[0] = 0.0f;
		r_snap[1] = r_snap[2] = 1.0f;
	}
}

/** \name Transform Translation
 * \{ */

static void initTranslation(TransInfo *t)
{
	if (t->spacetype == SPACE_ACTION) {
		/* this space uses time translate */
		BKE_report(t->reports, RPT_ERROR, 
		           "Use 'Time_Translate' transform mode instead of 'Translation' mode "
		           "for translating keyframes in Dope Sheet Editor");
		t->state = TRANS_CANCEL;
	}

	t->mode = TFM_TRANSLATION;
	t->transform = applyTranslation;

	initMouseInputMode(t, &t->mouse, INPUT_VECTOR);

	t->idx_max = (t->flag & T_2D_EDIT) ? 1 : 2;
	t->num.flag = 0;
	t->num.idx_max = t->idx_max;

	copy_v3_v3(t->snap, t->snap_spatial);

	copy_v3_fl(t->num.val_inc, t->snap[1]);
	t->num.unit_sys = t->scene->unit.system;
	if (t->spacetype == SPACE_VIEW3D) {
		/* Handling units makes only sense in 3Dview... See T38877. */
		t->num.unit_type[0] = B_UNIT_LENGTH;
		t->num.unit_type[1] = B_UNIT_LENGTH;
		t->num.unit_type[2] = B_UNIT_LENGTH;
	}
	else {
		/* SPACE_IPO, SPACE_ACTION, etc. could use some time units, when we have them... */
		t->num.unit_type[0] = B_UNIT_NONE;
		t->num.unit_type[1] = B_UNIT_NONE;
		t->num.unit_type[2] = B_UNIT_NONE;
	}
}

static void headerTranslation(TransInfo *t, const float vec[3], char str[UI_MAX_DRAW_STR])
{
	size_t ofs = 0;
	char tvec[NUM_STR_REP_LEN * 3];
	char distvec[NUM_STR_REP_LEN];
	char autoik[NUM_STR_REP_LEN];
	float dist;

	if (hasNumInput(&t->num)) {
		outputNumInput(&(t->num), tvec, &t->scene->unit);
		dist = len_v3(t->num.val);
	}
	else {
		float dvec[3];

		copy_v3_v3(dvec, vec);
		applyAspectRatio(t, dvec);

		dist = len_v3(vec);
		if (!(t->flag & T_2D_EDIT) && t->scene->unit.system) {
			const bool do_split = (t->scene->unit.flag & USER_UNIT_OPT_SPLIT) != 0;
			int i;

			for (i = 0; i < 3; i++) {
				bUnit_AsString(&tvec[NUM_STR_REP_LEN * i], NUM_STR_REP_LEN, dvec[i] * t->scene->unit.scale_length,
				               4, t->scene->unit.system, B_UNIT_LENGTH, do_split, true);
			}
		}
		else {
			BLI_snprintf(&tvec[0], NUM_STR_REP_LEN, "%.4f", dvec[0]);
			BLI_snprintf(&tvec[NUM_STR_REP_LEN], NUM_STR_REP_LEN, "%.4f", dvec[1]);
			BLI_snprintf(&tvec[NUM_STR_REP_LEN * 2], NUM_STR_REP_LEN, "%.4f", dvec[2]);
		}
	}

	if (!(t->flag & T_2D_EDIT) && t->scene->unit.system) {
		const bool do_split = (t->scene->unit.flag & USER_UNIT_OPT_SPLIT) != 0;
		bUnit_AsString(distvec, sizeof(distvec), dist * t->scene->unit.scale_length, 4, t->scene->unit.system,
		               B_UNIT_LENGTH, do_split, false);
	}
	else if (dist > 1e10f || dist < -1e10f) {
		/* prevent string buffer overflow */
		BLI_snprintf(distvec, NUM_STR_REP_LEN, "%.4e", dist);
	}
	else {
		BLI_snprintf(distvec, NUM_STR_REP_LEN, "%.4f", dist);
	}

	if (t->flag & T_AUTOIK) {
		short chainlen = t->settings->autoik_chainlen;

		if (chainlen)
			BLI_snprintf(autoik, NUM_STR_REP_LEN, IFACE_("AutoIK-Len: %d"), chainlen);
		else
			autoik[0] = '\0';
	}
	else
		autoik[0] = '\0';

	if (t->con.mode & CON_APPLY) {
		switch (t->num.idx_max) {
			case 0:
				ofs += BLI_snprintf(str + ofs, UI_MAX_DRAW_STR - ofs, "D: %s (%s)%s %s  %s",
				               &tvec[0], distvec, t->con.text, t->proptext, autoik);
				break;
			case 1:
				ofs += BLI_snprintf(str + ofs, UI_MAX_DRAW_STR - ofs, "D: %s   D: %s (%s)%s %s  %s",
				                    &tvec[0], &tvec[NUM_STR_REP_LEN], distvec, t->con.text, t->proptext, autoik);
				break;
			case 2:
				ofs += BLI_snprintf(str + ofs, UI_MAX_DRAW_STR - ofs, "D: %s   D: %s  D: %s (%s)%s %s  %s",
				                    &tvec[0], &tvec[NUM_STR_REP_LEN], &tvec[NUM_STR_REP_LEN * 2], distvec,
				                    t->con.text, t->proptext, autoik);
				break;
		}
	}
	else {
		if (t->flag & T_2D_EDIT) {
			ofs += BLI_snprintf(str + ofs, UI_MAX_DRAW_STR - ofs, "Dx: %s   Dy: %s (%s)%s %s",
			                    &tvec[0], &tvec[NUM_STR_REP_LEN], distvec, t->con.text, t->proptext);
		}
		else {
			ofs += BLI_snprintf(str + ofs, UI_MAX_DRAW_STR - ofs, "Dx: %s   Dy: %s  Dz: %s (%s)%s %s  %s",
			                    &tvec[0], &tvec[NUM_STR_REP_LEN], &tvec[NUM_STR_REP_LEN * 2], distvec, t->con.text,
			                    t->proptext, autoik);
		}
	}

	if (t->flag & T_PROP_EDIT_ALL) {
		ofs += BLI_snprintf(str + ofs, UI_MAX_DRAW_STR - ofs, IFACE_(" Proportional size: %.2f"), t->prop_size);
	}

	if (t->spacetype == SPACE_NODE) {
		SpaceNode *snode = (SpaceNode *)t->sa->spacedata.first;

		if ((snode->flag & SNODE_SKIP_INSOFFSET) == 0) {
			const char *str_old = BLI_strdup(str);
			const char *str_dir = (snode->insert_ofs_dir == SNODE_INSERTOFS_DIR_RIGHT) ? IFACE_("right") : IFACE_("left");
			char str_km[64];

			WM_modalkeymap_items_to_string(t->keymap, TFM_MODAL_INSERTOFS_TOGGLE_DIR, true, str_km, sizeof(str_km));

			ofs += BLI_snprintf(str, UI_MAX_DRAW_STR, IFACE_("Auto-offset set to %s - press %s to toggle direction  |  %s"),
			                    str_dir, str_km, str_old);

			MEM_freeN((void *)str_old);
		}
	}
}

static void applyTranslationValue(TransInfo *t, const float vec[3])
{
	TransData *td = t->data;
	float tvec[3];

	/* The ideal would be "apply_snap_align_rotation" only when a snap point is found
	 * so, maybe inside this function is not the best place to apply this rotation.
	 * but you need "handle snapping rotation before doing the translation" (really?) */
	const bool apply_snap_align_rotation = usingSnappingNormal(t);// && (t->tsnap.status & POINT_INIT);
	float pivot[3];
	if (apply_snap_align_rotation) {
		copy_v3_v3(pivot, t->tsnap.snapTarget);
		/* The pivot has to be in local-space (see T49494) */
		if (t->flag & (T_EDIT | T_POSE)) {
			Object *ob = t->obedit ? t->obedit : t->poseobj;
			mul_m4_v3(ob->imat, pivot);
		}
	}

	for (int i = 0; i < t->total; i++, td++) {
		if (td->flag & TD_NOACTION)
			break;
		
		if (td->flag & TD_SKIP)
			continue;

		float rotate_offset[3] = {0};
		bool use_rotate_offset = false;

		/* handle snapping rotation before doing the translation */
		if (apply_snap_align_rotation) {
			float mat[3][3];

			if (validSnappingNormal(t)) {
				const float *original_normal;

				/* In pose mode, we want to align normals with Y axis of bones... */
				if (t->flag & T_POSE)
					original_normal = td->axismtx[1];
				else
					original_normal = td->axismtx[2];

				rotation_between_vecs_to_mat3(mat, original_normal, t->tsnap.snapNormal);
			}
			else {
				unit_m3(mat);
			}

			ElementRotation_ex(t, td, mat, pivot);

			if (td->loc) {
				use_rotate_offset = true;
				sub_v3_v3v3(rotate_offset, td->loc, td->iloc);
			}
		}

		if (t->con.applyVec) {
			float pvec[3];
			t->con.applyVec(t, td, vec, tvec, pvec);
		}
		else {
			copy_v3_v3(tvec, vec);
		}

		if (use_rotate_offset) {
			add_v3_v3(tvec, rotate_offset);
		}
		
		mul_m3_v3(td->smtx, tvec);
		/* grease pencil falloff */
		if (t->options & CTX_GPENCIL_STROKES) {
			bGPDstroke *gps = (bGPDstroke *)td->extra;
			mul_v3_fl(tvec, td->factor * gps->falloff);
		}
		else {
			mul_v3_fl(tvec, td->factor);
		}

		
		protectedTransBits(td->protectflag, tvec);
		
		if (td->loc)
			add_v3_v3v3(td->loc, td->iloc, tvec);

		constraintTransLim(t, td);
	}
}

static void applyTranslation(TransInfo *t, const int UNUSED(mval[2]))
{
	char str[UI_MAX_DRAW_STR];
	float value_final[3];

	if (t->flag & T_AUTOVALUES) {
		copy_v3_v3(t->values, t->auto_values);
	}
	else {
		if ((t->con.mode & CON_APPLY) == 0) {
			snapGridIncrement(t, t->values);
		}

		if (applyNumInput(&t->num, t->values)) {
			removeAspectRatio(t, t->values);
		}

		applySnapping(t, t->values);
	}

	if (t->con.mode & CON_APPLY) {
		float pvec[3] = {0.0f, 0.0f, 0.0f};
		t->con.applyVec(t, NULL, t->values, value_final, pvec);
		headerTranslation(t, pvec, str);

		/* only so we have re-usable value with redo, see T46741. */
		mul_v3_m3v3(t->values, t->con.imtx, value_final);
	}
	else {
		headerTranslation(t, t->values, str);
		copy_v3_v3(value_final, t->values);
	}

	/* don't use 't->values' now on */

	applyTranslationValue(t, value_final);

	/* evil hack - redo translation if clipping needed */
	if (t->flag & T_CLIP_UV && clipUVTransform(t, value_final, 0)) {
		applyTranslationValue(t, value_final);

		/* In proportional edit it can happen that */
		/* vertices in the radius of the brush end */
		/* outside the clipping area               */
		/* XXX HACK - dg */
		if (t->flag & T_PROP_EDIT_ALL) {
			clipUVData(t);
		}
	}

	recalcData(t);

	ED_area_headerprint(t->sa, str);
}
/** \} */


/* -------------------------------------------------------------------- */
/* Transform (Shrink-Fatten) */

/** \name Transform Shrink-Fatten
 * \{ */

static void initShrinkFatten(TransInfo *t)
{
	// If not in mesh edit mode, fallback to Resize
	if (t->obedit == NULL || t->obedit->type != OB_MESH) {
		initResize(t);
	}
	else {
		t->mode = TFM_SHRINKFATTEN;
		t->transform = applyShrinkFatten;

		initMouseInputMode(t, &t->mouse, INPUT_VERTICAL_ABSOLUTE);

		t->idx_max = 0;
		t->num.idx_max = 0;
		t->snap[0] = 0.0f;
		t->snap[1] = 1.0f;
		t->snap[2] = t->snap[1] * 0.1f;

		copy_v3_fl(t->num.val_inc, t->snap[1]);
		t->num.unit_sys = t->scene->unit.system;
		t->num.unit_type[0] = B_UNIT_LENGTH;

		t->flag |= T_NO_CONSTRAINT;
	}
}


static void applyShrinkFatten(TransInfo *t, const int UNUSED(mval[2]))
{
	float distance;
	int i;
	char str[UI_MAX_DRAW_STR];
	size_t ofs = 0;
	TransData *td = t->data;

	distance = -t->values[0];

	snapGridIncrement(t, &distance);

	applyNumInput(&t->num, &distance);

	t->values[0] = -distance;

	/* header print for NumInput */
	ofs += BLI_strncpy_rlen(str + ofs, IFACE_("Shrink/Fatten:"), sizeof(str) - ofs);
	if (hasNumInput(&t->num)) {
		char c[NUM_STR_REP_LEN];
		outputNumInput(&(t->num), c, &t->scene->unit);
		ofs += BLI_snprintf(str + ofs, sizeof(str) - ofs, " %s", c);
	}
	else {
		/* default header print */
		ofs += BLI_snprintf(str + ofs, sizeof(str) - ofs, " %.4f", distance);
	}

	if (t->proptext[0]) {
		ofs += BLI_snprintf(str + ofs, sizeof(str) - ofs, " %s", t->proptext);
	}
	ofs += BLI_snprintf(str + ofs, sizeof(str) - ofs, ", (");

	if (t->keymap) {
		wmKeyMapItem *kmi = WM_modalkeymap_find_propvalue(t->keymap, TFM_MODAL_RESIZE);
		if (kmi) {
			ofs += WM_keymap_item_to_string(kmi, false, str + ofs, sizeof(str) - ofs);
		}
	}
	BLI_snprintf(str + ofs, sizeof(str) - ofs, IFACE_(" or Alt) Even Thickness %s"),
	             WM_bool_as_string((t->flag & T_ALT_TRANSFORM) != 0));
	/* done with header string */

	for (i = 0; i < t->total; i++, td++) {
		float tdistance;  /* temp dist */
		if (td->flag & TD_NOACTION)
			break;

		if (td->flag & TD_SKIP)
			continue;

		/* get the final offset */
		tdistance = distance * td->factor;
		if (td->ext && (t->flag & T_ALT_TRANSFORM)) {
			tdistance *= td->ext->isize[0];  /* shell factor */
		}

		madd_v3_v3v3fl(td->loc, td->iloc, td->axismtx[2], tdistance);
	}

	recalcData(t);

	ED_area_headerprint(t->sa, str);
}
/** \} */


/* -------------------------------------------------------------------- */
/* Transform (Tilt) */

/** \name Transform Tilt
 * \{ */

static void initTilt(TransInfo *t)
{
	t->mode = TFM_TILT;
	t->transform = applyTilt;

	initMouseInputMode(t, &t->mouse, INPUT_ANGLE);

	t->idx_max = 0;
	t->num.idx_max = 0;
	t->snap[0] = 0.0f;
	t->snap[1] = DEG2RAD(5.0);
	t->snap[2] = DEG2RAD(1.0);

	copy_v3_fl(t->num.val_inc, t->snap[2]);
	t->num.unit_sys = t->scene->unit.system;
	t->num.unit_use_radians = (t->scene->unit.system_rotation == USER_UNIT_ROT_RADIANS);
	t->num.unit_type[0] = B_UNIT_ROTATION;

	t->flag |= T_NO_CONSTRAINT | T_NO_PROJECT;
}


static void applyTilt(TransInfo *t, const int UNUSED(mval[2]))
{
	TransData *td = t->data;
	int i;
	char str[UI_MAX_DRAW_STR];

	float final;

	final = t->values[0];

	snapGridIncrement(t, &final);

	applyNumInput(&t->num, &final);

	t->values[0] = final;

	if (hasNumInput(&t->num)) {
		char c[NUM_STR_REP_LEN];

		outputNumInput(&(t->num), c, &t->scene->unit);

		BLI_snprintf(str, sizeof(str), IFACE_("Tilt: %s° %s"), &c[0], t->proptext);

		/* XXX For some reason, this seems needed for this op, else RNA prop is not updated... :/ */
		t->values[0] = final;
	}
	else {
		BLI_snprintf(str, sizeof(str), IFACE_("Tilt: %.2f° %s"), RAD2DEGF(final), t->proptext);
	}

	for (i = 0; i < t->total; i++, td++) {
		if (td->flag & TD_NOACTION)
			break;

		if (td->flag & TD_SKIP)
			continue;

		if (td->val) {
			*td->val = td->ival + final * td->factor;
		}
	}

	recalcData(t);

	ED_area_headerprint(t->sa, str);
}
/** \} */


/* -------------------------------------------------------------------- */
/* Transform (Curve Shrink/Fatten) */

/** \name Transform Curve Shrink/Fatten
 * \{ */

static void initCurveShrinkFatten(TransInfo *t)
{
	t->mode = TFM_CURVE_SHRINKFATTEN;
	t->transform = applyCurveShrinkFatten;

	initMouseInputMode(t, &t->mouse, INPUT_SPRING);

	t->idx_max = 0;
	t->num.idx_max = 0;
	t->snap[0] = 0.0f;
	t->snap[1] = 0.1f;
	t->snap[2] = t->snap[1] * 0.1f;

	copy_v3_fl(t->num.val_inc, t->snap[1]);
	t->num.unit_sys = t->scene->unit.system;
	t->num.unit_type[0] = B_UNIT_NONE;

	t->flag |= T_NO_ZERO;
#ifdef USE_NUM_NO_ZERO
	t->num.val_flag[0] |= NUM_NO_ZERO;
#endif

	t->flag |= T_NO_CONSTRAINT;
}

static void applyCurveShrinkFatten(TransInfo *t, const int UNUSED(mval[2]))
{
	TransData *td = t->data;
	float ratio;
	int i;
	char str[UI_MAX_DRAW_STR];

	ratio = t->values[0];

	snapGridIncrement(t, &ratio);

	applyNumInput(&t->num, &ratio);

	t->values[0] = ratio;

	/* header print for NumInput */
	if (hasNumInput(&t->num)) {
		char c[NUM_STR_REP_LEN];

		outputNumInput(&(t->num), c, &t->scene->unit);
		BLI_snprintf(str, sizeof(str), IFACE_("Shrink/Fatten: %s"), c);
	}
	else {
		BLI_snprintf(str, sizeof(str), IFACE_("Shrink/Fatten: %3f"), ratio);
	}

	for (i = 0; i < t->total; i++, td++) {
		if (td->flag & TD_NOACTION)
			break;

		if (td->flag & TD_SKIP)
			continue;

		if (td->val) {
			*td->val = td->ival * ratio;
			/* apply PET */
			*td->val = (*td->val * td->factor) + ((1.0f - td->factor) * td->ival);
			if (*td->val <= 0.0f) *td->val = 0.001f;
		}
	}

	recalcData(t);

	ED_area_headerprint(t->sa, str);
}
/** \} */


/* -------------------------------------------------------------------- */
/* Transform (Mask Shrink/Fatten) */

/** \name Transform Mask Shrink/Fatten
 * \{ */

static void initMaskShrinkFatten(TransInfo *t)
{
	t->mode = TFM_MASK_SHRINKFATTEN;
	t->transform = applyMaskShrinkFatten;

	initMouseInputMode(t, &t->mouse, INPUT_SPRING);

	t->idx_max = 0;
	t->num.idx_max = 0;
	t->snap[0] = 0.0f;
	t->snap[1] = 0.1f;
	t->snap[2] = t->snap[1] * 0.1f;

	copy_v3_fl(t->num.val_inc, t->snap[1]);
	t->num.unit_sys = t->scene->unit.system;
	t->num.unit_type[0] = B_UNIT_NONE;

	t->flag |= T_NO_ZERO;
#ifdef USE_NUM_NO_ZERO
	t->num.val_flag[0] |= NUM_NO_ZERO;
#endif

	t->flag |= T_NO_CONSTRAINT;
}

static void applyMaskShrinkFatten(TransInfo *t, const int UNUSED(mval[2]))
{
	TransData *td;
	float ratio;
	int i;
	bool initial_feather = false;
	char str[UI_MAX_DRAW_STR];

	ratio = t->values[0];

	snapGridIncrement(t, &ratio);

	applyNumInput(&t->num, &ratio);

	t->values[0] = ratio;

	/* header print for NumInput */
	if (hasNumInput(&t->num)) {
		char c[NUM_STR_REP_LEN];

		outputNumInput(&(t->num), c, &t->scene->unit);
		BLI_snprintf(str, sizeof(str), IFACE_("Feather Shrink/Fatten: %s"), c);
	}
	else {
		BLI_snprintf(str, sizeof(str), IFACE_("Feather Shrink/Fatten: %3f"), ratio);
	}

	/* detect if no points have feather yet */
	if (ratio > 1.0f) {
		initial_feather = true;

		for (td = t->data, i = 0; i < t->total; i++, td++) {
			if (td->flag & TD_NOACTION)
				break;

			if (td->flag & TD_SKIP)
				continue;

			if (td->ival >= 0.001f)
				initial_feather = false;
		}
	}

	/* apply shrink/fatten */
	for (td = t->data, i = 0; i < t->total; i++, td++) {
		if (td->flag & TD_NOACTION)
			break;

		if (td->flag & TD_SKIP)
			continue;

		if (td->val) {
			if (initial_feather)
				*td->val = td->ival + (ratio - 1.0f) * 0.01f;
			else
				*td->val = td->ival * ratio;

			/* apply PET */
			*td->val = (*td->val * td->factor) + ((1.0f - td->factor) * td->ival);
			if (*td->val <= 0.0f) *td->val = 0.001f;
		}
	}

	recalcData(t);

	ED_area_headerprint(t->sa, str);
}
/** \} */


/* -------------------------------------------------------------------- */
/* Transform (GPencil Shrink/Fatten) */

/** \name Transform GPencil Strokes Shrink/Fatten
 * \{ */

static void initGPShrinkFatten(TransInfo *t)
{
	t->mode = TFM_GPENCIL_SHRINKFATTEN;
	t->transform = applyGPShrinkFatten;

	initMouseInputMode(t, &t->mouse, INPUT_SPRING);

	t->idx_max = 0;
	t->num.idx_max = 0;
	t->snap[0] = 0.0f;
	t->snap[1] = 0.1f;
	t->snap[2] = t->snap[1] * 0.1f;

	copy_v3_fl(t->num.val_inc, t->snap[1]);
	t->num.unit_sys = t->scene->unit.system;
	t->num.unit_type[0] = B_UNIT_NONE;

	t->flag |= T_NO_ZERO;
#ifdef USE_NUM_NO_ZERO
	t->num.val_flag[0] |= NUM_NO_ZERO;
#endif

	t->flag |= T_NO_CONSTRAINT;
}

static void applyGPShrinkFatten(TransInfo *t, const int UNUSED(mval[2]))
{
	TransData *td = t->data;
	float ratio;
	int i;
	char str[UI_MAX_DRAW_STR];

	ratio = t->values[0];

	snapGridIncrement(t, &ratio);

	applyNumInput(&t->num, &ratio);

	t->values[0] = ratio;

	/* header print for NumInput */
	if (hasNumInput(&t->num)) {
		char c[NUM_STR_REP_LEN];

		outputNumInput(&(t->num), c, &t->scene->unit);
		BLI_snprintf(str, sizeof(str), IFACE_("Shrink/Fatten: %s"), c);
	}
	else {
		BLI_snprintf(str, sizeof(str), IFACE_("Shrink/Fatten: %3f"), ratio);
	}

	for (i = 0; i < t->total; i++, td++) {
		if (td->flag & TD_NOACTION)
			break;

		if (td->flag & TD_SKIP)
			continue;

		if (td->val) {
			*td->val = td->ival * ratio;
			/* apply PET */
			*td->val = (*td->val * td->factor) + ((1.0f - td->factor) * td->ival);
			if (*td->val <= 0.0f) *td->val = 0.001f;
		}
	}

	recalcData(t);

	ED_area_headerprint(t->sa, str);
}
/** \} */


/* -------------------------------------------------------------------- */
/* Transform (Push/Pull) */

/** \name Transform Push/Pull
 * \{ */

static void initPushPull(TransInfo *t)
{
	t->mode = TFM_PUSHPULL;
	t->transform = applyPushPull;

	initMouseInputMode(t, &t->mouse, INPUT_VERTICAL_ABSOLUTE);

	t->idx_max = 0;
	t->num.idx_max = 0;
	t->snap[0] = 0.0f;
	t->snap[1] = 1.0f;
	t->snap[2] = t->snap[1] * 0.1f;

	copy_v3_fl(t->num.val_inc, t->snap[1]);
	t->num.unit_sys = t->scene->unit.system;
	t->num.unit_type[0] = B_UNIT_LENGTH;
}


static void applyPushPull(TransInfo *t, const int UNUSED(mval[2]))
{
	float vec[3], axis_global[3];
	float distance;
	int i;
	char str[UI_MAX_DRAW_STR];
	TransData *td = t->data;

	distance = t->values[0];

	snapGridIncrement(t, &distance);

	applyNumInput(&t->num, &distance);

	t->values[0] = distance;

	/* header print for NumInput */
	if (hasNumInput(&t->num)) {
		char c[NUM_STR_REP_LEN];

		outputNumInput(&(t->num), c, &t->scene->unit);

		BLI_snprintf(str, sizeof(str), IFACE_("Push/Pull: %s%s %s"), c, t->con.text, t->proptext);
	}
	else {
		/* default header print */
		BLI_snprintf(str, sizeof(str), IFACE_("Push/Pull: %.4f%s %s"), distance, t->con.text, t->proptext);
	}

	if (t->con.applyRot && t->con.mode & CON_APPLY) {
		t->con.applyRot(t, NULL, axis_global, NULL);
	}

	for (i = 0; i < t->total; i++, td++) {
		if (td->flag & TD_NOACTION)
			break;

		if (td->flag & TD_SKIP)
			continue;

		sub_v3_v3v3(vec, t->center, td->center);
		if (t->con.applyRot && t->con.mode & CON_APPLY) {
			float axis[3];
			copy_v3_v3(axis, axis_global);
			t->con.applyRot(t, td, axis, NULL);

			mul_m3_v3(td->smtx, axis);
			if (isLockConstraint(t)) {
				float dvec[3];
				project_v3_v3v3(dvec, vec, axis);
				sub_v3_v3(vec, dvec);
			}
			else {
				project_v3_v3v3(vec, vec, axis);
			}
		}
		normalize_v3_length(vec, distance * td->factor);

		add_v3_v3v3(td->loc, td->iloc, vec);
	}

	recalcData(t);

	ED_area_headerprint(t->sa, str);
}
/** \} */


/* -------------------------------------------------------------------- */
/* Transform (Bevel Weight) */

/** \name Transform Bevel Weight
 * \{ */

static void initBevelWeight(TransInfo *t)
{
	t->mode = TFM_BWEIGHT;
	t->transform = applyBevelWeight;

	initMouseInputMode(t, &t->mouse, INPUT_SPRING_DELTA);

	t->idx_max = 0;
	t->num.idx_max = 0;
	t->snap[0] = 0.0f;
	t->snap[1] = 0.1f;
	t->snap[2] = t->snap[1] * 0.1f;

	copy_v3_fl(t->num.val_inc, t->snap[1]);
	t->num.unit_sys = t->scene->unit.system;
	t->num.unit_type[0] = B_UNIT_NONE;

	t->flag |= T_NO_CONSTRAINT | T_NO_PROJECT;
}

static void applyBevelWeight(TransInfo *t, const int UNUSED(mval[2]))
{
	TransData *td = t->data;
	float weight;
	int i;
	char str[UI_MAX_DRAW_STR];

	weight = t->values[0];

	CLAMP_MAX(weight, 1.0f);

	snapGridIncrement(t, &weight);

	applyNumInput(&t->num, &weight);

	t->values[0] = weight;

	/* header print for NumInput */
	if (hasNumInput(&t->num)) {
		char c[NUM_STR_REP_LEN];

		outputNumInput(&(t->num), c, &t->scene->unit);

		if (weight >= 0.0f)
			BLI_snprintf(str, sizeof(str), IFACE_("Bevel Weight: +%s %s"), c, t->proptext);
		else
			BLI_snprintf(str, sizeof(str), IFACE_("Bevel Weight: %s %s"), c, t->proptext);
	}
	else {
		/* default header print */
		if (weight >= 0.0f)
			BLI_snprintf(str, sizeof(str), IFACE_("Bevel Weight: +%.3f %s"), weight, t->proptext);
		else
			BLI_snprintf(str, sizeof(str), IFACE_("Bevel Weight: %.3f %s"), weight, t->proptext);
	}

	for (i = 0; i < t->total; i++, td++) {
		if (td->flag & TD_NOACTION)
			break;

		if (td->val) {
			*td->val = td->ival + weight * td->factor;
			if (*td->val < 0.0f) *td->val = 0.0f;
			if (*td->val > 1.0f) *td->val = 1.0f;
		}
	}

	recalcData(t);

	ED_area_headerprint(t->sa, str);
}
/** \} */


/* -------------------------------------------------------------------- */
/* Transform (Crease) */

/** \name Transform Crease
 * \{ */

static void initCrease(TransInfo *t)
{
	t->mode = TFM_CREASE;
	t->transform = applyCrease;

	initMouseInputMode(t, &t->mouse, INPUT_SPRING_DELTA);

	t->idx_max = 0;
	t->num.idx_max = 0;
	t->snap[0] = 0.0f;
	t->snap[1] = 0.1f;
	t->snap[2] = t->snap[1] * 0.1f;

	copy_v3_fl(t->num.val_inc, t->snap[1]);
	t->num.unit_sys = t->scene->unit.system;
	t->num.unit_type[0] = B_UNIT_NONE;

	t->flag |= T_NO_CONSTRAINT | T_NO_PROJECT;
}

static void applyCrease(TransInfo *t, const int UNUSED(mval[2]))
{
	TransData *td = t->data;
	float crease;
	int i;
	char str[UI_MAX_DRAW_STR];

	crease = t->values[0];

	CLAMP_MAX(crease, 1.0f);

	snapGridIncrement(t, &crease);

	applyNumInput(&t->num, &crease);

	t->values[0] = crease;

	/* header print for NumInput */
	if (hasNumInput(&t->num)) {
		char c[NUM_STR_REP_LEN];

		outputNumInput(&(t->num), c, &t->scene->unit);

		if (crease >= 0.0f)
			BLI_snprintf(str, sizeof(str), IFACE_("Crease: +%s %s"), c, t->proptext);
		else
			BLI_snprintf(str, sizeof(str), IFACE_("Crease: %s %s"), c, t->proptext);
	}
	else {
		/* default header print */
		if (crease >= 0.0f)
			BLI_snprintf(str, sizeof(str), IFACE_("Crease: +%.3f %s"), crease, t->proptext);
		else
			BLI_snprintf(str, sizeof(str), IFACE_("Crease: %.3f %s"), crease, t->proptext);
	}

	for (i = 0; i < t->total; i++, td++) {
		if (td->flag & TD_NOACTION)
			break;

		if (td->flag & TD_SKIP)
			continue;

		if (td->val) {
			*td->val = td->ival + crease * td->factor;
			if (*td->val < 0.0f) *td->val = 0.0f;
			if (*td->val > 1.0f) *td->val = 1.0f;
		}
	}

	recalcData(t);

	ED_area_headerprint(t->sa, str);
}
/** \} */


/* -------------------------------------------------------------------- */
/* Transform (EditBone (B-bone) width scaling) */

/** \name Transform B-bone width scaling
 * \{ */

static void initBoneSize(TransInfo *t)
{
	t->mode = TFM_BONESIZE;
	t->transform = applyBoneSize;

	initMouseInputMode(t, &t->mouse, INPUT_SPRING_FLIP);

	t->idx_max = 2;
	t->num.idx_max = 2;
	t->num.val_flag[0] |= NUM_NULL_ONE;
	t->num.val_flag[1] |= NUM_NULL_ONE;
	t->num.val_flag[2] |= NUM_NULL_ONE;
	t->num.flag |= NUM_AFFECT_ALL;
	t->snap[0] = 0.0f;
	t->snap[1] = 0.1f;
	t->snap[2] = t->snap[1] * 0.1f;

	copy_v3_fl(t->num.val_inc, t->snap[1]);
	t->num.unit_sys = t->scene->unit.system;
	t->num.unit_type[0] = B_UNIT_NONE;
	t->num.unit_type[1] = B_UNIT_NONE;
	t->num.unit_type[2] = B_UNIT_NONE;
}

static void headerBoneSize(TransInfo *t, const float vec[3], char str[UI_MAX_DRAW_STR])
{
	char tvec[NUM_STR_REP_LEN * 3];
	if (hasNumInput(&t->num)) {
		outputNumInput(&(t->num), tvec, &t->scene->unit);
	}
	else {
		BLI_snprintf(&tvec[0], NUM_STR_REP_LEN, "%.4f", vec[0]);
		BLI_snprintf(&tvec[NUM_STR_REP_LEN], NUM_STR_REP_LEN, "%.4f", vec[1]);
		BLI_snprintf(&tvec[NUM_STR_REP_LEN * 2], NUM_STR_REP_LEN, "%.4f", vec[2]);
	}

	/* hmm... perhaps the y-axis values don't need to be shown? */
	if (t->con.mode & CON_APPLY) {
		if (t->num.idx_max == 0)
			BLI_snprintf(str, UI_MAX_DRAW_STR, IFACE_("ScaleB: %s%s %s"), &tvec[0], t->con.text, t->proptext);
		else
			BLI_snprintf(str, UI_MAX_DRAW_STR, IFACE_("ScaleB: %s : %s : %s%s %s"),
			             &tvec[0], &tvec[NUM_STR_REP_LEN], &tvec[NUM_STR_REP_LEN * 2], t->con.text, t->proptext);
	}
	else {
		BLI_snprintf(str, UI_MAX_DRAW_STR, IFACE_("ScaleB X: %s  Y: %s  Z: %s%s %s"),
		             &tvec[0], &tvec[NUM_STR_REP_LEN], &tvec[NUM_STR_REP_LEN * 2], t->con.text, t->proptext);
	}
}

static void ElementBoneSize(TransInfo *t, TransData *td, float mat[3][3])
{
	float tmat[3][3], smat[3][3], oldy;
	float sizemat[3][3];

	mul_m3_m3m3(smat, mat, td->mtx);
	mul_m3_m3m3(tmat, td->smtx, smat);

	if (t->con.applySize) {
		t->con.applySize(t, td, tmat);
	}

	/* we've tucked the scale in loc */
	oldy = td->iloc[1];
	size_to_mat3(sizemat, td->iloc);
	mul_m3_m3m3(tmat, tmat, sizemat);
	mat3_to_size(td->loc, tmat);
	td->loc[1] = oldy;
}

static void applyBoneSize(TransInfo *t, const int UNUSED(mval[2]))
{
	TransData *td = t->data;
	float size[3], mat[3][3];
	float ratio = t->values[0];
	int i;
	char str[UI_MAX_DRAW_STR];

	copy_v3_fl(size, ratio);
	
	snapGridIncrement(t, size);
	
	if (applyNumInput(&t->num, size)) {
		constraintNumInput(t, size);
	}
	
	copy_v3_v3(t->values, size);

	size_to_mat3(mat, size);
	
	if (t->con.applySize) {
		t->con.applySize(t, NULL, mat);
	}
	
	copy_m3_m3(t->mat, mat);    // used in manipulator
	
	headerBoneSize(t, size, str);
	
	for (i = 0; i < t->total; i++, td++) {
		if (td->flag & TD_NOACTION)
			break;
		
		if (td->flag & TD_SKIP)
			continue;
		
		ElementBoneSize(t, td, mat);
	}
	
	recalcData(t);
	
	ED_area_headerprint(t->sa, str);
}
/** \} */


/* -------------------------------------------------------------------- */
/* Transform (Bone Envelope) */

/** \name Transform Bone Envelope
 * \{ */

static void initBoneEnvelope(TransInfo *t)
{
	t->mode = TFM_BONE_ENVELOPE;
	t->transform = applyBoneEnvelope;
	
	initMouseInputMode(t, &t->mouse, INPUT_SPRING);
	
	t->idx_max = 0;
	t->num.idx_max = 0;
	t->snap[0] = 0.0f;
	t->snap[1] = 0.1f;
	t->snap[2] = t->snap[1] * 0.1f;
	
	copy_v3_fl(t->num.val_inc, t->snap[1]);
	t->num.unit_sys = t->scene->unit.system;
	t->num.unit_type[0] = B_UNIT_NONE;

	t->flag |= T_NO_CONSTRAINT | T_NO_PROJECT;
}

static void applyBoneEnvelope(TransInfo *t, const int UNUSED(mval[2]))
{
	TransData *td = t->data;
	float ratio;
	int i;
	char str[UI_MAX_DRAW_STR];
	
	ratio = t->values[0];
	
	snapGridIncrement(t, &ratio);
	
	applyNumInput(&t->num, &ratio);
	
	t->values[0] = ratio;

	/* header print for NumInput */
	if (hasNumInput(&t->num)) {
		char c[NUM_STR_REP_LEN];
		
		outputNumInput(&(t->num), c, &t->scene->unit);
		BLI_snprintf(str, sizeof(str), IFACE_("Envelope: %s"), c);
	}
	else {
		BLI_snprintf(str, sizeof(str), IFACE_("Envelope: %3f"), ratio);
	}
	
	for (i = 0; i < t->total; i++, td++) {
		if (td->flag & TD_NOACTION)
			break;
		
		if (td->flag & TD_SKIP)
			continue;
		
		if (td->val) {
			/* if the old/original value was 0.0f, then just use ratio */
			if (td->ival)
				*td->val = td->ival * ratio;
			else
				*td->val = ratio;
		}
	}
	
	recalcData(t);
	
	ED_area_headerprint(t->sa, str);
}
/** \} */

/* -------------------------------------------------------------------- */
/* Original Data Store */

/** \name Orig-Data Store Utility Functions
 * \{ */

static void slide_origdata_init_flag(
        TransInfo *t, SlideOrigData *sod)
{
	BMEditMesh *em = BKE_editmesh_from_object(t->obedit);
	BMesh *bm = em->bm;
	const bool has_layer_math = CustomData_has_math(&bm->ldata);
	const int cd_loop_mdisp_offset = CustomData_get_offset(&bm->ldata, CD_MDISPS);

	if ((t->settings->uvcalc_flag & UVCALC_TRANSFORM_CORRECT) &&
	    /* don't do this at all for non-basis shape keys, too easy to
	     * accidentally break uv maps or vertex colors then */
	    (bm->shapenr <= 1) &&
	    (has_layer_math || (cd_loop_mdisp_offset != -1)))
	{
		sod->use_origfaces = true;
		sod->cd_loop_mdisp_offset = cd_loop_mdisp_offset;
	}
	else {
		sod->use_origfaces = false;
		sod->cd_loop_mdisp_offset = -1;
	}
}

static void slide_origdata_init_data(
        TransInfo *t, SlideOrigData *sod)
{
	if (sod->use_origfaces) {
		BMEditMesh *em = BKE_editmesh_from_object(t->obedit);
		BMesh *bm = em->bm;

		sod->origfaces = BLI_ghash_ptr_new(__func__);
		sod->bm_origfaces = BM_mesh_create(
		        &bm_mesh_allocsize_default,
		        &((struct BMeshCreateParams){.use_toolflags = false,}));
		/* we need to have matching customdata */
		BM_mesh_copy_init_customdata(sod->bm_origfaces, bm, NULL);
	}
}

static void slide_origdata_create_data_vert(
        BMesh *bm, SlideOrigData *sod,
        TransDataGenericSlideVert *sv)
{
	BMIter liter;
	int j, l_num;
	float *loop_weights;

	/* copy face data */
	// BM_ITER_ELEM (l, &liter, sv->v, BM_LOOPS_OF_VERT) {
	BM_iter_init(&liter, bm, BM_LOOPS_OF_VERT, sv->v);
	l_num = liter.count;
	loop_weights = BLI_array_alloca(loop_weights, l_num);
	for (j = 0; j < l_num; j++) {
		BMLoop *l = BM_iter_step(&liter);
		BMLoop *l_prev, *l_next;
		void **val_p;
		if (!BLI_ghash_ensure_p(sod->origfaces, l->f, &val_p)) {
			BMFace *f_copy = BM_face_copy(sod->bm_origfaces, bm, l->f, true, true);
			*val_p = f_copy;
		}

		if ((l_prev = BM_loop_find_prev_nodouble(l, l->next, FLT_EPSILON)) &&
		    (l_next = BM_loop_find_next_nodouble(l, l_prev,  FLT_EPSILON)))
		{
			loop_weights[j] = angle_v3v3v3(l_prev->v->co, l->v->co, l_next->v->co);
		}
		else {
			loop_weights[j] = 0.0f;
		}

	}

	/* store cd_loop_groups */
	if (sod->layer_math_map_num && (l_num != 0)) {
		sv->cd_loop_groups = BLI_memarena_alloc(sod->arena, sod->layer_math_map_num * sizeof(void *));
		for (j = 0; j < sod->layer_math_map_num; j++) {
			const int layer_nr = sod->layer_math_map[j];
			sv->cd_loop_groups[j] = BM_vert_loop_groups_data_layer_create(bm, sv->v, layer_nr, loop_weights, sod->arena);
		}
	}
	else {
		sv->cd_loop_groups = NULL;
	}

	BLI_ghash_insert(sod->origverts, sv->v, sv);
}

static void slide_origdata_create_data(
        TransInfo *t, SlideOrigData *sod,
        TransDataGenericSlideVert *sv_array, unsigned int v_stride, unsigned int v_num)
{
	if (sod->use_origfaces) {
		BMEditMesh *em = BKE_editmesh_from_object(t->obedit);
		BMesh *bm = em->bm;
		unsigned int i;
		TransDataGenericSlideVert *sv;

		int layer_index_dst;
		int j;

		layer_index_dst = 0;

		if (CustomData_has_math(&bm->ldata)) {
			/* over alloc, only 'math' layers are indexed */
			sod->layer_math_map = MEM_mallocN(bm->ldata.totlayer * sizeof(int), __func__);
			for (j = 0; j < bm->ldata.totlayer; j++) {
				if (CustomData_layer_has_math(&bm->ldata, j)) {
					sod->layer_math_map[layer_index_dst++] = j;
				}
			}
			BLI_assert(layer_index_dst != 0);
		}

		sod->layer_math_map_num = layer_index_dst;

		sod->arena = BLI_memarena_new(BLI_MEMARENA_STD_BUFSIZE, __func__);

		sod->origverts = BLI_ghash_ptr_new_ex(__func__, v_num);

		for (i = 0, sv = sv_array; i < v_num; i++, sv = POINTER_OFFSET(sv, v_stride)) {
			slide_origdata_create_data_vert(bm, sod, sv);
		}

		if (t->flag & T_MIRROR) {
			TransData *td = t->data;
			TransDataGenericSlideVert *sv_mirror;

			sod->sv_mirror = MEM_callocN(sizeof(*sv_mirror) * t->total, __func__);
			sod->totsv_mirror = t->total;

			sv_mirror = sod->sv_mirror;

			for (i = 0; i < t->total; i++, td++) {
				BMVert *eve = td->extra;
				if (eve) {
					sv_mirror->v = eve;
					copy_v3_v3(sv_mirror->co_orig_3d, eve->co);

					slide_origdata_create_data_vert(bm, sod, sv_mirror);
					sv_mirror++;
				}
				else {
					sod->totsv_mirror--;
				}
			}

			if (sod->totsv_mirror == 0) {
				MEM_freeN(sod->sv_mirror);
				sod->sv_mirror = NULL;
			}
		}
	}
}

/**
 * If we're sliding the vert, return its original location, if not, the current location is good.
 */
static const float *slide_origdata_orig_vert_co(SlideOrigData *sod, BMVert *v)
{
	TransDataGenericSlideVert *sv = BLI_ghash_lookup(sod->origverts, v);
	return sv ? sv->co_orig_3d : v->co;
}

static void slide_origdata_interp_data_vert(
        SlideOrigData *sod, BMesh *bm, bool is_final,
        TransDataGenericSlideVert *sv)
{
	BMIter liter;
	int j, l_num;
	float *loop_weights;
	const bool is_moved = (len_squared_v3v3(sv->v->co, sv->co_orig_3d) > FLT_EPSILON);
	const bool do_loop_weight = sod->layer_math_map_num && is_moved;
	const bool do_loop_mdisps = is_final && is_moved && (sod->cd_loop_mdisp_offset != -1);
	const float *v_proj_axis = sv->v->no;
	/* original (l->prev, l, l->next) projections for each loop ('l' remains unchanged) */
	float v_proj[3][3];

	if (do_loop_weight || do_loop_mdisps) {
		project_plane_normalized_v3_v3v3(v_proj[1], sv->co_orig_3d, v_proj_axis);
	}

	// BM_ITER_ELEM (l, &liter, sv->v, BM_LOOPS_OF_VERT) {
	BM_iter_init(&liter, bm, BM_LOOPS_OF_VERT, sv->v);
	l_num = liter.count;
	loop_weights = do_loop_weight ? BLI_array_alloca(loop_weights, l_num) : NULL;
	for (j = 0; j < l_num; j++) {
		BMFace *f_copy;  /* the copy of 'f' */
		BMLoop *l = BM_iter_step(&liter);

		f_copy = BLI_ghash_lookup(sod->origfaces, l->f);

		/* only loop data, no vertex data since that contains shape keys,
		 * and we do not want to mess up other shape keys */
		BM_loop_interp_from_face(bm, l, f_copy, false, false);

		/* make sure face-attributes are correct (e.g. MTexPoly) */
		BM_elem_attrs_copy(sod->bm_origfaces, bm, f_copy, l->f);

		/* weight the loop */
		if (do_loop_weight) {
			const float eps = 1.0e-8f;
			const BMLoop *l_prev = l->prev;
			const BMLoop *l_next = l->next;
			const float *co_prev = slide_origdata_orig_vert_co(sod, l_prev->v);
			const float *co_next = slide_origdata_orig_vert_co(sod, l_next->v);
			bool co_prev_ok;
			bool co_next_ok;


			/* In the unlikely case that we're next to a zero length edge - walk around the to the next.
			 * Since we only need to check if the vertex is in this corner,
			 * its not important _which_ loop - as long as its not overlapping 'sv->co_orig_3d', see: T45096. */
			project_plane_normalized_v3_v3v3(v_proj[0], co_prev, v_proj_axis);
			while (UNLIKELY(((co_prev_ok = (len_squared_v3v3(v_proj[1], v_proj[0]) > eps)) == false) &&
			                ((l_prev = l_prev->prev) != l->next)))
			{
				co_prev = slide_origdata_orig_vert_co(sod, l_prev->v);
				project_plane_normalized_v3_v3v3(v_proj[0], co_prev, v_proj_axis);
			}
			project_plane_normalized_v3_v3v3(v_proj[2], co_next, v_proj_axis);
			while (UNLIKELY(((co_next_ok = (len_squared_v3v3(v_proj[1], v_proj[2]) > eps)) == false) &&
			                ((l_next = l_next->next) != l->prev)))
			{
				co_next = slide_origdata_orig_vert_co(sod, l_next->v);
				project_plane_normalized_v3_v3v3(v_proj[2], co_next, v_proj_axis);
			}

			if (co_prev_ok && co_next_ok) {
				const float dist = dist_signed_squared_to_corner_v3v3v3(sv->v->co, UNPACK3(v_proj), v_proj_axis);

				loop_weights[j] = (dist >= 0.0f) ? 1.0f : ((dist <= -eps) ? 0.0f : (1.0f + (dist / eps)));
				if (UNLIKELY(!isfinite(loop_weights[j]))) {
					loop_weights[j] = 0.0f;
				}
			}
			else {
				loop_weights[j] = 0.0f;
			}
		}
	}

	if (sod->layer_math_map_num) {
		if (do_loop_weight) {
			for (j = 0; j < sod->layer_math_map_num; j++) {
				BM_vert_loop_groups_data_layer_merge_weights(bm, sv->cd_loop_groups[j], sod->layer_math_map[j], loop_weights);
			}
		}
		else {
			for (j = 0; j < sod->layer_math_map_num; j++) {
				BM_vert_loop_groups_data_layer_merge(bm, sv->cd_loop_groups[j], sod->layer_math_map[j]);
			}
		}
	}

	/* Special handling for multires
	 *
	 * Interpolate from every other loop (not ideal)
	 * However values will only be taken from loops which overlap other mdisps.
	 * */
	if (do_loop_mdisps) {
		float (*faces_center)[3] = BLI_array_alloca(faces_center, l_num);
		BMLoop *l;

		BM_ITER_ELEM_INDEX (l, &liter, sv->v, BM_LOOPS_OF_VERT, j) {
			BM_face_calc_center_mean(l->f, faces_center[j]);
		}

		BM_ITER_ELEM_INDEX (l, &liter, sv->v, BM_LOOPS_OF_VERT, j) {
			BMFace *f_copy = BLI_ghash_lookup(sod->origfaces, l->f);
			float f_copy_center[3];
			BMIter liter_other;
			BMLoop *l_other;
			int j_other;

			BM_face_calc_center_mean(f_copy, f_copy_center);

			BM_ITER_ELEM_INDEX (l_other, &liter_other, sv->v, BM_LOOPS_OF_VERT, j_other) {
				BM_face_interp_multires_ex(
				        bm, l_other->f, f_copy,
				        faces_center[j_other], f_copy_center, sod->cd_loop_mdisp_offset);
			}
		}
	}
}

static void slide_origdata_interp_data(
        TransInfo *t, SlideOrigData *sod,
        TransDataGenericSlideVert *sv, unsigned int v_stride, unsigned int v_num,
        bool is_final)
{
	if (sod->use_origfaces) {
		BMEditMesh *em = BKE_editmesh_from_object(t->obedit);
		BMesh *bm = em->bm;
		unsigned int i;
		const bool has_mdisps = (sod->cd_loop_mdisp_offset != -1);

		for (i = 0; i < v_num; i++, sv = POINTER_OFFSET(sv, v_stride)) {

			if (sv->cd_loop_groups || has_mdisps) {
				slide_origdata_interp_data_vert(sod, bm, is_final, sv);
			}
		}

		if (sod->sv_mirror) {
			sv = sod->sv_mirror;
			for (i = 0; i < v_num; i++, sv++) {
				if (sv->cd_loop_groups || has_mdisps) {
					slide_origdata_interp_data_vert(sod, bm, is_final, sv);
				}
			}
		}
	}
}

static void slide_origdata_free_date(
        SlideOrigData *sod)
{
	if (sod->use_origfaces) {
		if (sod->bm_origfaces) {
			BM_mesh_free(sod->bm_origfaces);
			sod->bm_origfaces = NULL;
		}

		if (sod->origfaces) {
			BLI_ghash_free(sod->origfaces, NULL, NULL);
			sod->origfaces = NULL;
		}

		if (sod->origverts) {
			BLI_ghash_free(sod->origverts, NULL, NULL);
			sod->origverts = NULL;
		}

		if (sod->arena) {
			BLI_memarena_free(sod->arena);
			sod->arena = NULL;
		}

		MEM_SAFE_FREE(sod->layer_math_map);

		MEM_SAFE_FREE(sod->sv_mirror);
	}
}

/** \} */

/* -------------------------------------------------------------------- */
/* Transform (Edge Slide) */

/** \name Transform Edge Slide
 * \{ */

static void calcEdgeSlideCustomPoints(struct TransInfo *t)
{
	EdgeSlideData *sld = t->custom.mode.data;

	setCustomPoints(t, &t->mouse, sld->mval_end, sld->mval_start);

	/* setCustomPoints isn't normally changing as the mouse moves,
	 * in this case apply mouse input immediatly so we don't refresh
	 * with the value from the previous points */
	applyMouseInput(t, &t->mouse, t->mval, t->values);
}


static BMEdge *get_other_edge(BMVert *v, BMEdge *e)
{
	BMIter iter;
	BMEdge *e_iter;

	BM_ITER_ELEM (e_iter, &iter, v, BM_EDGES_OF_VERT) {
		if (BM_elem_flag_test(e_iter, BM_ELEM_SELECT) && e_iter != e) {
			return e_iter;
		}
	}

	return NULL;
}

/* interpoaltes along a line made up of 2 segments (used for edge slide) */
static void interp_line_v3_v3v3v3(float p[3], const float v1[3], const float v2[3], const float v3[3], float t)
{
	float t_mid, t_delta;

	/* could be pre-calculated */
	t_mid = line_point_factor_v3(v2, v1, v3);

	t_delta = t - t_mid;
	if (t_delta < 0.0f) {
		if (UNLIKELY(fabsf(t_mid) < FLT_EPSILON)) {
			copy_v3_v3(p, v2);
		}
		else {
			interp_v3_v3v3(p, v1, v2, t / t_mid);
		}
	}
	else {
		t = t - t_mid;
		t_mid = 1.0f - t_mid;

		if (UNLIKELY(fabsf(t_mid) < FLT_EPSILON)) {
			copy_v3_v3(p, v3);
		}
		else {
			interp_v3_v3v3(p, v2, v3, t / t_mid);
		}
	}
}

/**
 * Find the closest point on the ngon on the opposite side.
 * used to set the edge slide distance for ngons.
 */
static bool bm_loop_calc_opposite_co(BMLoop *l_tmp,
                                     const float plane_no[3],
                                     float r_co[3])
{
	/* skip adjacent edges */
	BMLoop *l_first = l_tmp->next;
	BMLoop *l_last  = l_tmp->prev;
	BMLoop *l_iter;
	float dist = FLT_MAX;

	l_iter = l_first;
	do {
		float tvec[3];
		if (isect_line_plane_v3(tvec,
		                        l_iter->v->co, l_iter->next->v->co,
		                        l_tmp->v->co, plane_no))
		{
			const float fac = line_point_factor_v3(tvec, l_iter->v->co, l_iter->next->v->co);
			/* allow some overlap to avoid missing the intersection because of float precision */
			if ((fac > -FLT_EPSILON) && (fac < 1.0f + FLT_EPSILON)) {
				/* likelihood of multiple intersections per ngon is quite low,
				 * it would have to loop back on its self, but better support it
				 * so check for the closest opposite edge */
				const float tdist = len_v3v3(l_tmp->v->co, tvec);
				if (tdist < dist) {
					copy_v3_v3(r_co, tvec);
					dist = tdist;
				}
			}
		}
	} while ((l_iter = l_iter->next) != l_last);

	return (dist != FLT_MAX);
}

/**
 * Given 2 edges and a loop, step over the loops
 * and calculate a direction to slide along.
 *
 * \param r_slide_vec the direction to slide,
 * the length of the vector defines the slide distance.
 */
static BMLoop *get_next_loop(BMVert *v, BMLoop *l,
                             BMEdge *e_prev, BMEdge *e_next, float r_slide_vec[3])
{
	BMLoop *l_first;
	float vec_accum[3] = {0.0f, 0.0f, 0.0f};
	float vec_accum_len = 0.0f;
	int i = 0;

	BLI_assert(BM_edge_share_vert(e_prev, e_next) == v);
	BLI_assert(BM_vert_in_edge(l->e, v));

	l_first = l;
	do {
		l = BM_loop_other_edge_loop(l, v);
		
		if (l->e == e_next) {
			if (i) {
				normalize_v3_length(vec_accum, vec_accum_len / (float)i);
			}
			else {
				/* When there is no edge to slide along,
				 * we must slide along the vector defined by the face we're attach to */
				BMLoop *l_tmp = BM_face_vert_share_loop(l_first->f, v);

				BLI_assert(ELEM(l_tmp->e, e_prev, e_next) && ELEM(l_tmp->prev->e, e_prev, e_next));

				if (l_tmp->f->len == 4) {
					/* we could use code below, but in this case
					 * sliding diagonally across the quad works well */
					sub_v3_v3v3(vec_accum, l_tmp->next->next->v->co, v->co);
				}
				else {
					float tdir[3];
					BM_loop_calc_face_direction(l_tmp, tdir);
					cross_v3_v3v3(vec_accum, l_tmp->f->no, tdir);
#if 0
					/* rough guess, we can  do better! */
					normalize_v3_length(vec_accum, (BM_edge_calc_length(e_prev) + BM_edge_calc_length(e_next)) / 2.0f);
#else
					/* be clever, check the opposite ngon edge to slide into.
					 * this gives best results */
					{
						float tvec[3];
						float dist;

						if (bm_loop_calc_opposite_co(l_tmp, tdir, tvec)) {
							dist = len_v3v3(l_tmp->v->co, tvec);
						}
						else {
							dist = (BM_edge_calc_length(e_prev) + BM_edge_calc_length(e_next)) / 2.0f;
						}

						normalize_v3_length(vec_accum, dist);
					}
#endif
				}
			}

			copy_v3_v3(r_slide_vec, vec_accum);
			return l;
		}
		else {
			/* accumulate the normalized edge vector,
			 * normalize so some edges don't skew the result */
			float tvec[3];
			sub_v3_v3v3(tvec, BM_edge_other_vert(l->e, v)->co, v->co);
			vec_accum_len += normalize_v3(tvec);
			add_v3_v3(vec_accum, tvec);
			i += 1;
		}

		if (BM_loop_other_edge_loop(l, v)->e == e_next) {
			if (i) {
				normalize_v3_length(vec_accum, vec_accum_len / (float)i);
			}

			copy_v3_v3(r_slide_vec, vec_accum);
			return BM_loop_other_edge_loop(l, v);
		}

	} while ((l != l->radial_next) &&
	         ((l = l->radial_next) != l_first));

	if (i) {
		normalize_v3_length(vec_accum, vec_accum_len / (float)i);
	}
	
	copy_v3_v3(r_slide_vec, vec_accum);
	
	return NULL;
}

/**
 * Calculate screenspace `mval_start` / `mval_end`, optionally slide direction.
 */
static void calcEdgeSlide_mval_range(
        TransInfo *t, EdgeSlideData *sld, const int *sv_table, const int loop_nr,
        const float mval[2], const bool use_occlude_geometry, const bool use_calc_direction)
{
	TransDataEdgeSlideVert *sv_array = sld->sv;
	BMEditMesh *em = BKE_editmesh_from_object(t->obedit);
	BMesh *bm = em->bm;
	ARegion *ar = t->ar;
	View3D *v3d = NULL;
	RegionView3D *rv3d = NULL;
	float projectMat[4][4];
	BMBVHTree *bmbvh;

	/* only for use_calc_direction */
	float (*loop_dir)[3] = NULL, *loop_maxdist = NULL;

	float mval_start[2], mval_end[2];
	float mval_dir[3], dist_best_sq;
	BMIter iter;
	BMEdge *e;

	if (t->spacetype == SPACE_VIEW3D) {
		/* background mode support */
		v3d = t->sa ? t->sa->spacedata.first : NULL;
		rv3d = t->ar ? t->ar->regiondata : NULL;
	}

	if (!rv3d) {
		/* ok, let's try to survive this */
		unit_m4(projectMat);
	}
	else {
		ED_view3d_ob_project_mat_get(rv3d, t->obedit, projectMat);
	}

	if (use_occlude_geometry) {
		bmbvh = BKE_bmbvh_new_from_editmesh(em, BMBVH_RESPECT_HIDDEN, NULL, false);
	}
	else {
		bmbvh = NULL;
	}

	/* find mouse vectors, the global one, and one per loop in case we have
	 * multiple loops selected, in case they are oriented different */
	zero_v3(mval_dir);
	dist_best_sq = -1.0f;

	if (use_calc_direction) {
		loop_dir = MEM_callocN(sizeof(float[3]) * loop_nr, "sv loop_dir");
		loop_maxdist = MEM_mallocN(sizeof(float) * loop_nr, "sv loop_maxdist");
		copy_vn_fl(loop_maxdist, loop_nr, -1.0f);
	}

	BM_ITER_MESH (e, &iter, bm, BM_EDGES_OF_MESH) {
		if (BM_elem_flag_test(e, BM_ELEM_SELECT)) {
			int i;

			/* search cross edges for visible edge to the mouse cursor,
			 * then use the shared vertex to calculate screen vector*/
			for (i = 0; i < 2; i++) {
				BMIter iter_other;
				BMEdge *e_other;

				BMVert *v = i ? e->v1 : e->v2;
				BM_ITER_ELEM (e_other, &iter_other, v, BM_EDGES_OF_VERT) {
					/* screen-space coords */
					float sco_a[3], sco_b[3];
					float dist_sq;
					int j, l_nr;

					if (BM_elem_flag_test(e_other, BM_ELEM_SELECT))
						continue;

					/* This test is only relevant if object is not wire-drawn! See [#32068]. */
					if (use_occlude_geometry &&
					    !BMBVH_EdgeVisible(bmbvh, e_other, t->depsgraph, ar, v3d, t->obedit))
					{
						continue;
					}

					BLI_assert(sv_table[BM_elem_index_get(v)] != -1);
					j = sv_table[BM_elem_index_get(v)];

					if (sv_array[j].v_side[1]) {
						ED_view3d_project_float_v3_m4(ar, sv_array[j].v_side[1]->co, sco_b, projectMat);
					}
					else {
						add_v3_v3v3(sco_b, v->co, sv_array[j].dir_side[1]);
						ED_view3d_project_float_v3_m4(ar, sco_b, sco_b, projectMat);
					}

					if (sv_array[j].v_side[0]) {
						ED_view3d_project_float_v3_m4(ar, sv_array[j].v_side[0]->co, sco_a, projectMat);
					}
					else {
						add_v3_v3v3(sco_a, v->co, sv_array[j].dir_side[0]);
						ED_view3d_project_float_v3_m4(ar, sco_a, sco_a, projectMat);
					}

					/* global direction */
					dist_sq = dist_squared_to_line_segment_v2(mval, sco_b, sco_a);
					if ((dist_best_sq == -1.0f) ||
					    /* intentionally use 2d size on 3d vector */
					    (dist_sq < dist_best_sq && (len_squared_v2v2(sco_b, sco_a) > 0.1f)))
					{
						dist_best_sq = dist_sq;
						sub_v3_v3v3(mval_dir, sco_b, sco_a);
					}

					if (use_calc_direction) {
						/* per loop direction */
						l_nr = sv_array[j].loop_nr;
						if (loop_maxdist[l_nr] == -1.0f || dist_sq < loop_maxdist[l_nr]) {
							loop_maxdist[l_nr] = dist_sq;
							sub_v3_v3v3(loop_dir[l_nr], sco_b, sco_a);
						}
					}
				}
			}
		}
	}

	if (use_calc_direction) {
		int i;
		sv_array = sld->sv;
		for (i = 0; i < sld->totsv; i++, sv_array++) {
			/* switch a/b if loop direction is different from global direction */
			int l_nr = sv_array->loop_nr;
			if (dot_v3v3(loop_dir[l_nr], mval_dir) < 0.0f) {
				swap_v3_v3(sv_array->dir_side[0], sv_array->dir_side[1]);
				SWAP(BMVert *, sv_array->v_side[0], sv_array->v_side[1]);
			}
		}

		MEM_freeN(loop_dir);
		MEM_freeN(loop_maxdist);
	}

	/* possible all of the edge loops are pointing directly at the view */
	if (UNLIKELY(len_squared_v2(mval_dir) < 0.1f)) {
		mval_dir[0] = 0.0f;
		mval_dir[1] = 100.0f;
	}

	/* zero out start */
	zero_v2(mval_start);

	/* dir holds a vector along edge loop */
	copy_v2_v2(mval_end, mval_dir);
	mul_v2_fl(mval_end, 0.5f);

	sld->mval_start[0] = t->mval[0] + mval_start[0];
	sld->mval_start[1] = t->mval[1] + mval_start[1];

	sld->mval_end[0] = t->mval[0] + mval_end[0];
	sld->mval_end[1] = t->mval[1] + mval_end[1];

	if (bmbvh) {
		BKE_bmbvh_free(bmbvh);
	}
}

static void calcEdgeSlide_even(
        TransInfo *t, EdgeSlideData *sld, const float mval[2])
{
	TransDataEdgeSlideVert *sv = sld->sv;

	if (sld->totsv > 0) {
		ARegion *ar = t->ar;
		RegionView3D *rv3d = NULL;
		float projectMat[4][4];

		int i = 0;

		float v_proj[2];
		float dist_sq = 0;
		float dist_min_sq = FLT_MAX;

		if (t->spacetype == SPACE_VIEW3D) {
			/* background mode support */
			rv3d = t->ar ? t->ar->regiondata : NULL;
		}

		if (!rv3d) {
			/* ok, let's try to survive this */
			unit_m4(projectMat);
		}
		else {
			ED_view3d_ob_project_mat_get(rv3d, t->obedit, projectMat);
		}

		for (i = 0; i < sld->totsv; i++, sv++) {
			/* Set length */
			sv->edge_len = len_v3v3(sv->dir_side[0], sv->dir_side[1]);

			ED_view3d_project_float_v2_m4(ar, sv->v->co, v_proj, projectMat);
			dist_sq = len_squared_v2v2(mval, v_proj);
			if (dist_sq < dist_min_sq) {
				dist_min_sq = dist_sq;
				sld->curr_sv_index = i;
			}
		}
	}
	else {
		sld->curr_sv_index = 0;
	}
}

static bool createEdgeSlideVerts_double_side(TransInfo *t, bool use_even, bool flipped, bool use_clamp)
{
	BMEditMesh *em = BKE_editmesh_from_object(t->obedit);
	BMesh *bm = em->bm;
	BMIter iter;
	BMEdge *e;
	BMVert *v;
	TransDataEdgeSlideVert *sv_array;
	int sv_tot;
	int *sv_table;  /* BMVert -> sv_array index */
	EdgeSlideData *sld = MEM_callocN(sizeof(*sld), "sld");
	float mval[2] = {(float)t->mval[0], (float)t->mval[1]};
	int numsel, i, loop_nr;
	bool use_occlude_geometry = false;
	View3D *v3d = NULL;
	RegionView3D *rv3d = NULL;

	slide_origdata_init_flag(t, &sld->orig_data);

	sld->use_even = use_even;
	sld->curr_sv_index = 0;
	sld->flipped = flipped;
	if (!use_clamp)
		t->flag |= T_ALT_TRANSFORM;

	/*ensure valid selection*/
	BM_ITER_MESH (v, &iter, bm, BM_VERTS_OF_MESH) {
		if (BM_elem_flag_test(v, BM_ELEM_SELECT)) {
			BMIter iter2;
			numsel = 0;
			BM_ITER_ELEM (e, &iter2, v, BM_EDGES_OF_VERT) {
				if (BM_elem_flag_test(e, BM_ELEM_SELECT)) {
					/* BMESH_TODO: this is probably very evil,
					 * set v->e to a selected edge*/
					v->e = e;

					numsel++;
				}
			}

			if (numsel == 0 || numsel > 2) {
				MEM_freeN(sld);
				return false; /* invalid edge selection */
			}
		}
	}

	BM_ITER_MESH (e, &iter, bm, BM_EDGES_OF_MESH) {
		if (BM_elem_flag_test(e, BM_ELEM_SELECT)) {
			/* note, any edge with loops can work, but we won't get predictable results, so bail out */
			if (!BM_edge_is_manifold(e) && !BM_edge_is_boundary(e)) {
				/* can edges with at least once face user */
				MEM_freeN(sld);
				return false;
			}
		}
	}

	sv_table = MEM_mallocN(sizeof(*sv_table) * bm->totvert, __func__);

#define INDEX_UNSET   -1
#define INDEX_INVALID -2

	{
		int j = 0;
		BM_ITER_MESH_INDEX (v, &iter, bm, BM_VERTS_OF_MESH, i) {
			if (BM_elem_flag_test(v, BM_ELEM_SELECT)) {
				BM_elem_flag_enable(v, BM_ELEM_TAG);
				sv_table[i] = INDEX_UNSET;
				j += 1;
			}
			else {
				BM_elem_flag_disable(v, BM_ELEM_TAG);
				sv_table[i] = INDEX_INVALID;
			}
			BM_elem_index_set(v, i); /* set_inline */
		}
		bm->elem_index_dirty &= ~BM_VERT;

		if (!j) {
			MEM_freeN(sld);
			MEM_freeN(sv_table);
			return false;
		}
		sv_tot = j;
	}

	sv_array = MEM_callocN(sizeof(TransDataEdgeSlideVert) * sv_tot, "sv_array");
	loop_nr = 0;

	STACK_DECLARE(sv_array);
	STACK_INIT(sv_array, sv_tot);

	while (1) {
		float vec_a[3], vec_b[3];
		BMLoop *l_a, *l_b;
		BMLoop *l_a_prev, *l_b_prev;
		BMVert *v_first;
		/* If this succeeds call get_next_loop()
		 * which calculates the direction to slide based on clever checks.
		 *
		 * otherwise we simply use 'e_dir' as an edge-rail.
		 * (which is better when the attached edge is a boundary, see: T40422)
		 */
#define EDGESLIDE_VERT_IS_INNER(v, e_dir) \
		((BM_edge_is_boundary(e_dir) == false) && \
		 (BM_vert_edge_count_nonwire(v) == 2))

		v = NULL;
		BM_ITER_MESH (v, &iter, bm, BM_VERTS_OF_MESH) {
			if (BM_elem_flag_test(v, BM_ELEM_TAG))
				break;

		}

		if (!v)
			break;

		if (!v->e)
			continue;
		
		v_first = v;

		/*walk along the edge loop*/
		e = v->e;

		/*first, rewind*/
		do {
			e = get_other_edge(v, e);
			if (!e) {
				e = v->e;
				break;
			}

			if (!BM_elem_flag_test(BM_edge_other_vert(e, v), BM_ELEM_TAG))
				break;

			v = BM_edge_other_vert(e, v);
		} while (e != v_first->e);

		BM_elem_flag_disable(v, BM_ELEM_TAG);

		l_a = e->l;
		l_b = e->l->radial_next;

		/* regarding e_next, use get_next_loop()'s improved interpolation where possible */
		{
			BMEdge *e_next = get_other_edge(v, e);
			if (e_next) {
				get_next_loop(v, l_a, e, e_next, vec_a);
			}
			else {
				BMLoop *l_tmp = BM_loop_other_edge_loop(l_a, v);
				if (EDGESLIDE_VERT_IS_INNER(v, l_tmp->e)) {
					get_next_loop(v, l_a, e, l_tmp->e, vec_a);
				}
				else {
					sub_v3_v3v3(vec_a, BM_edge_other_vert(l_tmp->e, v)->co, v->co);
				}
			}
		}

		/* !BM_edge_is_boundary(e); */
		if (l_b != l_a) {
			BMEdge *e_next = get_other_edge(v, e);
			if (e_next) {
				get_next_loop(v, l_b, e, e_next, vec_b);
			}
			else {
				BMLoop *l_tmp = BM_loop_other_edge_loop(l_b, v);
				if (EDGESLIDE_VERT_IS_INNER(v, l_tmp->e)) {
					get_next_loop(v, l_b, e, l_tmp->e, vec_b);
				}
				else {
					sub_v3_v3v3(vec_b, BM_edge_other_vert(l_tmp->e, v)->co, v->co);
				}
			}
		}
		else {
			l_b = NULL;
		}

		l_a_prev = NULL;
		l_b_prev = NULL;

#define SV_FROM_VERT(v) ( \
		(sv_table[BM_elem_index_get(v)] == INDEX_UNSET) ? \
			((void)(sv_table[BM_elem_index_get(v)] = STACK_SIZE(sv_array)), STACK_PUSH_RET_PTR(sv_array)) : \
			(&sv_array[sv_table[BM_elem_index_get(v)]]))

		/*iterate over the loop*/
		v_first = v;
		do {
			bool l_a_ok_prev;
			bool l_b_ok_prev;
			TransDataEdgeSlideVert *sv;
			BMVert *v_prev;
			BMEdge *e_prev;

			/* XXX, 'sv' will initialize multiple times, this is suspicious. see [#34024] */
			BLI_assert(v != NULL);
			BLI_assert(sv_table[BM_elem_index_get(v)] != INDEX_INVALID);
			sv = SV_FROM_VERT(v);
			sv->v = v;
			copy_v3_v3(sv->v_co_orig, v->co);
			sv->loop_nr = loop_nr;

			if (l_a || l_a_prev) {
				BMLoop *l_tmp = BM_loop_other_edge_loop(l_a ? l_a : l_a_prev, v);
				sv->v_side[0] = BM_edge_other_vert(l_tmp->e, v);
				copy_v3_v3(sv->dir_side[0], vec_a);
			}

			if (l_b || l_b_prev) {
				BMLoop *l_tmp = BM_loop_other_edge_loop(l_b ? l_b : l_b_prev, v);
				sv->v_side[1] = BM_edge_other_vert(l_tmp->e, v);
				copy_v3_v3(sv->dir_side[1], vec_b);
			}

			v_prev = v;
			v = BM_edge_other_vert(e, v);

			e_prev = e;
			e = get_other_edge(v, e);

			if (!e) {
				BLI_assert(v != NULL);

				BLI_assert(sv_table[BM_elem_index_get(v)] != INDEX_INVALID);
				sv = SV_FROM_VERT(v);

				sv->v = v;
				copy_v3_v3(sv->v_co_orig, v->co);
				sv->loop_nr = loop_nr;

				if (l_a) {
					BMLoop *l_tmp = BM_loop_other_edge_loop(l_a, v);
					sv->v_side[0] = BM_edge_other_vert(l_tmp->e, v);
					if (EDGESLIDE_VERT_IS_INNER(v, l_tmp->e)) {
						get_next_loop(v, l_a, e_prev, l_tmp->e, sv->dir_side[0]);
					}
					else {
						sub_v3_v3v3(sv->dir_side[0], sv->v_side[0]->co, v->co);
					}
				}

				if (l_b) {
					BMLoop *l_tmp = BM_loop_other_edge_loop(l_b, v);
					sv->v_side[1] = BM_edge_other_vert(l_tmp->e, v);
					if (EDGESLIDE_VERT_IS_INNER(v, l_tmp->e)) {
						get_next_loop(v, l_b, e_prev, l_tmp->e, sv->dir_side[1]);
					}
					else {
						sub_v3_v3v3(sv->dir_side[1], sv->v_side[1]->co, v->co);
					}
				}

				BM_elem_flag_disable(v, BM_ELEM_TAG);
				BM_elem_flag_disable(v_prev, BM_ELEM_TAG);

				break;
			}
			l_a_ok_prev = (l_a != NULL);
			l_b_ok_prev = (l_b != NULL);

			l_a_prev = l_a;
			l_b_prev = l_b;

			if (l_a) {
				l_a = get_next_loop(v, l_a, e_prev, e, vec_a);
			}
			else {
				zero_v3(vec_a);
			}

			if (l_b) {
				l_b = get_next_loop(v, l_b, e_prev, e, vec_b);
			}
			else {
				zero_v3(vec_b);
			}


			if (l_a && l_b) {
				/* pass */
			}
			else {
				if (l_a || l_b) {
					/* find the opposite loop if it was missing previously */
					if      (l_a == NULL && l_b && (l_b->radial_next != l_b)) l_a = l_b->radial_next;
					else if (l_b == NULL && l_a && (l_a->radial_next != l_a)) l_b = l_a->radial_next;
				}
				else if (e->l != NULL) {
					/* if there are non-contiguous faces, we can still recover the loops of the new edges faces */
					/* note!, the behavior in this case means edges may move in opposite directions,
					 * this could be made to work more usefully. */

					if (l_a_ok_prev) {
						l_a = e->l;
						l_b = (l_a->radial_next != l_a) ? l_a->radial_next : NULL;
					}
					else if (l_b_ok_prev) {
						l_b = e->l;
						l_a = (l_b->radial_next != l_b) ? l_b->radial_next : NULL;
					}
				}

				if (!l_a_ok_prev && l_a) {
					get_next_loop(v, l_a, e, e_prev, vec_a);
				}
				if (!l_b_ok_prev && l_b) {
					get_next_loop(v, l_b, e, e_prev, vec_b);
				}
			}

			BM_elem_flag_disable(v, BM_ELEM_TAG);
			BM_elem_flag_disable(v_prev, BM_ELEM_TAG);
		} while ((e != v_first->e) && (l_a || l_b));

#undef SV_FROM_VERT
#undef INDEX_UNSET
#undef INDEX_INVALID

		loop_nr++;

#undef EDGESLIDE_VERT_IS_INNER
	}

	/* EDBM_flag_disable_all(em, BM_ELEM_SELECT); */

	BLI_assert(STACK_SIZE(sv_array) == sv_tot);

	sld->sv = sv_array;
	sld->totsv = sv_tot;

	/* use for visibility checks */
	if (t->spacetype == SPACE_VIEW3D) {
		v3d = t->sa ? t->sa->spacedata.first : NULL;
		rv3d = t->ar ? t->ar->regiondata : NULL;
		use_occlude_geometry = (v3d && t->obedit->dt > OB_WIRE && v3d->drawtype > OB_WIRE);
	}

	calcEdgeSlide_mval_range(t, sld, sv_table, loop_nr, mval, use_occlude_geometry, true);

	/* create copies of faces for customdata projection */
	bmesh_edit_begin(bm, BMO_OPTYPE_FLAG_UNTAN_MULTIRES);
	slide_origdata_init_data(t, &sld->orig_data);
	slide_origdata_create_data(t, &sld->orig_data, (TransDataGenericSlideVert *)sld->sv, sizeof(*sld->sv), sld->totsv);

	if (rv3d) {
		calcEdgeSlide_even(t, sld, mval);
	}

	sld->em = em;
	
	sld->perc = 0.0f;
	
	t->custom.mode.data = sld;
	
	MEM_freeN(sv_table);

	return true;
}

/**
 * A simple version of #createEdgeSlideVerts_double_side
 * Which assumes the longest unselected.
 */
static bool createEdgeSlideVerts_single_side(TransInfo *t, bool use_even, bool flipped, bool use_clamp)
{
	BMEditMesh *em = BKE_editmesh_from_object(t->obedit);
	BMesh *bm = em->bm;
	BMIter iter;
	BMEdge *e;
	TransDataEdgeSlideVert *sv_array;
	int sv_tot;
	int *sv_table;  /* BMVert -> sv_array index */
	EdgeSlideData *sld = MEM_callocN(sizeof(*sld), "sld");
	float mval[2] = {(float)t->mval[0], (float)t->mval[1]};
	int loop_nr;
	bool use_occlude_geometry = false;
	View3D *v3d = NULL;
	RegionView3D *rv3d = NULL;

	if (t->spacetype == SPACE_VIEW3D) {
		/* background mode support */
		v3d = t->sa ? t->sa->spacedata.first : NULL;
		rv3d = t->ar ? t->ar->regiondata : NULL;
	}

	slide_origdata_init_flag(t, &sld->orig_data);

	sld->use_even = use_even;
	sld->curr_sv_index = 0;
	/* happens to be best for single-sided */
	sld->flipped = !flipped;
	if (!use_clamp)
		t->flag |= T_ALT_TRANSFORM;

	/* ensure valid selection */
	{
		int i = 0, j = 0;
		BMVert *v;

		BM_ITER_MESH_INDEX (v, &iter, bm, BM_VERTS_OF_MESH, i) {
			if (BM_elem_flag_test(v, BM_ELEM_SELECT)) {
				float len_sq_max = -1.0f;
				BMIter iter2;
				BM_ITER_ELEM (e, &iter2, v, BM_EDGES_OF_VERT) {
					if (!BM_elem_flag_test(e, BM_ELEM_SELECT)) {
						float len_sq = BM_edge_calc_length_squared(e);
						if (len_sq > len_sq_max) {
							len_sq_max = len_sq;
							v->e = e;
						}
					}
				}

				if (len_sq_max != -1.0f) {
					j++;
				}
			}
			BM_elem_index_set(v, i); /* set_inline */
		}
		bm->elem_index_dirty &= ~BM_VERT;

		if (!j) {
			MEM_freeN(sld);
			return false;
		}

		sv_tot = j;
	}

	BLI_assert(sv_tot != 0);
	/* over alloc */
	sv_array = MEM_callocN(sizeof(TransDataEdgeSlideVert) * bm->totvertsel, "sv_array");

	/* same loop for all loops, weak but we dont connect loops in this case */
	loop_nr = 1;

	sv_table = MEM_mallocN(sizeof(*sv_table) * bm->totvert, __func__);

	{
		int i = 0, j = 0;
		BMVert *v;

		BM_ITER_MESH_INDEX (v, &iter, bm, BM_VERTS_OF_MESH, i) {
			sv_table[i] = -1;
			if ((v->e != NULL) && (BM_elem_flag_test(v, BM_ELEM_SELECT))) {
				if (BM_elem_flag_test(v->e, BM_ELEM_SELECT) == 0) {
					TransDataEdgeSlideVert *sv;
					sv = &sv_array[j];
					sv->v = v;
					copy_v3_v3(sv->v_co_orig, v->co);
					sv->v_side[0] = BM_edge_other_vert(v->e, v);
					sub_v3_v3v3(sv->dir_side[0], sv->v_side[0]->co, v->co);
					sv->loop_nr = 0;
					sv_table[i] = j;
					j += 1;
				}
			}
		}
	}

	/* check for wire vertices,
	 * interpolate the directions of wire verts between non-wire verts */
	if (sv_tot != bm->totvert) {
		const int sv_tot_nowire = sv_tot;
		TransDataEdgeSlideVert *sv_iter = sv_array;

		for (int i = 0; i < sv_tot_nowire; i++, sv_iter++) {
			BMIter eiter;
			BM_ITER_ELEM (e, &eiter, sv_iter->v, BM_EDGES_OF_VERT) {
				/* walk over wire */
				TransDataEdgeSlideVert *sv_end = NULL;
				BMEdge *e_step = e;
				BMVert *v = sv_iter->v;
				int j;

				j = sv_tot;

				while (1) {
					BMVert *v_other = BM_edge_other_vert(e_step, v);
					int endpoint = (
					        (sv_table[BM_elem_index_get(v_other)] != -1) +
					        (BM_vert_is_edge_pair(v_other) == false));

					if ((BM_elem_flag_test(e_step, BM_ELEM_SELECT) &&
					     BM_elem_flag_test(v_other, BM_ELEM_SELECT)) &&
					     (endpoint == 0))
					{
						/* scan down the list */
						TransDataEdgeSlideVert *sv;
						BLI_assert(sv_table[BM_elem_index_get(v_other)] == -1);
						sv_table[BM_elem_index_get(v_other)] = j;
						sv = &sv_array[j];
						sv->v = v_other;
						copy_v3_v3(sv->v_co_orig, v_other->co);
						copy_v3_v3(sv->dir_side[0], sv_iter->dir_side[0]);
						j++;

						/* advance! */
						v = v_other;
						e_step = BM_DISK_EDGE_NEXT(e_step, v_other);
					}
					else {
						if ((endpoint == 2) && (sv_tot != j)) {
							BLI_assert(BM_elem_index_get(v_other) != -1);
							sv_end = &sv_array[sv_table[BM_elem_index_get(v_other)]];
						}
						break;
					}
				}

				if (sv_end) {
					int sv_tot_prev = sv_tot;
					const float *co_src = sv_iter->v->co;
					const float *co_dst = sv_end->v->co;
					const float *dir_src = sv_iter->dir_side[0];
					const float *dir_dst = sv_end->dir_side[0];
					sv_tot = j;

					while (j-- != sv_tot_prev) {
						float factor;
						factor = line_point_factor_v3(sv_array[j].v->co, co_src, co_dst);
						interp_v3_v3v3(sv_array[j].dir_side[0], dir_src, dir_dst, factor);
					}
				}
			}
		}
	}

	/* EDBM_flag_disable_all(em, BM_ELEM_SELECT); */

	sld->sv = sv_array;
	sld->totsv = sv_tot;

	/* use for visibility checks */
	if (t->spacetype == SPACE_VIEW3D) {
		v3d = t->sa ? t->sa->spacedata.first : NULL;
		rv3d = t->ar ? t->ar->regiondata : NULL;
		use_occlude_geometry = (v3d && t->obedit->dt > OB_WIRE && v3d->drawtype > OB_WIRE);
	}

	calcEdgeSlide_mval_range(t, sld, sv_table, loop_nr, mval, use_occlude_geometry, false);

	/* create copies of faces for customdata projection */
	bmesh_edit_begin(bm, BMO_OPTYPE_FLAG_UNTAN_MULTIRES);
	slide_origdata_init_data(t, &sld->orig_data);
	slide_origdata_create_data(t, &sld->orig_data, (TransDataGenericSlideVert *)sld->sv, sizeof(*sld->sv), sld->totsv);

	if (rv3d) {
		calcEdgeSlide_even(t, sld, mval);
	}

	sld->em = em;

	sld->perc = 0.0f;

	t->custom.mode.data = sld;

	MEM_freeN(sv_table);

	return true;
}

void projectEdgeSlideData(TransInfo *t, bool is_final)
{
	EdgeSlideData *sld = t->custom.mode.data;
	SlideOrigData *sod = &sld->orig_data;

	if (sod->use_origfaces == false) {
		return;
	}

	slide_origdata_interp_data(t, sod, (TransDataGenericSlideVert *)sld->sv, sizeof(*sld->sv), sld->totsv, is_final);
}

void freeEdgeSlideTempFaces(EdgeSlideData *sld)
{
	slide_origdata_free_date(&sld->orig_data);
}

void freeEdgeSlideVerts(TransInfo *UNUSED(t), TransCustomData *custom_data)
{
	EdgeSlideData *sld = custom_data->data;
	
	if (!sld)
		return;

	freeEdgeSlideTempFaces(sld);

	bmesh_edit_end(sld->em->bm, BMO_OPTYPE_FLAG_UNTAN_MULTIRES);
	
	MEM_freeN(sld->sv);
	MEM_freeN(sld);
	
	custom_data->data = NULL;
}

static void initEdgeSlide_ex(TransInfo *t, bool use_double_side, bool use_even, bool flipped, bool use_clamp)
{
	EdgeSlideData *sld;
	bool ok;

	t->mode = TFM_EDGE_SLIDE;
	t->transform = applyEdgeSlide;
	t->handleEvent = handleEventEdgeSlide;

	if (use_double_side) {
		ok = createEdgeSlideVerts_double_side(t, use_even, flipped, use_clamp);
	}
	else {
		ok = createEdgeSlideVerts_single_side(t, use_even, flipped, use_clamp);
	}

	if (!ok) {
		t->state = TRANS_CANCEL;
		return;
	}
	
	sld = t->custom.mode.data;

	if (!sld)
		return;

	t->custom.mode.free_cb = freeEdgeSlideVerts;

	/* set custom point first if you want value to be initialized by init */
	calcEdgeSlideCustomPoints(t);
	initMouseInputMode(t, &t->mouse, INPUT_CUSTOM_RATIO_FLIP);
	
	t->idx_max = 0;
	t->num.idx_max = 0;
	t->snap[0] = 0.0f;
	t->snap[1] = 0.1f;
	t->snap[2] = t->snap[1] * 0.1f;

	copy_v3_fl(t->num.val_inc, t->snap[1]);
	t->num.unit_sys = t->scene->unit.system;
	t->num.unit_type[0] = B_UNIT_NONE;

	t->flag |= T_NO_CONSTRAINT | T_NO_PROJECT;
}

static void initEdgeSlide(TransInfo *t)
{
	initEdgeSlide_ex(t, true, false, false, true);
}

static eRedrawFlag handleEventEdgeSlide(struct TransInfo *t, const struct wmEvent *event)
{
	if (t->mode == TFM_EDGE_SLIDE) {
		EdgeSlideData *sld = t->custom.mode.data;

		if (sld) {
			switch (event->type) {
				case EKEY:
					if (event->val == KM_PRESS) {
						sld->use_even = !sld->use_even;
						calcEdgeSlideCustomPoints(t);
						return TREDRAW_HARD;
					}
					break;
				case FKEY:
					if (event->val == KM_PRESS) {
						sld->flipped = !sld->flipped;
						calcEdgeSlideCustomPoints(t);
						return TREDRAW_HARD;
					}
					break;
				case CKEY:
					/* use like a modifier key */
					if (event->val == KM_PRESS) {
						t->flag ^= T_ALT_TRANSFORM;
						calcEdgeSlideCustomPoints(t);
						return TREDRAW_HARD;
					}
					break;
				case EVT_MODAL_MAP:
					switch (event->val) {
						case TFM_MODAL_EDGESLIDE_DOWN:
							sld->curr_sv_index = ((sld->curr_sv_index - 1) + sld->totsv) % sld->totsv;
							return TREDRAW_HARD;
						case TFM_MODAL_EDGESLIDE_UP:
							sld->curr_sv_index = (sld->curr_sv_index + 1) % sld->totsv;
							return TREDRAW_HARD;
					}
					break;
				case MOUSEMOVE:
					calcEdgeSlideCustomPoints(t);
					break;
				default:
					break;
			}
		}
	}
	return TREDRAW_NOTHING;
}

static void drawEdgeSlide(TransInfo *t)
{
	if ((t->mode == TFM_EDGE_SLIDE) && t->custom.mode.data) {
		EdgeSlideData *sld = t->custom.mode.data;
		const bool is_clamp = !(t->flag & T_ALT_TRANSFORM);

		/* Even mode */
		if ((sld->use_even == true) || (is_clamp == false)) {
			View3D *v3d = t->view;
			const float line_size = UI_GetThemeValuef(TH_OUTLINE_WIDTH) + 0.5f;

			if (v3d && v3d->zbuf)
				glDisable(GL_DEPTH_TEST);

			glEnable(GL_BLEND);
			glBlendFuncSeparate(GL_SRC_ALPHA, GL_ONE_MINUS_SRC_ALPHA, GL_ONE, GL_ONE_MINUS_SRC_ALPHA);

			gpuPushMatrix();
			gpuMultMatrix(t->obedit->obmat);

			unsigned int pos = GWN_vertformat_attr_add(immVertexFormat(), "pos", GWN_COMP_F32, 3, GWN_FETCH_FLOAT);

			immBindBuiltinProgram(GPU_SHADER_3D_UNIFORM_COLOR);

			if (sld->use_even == true) {
				float co_a[3], co_b[3], co_mark[3];
				TransDataEdgeSlideVert *curr_sv = &sld->sv[sld->curr_sv_index];
				const float fac = (sld->perc + 1.0f) / 2.0f;
				const float ctrl_size = UI_GetThemeValuef(TH_FACEDOT_SIZE) + 1.5f;
				const float guide_size = ctrl_size - 0.5f;
				const int alpha_shade = -30;

				add_v3_v3v3(co_a, curr_sv->v_co_orig, curr_sv->dir_side[0]);
				add_v3_v3v3(co_b, curr_sv->v_co_orig, curr_sv->dir_side[1]);

				glLineWidth(line_size);
				immUniformThemeColorShadeAlpha(TH_EDGE_SELECT, 80, alpha_shade);
				immBeginAtMost(GWN_PRIM_LINES, 4);
				if (curr_sv->v_side[0]) {
					immVertex3fv(pos, curr_sv->v_side[0]->co);
					immVertex3fv(pos, curr_sv->v_co_orig);
				}
				if (curr_sv->v_side[1]) {
					immVertex3fv(pos, curr_sv->v_side[1]->co);
					immVertex3fv(pos, curr_sv->v_co_orig);
				}
				immEnd();

				immUniformThemeColorShadeAlpha(TH_SELECT, -30, alpha_shade);
				glPointSize(ctrl_size);
				immBegin(GWN_PRIM_POINTS, 1);
				if (sld->flipped) {
					if (curr_sv->v_side[1]) immVertex3fv(pos, curr_sv->v_side[1]->co);
				}
				else {
					if (curr_sv->v_side[0]) immVertex3fv(pos, curr_sv->v_side[0]->co);
				}
				immEnd();

				immUniformThemeColorShadeAlpha(TH_SELECT, 255, alpha_shade);
				glPointSize(guide_size);
				immBegin(GWN_PRIM_POINTS, 1);
				interp_line_v3_v3v3v3(co_mark, co_b, curr_sv->v_co_orig, co_a, fac);
				immVertex3fv(pos, co_mark);
				immEnd();
			}
			else {
				if (is_clamp == false) {
					const int side_index = sld->curr_side_unclamp;
					TransDataEdgeSlideVert *sv;
					int i;
					const int alpha_shade = -160;

					glLineWidth(line_size);
					immUniformThemeColorShadeAlpha(TH_EDGE_SELECT, 80, alpha_shade);
					immBegin(GWN_PRIM_LINES, sld->totsv * 2);

					sv = sld->sv;
					for (i = 0; i < sld->totsv; i++, sv++) {
						float a[3], b[3];

						if (!is_zero_v3(sv->dir_side[side_index])) {
							copy_v3_v3(a, sv->dir_side[side_index]);
						}
						else {
							copy_v3_v3(a, sv->dir_side[!side_index]);
						}

						mul_v3_fl(a, 100.0f);
						negate_v3_v3(b, a);
						add_v3_v3(a, sv->v_co_orig);
						add_v3_v3(b, sv->v_co_orig);

						immVertex3fv(pos, a);
						immVertex3fv(pos, b);
					}
					immEnd();
				}
				else {
					BLI_assert(0);
				}
			}

			immUnbindProgram();

			gpuPopMatrix();

			glDisable(GL_BLEND);

			if (v3d && v3d->zbuf)
				glEnable(GL_DEPTH_TEST);
		}
	}
}

static void doEdgeSlide(TransInfo *t, float perc)
{
	EdgeSlideData *sld = t->custom.mode.data;
	TransDataEdgeSlideVert *svlist = sld->sv, *sv;
	int i;

	sld->perc = perc;
	sv = svlist;

	if (sld->use_even == false) {
		const bool is_clamp = !(t->flag & T_ALT_TRANSFORM);
		if (is_clamp) {
			const int side_index = (perc < 0.0f);
			const float perc_final = fabsf(perc);
			for (i = 0; i < sld->totsv; i++, sv++) {
				madd_v3_v3v3fl(sv->v->co, sv->v_co_orig, sv->dir_side[side_index], perc_final);
			}

			sld->curr_side_unclamp = side_index;
		}
		else {
			const int side_index = sld->curr_side_unclamp;
			const float perc_init = fabsf(perc) * ((sld->curr_side_unclamp == (perc < 0.0f)) ? 1 : -1);
			for (i = 0; i < sld->totsv; i++, sv++) {
				float dir_flip[3];
				float perc_final = perc_init;
				if (!is_zero_v3(sv->dir_side[side_index])) {
					copy_v3_v3(dir_flip, sv->dir_side[side_index]);
				}
				else {
					copy_v3_v3(dir_flip, sv->dir_side[!side_index]);
					perc_final *= -1;
				}
				madd_v3_v3v3fl(sv->v->co, sv->v_co_orig, dir_flip, perc_final);
			}
		}
	}
	else {
		/**
		 * Implementation note, even mode ignores the starting positions and uses only the
		 * a/b verts, this could be changed/improved so the distance is still met but the verts are moved along
		 * their original path (which may not be straight), however how it works now is OK and matches 2.4x - Campbell
		 *
		 * \note len_v3v3(curr_sv->dir_side[0], curr_sv->dir_side[1])
		 * is the same as the distance between the original vert locations, same goes for the lines below.
		 */
		TransDataEdgeSlideVert *curr_sv = &sld->sv[sld->curr_sv_index];
		const float curr_length_perc = curr_sv->edge_len * (((sld->flipped ? perc : -perc) + 1.0f) / 2.0f);

		float co_a[3];
		float co_b[3];

		for (i = 0; i < sld->totsv; i++, sv++) {
			if (sv->edge_len > FLT_EPSILON) {
				const float fac = min_ff(sv->edge_len, curr_length_perc) / sv->edge_len;

				add_v3_v3v3(co_a, sv->v_co_orig, sv->dir_side[0]);
				add_v3_v3v3(co_b, sv->v_co_orig, sv->dir_side[1]);

				if (sld->flipped) {
					interp_line_v3_v3v3v3(sv->v->co, co_b, sv->v_co_orig, co_a, fac);
				}
				else {
					interp_line_v3_v3v3v3(sv->v->co, co_a, sv->v_co_orig, co_b, fac);
				}
			}
		}
	}
}

static void applyEdgeSlide(TransInfo *t, const int UNUSED(mval[2]))
{
	char str[UI_MAX_DRAW_STR];
	size_t ofs = 0;
	float final;
	EdgeSlideData *sld =  t->custom.mode.data;
	bool flipped = sld->flipped;
	bool use_even = sld->use_even;
	const bool is_clamp = !(t->flag & T_ALT_TRANSFORM);
	const bool is_constrained = !(is_clamp == false || hasNumInput(&t->num));

	final = t->values[0];

	snapGridIncrement(t, &final);

	/* only do this so out of range values are not displayed */
	if (is_constrained) {
		CLAMP(final, -1.0f, 1.0f);
	}

	applyNumInput(&t->num, &final);

	t->values[0] = final;

	/* header string */
	ofs += BLI_strncpy_rlen(str + ofs, IFACE_("Edge Slide: "), sizeof(str) - ofs);
	if (hasNumInput(&t->num)) {
		char c[NUM_STR_REP_LEN];
		outputNumInput(&(t->num), c, &t->scene->unit);
		ofs += BLI_strncpy_rlen(str + ofs, &c[0], sizeof(str) - ofs);
	}
	else {
		ofs += BLI_snprintf(str + ofs, sizeof(str) - ofs, "%.4f ", final);
	}
	ofs += BLI_snprintf(str + ofs, sizeof(str) - ofs, IFACE_("(E)ven: %s, "), WM_bool_as_string(use_even));
	if (use_even) {
		ofs += BLI_snprintf(str + ofs, sizeof(str) - ofs, IFACE_("(F)lipped: %s, "), WM_bool_as_string(flipped));
	}
	ofs += BLI_snprintf(str + ofs, sizeof(str) - ofs, IFACE_("Alt or (C)lamp: %s"), WM_bool_as_string(is_clamp));
	/* done with header string */

	/* do stuff here */
	doEdgeSlide(t, final);

	recalcData(t);

	ED_area_headerprint(t->sa, str);
}
/** \} */


/* -------------------------------------------------------------------- */
/* Transform (Vert Slide) */

/** \name Transform Vert Slide
 * \{ */

static void calcVertSlideCustomPoints(struct TransInfo *t)
{
	VertSlideData *sld = t->custom.mode.data;
	TransDataVertSlideVert *sv = &sld->sv[sld->curr_sv_index];

	const float *co_orig_3d = sv->co_orig_3d;
	const float *co_curr_3d = sv->co_link_orig_3d[sv->co_link_curr];

	float co_curr_2d[2], co_orig_2d[2];

	int mval_ofs[2], mval_start[2], mval_end[2];

	ED_view3d_project_float_v2_m4(t->ar, co_orig_3d, co_orig_2d, sld->proj_mat);
	ED_view3d_project_float_v2_m4(t->ar, co_curr_3d, co_curr_2d, sld->proj_mat);

	ARRAY_SET_ITEMS(mval_ofs, t->mouse.imval[0] - co_orig_2d[0], t->mouse.imval[1] - co_orig_2d[1]);
	ARRAY_SET_ITEMS(mval_start, co_orig_2d[0] + mval_ofs[0], co_orig_2d[1] + mval_ofs[1]);
	ARRAY_SET_ITEMS(mval_end, co_curr_2d[0] + mval_ofs[0], co_curr_2d[1] + mval_ofs[1]);

	if (sld->flipped && sld->use_even) {
		setCustomPoints(t, &t->mouse, mval_start, mval_end);
	}
	else {
		setCustomPoints(t, &t->mouse, mval_end, mval_start);
	}

	/* setCustomPoints isn't normally changing as the mouse moves,
	 * in this case apply mouse input immediatly so we don't refresh
	 * with the value from the previous points */
	applyMouseInput(t, &t->mouse, t->mval, t->values);
}

/**
 * Run once when initializing vert slide to find the reference edge
 */
static void calcVertSlideMouseActiveVert(struct TransInfo *t, const int mval[2])
{
	VertSlideData *sld = t->custom.mode.data;
	float mval_fl[2] = {UNPACK2(mval)};
	TransDataVertSlideVert *sv;

	/* set the vertex to use as a reference for the mouse direction 'curr_sv_index' */
	float dist_sq = 0.0f;
	float dist_min_sq = FLT_MAX;
	int i;

	for (i = 0, sv = sld->sv; i < sld->totsv; i++, sv++) {
		float co_2d[2];

		ED_view3d_project_float_v2_m4(t->ar, sv->co_orig_3d, co_2d, sld->proj_mat);

		dist_sq = len_squared_v2v2(mval_fl, co_2d);
		if (dist_sq < dist_min_sq) {
			dist_min_sq = dist_sq;
			sld->curr_sv_index = i;
		}
	}
}

/**
 * Run while moving the mouse to slide along the edge matching the mouse direction
 */
static void calcVertSlideMouseActiveEdges(struct TransInfo *t, const int mval[2])
{
	VertSlideData *sld = t->custom.mode.data;
	float imval_fl[2] = {UNPACK2(t->mouse.imval)};
	float  mval_fl[2] = {UNPACK2(mval)};

	float dir[3];
	TransDataVertSlideVert *sv;
	int i;

	/* note: we could save a matrix-multiply for each vertex
	 * by finding the closest edge in local-space.
	 * However this skews the outcome with non-uniform-scale. */

	/* first get the direction of the original mouse position */
	sub_v2_v2v2(dir, imval_fl, mval_fl);
	ED_view3d_win_to_delta(t->ar, dir, dir, t->zfac);
	normalize_v3(dir);

	for (i = 0, sv = sld->sv; i < sld->totsv; i++, sv++) {
		if (sv->co_link_tot > 1) {
			float dir_dot_best = -FLT_MAX;
			int co_link_curr_best = -1;
			int j;

			for (j = 0; j < sv->co_link_tot; j++) {
				float tdir[3];
				float dir_dot;

				sub_v3_v3v3(tdir, sv->co_orig_3d, sv->co_link_orig_3d[j]);
				mul_mat3_m4_v3(t->obedit->obmat, tdir);
				project_plane_v3_v3v3(tdir, tdir, t->viewinv[2]);

				normalize_v3(tdir);
				dir_dot = dot_v3v3(dir, tdir);
				if (dir_dot > dir_dot_best) {
					dir_dot_best = dir_dot;
					co_link_curr_best = j;
				}
			}

			if (co_link_curr_best != -1) {
				sv->co_link_curr = co_link_curr_best;
			}
		}
	}
}

static bool createVertSlideVerts(TransInfo *t, bool use_even, bool flipped, bool use_clamp)
{
	BMEditMesh *em = BKE_editmesh_from_object(t->obedit);
	BMesh *bm = em->bm;
	BMIter iter;
	BMIter eiter;
	BMEdge *e;
	BMVert *v;
	TransDataVertSlideVert *sv_array;
	VertSlideData *sld = MEM_callocN(sizeof(*sld), "sld");
	int j;

	slide_origdata_init_flag(t, &sld->orig_data);

	sld->use_even = use_even;
	sld->curr_sv_index = 0;
	sld->flipped = flipped;
	if (!use_clamp)
		t->flag |= T_ALT_TRANSFORM;

	j = 0;
	BM_ITER_MESH (v, &iter, bm, BM_VERTS_OF_MESH) {
		bool ok = false;
		if (BM_elem_flag_test(v, BM_ELEM_SELECT) && v->e) {
			BM_ITER_ELEM (e, &eiter, v, BM_EDGES_OF_VERT) {
				if (!BM_elem_flag_test(e, BM_ELEM_HIDDEN)) {
					ok = true;
					break;
				}
			}
		}

		if (ok) {
			BM_elem_flag_enable(v, BM_ELEM_TAG);
			j += 1;
		}
		else {
			BM_elem_flag_disable(v, BM_ELEM_TAG);
		}
	}

	if (!j) {
		MEM_freeN(sld);
		return false;
	}

	sv_array = MEM_callocN(sizeof(TransDataVertSlideVert) * j, "sv_array");

	j = 0;
	BM_ITER_MESH (v, &iter, bm, BM_VERTS_OF_MESH) {
		if (BM_elem_flag_test(v, BM_ELEM_TAG)) {
			int k;
			sv_array[j].v = v;
			copy_v3_v3(sv_array[j].co_orig_3d, v->co);

			k = 0;
			BM_ITER_ELEM (e, &eiter, v, BM_EDGES_OF_VERT) {
				if (!BM_elem_flag_test(e, BM_ELEM_HIDDEN)) {
					k++;
				}
			}

			sv_array[j].co_link_orig_3d = MEM_mallocN(sizeof(*sv_array[j].co_link_orig_3d) * k, __func__);
			sv_array[j].co_link_tot = k;

			k = 0;
			BM_ITER_ELEM (e, &eiter, v, BM_EDGES_OF_VERT) {
				if (!BM_elem_flag_test(e, BM_ELEM_HIDDEN)) {
					BMVert *v_other = BM_edge_other_vert(e, v);
					copy_v3_v3(sv_array[j].co_link_orig_3d[k], v_other->co);
					k++;
				}
			}
			j++;
		}
	}

	sld->sv = sv_array;
	sld->totsv = j;

	bmesh_edit_begin(bm, BMO_OPTYPE_FLAG_UNTAN_MULTIRES);
	slide_origdata_init_data(t, &sld->orig_data);
	slide_origdata_create_data(t, &sld->orig_data, (TransDataGenericSlideVert *)sld->sv, sizeof(*sld->sv), sld->totsv);

	sld->em = em;

	sld->perc = 0.0f;

	t->custom.mode.data = sld;

	/* most likely will be set below */
	unit_m4(sld->proj_mat);

	if (t->spacetype == SPACE_VIEW3D) {
		/* view vars */
		RegionView3D *rv3d = NULL;
		ARegion *ar = t->ar;

		rv3d = ar ? ar->regiondata : NULL;
		if (rv3d) {
			ED_view3d_ob_project_mat_get(rv3d, t->obedit, sld->proj_mat);
		}

		calcVertSlideMouseActiveVert(t, t->mval);
		calcVertSlideMouseActiveEdges(t, t->mval);
	}

	return true;
}

void projectVertSlideData(TransInfo *t, bool is_final)
{
	VertSlideData *sld = t->custom.mode.data;
	SlideOrigData *sod = &sld->orig_data;

	if (sod->use_origfaces == false) {
		return;
	}

	slide_origdata_interp_data(t, sod, (TransDataGenericSlideVert *)sld->sv, sizeof(*sld->sv), sld->totsv, is_final);
}

void freeVertSlideTempFaces(VertSlideData *sld)
{
	slide_origdata_free_date(&sld->orig_data);
}

void freeVertSlideVerts(TransInfo *UNUSED(t), TransCustomData *custom_data)
{
	VertSlideData *sld = custom_data->data;

	if (!sld)
		return;

	freeVertSlideTempFaces(sld);

	bmesh_edit_end(sld->em->bm, BMO_OPTYPE_FLAG_UNTAN_MULTIRES);

	if (sld->totsv > 0) {
		TransDataVertSlideVert *sv = sld->sv;
		int i = 0;
		for (i = 0; i < sld->totsv; i++, sv++) {
			MEM_freeN(sv->co_link_orig_3d);
		}
	}

	MEM_freeN(sld->sv);
	MEM_freeN(sld);

	custom_data->data = NULL;
}

static void initVertSlide_ex(TransInfo *t, bool use_even, bool flipped, bool use_clamp)
{
	VertSlideData *sld;

	t->mode = TFM_VERT_SLIDE;
	t->transform = applyVertSlide;
	t->handleEvent = handleEventVertSlide;

	if (!createVertSlideVerts(t, use_even, flipped, use_clamp)) {
		t->state = TRANS_CANCEL;
		return;
	}

	sld = t->custom.mode.data;

	if (!sld)
		return;

	t->custom.mode.free_cb = freeVertSlideVerts;

	/* set custom point first if you want value to be initialized by init */
	calcVertSlideCustomPoints(t);
	initMouseInputMode(t, &t->mouse, INPUT_CUSTOM_RATIO);

	t->idx_max = 0;
	t->num.idx_max = 0;
	t->snap[0] = 0.0f;
	t->snap[1] = 0.1f;
	t->snap[2] = t->snap[1] * 0.1f;

	copy_v3_fl(t->num.val_inc, t->snap[1]);
	t->num.unit_sys = t->scene->unit.system;
	t->num.unit_type[0] = B_UNIT_NONE;

	t->flag |= T_NO_CONSTRAINT | T_NO_PROJECT;
}

static void initVertSlide(TransInfo *t)
{
	initVertSlide_ex(t, false, false, true);
}

static eRedrawFlag handleEventVertSlide(struct TransInfo *t, const struct wmEvent *event)
{
	if (t->mode == TFM_VERT_SLIDE) {
		VertSlideData *sld = t->custom.mode.data;

		if (sld) {
			switch (event->type) {
				case EKEY:
					if (event->val == KM_PRESS) {
						sld->use_even = !sld->use_even;
						if (sld->flipped) {
							calcVertSlideCustomPoints(t);
						}
						return TREDRAW_HARD;
					}
					break;
				case FKEY:
					if (event->val == KM_PRESS) {
						sld->flipped = !sld->flipped;
						calcVertSlideCustomPoints(t);
						return TREDRAW_HARD;
					}
					break;
				case CKEY:
					/* use like a modifier key */
					if (event->val == KM_PRESS) {
						t->flag ^= T_ALT_TRANSFORM;
						calcVertSlideCustomPoints(t);
						return TREDRAW_HARD;
					}
					break;
#if 0
				case EVT_MODAL_MAP:
					switch (event->val) {
						case TFM_MODAL_EDGESLIDE_DOWN:
							sld->curr_sv_index = ((sld->curr_sv_index - 1) + sld->totsv) % sld->totsv;
							break;
						case TFM_MODAL_EDGESLIDE_UP:
							sld->curr_sv_index = (sld->curr_sv_index + 1) % sld->totsv;
							break;
					}
					break;
#endif
				case MOUSEMOVE:
				{
					/* don't recalculate the best edge */
					const bool is_clamp = !(t->flag & T_ALT_TRANSFORM);
					if (is_clamp) {
						calcVertSlideMouseActiveEdges(t, event->mval);
					}
					calcVertSlideCustomPoints(t);
					break;
				}
				default:
					break;
			}
		}
	}
	return TREDRAW_NOTHING;
}

static void drawVertSlide(TransInfo *t)
{
	if ((t->mode == TFM_VERT_SLIDE) && t->custom.mode.data) {
		VertSlideData *sld = t->custom.mode.data;
		const bool is_clamp = !(t->flag & T_ALT_TRANSFORM);

		/* Non-Prop mode */
		{
			View3D *v3d = t->view;
			TransDataVertSlideVert *curr_sv = &sld->sv[sld->curr_sv_index];
			TransDataVertSlideVert *sv;
			const float ctrl_size = UI_GetThemeValuef(TH_FACEDOT_SIZE) + 1.5f;
			const float line_size = UI_GetThemeValuef(TH_OUTLINE_WIDTH) + 0.5f;
			const int alpha_shade = -160;
			int i;

			if (v3d && v3d->zbuf)
				glDisable(GL_DEPTH_TEST);

			glEnable(GL_BLEND);
			glBlendFuncSeparate(GL_SRC_ALPHA, GL_ONE_MINUS_SRC_ALPHA, GL_ONE, GL_ONE_MINUS_SRC_ALPHA);

			gpuPushMatrix();
			gpuMultMatrix(t->obedit->obmat);

			glLineWidth(line_size);

			const uint shdr_pos = GWN_vertformat_attr_add(immVertexFormat(), "pos", GWN_COMP_F32, 3, GWN_FETCH_FLOAT);
			 
			immBindBuiltinProgram(GPU_SHADER_3D_UNIFORM_COLOR);
			immUniformThemeColorShadeAlpha(TH_EDGE_SELECT, 80, alpha_shade);

			immBegin(GWN_PRIM_LINES, sld->totsv * 2);
			if (is_clamp) {
				sv = sld->sv;
				for (i = 0; i < sld->totsv; i++, sv++) {
					immVertex3fv(shdr_pos, sv->co_orig_3d);
					immVertex3fv(shdr_pos, sv->co_link_orig_3d[sv->co_link_curr]);
				}
			}
			else {
				sv = sld->sv;
				for (i = 0; i < sld->totsv; i++, sv++) {
					float a[3], b[3];
					sub_v3_v3v3(a, sv->co_link_orig_3d[sv->co_link_curr], sv->co_orig_3d);
					mul_v3_fl(a, 100.0f);
					negate_v3_v3(b, a);
					add_v3_v3(a, sv->co_orig_3d);
					add_v3_v3(b, sv->co_orig_3d);

					immVertex3fv(shdr_pos, a);
					immVertex3fv(shdr_pos, b);
				}
			}
			immEnd();

			glPointSize(ctrl_size);

			immBegin(GWN_PRIM_POINTS, 1);
			immVertex3fv(shdr_pos, (sld->flipped && sld->use_even) ?
			            curr_sv->co_link_orig_3d[curr_sv->co_link_curr] :
			            curr_sv->co_orig_3d);
			immEnd();

			immUnbindProgram();

			/* direction from active vertex! */
			if ((t->mval[0] != t->mouse.imval[0]) ||
			    (t->mval[1] != t->mouse.imval[1]))
			{
				float zfac;
				float mval_ofs[2];
				float co_orig_3d[3];
				float co_dest_3d[3];

				mval_ofs[0] = t->mval[0] - t->mouse.imval[0];
				mval_ofs[1] = t->mval[1] - t->mouse.imval[1];

				mul_v3_m4v3(co_orig_3d, t->obedit->obmat, curr_sv->co_orig_3d);
				zfac = ED_view3d_calc_zfac(t->ar->regiondata, co_orig_3d, NULL);

				ED_view3d_win_to_delta(t->ar, mval_ofs, co_dest_3d, zfac);

				invert_m4_m4(t->obedit->imat, t->obedit->obmat);
				mul_mat3_m4_v3(t->obedit->imat, co_dest_3d);

				add_v3_v3(co_dest_3d, curr_sv->co_orig_3d);

				glLineWidth(1.0f);

				immBindBuiltinProgram(GPU_SHADER_3D_LINE_DASHED_UNIFORM_COLOR);

				float viewport_size[4];
				glGetFloatv(GL_VIEWPORT, viewport_size);
				immUniform2f("viewport_size", viewport_size[2], viewport_size[3]);

				immUniform1i("num_colors", 0);  /* "simple" mode */
				immUniformColor4f(1.0f, 1.0f, 1.0f, 1.0f);
				immUniform1f("dash_width", 6.0f);
				immUniform1f("dash_factor", 0.5f);

				immBegin(GWN_PRIM_LINES, 2);
				immVertex3fv(shdr_pos, curr_sv->co_orig_3d);
				immVertex3fv(shdr_pos, co_dest_3d);
				immEnd();

				immUnbindProgram();
			}

			gpuPopMatrix();

			if (v3d && v3d->zbuf)
				glEnable(GL_DEPTH_TEST);
		}
	}
}

static void doVertSlide(TransInfo *t, float perc)
{
	VertSlideData *sld = t->custom.mode.data;
	TransDataVertSlideVert *svlist = sld->sv, *sv;
	int i;

	sld->perc = perc;
	sv = svlist;

	if (sld->use_even == false) {
		for (i = 0; i < sld->totsv; i++, sv++) {
			interp_v3_v3v3(sv->v->co, sv->co_orig_3d, sv->co_link_orig_3d[sv->co_link_curr], perc);
		}
	}
	else {
		TransDataVertSlideVert *sv_curr = &sld->sv[sld->curr_sv_index];
		const float edge_len_curr = len_v3v3(sv_curr->co_orig_3d, sv_curr->co_link_orig_3d[sv_curr->co_link_curr]);
		const float tperc = perc * edge_len_curr;

		for (i = 0; i < sld->totsv; i++, sv++) {
			float edge_len;
			float dir[3];

			sub_v3_v3v3(dir, sv->co_link_orig_3d[sv->co_link_curr], sv->co_orig_3d);
			edge_len = normalize_v3(dir);

			if (edge_len > FLT_EPSILON) {
				if (sld->flipped) {
					madd_v3_v3v3fl(sv->v->co, sv->co_link_orig_3d[sv->co_link_curr], dir, -tperc);
				}
				else {
					madd_v3_v3v3fl(sv->v->co, sv->co_orig_3d, dir, tperc);
				}
			}
			else {
				copy_v3_v3(sv->v->co, sv->co_orig_3d);
			}
		}
	}
}

static void applyVertSlide(TransInfo *t, const int UNUSED(mval[2]))
{
	char str[UI_MAX_DRAW_STR];
	size_t ofs = 0;
	float final;
	VertSlideData *sld =  t->custom.mode.data;
	const bool flipped = sld->flipped;
	const bool use_even = sld->use_even;
	const bool is_clamp = !(t->flag & T_ALT_TRANSFORM);
	const bool is_constrained = !(is_clamp == false || hasNumInput(&t->num));

	final = t->values[0];

	snapGridIncrement(t, &final);

	/* only do this so out of range values are not displayed */
	if (is_constrained) {
		CLAMP(final, 0.0f, 1.0f);
	}

	applyNumInput(&t->num, &final);

	t->values[0] = final;

	/* header string */
	ofs += BLI_strncpy_rlen(str + ofs, IFACE_("Vert Slide: "), sizeof(str) - ofs);
	if (hasNumInput(&t->num)) {
		char c[NUM_STR_REP_LEN];
		outputNumInput(&(t->num), c, &t->scene->unit);
		ofs += BLI_strncpy_rlen(str + ofs, &c[0], sizeof(str) - ofs);
	}
	else {
		ofs += BLI_snprintf(str + ofs, sizeof(str) - ofs, "%.4f ", final);
	}
	ofs += BLI_snprintf(str + ofs, sizeof(str) - ofs, IFACE_("(E)ven: %s, "), WM_bool_as_string(use_even));
	if (use_even) {
		ofs += BLI_snprintf(str + ofs, sizeof(str) - ofs, IFACE_("(F)lipped: %s, "), WM_bool_as_string(flipped));
	}
	ofs += BLI_snprintf(str + ofs, sizeof(str) - ofs, IFACE_("Alt or (C)lamp: %s"), WM_bool_as_string(is_clamp));
	/* done with header string */

	/* do stuff here */
	doVertSlide(t, final);

	recalcData(t);

	ED_area_headerprint(t->sa, str);
}
/** \} */


/* -------------------------------------------------------------------- */
/* Transform (EditBone Roll) */

/** \name Transform EditBone Roll
 * \{ */

static void initBoneRoll(TransInfo *t)
{
	t->mode = TFM_BONE_ROLL;
	t->transform = applyBoneRoll;

	initMouseInputMode(t, &t->mouse, INPUT_ANGLE);

	t->idx_max = 0;
	t->num.idx_max = 0;
	t->snap[0] = 0.0f;
	t->snap[1] = DEG2RAD(5.0);
	t->snap[2] = DEG2RAD(1.0);

	copy_v3_fl(t->num.val_inc, t->snap[1]);
	t->num.unit_sys = t->scene->unit.system;
	t->num.unit_use_radians = (t->scene->unit.system_rotation == USER_UNIT_ROT_RADIANS);
	t->num.unit_type[0] = B_UNIT_ROTATION;

	t->flag |= T_NO_CONSTRAINT | T_NO_PROJECT;
}

static void applyBoneRoll(TransInfo *t, const int UNUSED(mval[2]))
{
	TransData *td = t->data;
	int i;
	char str[UI_MAX_DRAW_STR];

	float final;

	final = t->values[0];

	snapGridIncrement(t, &final);

	applyNumInput(&t->num, &final);

	t->values[0] = final;

	if (hasNumInput(&t->num)) {
		char c[NUM_STR_REP_LEN];

		outputNumInput(&(t->num), c, &t->scene->unit);

		BLI_snprintf(str, sizeof(str), IFACE_("Roll: %s"), &c[0]);
	}
	else {
		BLI_snprintf(str, sizeof(str), IFACE_("Roll: %.2f"), RAD2DEGF(final));
	}

	/* set roll values */
	for (i = 0; i < t->total; i++, td++) {
		if (td->flag & TD_NOACTION)
			break;

		if (td->flag & TD_SKIP)
			continue;

		*(td->val) = td->ival - final;
	}

	recalcData(t);

	ED_area_headerprint(t->sa, str);
}
/** \} */


/* -------------------------------------------------------------------- */
/* Transform (Bake-Time) */

/** \name Transform Bake-Time
 * \{ */

static void initBakeTime(TransInfo *t)
{
	t->transform = applyBakeTime;
	initMouseInputMode(t, &t->mouse, INPUT_NONE);

	t->idx_max = 0;
	t->num.idx_max = 0;
	t->snap[0] = 0.0f;
	t->snap[1] = 1.0f;
	t->snap[2] = t->snap[1] * 0.1f;

	copy_v3_fl(t->num.val_inc, t->snap[1]);
	t->num.unit_sys = t->scene->unit.system;
	t->num.unit_type[0] = B_UNIT_NONE;  /* Don't think this uses units? */
}

static void applyBakeTime(TransInfo *t, const int mval[2])
{
	TransData *td = t->data;
	float time;
	int i;
	char str[UI_MAX_DRAW_STR];

	float fac = 0.1f;

	/* XXX, disable precision for now,
	 * this isn't even accessible by the user */
#if 0
	if (t->mouse.precision) {
		/* calculate ratio for shiftkey pos, and for total, and blend these for precision */
		time = (float)(t->center2d[0] - t->mouse.precision_mval[0]) * fac;
		time += 0.1f * ((float)(t->center2d[0] * fac - mval[0]) - time);
	}
	else
#endif
	{
		time = (float)(t->center2d[0] - mval[0]) * fac;
	}

	snapGridIncrement(t, &time);

	applyNumInput(&t->num, &time);

	/* header print for NumInput */
	if (hasNumInput(&t->num)) {
		char c[NUM_STR_REP_LEN];

		outputNumInput(&(t->num), c, &t->scene->unit);

		if (time >= 0.0f)
			BLI_snprintf(str, sizeof(str), IFACE_("Time: +%s %s"), c, t->proptext);
		else
			BLI_snprintf(str, sizeof(str), IFACE_("Time: %s %s"), c, t->proptext);
	}
	else {
		/* default header print */
		if (time >= 0.0f)
			BLI_snprintf(str, sizeof(str), IFACE_("Time: +%.3f %s"), time, t->proptext);
		else
			BLI_snprintf(str, sizeof(str), IFACE_("Time: %.3f %s"), time, t->proptext);
	}

	for (i = 0; i < t->total; i++, td++) {
		if (td->flag & TD_NOACTION)
			break;

		if (td->flag & TD_SKIP)
			continue;

		if (td->val) {
			*td->val = td->ival + time * td->factor;
			if (td->ext->size && *td->val < *td->ext->size) *td->val = *td->ext->size;
			if (td->ext->quat && *td->val > *td->ext->quat) *td->val = *td->ext->quat;
		}
	}

	recalcData(t);

	ED_area_headerprint(t->sa, str);
}
/** \} */


/* -------------------------------------------------------------------- */
/* Transform (Mirror) */

/** \name Transform Mirror
 * \{ */

static void initMirror(TransInfo *t)
{
	t->transform = applyMirror;
	initMouseInputMode(t, &t->mouse, INPUT_NONE);

	t->flag |= T_NULL_ONE;
	if (!t->obedit) {
		t->flag |= T_NO_ZERO;
	}
}

static void applyMirror(TransInfo *t, const int UNUSED(mval[2]))
{
	TransData *td;
	float size[3], mat[3][3];
	int i;
	char str[UI_MAX_DRAW_STR];

	/*
	 * OPTIMIZATION:
	 * This still recalcs transformation on mouse move
	 * while it should only recalc on constraint change
	 * */

	/* if an axis has been selected */
	if (t->con.mode & CON_APPLY) {
		size[0] = size[1] = size[2] = -1;

		size_to_mat3(mat, size);

		if (t->con.applySize) {
			t->con.applySize(t, NULL, mat);
		}

		BLI_snprintf(str, sizeof(str), IFACE_("Mirror%s"), t->con.text);

		for (i = 0, td = t->data; i < t->total; i++, td++) {
			if (td->flag & TD_NOACTION)
				break;

			if (td->flag & TD_SKIP)
				continue;

			ElementResize(t, td, mat);
		}

		recalcData(t);

		ED_area_headerprint(t->sa, str);
	}
	else {
		size[0] = size[1] = size[2] = 1;

		size_to_mat3(mat, size);

		for (i = 0, td = t->data; i < t->total; i++, td++) {
			if (td->flag & TD_NOACTION)
				break;

			if (td->flag & TD_SKIP)
				continue;

			ElementResize(t, td, mat);
		}

		recalcData(t);

		if (t->flag & T_2D_EDIT)
			ED_area_headerprint(t->sa, IFACE_("Select a mirror axis (X, Y)"));
		else
			ED_area_headerprint(t->sa, IFACE_("Select a mirror axis (X, Y, Z)"));
	}
}
/** \} */


/* -------------------------------------------------------------------- */
/* Transform (Align) */

/** \name Transform Align
 * \{ */

static void initAlign(TransInfo *t)
{
	t->flag |= T_NO_CONSTRAINT;

	t->transform = applyAlign;

	initMouseInputMode(t, &t->mouse, INPUT_NONE);
}

static void applyAlign(TransInfo *t, const int UNUSED(mval[2]))
{
	TransData *td = t->data;
	float center[3];
	int i;

	/* saving original center */
	copy_v3_v3(center, t->center);

	for (i = 0; i < t->total; i++, td++) {
		float mat[3][3], invmat[3][3];

		if (td->flag & TD_NOACTION)
			break;

		if (td->flag & TD_SKIP)
			continue;

		/* around local centers */
		if (t->flag & (T_OBJECT | T_POSE)) {
			copy_v3_v3(t->center, td->center);
		}
		else {
			if (t->settings->selectmode & SCE_SELECT_FACE) {
				copy_v3_v3(t->center, td->center);
			}
		}

		invert_m3_m3(invmat, td->axismtx);

		mul_m3_m3m3(mat, t->spacemtx, invmat);

		ElementRotation(t, td, mat, t->around);
	}

	/* restoring original center */
	copy_v3_v3(t->center, center);

	recalcData(t);

	ED_area_headerprint(t->sa, IFACE_("Align"));
}
/** \} */


/* -------------------------------------------------------------------- */
/* Transform (Sequencer Slide) */

/** \name Transform Sequencer Slide
 * \{ */

static void initSeqSlide(TransInfo *t)
{
	t->transform = applySeqSlide;

	initMouseInputMode(t, &t->mouse, INPUT_VECTOR);

	t->idx_max = 1;
	t->num.flag = 0;
	t->num.idx_max = t->idx_max;

	t->snap[0] = 0.0f;
	t->snap[1] = floorf(t->scene->r.frs_sec / t->scene->r.frs_sec_base);
	t->snap[2] = 10.0f;

	copy_v3_fl(t->num.val_inc, t->snap[1]);
	t->num.unit_sys = t->scene->unit.system;
	/* Would be nice to have a time handling in units as well (supporting frames in addition to "natural" time...). */
	t->num.unit_type[0] = B_UNIT_NONE;
	t->num.unit_type[1] = B_UNIT_NONE;
}

static void headerSeqSlide(TransInfo *t, const float val[2], char str[UI_MAX_DRAW_STR])
{
	char tvec[NUM_STR_REP_LEN * 3];
	size_t ofs = 0;

	if (hasNumInput(&t->num)) {
		outputNumInput(&(t->num), tvec, &t->scene->unit);
	}
	else {
		BLI_snprintf(&tvec[0], NUM_STR_REP_LEN, "%.0f, %.0f", val[0], val[1]);
	}

	ofs += BLI_snprintf(str + ofs, UI_MAX_DRAW_STR - ofs, IFACE_("Sequence Slide: %s%s, ("), &tvec[0], t->con.text);

	if (t->keymap) {
		wmKeyMapItem *kmi = WM_modalkeymap_find_propvalue(t->keymap, TFM_MODAL_TRANSLATE);
		if (kmi) {
			ofs += WM_keymap_item_to_string(kmi, false, str + ofs, UI_MAX_DRAW_STR - ofs);
		}
	}
	ofs += BLI_snprintf(str + ofs, UI_MAX_DRAW_STR - ofs, IFACE_(" or Alt) Expand to fit %s"),
	                    WM_bool_as_string((t->flag & T_ALT_TRANSFORM) != 0));
}

static void applySeqSlideValue(TransInfo *t, const float val[2])
{
	TransData *td = t->data;
	int i;

	for (i = 0; i < t->total; i++, td++) {
		if (td->flag & TD_NOACTION)
			break;

		if (td->flag & TD_SKIP)
			continue;

		madd_v2_v2v2fl(td->loc, td->iloc, val, td->factor);
	}
}

static void applySeqSlide(TransInfo *t, const int mval[2])
{
	char str[UI_MAX_DRAW_STR];

	snapSequenceBounds(t, mval);

	if (t->con.mode & CON_APPLY) {
		float pvec[3] = {0.0f, 0.0f, 0.0f};
		float tvec[3];
		t->con.applyVec(t, NULL, t->values, tvec, pvec);
		copy_v3_v3(t->values, tvec);
	}
	else {
		// snapGridIncrement(t, t->values);
		applyNumInput(&t->num, t->values);
	}

	t->values[0] = floorf(t->values[0] + 0.5f);
	t->values[1] = floorf(t->values[1] + 0.5f);

	headerSeqSlide(t, t->values, str);
	applySeqSlideValue(t, t->values);

	recalcData(t);

	ED_area_headerprint(t->sa, str);
}
/** \} */


/* -------------------------------------------------------------------- */
/* Animation Editors - Transform Utils
 *
 * Special Helpers for Various Settings
 */

/** \name Animation Editor Utils
 * \{ */

/* This function returns the snapping 'mode' for Animation Editors only
 * We cannot use the standard snapping due to NLA-strip scaling complexities.
 */
// XXX these modifier checks should be keymappable
static short getAnimEdit_SnapMode(TransInfo *t)
{
	short autosnap = SACTSNAP_OFF;
	
	if (t->spacetype == SPACE_ACTION) {
		SpaceAction *saction = (SpaceAction *)t->sa->spacedata.first;
		
		if (saction)
			autosnap = saction->autosnap;
	}
	else if (t->spacetype == SPACE_IPO) {
		SpaceIpo *sipo = (SpaceIpo *)t->sa->spacedata.first;
		
		if (sipo)
			autosnap = sipo->autosnap;
	}
	else if (t->spacetype == SPACE_NLA) {
		SpaceNla *snla = (SpaceNla *)t->sa->spacedata.first;
		
		if (snla)
			autosnap = snla->autosnap;
	}
	else {
		autosnap = SACTSNAP_OFF;
	}
	
	/* toggle autosnap on/off 
	 *  - when toggling on, prefer nearest frame over 1.0 frame increments
	 */
	if (t->modifiers & MOD_SNAP_INVERT) {
		if (autosnap)
			autosnap = SACTSNAP_OFF;
		else
			autosnap = SACTSNAP_FRAME;
	}

	return autosnap;
}

/* This function is used by Animation Editor specific transform functions to do
 * the Snap Keyframe to Nearest Frame/Marker
 */
static void doAnimEdit_SnapFrame(TransInfo *t, TransData *td, TransData2D *td2d, AnimData *adt, short autosnap)
{
	/* snap key to nearest frame or second? */
	if (ELEM(autosnap, SACTSNAP_FRAME, SACTSNAP_SECOND)) {
		const Scene *scene = t->scene;
		const double secf = FPS;
		double val;
		
		/* convert frame to nla-action time (if needed) */
		if (adt)
			val = BKE_nla_tweakedit_remap(adt, *(td->val), NLATIME_CONVERT_MAP);
		else
			val = *(td->val);
		
		/* do the snapping to nearest frame/second */
		if (autosnap == SACTSNAP_FRAME) {
			val = floorf(val + 0.5);
		}
		else if (autosnap == SACTSNAP_SECOND) {
			val = (float)(floor((val / secf) + 0.5) * secf);
		}
		
		/* convert frame out of nla-action time */
		if (adt)
			*(td->val) = BKE_nla_tweakedit_remap(adt, val, NLATIME_CONVERT_UNMAP);
		else
			*(td->val) = val;
	}
	/* snap key to nearest marker? */
	else if (autosnap == SACTSNAP_MARKER) {
		float val;
		
		/* convert frame to nla-action time (if needed) */
		if (adt)
			val = BKE_nla_tweakedit_remap(adt, *(td->val), NLATIME_CONVERT_MAP);
		else
			val = *(td->val);
		
		/* snap to nearest marker */
		// TODO: need some more careful checks for where data comes from
		val = (float)ED_markers_find_nearest_marker_time(&t->scene->markers, val);
		
		/* convert frame out of nla-action time */
		if (adt)
			*(td->val) = BKE_nla_tweakedit_remap(adt, val, NLATIME_CONVERT_UNMAP);
		else
			*(td->val) = val;
	}
	
	/* if the handles are to be moved too (as side-effect of keyframes moving, to keep the general effect) 
	 * offset them by the same amount so that the general angles are maintained (i.e. won't change while 
	 * handles are free-to-roam and keyframes are snap-locked)
	 */
	if ((td->flag & TD_MOVEHANDLE1) && td2d->h1) {
		td2d->h1[0] = td2d->ih1[0] + *td->val - td->ival;
	}
	if ((td->flag & TD_MOVEHANDLE2) && td2d->h2) {
		td2d->h2[0] = td2d->ih2[0] + *td->val - td->ival;
	}
}
/** \} */


/* -------------------------------------------------------------------- */
/* Transform (Animation Translation) */

/** \name Transform Animation Translation
 * \{ */

static void initTimeTranslate(TransInfo *t)
{
	/* this tool is only really available in the Action Editor... */
	if (!ELEM(t->spacetype, SPACE_ACTION, SPACE_SEQ)) {
		t->state = TRANS_CANCEL;
	}

	t->mode = TFM_TIME_TRANSLATE;
	t->transform = applyTimeTranslate;

	initMouseInputMode(t, &t->mouse, INPUT_NONE);

	/* num-input has max of (n-1) */
	t->idx_max = 0;
	t->num.flag = 0;
	t->num.idx_max = t->idx_max;

	/* initialize snap like for everything else */
	t->snap[0] = 0.0f;
	t->snap[1] = t->snap[2] = 1.0f;

	copy_v3_fl(t->num.val_inc, t->snap[1]);
	t->num.unit_sys = t->scene->unit.system;
	/* No time unit supporting frames currently... */
	t->num.unit_type[0] = B_UNIT_NONE;
}

static void headerTimeTranslate(TransInfo *t, char str[UI_MAX_DRAW_STR])
{
	char tvec[NUM_STR_REP_LEN * 3];
	int ofs = 0;

	/* if numeric input is active, use results from that, otherwise apply snapping to result */
	if (hasNumInput(&t->num)) {
		outputNumInput(&(t->num), tvec, &t->scene->unit);
	}
	else {
		const Scene *scene = t->scene;
		const short autosnap = getAnimEdit_SnapMode(t);
		const double secf = FPS;
		float val = t->values[0];
		
		/* apply snapping + frame->seconds conversions */
		if (autosnap == SACTSNAP_STEP) {
			/* frame step */
			val = floorf(val + 0.5f);
		}
		else if (autosnap == SACTSNAP_TSTEP) {
			/* second step */
			val = floorf((double)val / secf + 0.5);
		}
		else if (autosnap == SACTSNAP_SECOND) {
			/* nearest second */
			val = (float)((double)val / secf);
		}
		
		if (autosnap == SACTSNAP_FRAME)
			BLI_snprintf(&tvec[0], NUM_STR_REP_LEN, "%d.00 (%.4f)", (int)val, val);
		else if (autosnap == SACTSNAP_SECOND)
			BLI_snprintf(&tvec[0], NUM_STR_REP_LEN, "%d.00 sec (%.4f)", (int)val, val);
		else if (autosnap == SACTSNAP_TSTEP)
			BLI_snprintf(&tvec[0], NUM_STR_REP_LEN, "%.4f sec", val);
		else
			BLI_snprintf(&tvec[0], NUM_STR_REP_LEN, "%.4f", val);
	}

	ofs += BLI_snprintf(str, UI_MAX_DRAW_STR, IFACE_("DeltaX: %s"), &tvec[0]);

	if (t->flag & T_PROP_EDIT_ALL) {
		ofs += BLI_snprintf(str + ofs, UI_MAX_DRAW_STR - ofs, IFACE_(" Proportional size: %.2f"), t->prop_size);
	}
}

static void applyTimeTranslateValue(TransInfo *t)
{
	TransData *td = t->data;
	TransData2D *td2d = t->data2d;
	Scene *scene = t->scene;
	int i;
	
	const short autosnap = getAnimEdit_SnapMode(t);
	const double secf = FPS;

	float deltax, val /* , valprev */;

	/* it doesn't matter whether we apply to t->data or t->data2d, but t->data2d is more convenient */
	for (i = 0; i < t->total; i++, td++, td2d++) {
		/* it is assumed that td->extra is a pointer to the AnimData,
		 * whose active action is where this keyframe comes from
		 * (this is only valid when not in NLA)
		 */
		AnimData *adt = (t->spacetype != SPACE_NLA) ? td->extra : NULL;

		/* valprev = *td->val; */ /* UNUSED */

		/* check if any need to apply nla-mapping */
		if (adt && (t->spacetype != SPACE_SEQ)) {
			deltax = t->values[0];

			if (autosnap == SACTSNAP_TSTEP) {
				deltax = (float)(floor(((double)deltax / secf) + 0.5) * secf);
			}
			else if (autosnap == SACTSNAP_STEP) {
				deltax = floorf(deltax + 0.5f);
			}

			val = BKE_nla_tweakedit_remap(adt, td->ival, NLATIME_CONVERT_MAP);
			val += deltax * td->factor;
			*(td->val) = BKE_nla_tweakedit_remap(adt, val, NLATIME_CONVERT_UNMAP);
		}
		else {
			deltax = val = t->values[0];

			if (autosnap == SACTSNAP_TSTEP) {
				val = (float)(floor(((double)deltax / secf) + 0.5) * secf);
			}
			else if (autosnap == SACTSNAP_STEP) {
				val = floorf(val + 0.5f);
			}

			*(td->val) = td->ival + val;
		}

		/* apply nearest snapping */
		doAnimEdit_SnapFrame(t, td, td2d, adt, autosnap);
	}
}

static void applyTimeTranslate(TransInfo *t, const int mval[2])
{
	View2D *v2d = (View2D *)t->view;
	char str[UI_MAX_DRAW_STR];

	/* calculate translation amount from mouse movement - in 'time-grid space' */
	if (t->flag & T_MODAL) {
		float cval[2], sval[2];
		UI_view2d_region_to_view(v2d, mval[0], mval[0], &cval[0], &cval[1]);
		UI_view2d_region_to_view(v2d, t->mouse.imval[0], t->mouse.imval[0], &sval[0], &sval[1]);

		/* we only need to calculate effect for time (applyTimeTranslate only needs that) */
		t->values[0] = cval[0] - sval[0];
	}

	/* handle numeric-input stuff */
	t->vec[0] = t->values[0];
	applyNumInput(&t->num, &t->vec[0]);
	t->values[0] = t->vec[0];
	headerTimeTranslate(t, str);

	applyTimeTranslateValue(t);

	recalcData(t);

	ED_area_headerprint(t->sa, str);
}
/** \} */


/* -------------------------------------------------------------------- */
/* Transform (Animation Time Slide) */

/** \name Transform Animation Time Slide
 * \{ */

static void initTimeSlide(TransInfo *t)
{
	/* this tool is only really available in the Action Editor... */
	if (t->spacetype == SPACE_ACTION) {
		SpaceAction *saction = (SpaceAction *)t->sa->spacedata.first;

		/* set flag for drawing stuff */
		saction->flag |= SACTION_MOVING;
	}
	else {
		t->state = TRANS_CANCEL;
	}


	t->mode = TFM_TIME_SLIDE;
	t->transform = applyTimeSlide;

	initMouseInputMode(t, &t->mouse, INPUT_NONE);

	{
		Scene *scene = t->scene;
		float *range;
		t->custom.mode.data = range = MEM_mallocN(sizeof(float[2]), "TimeSlide Min/Max");
		t->custom.mode.use_free = true;

		float min = 999999999.0f, max = -999999999.0f;
		int i;

		TransData  *td = t->data;
		for (i = 0; i < t->total; i++, td++) {
			AnimData *adt = (t->spacetype != SPACE_NLA) ? td->extra : NULL;
			float val = *(td->val);
			
			/* strip/action time to global (mapped) time */
			if (adt)
				val = BKE_nla_tweakedit_remap(adt, val, NLATIME_CONVERT_MAP);
			
			if (min > val) min = val;
			if (max < val) max = val;
		}

		if (min == max) {
			/* just use the current frame ranges */
			min = (float)PSFRA;
			max = (float)PEFRA;
		}

		range[0] = min;
		range[1] = max;
	}

	/* num-input has max of (n-1) */
	t->idx_max = 0;
	t->num.flag = 0;
	t->num.idx_max = t->idx_max;

	/* initialize snap like for everything else */
	t->snap[0] = 0.0f;
	t->snap[1] = t->snap[2] = 1.0f;

	copy_v3_fl(t->num.val_inc, t->snap[1]);
	t->num.unit_sys = t->scene->unit.system;
	/* No time unit supporting frames currently... */
	t->num.unit_type[0] = B_UNIT_NONE;
}

static void headerTimeSlide(TransInfo *t, const float sval, char str[UI_MAX_DRAW_STR])
{
	char tvec[NUM_STR_REP_LEN * 3];

	if (hasNumInput(&t->num)) {
		outputNumInput(&(t->num), tvec, &t->scene->unit);
	}
	else {
		const float *range = t->custom.mode.data;
		float minx = range[0];
		float maxx = range[1];
		float cval = t->values[0];
		float val;

		val = 2.0f * (cval - sval) / (maxx - minx);
		CLAMP(val, -1.0f, 1.0f);

		BLI_snprintf(&tvec[0], NUM_STR_REP_LEN, "%.4f", val);
	}

	BLI_snprintf(str, UI_MAX_DRAW_STR, IFACE_("TimeSlide: %s"), &tvec[0]);
}

static void applyTimeSlideValue(TransInfo *t, float sval)
{
	TransData *td = t->data;
	int i;
	const float *range = t->custom.mode.data;
	float minx = range[0];
	float maxx = range[1];

	/* set value for drawing black line */
	if (t->spacetype == SPACE_ACTION) {
		SpaceAction *saction = (SpaceAction *)t->sa->spacedata.first;
		float cvalf = t->values[0];

		saction->timeslide = cvalf;
	}

	/* it doesn't matter whether we apply to t->data or t->data2d, but t->data2d is more convenient */
	for (i = 0; i < t->total; i++, td++) {
		/* it is assumed that td->extra is a pointer to the AnimData,
		 * whose active action is where this keyframe comes from
		 * (this is only valid when not in NLA)
		 */
		AnimData *adt = (t->spacetype != SPACE_NLA) ? td->extra : NULL;
		float cval = t->values[0];
		
		/* only apply to data if in range */
		if ((sval > minx) && (sval < maxx)) {
			float cvalc = CLAMPIS(cval, minx, maxx);
			float ival = td->ival;
			float timefac;
			
			/* NLA mapping magic here works as follows:
			 * - "ival" goes from strip time to global time
			 * - calculation is performed into td->val in global time
			 *   (since sval and min/max are all in global time)
			 * - "td->val" then gets put back into strip time
			 */
			if (adt) {
				/* strip to global */
				ival = BKE_nla_tweakedit_remap(adt, ival, NLATIME_CONVERT_MAP);
			}
			
			/* left half? */
			if (ival < sval) {
				timefac = (sval - ival) / (sval - minx);
				*(td->val) = cvalc - timefac * (cvalc - minx);
			}
			else {
				timefac = (ival - sval) / (maxx - sval);
				*(td->val) = cvalc + timefac * (maxx - cvalc);
			}
			
			if (adt) {
				/* global to strip */
				*(td->val) = BKE_nla_tweakedit_remap(adt, *(td->val), NLATIME_CONVERT_UNMAP);
			}
		}
	}
}

static void applyTimeSlide(TransInfo *t, const int mval[2])
{
	View2D *v2d = (View2D *)t->view;
	float cval[2], sval[2];
	const float *range = t->custom.mode.data;
	float minx = range[0];
	float maxx = range[1];
	char str[UI_MAX_DRAW_STR];

	/* calculate mouse co-ordinates */
	UI_view2d_region_to_view(v2d, mval[0], mval[1], &cval[0], &cval[1]);
	UI_view2d_region_to_view(v2d, t->mouse.imval[0], t->mouse.imval[1], &sval[0], &sval[1]);

	/* t->values[0] stores cval[0], which is the current mouse-pointer location (in frames) */
	// XXX Need to be able to repeat this
	/* t->values[0] = cval[0]; */  /* UNUSED (reset again later). */

	/* handle numeric-input stuff */
	t->vec[0] = 2.0f * (cval[0] - sval[0]) / (maxx - minx);
	applyNumInput(&t->num, &t->vec[0]);
	t->values[0] = (maxx - minx) * t->vec[0] / 2.0f + sval[0];

	headerTimeSlide(t, sval[0], str);
	applyTimeSlideValue(t, sval[0]);

	recalcData(t);

	ED_area_headerprint(t->sa, str);
}
/** \} */


/* -------------------------------------------------------------------- */
/* Transform (Animation Time Scale) */

/** \name Transform Animation Time Scale
 * \{ */

static void initTimeScale(TransInfo *t)
{
	float center[2];

	/* this tool is only really available in the Action Editor
	 * AND NLA Editor (for strip scaling)
	 */
	if (ELEM(t->spacetype, SPACE_ACTION, SPACE_NLA) == 0) {
		t->state = TRANS_CANCEL;
	}

	t->mode = TFM_TIME_SCALE;
	t->transform = applyTimeScale;

	/* recalculate center2d to use CFRA and mouse Y, since that's
	 * what is used in time scale */
	if ((t->flag & T_OVERRIDE_CENTER) == 0) {
		t->center[0] = t->scene->r.cfra;
		projectFloatView(t, t->center, center);
		center[1] = t->mouse.imval[1];
	}

	/* force a reinit with the center2d used here */
	initMouseInput(t, &t->mouse, center, t->mouse.imval, false);

	initMouseInputMode(t, &t->mouse, INPUT_SPRING_FLIP);

	t->flag |= T_NULL_ONE;
	t->num.val_flag[0] |= NUM_NULL_ONE;

	/* num-input has max of (n-1) */
	t->idx_max = 0;
	t->num.flag = 0;
	t->num.idx_max = t->idx_max;

	/* initialize snap like for everything else */
	t->snap[0] = 0.0f;
	t->snap[1] = t->snap[2] = 1.0f;

	copy_v3_fl(t->num.val_inc, t->snap[1]);
	t->num.unit_sys = t->scene->unit.system;
	t->num.unit_type[0] = B_UNIT_NONE;
}

static void headerTimeScale(TransInfo *t, char str[UI_MAX_DRAW_STR])
{
	char tvec[NUM_STR_REP_LEN * 3];

	if (hasNumInput(&t->num))
		outputNumInput(&(t->num), tvec, &t->scene->unit);
	else
		BLI_snprintf(&tvec[0], NUM_STR_REP_LEN, "%.4f", t->values[0]);

	BLI_snprintf(str, UI_MAX_DRAW_STR, IFACE_("ScaleX: %s"), &tvec[0]);
}

static void applyTimeScaleValue(TransInfo *t)
{
	Scene *scene = t->scene;
	TransData *td = t->data;
	TransData2D *td2d = t->data2d;
	int i;

	const short autosnap = getAnimEdit_SnapMode(t);
	const double secf = FPS;


	for (i = 0; i < t->total; i++, td++, td2d++) {
		/* it is assumed that td->extra is a pointer to the AnimData,
		 * whose active action is where this keyframe comes from
		 * (this is only valid when not in NLA)
		 */
		AnimData *adt = (t->spacetype != SPACE_NLA) ? td->extra : NULL;
		float startx = CFRA;
		float fac = t->values[0];

		if (autosnap == SACTSNAP_TSTEP) {
			fac = (float)(floor((double)fac / secf + 0.5) * secf);
		}
		else if (autosnap == SACTSNAP_STEP) {
			fac = floorf(fac + 0.5f);
		}

		/* check if any need to apply nla-mapping */
		if (adt)
			startx = BKE_nla_tweakedit_remap(adt, startx, NLATIME_CONVERT_UNMAP);

		/* now, calculate the new value */
		*(td->val) = ((td->ival - startx) * fac) + startx;

		/* apply nearest snapping */
		doAnimEdit_SnapFrame(t, td, td2d, adt, autosnap);
	}
}

static void applyTimeScale(TransInfo *t, const int UNUSED(mval[2]))
{
	char str[UI_MAX_DRAW_STR];
	
	/* handle numeric-input stuff */
	t->vec[0] = t->values[0];
	applyNumInput(&t->num, &t->vec[0]);
	t->values[0] = t->vec[0];
	headerTimeScale(t, str);

	applyTimeScaleValue(t);

	recalcData(t);

	ED_area_headerprint(t->sa, str);
}
/** \} */


/* TODO, move to: transform_queries.c */
bool checkUseAxisMatrix(TransInfo *t)
{
	/* currently only checks for editmode */
	if (t->flag & T_EDIT) {
		if ((t->around == V3D_AROUND_LOCAL_ORIGINS) &&
		    (ELEM(t->obedit->type, OB_MESH, OB_CURVE, OB_MBALL, OB_ARMATURE)))
		{
			/* not all editmode supports axis-matrix */
			return true;
		}
	}

	return false;
}<|MERGE_RESOLUTION|>--- conflicted
+++ resolved
@@ -1718,27 +1718,7 @@
 		float cent[2];
 		float mval[3] = { x, y, 0.0f };
 
-<<<<<<< HEAD
-		copy_v3_v3(vecrot, t->center);
-		if (t->flag & T_EDIT) {
-			Object *ob = t->obedit;
-			if (ob) mul_m4_v3(ob->obmat, vecrot);
-		}
-		else if (t->flag & T_POSE) {
-			Object *ob = t->poseobj;
-			if (ob) mul_m4_v3(ob->obmat, vecrot);
-		}
-		else if ((t->flag & T_POINTS) && (t->options & CTX_GPENCIL_STROKES)) {
-			Object *ob = t->obedit;
-			if ((ob) && (ob->type == OB_GPENCIL)) {
-				mul_m4_v3(ob->obmat, vecrot);
-			}
-		}
-
-		projectFloatViewEx(t, vecrot, cent, V3D_PROJ_TEST_CLIP_ZERO);
-=======
 		projectFloatViewEx(t, t->center_global, cent, V3D_PROJ_TEST_CLIP_ZERO);
->>>>>>> c0ac908f
 
 		gpuPushMatrix();
 
