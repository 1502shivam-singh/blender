/*
 * ***** BEGIN GPL LICENSE BLOCK *****
 *
 * This program is free software; you can redistribute it and/or
 * modify it under the terms of the GNU General Public License
 * as published by the Free Software Foundation; either version 2
 * of the License, or (at your option) any later version.
 *
 * This program is distributed in the hope that it will be useful,
 * but WITHOUT ANY WARRANTY; without even the implied warranty of
 * MERCHANTABILITY or FITNESS FOR A PARTICULAR PURPOSE.  See the
 * GNU General Public License for more details.
 *
 * You should have received a copy of the GNU General Public License
 * along with this program; if not, write to the Free Software Foundation,
 * Inc., 51 Franklin Street, Fifth Floor, Boston, MA 02110-1301, USA.
 *
 * The Original Code is Copyright (C) 2004 Blender Foundation.
 * All rights reserved.
 *
 * The Original Code is: all of this file.
 *
 * Contributor(s): Joshua Leung
 *
 * ***** END GPL LICENSE BLOCK *****
 */

/** \file blender/editors/space_outliner/outliner_draw.c
 *  \ingroup spoutliner
 */

#include "DNA_anim_types.h"
#include "DNA_armature_types.h"
#include "DNA_gpencil_types.h"
#include "DNA_group_types.h"
#include "DNA_lamp_types.h"
#include "DNA_lightprobe_types.h"
#include "DNA_object_types.h"
#include "DNA_scene_types.h"
#include "DNA_sequence_types.h"

#include "BLI_math.h"
#include "BLI_blenlib.h"
#include "BLI_string_utils.h"
#include "BLI_utildefines.h"
#include "BLI_mempool.h"

#include "BLT_translation.h"

#include "BKE_context.h"
#include "BKE_deform.h"
#include "BKE_fcurve.h"
#include "BKE_gpencil.h"
#include "BKE_global.h"
#include "BKE_layer.h"
#include "BKE_library.h"
#include "BKE_main.h"
#include "BKE_modifier.h"
#include "BKE_report.h"
#include "BKE_scene.h"
#include "BKE_object.h"

#include "DEG_depsgraph.h"
#include "DEG_depsgraph_build.h"

#include "ED_armature.h"
#include "ED_keyframing.h"
#include "ED_object.h"
#include "ED_screen.h"

#include "WM_api.h"
#include "WM_types.h"

#include "GPU_immediate.h"

#include "UI_interface.h"
#include "UI_interface_icons.h"
#include "UI_resources.h"
#include "UI_view2d.h"

#include "RNA_access.h"

#include "outliner_intern.h"

/* disable - this is far too slow - campbell */
// #define USE_GROUP_SELECT

/* ****************************************************** */
/* Tree Size Functions */

static void outliner_height(SpaceOops *soops, ListBase *lb, int *h)
{
	TreeElement *te = lb->first;
	while (te) {
		TreeStoreElem *tselem = TREESTORE(te);
		if (TSELEM_OPEN(tselem, soops))
			outliner_height(soops, &te->subtree, h);
		(*h) += UI_UNIT_Y;
		te = te->next;
	}
}

#if 0  // XXX this is currently disabled until te->xend is set correctly
static void outliner_width(SpaceOops *soops, ListBase *lb, int *w)
{
	TreeElement *te = lb->first;
	while (te) {
//		TreeStoreElem *tselem = TREESTORE(te);

		// XXX fixme... te->xend is not set yet
		if (!TSELEM_OPEN(tselem, soops)) {
			if (te->xend > *w)
				*w = te->xend;
		}
		outliner_width(soops, &te->subtree, w);
		te = te->next;
	}
}
#endif

static void outliner_rna_width(SpaceOops *soops, ListBase *lb, int *w, int startx)
{
	TreeElement *te = lb->first;
	while (te) {
		TreeStoreElem *tselem = TREESTORE(te);
		// XXX fixme... (currently, we're using a fixed length of 100)!
#if 0
		if (te->xend) {
			if (te->xend > *w)
				*w = te->xend;
		}
#endif
		if (startx + 100 > *w)
			*w = startx + 100;

		if (TSELEM_OPEN(tselem, soops))
			outliner_rna_width(soops, &te->subtree, w, startx + UI_UNIT_X);
		te = te->next;
	}
}

/**
 * The active object is only needed for reference.
 */
static bool is_object_data_in_editmode(const ID *id, const Object *obact)
{
	const short id_type = GS(id->name);
	return (
	        (obact && (obact->mode & OB_MODE_EDIT)) &&
	        (id && OB_DATA_SUPPORT_EDITMODE(id_type)) &&
	        (GS(((ID *)obact->data)->name) == id_type) &&
	        BKE_object_data_is_in_editmode(id)
	);
}

/* ****************************************************** */

static void restrictbutton_recursive_ebone(bContext *C, EditBone *ebone_parent, int flag, bool set_flag)
{
	Object *obedit = CTX_data_edit_object(C);
	bArmature *arm = obedit->data;
	EditBone *ebone;

	for (ebone = arm->edbo->first; ebone; ebone = ebone->next) {
		if (ED_armature_ebone_is_child_recursive(ebone_parent, ebone)) {
			if (set_flag) {
				ebone->flag &= ~(BONE_TIPSEL | BONE_SELECTED | BONE_ROOTSEL);
				ebone->flag |= flag;
			}
			else {
				ebone->flag &= ~flag;
			}
		}
	}
}

static void restrictbutton_recursive_bone(Bone *bone_parent, int flag, bool set_flag)
{
	Bone *bone;
	for (bone = bone_parent->childbase.first; bone; bone = bone->next) {
		if (set_flag) {
			bone->flag &= ~(BONE_TIPSEL | BONE_SELECTED | BONE_ROOTSEL);
			bone->flag |= flag;
		}
		else {
			bone->flag &= ~flag;
		}
		restrictbutton_recursive_bone(bone, flag, set_flag);
	}

}

static void restrictbutton_r_lay_cb(bContext *C, void *poin, void *UNUSED(poin2))
{
	WM_event_add_notifier(C, NC_SCENE | ND_RENDER_OPTIONS, poin);
}

static void restrictbutton_modifier_cb(bContext *C, void *UNUSED(poin), void *poin2)
{
	Object *ob = (Object *)poin2;
<<<<<<< HEAD
	
=======

>>>>>>> 95011f6d
	DEG_id_tag_update(&ob->id, OB_RECALC_DATA);
	WM_event_add_notifier(C, NC_OBJECT | ND_MODIFIER, ob);
}

static void restrictbutton_bone_visibility_cb(bContext *C, void *UNUSED(poin), void *poin2)
{
	Bone *bone = (Bone *)poin2;
	if (bone->flag & BONE_HIDDEN_P)
		bone->flag &= ~(BONE_SELECTED | BONE_TIPSEL | BONE_ROOTSEL);

	if (CTX_wm_window(C)->eventstate->ctrl) {
		restrictbutton_recursive_bone(bone, BONE_HIDDEN_P, (bone->flag & BONE_HIDDEN_P) != 0);
	}

	WM_event_add_notifier(C, NC_OBJECT | ND_POSE, NULL);
}

static void restrictbutton_bone_select_cb(bContext *C, void *UNUSED(poin), void *poin2)
{
	Bone *bone = (Bone *)poin2;
	if (bone->flag & BONE_UNSELECTABLE)
		bone->flag &= ~(BONE_SELECTED | BONE_TIPSEL | BONE_ROOTSEL);

	if (CTX_wm_window(C)->eventstate->ctrl) {
		restrictbutton_recursive_bone(bone, BONE_UNSELECTABLE, (bone->flag & BONE_UNSELECTABLE) != 0);
	}

	WM_event_add_notifier(C, NC_OBJECT | ND_POSE, NULL);
}

static void restrictbutton_ebone_select_cb(bContext *C, void *UNUSED(poin), void *poin2)
{
	EditBone *ebone = (EditBone *)poin2;

	if (ebone->flag & BONE_UNSELECTABLE) {
		ebone->flag &= ~(BONE_SELECTED | BONE_TIPSEL | BONE_ROOTSEL);
	}

	if (CTX_wm_window(C)->eventstate->ctrl) {
		restrictbutton_recursive_ebone(C, ebone, BONE_UNSELECTABLE, (ebone->flag & BONE_UNSELECTABLE) != 0);
	}

	WM_event_add_notifier(C, NC_OBJECT | ND_POSE, NULL);
}

static void restrictbutton_ebone_visibility_cb(bContext *C, void *UNUSED(poin), void *poin2)
{
	EditBone *ebone = (EditBone *)poin2;
	if (ebone->flag & BONE_HIDDEN_A) {
		ebone->flag &= ~(BONE_SELECTED | BONE_TIPSEL | BONE_ROOTSEL);
	}

	if (CTX_wm_window(C)->eventstate->ctrl) {
		restrictbutton_recursive_ebone(C, ebone, BONE_HIDDEN_A, (ebone->flag & BONE_HIDDEN_A) != 0);
	}

	WM_event_add_notifier(C, NC_OBJECT | ND_POSE, NULL);
}

static void restrictbutton_gp_layer_flag_cb(bContext *C, void *UNUSED(poin), void *UNUSED(poin2))
{
	WM_event_add_notifier(C, NC_GPENCIL | ND_DATA | NA_EDITED, NULL);
}

static void restrictbutton_id_user_toggle(bContext *UNUSED(C), void *poin, void *UNUSED(poin2))
{
	ID *id = (ID *)poin;

	BLI_assert(id != NULL);

	if (id->flag & LIB_FAKEUSER) {
		id_us_plus(id);
	}
	else {
		id_us_min(id);
	}
}

static void namebutton_cb(bContext *C, void *tsep, char *oldname)
{
	Main *bmain = CTX_data_main(C);
	SpaceOops *soops = CTX_wm_space_outliner(C);
	Object *obedit = CTX_data_edit_object(C);
	BLI_mempool *ts = soops->treestore;
	TreeStoreElem *tselem = tsep;

	if (ts && tselem) {
		TreeElement *te = outliner_find_tree_element(&soops->tree, tselem);

		if (tselem->type == 0) {
			BLI_libblock_ensure_unique_name(bmain, tselem->id->name);

			switch (GS(tselem->id->name)) {
				case ID_MA:
					WM_event_add_notifier(C, NC_MATERIAL, NULL); break;
				case ID_TE:
					WM_event_add_notifier(C, NC_TEXTURE, NULL); break;
				case ID_IM:
					WM_event_add_notifier(C, NC_IMAGE, NULL); break;
				case ID_SCE:
					WM_event_add_notifier(C, NC_SCENE, NULL); break;
				default:
					WM_event_add_notifier(C, NC_ID | NA_RENAME, NULL); break;
			}
			/* Check the library target exists */
			if (te->idcode == ID_LI) {
				Library *lib = (Library *)tselem->id;
				char expanded[FILE_MAX];

				BKE_library_filepath_set(bmain, lib, lib->name);

				BLI_strncpy(expanded, lib->name, sizeof(expanded));
				BLI_path_abs(expanded, bmain->name);
				if (!BLI_exists(expanded)) {
					BKE_reportf(CTX_wm_reports(C), RPT_ERROR,
					            "Library path '%s' does not exist, correct this before saving", expanded);
				}
				else if (lib->id.tag & LIB_TAG_MISSING) {
					BKE_reportf(CTX_wm_reports(C), RPT_INFO,
					            "Library path '%s' is now valid, please reload the library", expanded);
					lib->id.tag &= ~LIB_TAG_MISSING;
				}
			}
		}
		else {
			switch (tselem->type) {
				case TSE_DEFGROUP:
					defgroup_unique_name(te->directdata, (Object *)tselem->id); //	id = object
					break;
				case TSE_NLA_ACTION:
					BLI_libblock_ensure_unique_name(bmain, tselem->id->name);
					break;
				case TSE_EBONE:
				{
					bArmature *arm = (bArmature *)tselem->id;
					if (arm->edbo) {
						EditBone *ebone = te->directdata;
						char newname[sizeof(ebone->name)];

						/* restore bone name */
						BLI_strncpy(newname, ebone->name, sizeof(ebone->name));
						BLI_strncpy(ebone->name, oldname, sizeof(ebone->name));
						ED_armature_bone_rename(obedit->data, oldname, newname);
						WM_event_add_notifier(C, NC_OBJECT | ND_POSE, NULL);
					}
					break;
				}

				case TSE_BONE:
				{
					ViewLayer *view_layer = CTX_data_view_layer(C);
					Scene *scene = CTX_data_scene(C);
					bArmature *arm = (bArmature *)tselem->id;
					Bone *bone = te->directdata;
					char newname[sizeof(bone->name)];

					/* always make current object active */
					tree_element_active(C, scene, view_layer, soops, te, OL_SETSEL_NORMAL, true);
<<<<<<< HEAD
					
=======

>>>>>>> 95011f6d
					/* restore bone name */
					BLI_strncpy(newname, bone->name, sizeof(bone->name));
					BLI_strncpy(bone->name, oldname, sizeof(bone->name));
					ED_armature_bone_rename(arm, oldname, newname);
					WM_event_add_notifier(C, NC_OBJECT | ND_POSE, NULL);
					break;
				}
				case TSE_POSE_CHANNEL:
				{
					Scene *scene = CTX_data_scene(C);
					ViewLayer *view_layer = CTX_data_view_layer(C);
					Object *ob = (Object *)tselem->id;
					bPoseChannel *pchan = te->directdata;
					char newname[sizeof(pchan->name)];

					/* always make current pose-bone active */
					tree_element_active(C, scene, view_layer, soops, te, OL_SETSEL_NORMAL, true);

					BLI_assert(ob->type == OB_ARMATURE);

					/* restore bone name */
					BLI_strncpy(newname, pchan->name, sizeof(pchan->name));
					BLI_strncpy(pchan->name, oldname, sizeof(pchan->name));
					ED_armature_bone_rename(ob->data, oldname, newname);
					WM_event_add_notifier(C, NC_OBJECT | ND_POSE, NULL);
					break;
				}
				case TSE_POSEGRP:
				{
					Object *ob = (Object *)tselem->id; // id = object
					bActionGroup *grp = te->directdata;

					BLI_uniquename(&ob->pose->agroups, grp, CTX_DATA_(BLT_I18NCONTEXT_ID_ACTION, "Group"), '.',
					               offsetof(bActionGroup, name), sizeof(grp->name));
					WM_event_add_notifier(C, NC_OBJECT | ND_POSE, ob);
					break;
				}
				case TSE_GP_LAYER:
				{
					bGPdata *gpd = (bGPdata *)tselem->id; /* id = GP Datablock */
					bGPDlayer *gpl = te->directdata;
<<<<<<< HEAD
					
					/* always make layer active */
					BKE_gpencil_layer_setactive(gpd, gpl);
					
=======

>>>>>>> 95011f6d
					// XXX: name needs translation stuff
					BLI_uniquename(&gpd->layers, gpl, "GP Layer", '.',
					               offsetof(bGPDlayer, info), sizeof(gpl->info));
					
					WM_event_add_notifier(C, NC_GPENCIL | ND_DATA, gpd);
					break;
				}
				case TSE_R_LAYER:
				{
					Scene *scene = (Scene *)tselem->id;
					ViewLayer *view_layer = te->directdata;

					/* Restore old name. */
					char newname[sizeof(view_layer->name)];
					BLI_strncpy(newname, view_layer->name, sizeof(view_layer->name));
					BLI_strncpy(view_layer->name, oldname, sizeof(view_layer->name));

					/* Rename, preserving animation and compositing data. */
					BKE_view_layer_rename(bmain, scene, view_layer, newname);
					WM_event_add_notifier(C, NC_ID | NA_RENAME, NULL);
<<<<<<< HEAD
					break;
				}
				case TSE_LAYER_COLLECTION:
				{
					BLI_libblock_ensure_unique_name(bmain, tselem->id->name);
					WM_event_add_notifier(C, NC_ID | NA_RENAME, NULL);
					break;
				}
=======
					break;
				}
				case TSE_LAYER_COLLECTION:
				{
					BLI_libblock_ensure_unique_name(bmain, tselem->id->name);
					WM_event_add_notifier(C, NC_ID | NA_RENAME, NULL);
					break;
				}
>>>>>>> 95011f6d
			}
		}
		tselem->flag &= ~TSE_TEXTBUT;
	}
}

static void outliner_draw_restrictbuts(uiBlock *block, Scene *scene, ARegion *ar, SpaceOops *soops, ListBase *lb)
{
	uiBut *bt;
	TreeElement *te;
	TreeStoreElem *tselem;
	Object *ob = NULL;

	/* get RNA properties (once for speed) */
	PropertyRNA *collection_prop_hide_viewport;
	PropertyRNA *collection_prop_hide_select;
	PropertyRNA *collection_prop_hide_render;
	collection_prop_hide_select = RNA_struct_type_find_property(&RNA_Collection, "hide_select");
	collection_prop_hide_viewport = RNA_struct_type_find_property(&RNA_Collection, "hide_viewport");
	collection_prop_hide_render = RNA_struct_type_find_property(&RNA_Collection, "hide_render");
	BLI_assert(collection_prop_hide_viewport &&
	           collection_prop_hide_select &&
	           collection_prop_hide_render);

	for (te = lb->first; te; te = te->next) {
		tselem = TREESTORE(te);
		if (te->ys + 2 * UI_UNIT_Y >= ar->v2d.cur.ymin && te->ys <= ar->v2d.cur.ymax) {
			if (tselem->type == TSE_R_LAYER && (soops->outlinevis == SO_SCENES)) {
				/* View layer render toggle. */
				ViewLayer *view_layer = te->directdata;

				UI_block_emboss_set(block, UI_EMBOSS_NONE);
<<<<<<< HEAD
				
=======

>>>>>>> 95011f6d
				bt = uiDefIconButBitS(block, UI_BTYPE_ICON_TOGGLE_N, VIEW_LAYER_RENDER, 0, ICON_RESTRICT_RENDER_OFF,
				                      (int)(ar->v2d.cur.xmax - OL_TOG_RESTRICT_RENDERX), te->ys, UI_UNIT_X,
				                      UI_UNIT_Y, &view_layer->flag, 0, 0, 0, 0, TIP_("Use view layer for rendering"));
				UI_but_func_set(bt, restrictbutton_r_lay_cb, tselem->id, NULL);
				UI_but_flag_enable(bt, UI_BUT_DRAG_LOCK);
<<<<<<< HEAD
				
=======

>>>>>>> 95011f6d
				UI_block_emboss_set(block, UI_EMBOSS);
			}
			else if (tselem->type == TSE_MODIFIER) {
				ModifierData *md = (ModifierData *)te->directdata;
				ob = (Object *)tselem->id;

				UI_block_emboss_set(block, UI_EMBOSS_NONE);
				bt = uiDefIconButBitI(block, UI_BTYPE_ICON_TOGGLE_N, eModifierMode_Realtime, 0, ICON_RESTRICT_VIEW_OFF,
				                      (int)(ar->v2d.cur.xmax - OL_TOG_RESTRICT_VIEWX), te->ys, UI_UNIT_X,
				                      UI_UNIT_Y, &(md->mode), 0, 0, 0, 0,
				                      TIP_("Restrict/Allow visibility in the 3D View"));
				UI_but_func_set(bt, restrictbutton_modifier_cb, scene, ob);
				UI_but_flag_enable(bt, UI_BUT_DRAG_LOCK);

				bt = uiDefIconButBitI(block, UI_BTYPE_ICON_TOGGLE_N, eModifierMode_Render, 0, ICON_RESTRICT_RENDER_OFF,
				                      (int)(ar->v2d.cur.xmax - OL_TOG_RESTRICT_RENDERX), te->ys, UI_UNIT_X,
				                      UI_UNIT_Y, &(md->mode), 0, 0, 0, 0, TIP_("Restrict/Allow renderability"));
				UI_but_func_set(bt, restrictbutton_modifier_cb, scene, ob);
				UI_but_flag_enable(bt, UI_BUT_DRAG_LOCK);

				UI_block_emboss_set(block, UI_EMBOSS);
			}
			else if (tselem->type == TSE_POSE_CHANNEL) {
				bPoseChannel *pchan = (bPoseChannel *)te->directdata;
				Bone *bone = pchan->bone;
				ob = (Object *)tselem->id;

				UI_block_emboss_set(block, UI_EMBOSS_NONE);
				bt = uiDefIconButBitI(block, UI_BTYPE_ICON_TOGGLE, BONE_HIDDEN_P, 0, ICON_RESTRICT_VIEW_OFF,
				                      (int)(ar->v2d.cur.xmax - OL_TOG_RESTRICT_VIEWX), te->ys, UI_UNIT_X,
				                      UI_UNIT_Y, &(bone->flag), 0, 0, 0, 0,
				                      TIP_("Restrict/Allow visibility in the 3D View"));
				UI_but_func_set(bt, restrictbutton_bone_visibility_cb, ob->data, bone);
				UI_but_flag_enable(bt, UI_BUT_DRAG_LOCK);

				bt = uiDefIconButBitI(block, UI_BTYPE_ICON_TOGGLE, BONE_UNSELECTABLE, 0, ICON_RESTRICT_SELECT_OFF,
				                      (int)(ar->v2d.cur.xmax - OL_TOG_RESTRICT_SELECTX), te->ys, UI_UNIT_X,
				                      UI_UNIT_Y, &(bone->flag), 0, 0, 0, 0,
				                      TIP_("Restrict/Allow selection in the 3D View"));
				UI_but_func_set(bt, restrictbutton_bone_select_cb, ob->data, bone);
				UI_but_flag_enable(bt, UI_BUT_DRAG_LOCK);

				UI_block_emboss_set(block, UI_EMBOSS);
			}
			else if (tselem->type == TSE_EBONE) {
				EditBone *ebone = (EditBone *)te->directdata;

				UI_block_emboss_set(block, UI_EMBOSS_NONE);
				bt = uiDefIconButBitI(block, UI_BTYPE_ICON_TOGGLE, BONE_HIDDEN_A, 0, ICON_RESTRICT_VIEW_OFF,
				                      (int)(ar->v2d.cur.xmax - OL_TOG_RESTRICT_VIEWX), te->ys, UI_UNIT_X,
				                      UI_UNIT_Y, &(ebone->flag), 0, 0, 0, 0,
				                      TIP_("Restrict/Allow visibility in the 3D View"));
				UI_but_func_set(bt, restrictbutton_ebone_visibility_cb, NULL, ebone);
				UI_but_flag_enable(bt, UI_BUT_DRAG_LOCK);

				bt = uiDefIconButBitI(block, UI_BTYPE_ICON_TOGGLE, BONE_UNSELECTABLE, 0, ICON_RESTRICT_SELECT_OFF,
				                      (int)(ar->v2d.cur.xmax - OL_TOG_RESTRICT_SELECTX), te->ys, UI_UNIT_X,
				                      UI_UNIT_Y, &(ebone->flag), 0, 0, 0, 0,
				                      TIP_("Restrict/Allow selection in the 3D View"));
				UI_but_func_set(bt, restrictbutton_ebone_select_cb, NULL, ebone);
				UI_but_flag_enable(bt, UI_BUT_DRAG_LOCK);

				UI_block_emboss_set(block, UI_EMBOSS);
			}
			else if (tselem->type == TSE_GP_LAYER) {
				bGPDlayer *gpl = (bGPDlayer *)te->directdata;

				UI_block_emboss_set(block, UI_EMBOSS_NONE);

				bt = uiDefIconButBitS(block, UI_BTYPE_ICON_TOGGLE, GP_LAYER_HIDE, 0, ICON_RESTRICT_VIEW_OFF,
				                      (int)(ar->v2d.cur.xmax - OL_TOG_RESTRICT_VIEWX), te->ys, UI_UNIT_X,
				                      UI_UNIT_Y, &gpl->flag, 0, 0, 0, 0,
				                      TIP_("Restrict/Allow visibility in the 3D View"));
				UI_but_func_set(bt, restrictbutton_gp_layer_flag_cb, NULL, gpl);
				UI_but_flag_enable(bt, UI_BUT_DRAG_LOCK);

				bt = uiDefIconButBitS(block, UI_BTYPE_ICON_TOGGLE, GP_LAYER_LOCKED, 0, ICON_UNLOCKED,
				                      (int)(ar->v2d.cur.xmax - OL_TOG_RESTRICT_SELECTX), te->ys, UI_UNIT_X,
				                      UI_UNIT_Y, &gpl->flag, 0, 0, 0, 0,
				                      TIP_("Restrict/Allow editing of strokes and keyframes in this layer"));
				UI_but_func_set(bt, restrictbutton_gp_layer_flag_cb, NULL, gpl);
				UI_but_flag_enable(bt, UI_BUT_DRAG_LOCK);

				/* TODO: visibility in renders */

				UI_block_emboss_set(block, UI_EMBOSS);
			}
			else if (outliner_is_collection_tree_element(te)) {
				LayerCollection *lc = (tselem->type == TSE_LAYER_COLLECTION) ? te->directdata : NULL;
				Collection *collection = outliner_collection_from_tree_element(te);

				UI_block_emboss_set(block, UI_EMBOSS_NONE);

				if ((!lc || !(lc->flag & LAYER_COLLECTION_EXCLUDE)) &&
				    !(collection->flag & COLLECTION_IS_MASTER))
				{
					PointerRNA collection_ptr;
					RNA_id_pointer_create(&collection->id, &collection_ptr);

					bt = uiDefIconButR_prop(block, UI_BTYPE_ICON_TOGGLE, 0, ICON_RESTRICT_VIEW_OFF,
					                        (int)(ar->v2d.cur.xmax - OL_TOG_RESTRICT_VIEWX), te->ys, UI_UNIT_X,
					                        UI_UNIT_Y, &collection_ptr, collection_prop_hide_viewport, -1, 0, 0, 0, 0, NULL);
					UI_but_flag_enable(bt, UI_BUT_DRAG_LOCK);

					bt = uiDefIconButR_prop(block, UI_BTYPE_ICON_TOGGLE, 0, ICON_RESTRICT_RENDER_OFF,
					                        (int)(ar->v2d.cur.xmax - OL_TOG_RESTRICT_RENDERX), te->ys, UI_UNIT_X,
					                        UI_UNIT_Y, &collection_ptr, collection_prop_hide_render, -1, 0, 0, 0, 0, NULL);
					UI_but_flag_enable(bt, UI_BUT_DRAG_LOCK);

					bt = uiDefIconButR_prop(block, UI_BTYPE_ICON_TOGGLE, 0, ICON_RESTRICT_SELECT_OFF,
					                        (int)(ar->v2d.cur.xmax - OL_TOG_RESTRICT_SELECTX), te->ys, UI_UNIT_X,
					                        UI_UNIT_Y, &collection_ptr, collection_prop_hide_select, -1, 0, 0, 0, 0, NULL);
					UI_but_flag_enable(bt, UI_BUT_DRAG_LOCK);
				}

				UI_block_emboss_set(block, UI_EMBOSS);
			}
			else if (outliner_is_collection_tree_element(te)) {
				LayerCollection *lc = (tselem->type == TSE_LAYER_COLLECTION) ? te->directdata : NULL;
				Collection *collection = outliner_collection_from_tree_element(te);

				UI_block_emboss_set(block, UI_EMBOSS_NONE);

				if ((!lc || !(lc->flag & LAYER_COLLECTION_EXCLUDE)) &&
				    !(collection->flag & COLLECTION_IS_MASTER))
				{
					PointerRNA collection_ptr;
					RNA_id_pointer_create(&collection->id, &collection_ptr);

					bt = uiDefIconButR_prop(block, UI_BTYPE_ICON_TOGGLE, 0, ICON_RESTRICT_VIEW_OFF,
					                        (int)(ar->v2d.cur.xmax - OL_TOG_RESTRICT_VIEWX), te->ys, UI_UNIT_X,
					                        UI_UNIT_Y, &collection_ptr, collection_prop_hide_viewport, -1, 0, 0, 0, 0, NULL);
					UI_but_flag_enable(bt, UI_BUT_DRAG_LOCK);

					bt = uiDefIconButR_prop(block, UI_BTYPE_ICON_TOGGLE, 0, ICON_RESTRICT_RENDER_OFF,
					                        (int)(ar->v2d.cur.xmax - OL_TOG_RESTRICT_RENDERX), te->ys, UI_UNIT_X,
					                        UI_UNIT_Y, &collection_ptr, collection_prop_hide_render, -1, 0, 0, 0, 0, NULL);
					UI_but_flag_enable(bt, UI_BUT_DRAG_LOCK);

					bt = uiDefIconButR_prop(block, UI_BTYPE_ICON_TOGGLE, 0, ICON_RESTRICT_SELECT_OFF,
					                        (int)(ar->v2d.cur.xmax - OL_TOG_RESTRICT_SELECTX), te->ys, UI_UNIT_X,
					                        UI_UNIT_Y, &collection_ptr, collection_prop_hide_select, -1, 0, 0, 0, 0, NULL);
					UI_but_flag_enable(bt, UI_BUT_DRAG_LOCK);
				}

				UI_block_emboss_set(block, UI_EMBOSS);
			}
		}

		if (TSELEM_OPEN(tselem, soops)) outliner_draw_restrictbuts(block, scene, ar, soops, &te->subtree);
	}
}

static void outliner_draw_userbuts(uiBlock *block, ARegion *ar, SpaceOops *soops, ListBase *lb)
{
	uiBut *bt;
	TreeElement *te;
	TreeStoreElem *tselem;

	for (te = lb->first; te; te = te->next) {
		tselem = TREESTORE(te);
		if (te->ys + 2 * UI_UNIT_Y >= ar->v2d.cur.ymin && te->ys <= ar->v2d.cur.ymax) {
			if (tselem->type == 0) {
				ID *id = tselem->id;
				const char *tip = NULL;
				int icon = ICON_NONE;
				char buf[16] = "";
				int but_flag = UI_BUT_DRAG_LOCK;

				if (ID_IS_LINKED(id))
					but_flag |= UI_BUT_DISABLED;

				UI_block_emboss_set(block, UI_EMBOSS_NONE);

				if (id->flag & LIB_FAKEUSER) {
					icon = ICON_FILE_TICK;
					tip  = TIP_("Data-block will be retained using a fake user");
				}
				else {
					icon = ICON_X;
					tip  = TIP_("Data-block has no users and will be deleted");
				}
				bt = uiDefIconButBitS(block, UI_BTYPE_TOGGLE, LIB_FAKEUSER, 1, icon,
				                      (int)(ar->v2d.cur.xmax - OL_TOG_RESTRICT_VIEWX), te->ys, UI_UNIT_X, UI_UNIT_Y,
				                      &id->flag, 0, 0, 0, 0, tip);
				UI_but_func_set(bt, restrictbutton_id_user_toggle, id, NULL);
				UI_but_flag_enable(bt, but_flag);


				BLI_str_format_int_grouped(buf, id->us);
				bt = uiDefBut(block, UI_BTYPE_BUT, 1, buf,
				              (int)(ar->v2d.cur.xmax - OL_TOG_RESTRICT_SELECTX), te->ys,
				              UI_UNIT_X, UI_UNIT_Y, NULL, 0.0, 0.0, 0, 0,
				              TIP_("Number of users of this data-block"));
				UI_but_flag_enable(bt, but_flag);


				bt = uiDefButBitS(block, UI_BTYPE_TOGGLE, LIB_FAKEUSER, 1, (id->flag & LIB_FAKEUSER) ? "F" : " ",
				                  (int)(ar->v2d.cur.xmax - OL_TOG_RESTRICT_RENDERX), te->ys, UI_UNIT_X, UI_UNIT_Y,
				                  &id->flag, 0, 0, 0, 0,
				                  TIP_("Data-block has a 'fake' user which will keep it in the file "
				                       "even if nothing else uses it"));
				UI_but_func_set(bt, restrictbutton_id_user_toggle, id, NULL);
				UI_but_flag_enable(bt, but_flag);

				UI_block_emboss_set(block, UI_EMBOSS);
			}
		}

		if (TSELEM_OPEN(tselem, soops)) outliner_draw_userbuts(block, ar, soops, &te->subtree);
	}
}

static void outliner_draw_rnacols(ARegion *ar, int sizex)
{
	View2D *v2d = &ar->v2d;

	float miny = v2d->cur.ymin;
	if (miny < v2d->tot.ymin) miny = v2d->tot.ymin;

	glLineWidth(1.0f);

	unsigned int pos = GWN_vertformat_attr_add(immVertexFormat(), "pos", GWN_COMP_F32, 2, GWN_FETCH_FLOAT);
	immBindBuiltinProgram(GPU_SHADER_2D_UNIFORM_COLOR);
	immUniformThemeColorShadeAlpha(TH_BACK, -15, -200);

	immBegin(GWN_PRIM_LINES, 4);
<<<<<<< HEAD

	immVertex2f(pos, sizex, v2d->cur.ymax);
	immVertex2f(pos, sizex, miny);

	immVertex2f(pos, sizex + OL_RNA_COL_SIZEX, v2d->cur.ymax);
	immVertex2f(pos, sizex + OL_RNA_COL_SIZEX, miny);

	immEnd();

=======

	immVertex2f(pos, sizex, v2d->cur.ymax);
	immVertex2f(pos, sizex, miny);

	immVertex2f(pos, sizex + OL_RNA_COL_SIZEX, v2d->cur.ymax);
	immVertex2f(pos, sizex + OL_RNA_COL_SIZEX, miny);

	immEnd();

>>>>>>> 95011f6d
	immUnbindProgram();
}

static void outliner_draw_rnabuts(uiBlock *block, ARegion *ar, SpaceOops *soops, int sizex, ListBase *lb)
{
	TreeElement *te;
	TreeStoreElem *tselem;
	PointerRNA *ptr;
	PropertyRNA *prop;

	for (te = lb->first; te; te = te->next) {
		tselem = TREESTORE(te);
		if (te->ys + 2 * UI_UNIT_Y >= ar->v2d.cur.ymin && te->ys <= ar->v2d.cur.ymax) {
			if (tselem->type == TSE_RNA_PROPERTY) {
				ptr = &te->rnaptr;
				prop = te->directdata;

				if (!TSELEM_OPEN(tselem, soops)) {
					if (RNA_property_type(prop) == PROP_POINTER) {
						uiBut *but = uiDefAutoButR(block, ptr, prop, -1, "", ICON_NONE, sizex, te->ys,
						                           OL_RNA_COL_SIZEX, UI_UNIT_Y - 1);
						UI_but_flag_enable(but, UI_BUT_DISABLED);
					}
					else if (RNA_property_type(prop) == PROP_ENUM) {
						uiDefAutoButR(block, ptr, prop, -1, NULL, ICON_NONE, sizex, te->ys, OL_RNA_COL_SIZEX,
						              UI_UNIT_Y - 1);
					}
					else {
						uiDefAutoButR(block, ptr, prop, -1, "", ICON_NONE, sizex, te->ys, OL_RNA_COL_SIZEX,
						              UI_UNIT_Y - 1);
					}
				}
			}
			else if (tselem->type == TSE_RNA_ARRAY_ELEM) {
				ptr = &te->rnaptr;
				prop = te->directdata;

				uiDefAutoButR(block, ptr, prop, te->index, "", ICON_NONE, sizex, te->ys, OL_RNA_COL_SIZEX,
				              UI_UNIT_Y - 1);
			}
		}

		if (TSELEM_OPEN(tselem, soops)) outliner_draw_rnabuts(block, ar, soops, sizex, &te->subtree);
	}

	UI_block_emboss_set(block, UI_EMBOSS);
}

static void outliner_buttons(const bContext *C, uiBlock *block, ARegion *ar, TreeElement *te)
{
	uiBut *bt;
	TreeStoreElem *tselem;
	int spx, dx, len;

	tselem = TREESTORE(te);

	BLI_assert(tselem->flag & TSE_TEXTBUT);
	/* If we add support to rename Sequence.
	 * need change this.
	 */

	if (tselem->type == TSE_EBONE) len = sizeof(((EditBone *) 0)->name);
	else if (tselem->type == TSE_MODIFIER) len = sizeof(((ModifierData *) 0)->name);
	else if (tselem->id && GS(tselem->id->name) == ID_LI) len = sizeof(((Library *) 0)->name);
	else len = MAX_ID_NAME - 2;

	spx = te->xs + 1.8f * UI_UNIT_X;
	dx = ar->v2d.cur.xmax - (spx + 3.2f * UI_UNIT_X);

	bt = uiDefBut(block, UI_BTYPE_TEXT, OL_NAMEBUTTON, "", spx, te->ys, dx, UI_UNIT_Y - 1, (void *)te->name,
	              1.0, (float)len, 0, 0, "");
	UI_but_func_rename_set(bt, namebutton_cb, tselem);

	/* returns false if button got removed */
	if (false == UI_but_active_only(C, ar, block, bt)) {
		tselem->flag &= ~TSE_TEXTBUT;

		/* bad! (notifier within draw) without this, we don't get a refesh */
		WM_event_add_notifier(C, NC_SPACE | ND_SPACE_OUTLINER, NULL);
	}
}

/* ****************************************************** */
/* Normal Drawing... */

/* make function calls a bit compacter */
struct DrawIconArg {
	uiBlock *block;
	ID *id;
	float xmax, x, y, xb, yb;
	float alpha;
};

static void tselem_draw_icon_uibut(struct DrawIconArg *arg, int icon)
{
	/* restrict column clip... it has been coded by simply overdrawing, doesnt work for buttons */
	if (arg->x >= arg->xmax) {
		glEnable(GL_BLEND);
		UI_icon_draw_alpha(arg->x, arg->y, icon, arg->alpha);
		glDisable(GL_BLEND);
	}
	else {
		uiBut *but = uiDefIconBut(arg->block, UI_BTYPE_LABEL, 0, icon, arg->xb, arg->yb, UI_UNIT_X, UI_UNIT_Y, NULL,
		                          0.0, 0.0, 1.0, arg->alpha,
		                          (arg->id && ID_IS_LINKED(arg->id)) ? arg->id->lib->name : "");

		if (arg->id)
			UI_but_drag_set_id(but, arg->id);
	}

}

<<<<<<< HEAD
=======
static void UNUSED_FUNCTION(tselem_draw_gp_icon_uibut)(struct DrawIconArg *arg, ID *id, bGPDlayer *gpl)
{
	/* restrict column clip - skip it for now... */
	if (arg->x >= arg->xmax) {
		/* pass */
	}
	else {
		PointerRNA ptr;
		const float eps = 0.001f;
		const bool is_stroke_visible = (gpl->color[3] > eps);
		const bool is_fill_visible = (gpl->fill[3] > eps);
		float w = 0.5f  * UI_UNIT_X;
		float h = 0.85f * UI_UNIT_Y;

		RNA_pointer_create(id, &RNA_GPencilLayer, gpl, &ptr);

		UI_block_align_begin(arg->block);

		UI_block_emboss_set(arg->block, is_stroke_visible ? UI_EMBOSS : UI_EMBOSS_NONE);
		uiDefButR(arg->block, UI_BTYPE_COLOR, 1, "", arg->xb, arg->yb, w, h,
		          &ptr, "color", -1,
		          0, 0, 0, 0, NULL);

		UI_block_emboss_set(arg->block, is_fill_visible ? UI_EMBOSS : UI_EMBOSS_NONE);
		uiDefButR(arg->block, UI_BTYPE_COLOR, 1, "", arg->xb + w, arg->yb, w, h,
		          &ptr, "fill_color", -1,
		          0, 0, 0, 0, NULL);

		UI_block_emboss_set(arg->block, UI_EMBOSS_NONE);
		UI_block_align_end(arg->block);
	}
}

>>>>>>> 95011f6d
static void tselem_draw_icon(uiBlock *block, int xmax, float x, float y, TreeStoreElem *tselem, TreeElement *te,
                             float alpha)
{
	struct DrawIconArg arg;
	float aspect;

	/* make function calls a bit compacter */
	arg.block = block;
	arg.id = tselem->id;
	arg.xmax = xmax;
	arg.xb = x;	/* for ui buttons */
	arg.yb = y;
	arg.alpha = alpha;

	/* placement of icons, copied from interface_widgets.c */
	aspect = (0.8f * UI_UNIT_Y) / ICON_DEFAULT_HEIGHT;
	x += 2.0f * aspect;
	y += 2.0f * aspect;
	arg.x = x;
	arg.y = y;

#define ICON_DRAW(_icon) UI_icon_draw_alpha(x, y, _icon, alpha)

	if (tselem->type) {
		switch (tselem->type) {
			case TSE_ANIM_DATA:
				ICON_DRAW(ICON_ANIM_DATA); /* XXX */
				break;
			case TSE_NLA:
				ICON_DRAW(ICON_NLA);
				break;
			case TSE_NLA_TRACK:
				ICON_DRAW(ICON_NLA); /* XXX */
				break;
			case TSE_NLA_ACTION:
				ICON_DRAW(ICON_ACTION);
				break;
			case TSE_DRIVER_BASE:
				ICON_DRAW(ICON_DRIVER);
				break;
			case TSE_DEFGROUP_BASE:
				ICON_DRAW(ICON_GROUP_VERTEX);
				break;
			case TSE_BONE:
			case TSE_EBONE:
				ICON_DRAW(ICON_BONE_DATA);
				break;
			case TSE_CONSTRAINT_BASE:
				ICON_DRAW(ICON_CONSTRAINT);
				break;
			case TSE_MODIFIER_BASE:
				ICON_DRAW(ICON_MODIFIER);
				break;
			case TSE_LINKED_OB:
				ICON_DRAW(ICON_OBJECT_DATA);
				break;
			case TSE_LINKED_PSYS:
				ICON_DRAW(ICON_PARTICLES);
				break;
			case TSE_MODIFIER:
			{
				Object *ob = (Object *)tselem->id;
				ModifierData *md = BLI_findlink(&ob->modifiers, tselem->nr);
				switch ((ModifierType)md->type) {
					case eModifierType_Subsurf:
						ICON_DRAW(ICON_MOD_SUBSURF);
						break;
					case eModifierType_Armature:
						ICON_DRAW(ICON_MOD_ARMATURE);
						break;
					case eModifierType_Lattice:
						ICON_DRAW(ICON_MOD_LATTICE);
						break;
					case eModifierType_Curve:
						ICON_DRAW(ICON_MOD_CURVE);
						break;
					case eModifierType_Build:
						ICON_DRAW(ICON_MOD_BUILD);
						break;
					case eModifierType_Mirror:
						ICON_DRAW(ICON_MOD_MIRROR);
						break;
					case eModifierType_Decimate:
						ICON_DRAW(ICON_MOD_DECIM);
						break;
					case eModifierType_Wave:
						ICON_DRAW(ICON_MOD_WAVE);
						break;
					case eModifierType_Hook:
						ICON_DRAW(ICON_HOOK);
						break;
					case eModifierType_Softbody:
						ICON_DRAW(ICON_MOD_SOFT);
						break;
					case eModifierType_Boolean:
						ICON_DRAW(ICON_MOD_BOOLEAN);
						break;
					case eModifierType_ParticleSystem:
						ICON_DRAW(ICON_MOD_PARTICLES);
						break;
					case eModifierType_ParticleInstance:
						ICON_DRAW(ICON_MOD_PARTICLES);
						break;
					case eModifierType_EdgeSplit:
						ICON_DRAW(ICON_MOD_EDGESPLIT);
						break;
					case eModifierType_Array:
						ICON_DRAW(ICON_MOD_ARRAY);
						break;
					case eModifierType_UVProject:
					case eModifierType_UVWarp:  /* TODO, get own icon */
						ICON_DRAW(ICON_MOD_UVPROJECT);
						break;
					case eModifierType_Displace:
						ICON_DRAW(ICON_MOD_DISPLACE);
						break;
					case eModifierType_Shrinkwrap:
						ICON_DRAW(ICON_MOD_SHRINKWRAP);
						break;
					case eModifierType_Cast:
						ICON_DRAW(ICON_MOD_CAST);
						break;
					case eModifierType_MeshDeform:
					case eModifierType_SurfaceDeform:
						ICON_DRAW(ICON_MOD_MESHDEFORM);
						break;
					case eModifierType_Bevel:
						ICON_DRAW(ICON_MOD_BEVEL);
						break;
					case eModifierType_Smooth:
					case eModifierType_LaplacianSmooth:
					case eModifierType_CorrectiveSmooth:
						ICON_DRAW(ICON_MOD_SMOOTH);
						break;
					case eModifierType_SimpleDeform:
						ICON_DRAW(ICON_MOD_SIMPLEDEFORM);
						break;
					case eModifierType_Mask:
						ICON_DRAW(ICON_MOD_MASK);
						break;
					case eModifierType_Cloth:
						ICON_DRAW(ICON_MOD_CLOTH);
						break;
					case eModifierType_Explode:
						ICON_DRAW(ICON_MOD_EXPLODE);
						break;
					case eModifierType_Collision:
					case eModifierType_Surface:
						ICON_DRAW(ICON_MOD_PHYSICS);
						break;
					case eModifierType_Fluidsim:
						ICON_DRAW(ICON_MOD_FLUIDSIM);
						break;
					case eModifierType_Multires:
						ICON_DRAW(ICON_MOD_MULTIRES);
						break;
					case eModifierType_Smoke:
						ICON_DRAW(ICON_MOD_SMOKE);
						break;
					case eModifierType_Solidify:
						ICON_DRAW(ICON_MOD_SOLIDIFY);
						break;
					case eModifierType_Screw:
						ICON_DRAW(ICON_MOD_SCREW);
						break;
					case eModifierType_Remesh:
						ICON_DRAW(ICON_MOD_REMESH);
						break;
					case eModifierType_WeightVGEdit:
					case eModifierType_WeightVGMix:
					case eModifierType_WeightVGProximity:
						ICON_DRAW(ICON_MOD_VERTEX_WEIGHT);
						break;
					case eModifierType_DynamicPaint:
						ICON_DRAW(ICON_MOD_DYNAMICPAINT);
						break;
					case eModifierType_Ocean:
						ICON_DRAW(ICON_MOD_OCEAN);
						break;
					case eModifierType_Warp:
						ICON_DRAW(ICON_MOD_WARP);
						break;
					case eModifierType_Skin:
						ICON_DRAW(ICON_MOD_SKIN);
						break;
					case eModifierType_Triangulate:
						ICON_DRAW(ICON_MOD_TRIANGULATE);
						break;
					case eModifierType_MeshCache:
						ICON_DRAW(ICON_MOD_MESHDEFORM); /* XXX, needs own icon */
						break;
					case eModifierType_MeshSequenceCache:
						ICON_DRAW(ICON_MOD_MESHDEFORM); /* XXX, needs own icon */
						break;
					case eModifierType_Wireframe:
						ICON_DRAW(ICON_MOD_WIREFRAME);
						break;
					case eModifierType_LaplacianDeform:
						ICON_DRAW(ICON_MOD_MESHDEFORM); /* XXX, needs own icon */
						break;
					case eModifierType_DataTransfer:
						ICON_DRAW(ICON_MOD_DATA_TRANSFER);
						break;
					case eModifierType_NormalEdit:
						ICON_DRAW(ICON_MOD_NORMALEDIT);
						break;
<<<<<<< HEAD
					
					/* GPencil Modifiers */
					case eModifierType_Gpencil_Noise:
						ICON_DRAW(ICON_RNDCURVE);
						break;
					case eModifierType_Gpencil_Subdiv:
						ICON_DRAW(ICON_MOD_SUBSURF);
						break;
					case eModifierType_Gpencil_Thick:
						ICON_DRAW(ICON_MAN_ROT);
						break;
					case eModifierType_Gpencil_Tint:
						ICON_DRAW(ICON_COLOR);
						break;
					case eModifierType_Gpencil_Instance:
						ICON_DRAW(ICON_MOD_ARRAY);
						break;
					case eModifierType_Gpencil_Build:
						ICON_DRAW(ICON_MOD_BUILD);
						break;
					case eModifierType_Gpencil_Opacity:
						ICON_DRAW(ICON_MOD_MASK);
						break;
					case eModifierType_Gpencil_Color:
						ICON_DRAW(ICON_GROUP_VCOL);
						break;
					case eModifierType_Gpencil_Lattice:
						ICON_DRAW(ICON_MOD_LATTICE);
						break;
					case eModifierType_Gpencil_Simplify:
						ICON_DRAW(ICON_MOD_DECIM);
						break;
					case eModifierType_Gpencil_Smooth:
						ICON_DRAW(ICON_MOD_SMOOTH);
						break;
					case eModifierType_Gpencil_Hook:
						ICON_DRAW(ICON_HOOK);
						break;
					case eModifierType_Gpencil_Offset:
						ICON_DRAW(ICON_MOD_DISPLACE);
						break;
					
=======
>>>>>>> 95011f6d
					/* Default */
					case eModifierType_None:
					case eModifierType_ShapeKey:
					
					case NUM_MODIFIER_TYPES:
						ICON_DRAW(ICON_DOT);
						break;
				}
				break;
			}
			case TSE_POSE_BASE:
				ICON_DRAW(ICON_ARMATURE_DATA);
				break;
			case TSE_POSE_CHANNEL:
				ICON_DRAW(ICON_BONE_DATA);
				break;
			case TSE_PROXY:
				ICON_DRAW(ICON_GHOST);
				break;
			case TSE_R_LAYER_BASE:
				ICON_DRAW(ICON_RENDERLAYERS);
				break;
			case TSE_SCENE_OBJECTS_BASE:
				ICON_DRAW(ICON_OUTLINER_OB_GROUP_INSTANCE);
				break;
			case TSE_R_LAYER:
				ICON_DRAW(ICON_RENDER_RESULT);
				break;
			case TSE_LINKED_LAMP:
				ICON_DRAW(ICON_LAMP_DATA);
				break;
			case TSE_LINKED_MAT:
				ICON_DRAW(ICON_MATERIAL_DATA);
				break;
			case TSE_POSEGRP_BASE:
				ICON_DRAW(ICON_GROUP_BONE);
				break;
			case TSE_SEQUENCE:
				if (te->idcode == SEQ_TYPE_MOVIE)
					ICON_DRAW(ICON_SEQUENCE);
				else if (te->idcode == SEQ_TYPE_META)
					ICON_DRAW(ICON_DOT);
				else if (te->idcode == SEQ_TYPE_SCENE)
					ICON_DRAW(ICON_SCENE);
				else if (te->idcode == SEQ_TYPE_SOUND_RAM)
					ICON_DRAW(ICON_SOUND);
				else if (te->idcode == SEQ_TYPE_IMAGE)
					ICON_DRAW(ICON_IMAGE_COL);
				else
					ICON_DRAW(ICON_PARTICLES);
				break;
			case TSE_SEQ_STRIP:
				ICON_DRAW(ICON_LIBRARY_DATA_DIRECT);
				break;
			case TSE_SEQUENCE_DUP:
				ICON_DRAW(ICON_OBJECT_DATA);
				break;
			case TSE_RNA_STRUCT:
				if (RNA_struct_is_ID(te->rnaptr.type)) {
					arg.id = (ID *)te->rnaptr.data;
					tselem_draw_icon_uibut(&arg, RNA_struct_ui_icon(te->rnaptr.type));
				}
				else {
					int icon = RNA_struct_ui_icon(te->rnaptr.type);
					ICON_DRAW(icon);
				}
				break;
			case TSE_LAYER_COLLECTION:
			case TSE_SCENE_COLLECTION_BASE:
			case TSE_VIEW_COLLECTION_BASE:
				ICON_DRAW(ICON_GROUP);
				break;
			/* Removed the icons from outliner. Need a better structure with Layers, Palettes and Colors */
			case TSE_GP_LAYER:
			{
				/* indicate whether layer is active */
				bGPDlayer *gpl = te->directdata;
				if (gpl->flag & GP_LAYER_ACTIVE) {
					ICON_DRAW(ICON_GREASEPENCIL);
				}
				else {
					ICON_DRAW(ICON_DOT);
				}
				break;
			}
			default:
				ICON_DRAW(ICON_DOT);
				break;
		}
	}
	else if (tselem->id) {
		if (GS(tselem->id->name) == ID_OB) {
			Object *ob = (Object *)tselem->id;
			switch (ob->type) {
				case OB_LAMP:
					tselem_draw_icon_uibut(&arg, ICON_OUTLINER_OB_LAMP); break;
				case OB_MESH:
					tselem_draw_icon_uibut(&arg, ICON_OUTLINER_OB_MESH); break;
				case OB_CAMERA:
					tselem_draw_icon_uibut(&arg, ICON_OUTLINER_OB_CAMERA); break;
				case OB_CURVE:
					tselem_draw_icon_uibut(&arg, ICON_OUTLINER_OB_CURVE); break;
				case OB_MBALL:
					tselem_draw_icon_uibut(&arg, ICON_OUTLINER_OB_META); break;
				case OB_LATTICE:
					tselem_draw_icon_uibut(&arg, ICON_OUTLINER_OB_LATTICE); break;
				case OB_ARMATURE:
					tselem_draw_icon_uibut(&arg, ICON_OUTLINER_OB_ARMATURE); break;
				case OB_FONT:
					tselem_draw_icon_uibut(&arg, ICON_OUTLINER_OB_FONT); break;
				case OB_SURF:
					tselem_draw_icon_uibut(&arg, ICON_OUTLINER_OB_SURFACE); break;
				case OB_SPEAKER:
					tselem_draw_icon_uibut(&arg, ICON_OUTLINER_OB_SPEAKER); break;
				case OB_LIGHTPROBE:
					tselem_draw_icon_uibut(&arg, ICON_OUTLINER_OB_LIGHTPROBE); break;
				case OB_EMPTY:
					if (ob->dup_group) {
						tselem_draw_icon_uibut(&arg, ICON_OUTLINER_OB_GROUP_INSTANCE);
					}
					else {
						tselem_draw_icon_uibut(&arg, ICON_OUTLINER_OB_EMPTY);
					}
					break;
<<<<<<< HEAD
				case OB_GPENCIL:
					tselem_draw_icon_uibut(&arg, ICON_OUTLINER_OB_GREASEPENCIL); 
					break;
=======
>>>>>>> 95011f6d
			}
		}
		else {
			/* TODO(sergey): Casting to short here just to handle ID_NLA which is
			 * NOT inside of IDType enum.
			 */
			switch ((short)GS(tselem->id->name)) {
				case ID_SCE:
					tselem_draw_icon_uibut(&arg, ICON_SCENE_DATA); break;
				case ID_ME:
					tselem_draw_icon_uibut(&arg, ICON_OUTLINER_DATA_MESH); break;
				case ID_CU:
					tselem_draw_icon_uibut(&arg, ICON_OUTLINER_DATA_CURVE); break;
				case ID_MB:
					tselem_draw_icon_uibut(&arg, ICON_OUTLINER_DATA_META); break;
				case ID_LT:
					tselem_draw_icon_uibut(&arg, ICON_OUTLINER_DATA_LATTICE); break;
				case ID_LA:
				{
					Lamp *la = (Lamp *)tselem->id;
					switch (la->type) {
						case LA_LOCAL:
							tselem_draw_icon_uibut(&arg, ICON_LAMP_POINT); break;
						case LA_SUN:
							tselem_draw_icon_uibut(&arg, ICON_LAMP_SUN); break;
						case LA_SPOT:
							tselem_draw_icon_uibut(&arg, ICON_LAMP_SPOT); break;
						case LA_HEMI:
							tselem_draw_icon_uibut(&arg, ICON_LAMP_HEMI); break;
						case LA_AREA:
							tselem_draw_icon_uibut(&arg, ICON_LAMP_AREA); break;
						default:
							tselem_draw_icon_uibut(&arg, ICON_OUTLINER_DATA_LAMP); break;
					}
					break;
				}
				case ID_MA:
					tselem_draw_icon_uibut(&arg, ICON_MATERIAL_DATA); break;
				case ID_TE:
					tselem_draw_icon_uibut(&arg, ICON_TEXTURE_DATA); break;
				case ID_IM:
					tselem_draw_icon_uibut(&arg, ICON_IMAGE_DATA); break;
				case ID_SPK:
				case ID_SO:
					tselem_draw_icon_uibut(&arg, ICON_OUTLINER_DATA_SPEAKER); break;
				case ID_AR:
					tselem_draw_icon_uibut(&arg, ICON_OUTLINER_DATA_ARMATURE); break;
				case ID_CA:
					tselem_draw_icon_uibut(&arg, ICON_OUTLINER_DATA_CAMERA); break;
				case ID_KE:
					tselem_draw_icon_uibut(&arg, ICON_SHAPEKEY_DATA); break;
				case ID_WO:
					tselem_draw_icon_uibut(&arg, ICON_WORLD_DATA); break;
				case ID_AC:
					tselem_draw_icon_uibut(&arg, ICON_ACTION); break;
				case ID_NLA:
					tselem_draw_icon_uibut(&arg, ICON_NLA); break;
				case ID_TXT:
					tselem_draw_icon_uibut(&arg, ICON_SCRIPT); break;
				case ID_GR:
					tselem_draw_icon_uibut(&arg, ICON_GROUP); break;
				case ID_LI:
					if (tselem->id->tag & LIB_TAG_MISSING) {
						tselem_draw_icon_uibut(&arg, ICON_LIBRARY_DATA_BROKEN);
					}
					else if (((Library *)tselem->id)->parent) {
						tselem_draw_icon_uibut(&arg, ICON_LIBRARY_DATA_INDIRECT);
					}
					else {
						tselem_draw_icon_uibut(&arg, ICON_LIBRARY_DATA_DIRECT);
					}
					break;
				case ID_LS:
					tselem_draw_icon_uibut(&arg, ICON_LINE_DATA); break;
				case ID_GD:
<<<<<<< HEAD
					tselem_draw_icon_uibut(&arg, ICON_OUTLINER_DATA_GREASEPENCIL); break;
=======
					tselem_draw_icon_uibut(&arg, ICON_GREASEPENCIL); break;
>>>>>>> 95011f6d
				case ID_LP:
				{
					LightProbe * lp = (LightProbe *)tselem->id;
					switch (lp->type) {
						case LIGHTPROBE_TYPE_CUBE:
							tselem_draw_icon_uibut(&arg, ICON_LIGHTPROBE_CUBEMAP); break;
						case LIGHTPROBE_TYPE_PLANAR:
							tselem_draw_icon_uibut(&arg, ICON_LIGHTPROBE_PLANAR); break;
						case LIGHTPROBE_TYPE_GRID:
							tselem_draw_icon_uibut(&arg, ICON_LIGHTPROBE_GRID); break;
						default:
							tselem_draw_icon_uibut(&arg, ICON_LIGHTPROBE_CUBEMAP); break;
					}
					break;
				}
				case ID_BR:
					tselem_draw_icon_uibut(&arg, ICON_BRUSH_DATA); break;
				case ID_SCR:
				case ID_WS:
					tselem_draw_icon_uibut(&arg, ICON_SPLITSCREEN); break;
				default:
					break;
			}
		}
	}

#undef ICON_DRAW
}

static void outliner_draw_iconrow(
        bContext *C, uiBlock *block, Scene *scene, ViewLayer *view_layer, SpaceOops *soops,
        ListBase *lb, int level, int xmax, int *offsx, int ys, float alpha_fac)
{
	TreeElement *te;
	TreeStoreElem *tselem;
	eOLDrawState active;
	const Object *obact = OBACT(view_layer);

	for (te = lb->first; te; te = te->next) {
		/* exit drawing early */
		if ((*offsx) - UI_UNIT_X > xmax)
			break;

		tselem = TREESTORE(te);

		/* object hierarchy always, further constrained on level */
		if (level < 1 || (tselem->type == 0 && te->idcode == ID_OB)) {
			/* active blocks get white circle */
			if (tselem->type == 0) {
				if (te->idcode == ID_OB) {
					active = (OBACT(view_layer) == (Object *)tselem->id) ? OL_DRAWSEL_NORMAL : OL_DRAWSEL_NONE;
				}
				else if (is_object_data_in_editmode(tselem->id, obact)) {
					active = OL_DRAWSEL_NORMAL;
				}
				else {
					active = tree_element_active(C, scene, view_layer, soops, te, OL_SETSEL_NONE, false);
				}
			}
			else {
				active = tree_element_type_active(C, scene, view_layer, soops, te, tselem, OL_SETSEL_NONE, false);
			}

			if (active != OL_DRAWSEL_NONE) {
				float ufac = UI_UNIT_X / 20.0f;
				float color[4] = {1.0f, 1.0f, 1.0f, 0.4f};

				UI_draw_roundbox_corner_set(UI_CNR_ALL);
				color[3] *= alpha_fac;

				UI_draw_roundbox_aa(
				        true,
				        (float) *offsx + 1.0f * ufac,
				        (float)ys + 1.0f * ufac,
				        (float)*offsx + UI_UNIT_X - 1.0f * ufac,
				        (float)ys + UI_UNIT_Y - ufac,
				        (float)UI_UNIT_Y / 2.0f - ufac,
				        color);
				glEnable(GL_BLEND); /* roundbox disables */
			}
<<<<<<< HEAD
			
=======

>>>>>>> 95011f6d
			tselem_draw_icon(block, xmax, (float)*offsx, (float)ys, tselem, te, 0.5f * alpha_fac);
			te->xs = *offsx;
			te->ys = ys;
			te->xend = (short)*offsx + UI_UNIT_X;
			te->flag |= TE_ICONROW; // for click

			(*offsx) += UI_UNIT_X;
		}

		/* this tree element always has same amount of branches, so don't draw */
		if (tselem->type != TSE_R_LAYER) {
			outliner_draw_iconrow(
			        C, block, scene, view_layer, soops,
			        &te->subtree, level + 1, xmax, offsx, ys, alpha_fac);
		}
	}

}

/* closed tree element */
static void outliner_set_coord_tree_element(TreeElement *te, int startx, int starty)
{
	TreeElement *ten;

	/* closed items may be displayed in row of parent, don't change their coordinate! */
	if ((te->flag & TE_ICONROW) == 0) {
		/* store coord and continue, we need coordinates for elements outside view too */
		te->xs = startx;
		te->ys = starty;
	}

	for (ten = te->subtree.first; ten; ten = ten->next) {
		outliner_set_coord_tree_element(ten, startx + UI_UNIT_X, starty);
	}
}


static void outliner_draw_tree_element(
        bContext *C, uiBlock *block, const uiFontStyle *fstyle, Scene *scene, ViewLayer *view_layer,
        ARegion *ar, SpaceOops *soops, TreeElement *te, bool draw_grayed_out,
        int startx, int *starty, TreeElement **te_edit, TreeElement **te_floating)
{
	TreeStoreElem *tselem;
	float ufac = UI_UNIT_X / 20.0f;
	int offsx = 0;
	eOLDrawState active = OL_DRAWSEL_NONE;
	float color[4];
	tselem = TREESTORE(te);

	if (*starty + 2 * UI_UNIT_Y >= ar->v2d.cur.ymin && *starty <= ar->v2d.cur.ymax) {
		const float alpha_fac = ((te->flag & TE_DISABLED) || draw_grayed_out) ? 0.5f : 1.0f;
		const float alpha = 0.5f * alpha_fac;
		int xmax = ar->v2d.cur.xmax;

		if ((tselem->flag & TSE_TEXTBUT) && (*te_edit == NULL)) {
			*te_edit = te;
		}
		if ((te->drag_data != NULL) && (*te_floating == NULL)) {
			*te_floating = te;
		}

		/* icons can be ui buts, we don't want it to overlap with restrict */
		if ((soops->flag & SO_HIDE_RESTRICTCOLS) == 0)
			xmax -= OL_TOGW + UI_UNIT_X;

<<<<<<< HEAD
=======
		glEnable(GL_BLEND);

>>>>>>> 95011f6d
		/* colors for active/selected data */
		if (tselem->type == 0) {
			const Object *obact = OBACT(view_layer);
			if (te->idcode == ID_SCE) {
				if (tselem->id == (ID *)scene) {
					rgba_float_args_set(color, 1.0f, 1.0f, 1.0f, alpha);
					active = OL_DRAWSEL_ACTIVE;
				}
			}
			else if (te->idcode == ID_OB) {
				Object *ob = (Object *)tselem->id;
				Base *base = (Base *)te->directdata;
				const bool is_selected = (base != NULL) && ((base->flag & BASE_SELECTED) != 0);

				if (ob == obact || is_selected) {
					char col[4] = {0, 0, 0, 0};

					/* outliner active ob: always white text, circle color now similar to view3d */

					active = OL_DRAWSEL_ACTIVE;
					if (ob == obact) {
						if (is_selected) {
							UI_GetThemeColorType4ubv(TH_ACTIVE, SPACE_VIEW3D, col);
							col[3] = alpha;
						}

						active = OL_DRAWSEL_NORMAL;
					}
					else if (is_selected) {
						UI_GetThemeColorType4ubv(TH_SELECT, SPACE_VIEW3D, col);
						col[3] = alpha;
					}
					rgba_float_args_set(color, (float)col[0] / 255, (float)col[1] / 255, (float)col[2] / 255, alpha);
				}
			}
			else if (is_object_data_in_editmode(tselem->id, obact)) {
				rgba_float_args_set(color, 1.0f, 1.0f, 1.0f, alpha);
				active = OL_DRAWSEL_ACTIVE;
			}
			else {
				if (tree_element_active(C, scene, view_layer, soops, te, OL_SETSEL_NONE, false)) {
					rgba_float_args_set(color, 0.85f, 0.85f, 1.0f, alpha);
					active = OL_DRAWSEL_ACTIVE;
				}
			}
		}
		else {
			active = tree_element_type_active(C, scene, view_layer, soops, te, tselem, OL_SETSEL_NONE, false);
			rgba_float_args_set(color, 0.85f, 0.85f, 1.0f, alpha);
		}

		/* active circle */
		if (active != OL_DRAWSEL_NONE) {
			UI_draw_roundbox_corner_set(UI_CNR_ALL);
			UI_draw_roundbox_aa(
			        true,
			        (float)startx + UI_UNIT_X + 1.0f * ufac,
			        (float)*starty + 1.0f * ufac,
			        (float)startx + 2.0f * UI_UNIT_X - 1.0f * ufac,
			        (float)*starty + UI_UNIT_Y - 1.0f * ufac,
			        UI_UNIT_Y / 2.0f - 1.0f * ufac, color);
			glEnable(GL_BLEND); /* roundbox disables it */

			te->flag |= TE_ACTIVE; // for lookup in display hierarchies
		}
<<<<<<< HEAD
		
=======

>>>>>>> 95011f6d
		if (tselem->type == TSE_VIEW_COLLECTION_BASE) {
			/* Scene collection in view layer can't expand/collapse. */
		}
		else if (te->subtree.first || (tselem->type == 0 && te->idcode == ID_SCE) || (te->flag & TE_LAZY_CLOSED)) {
			/* open/close icon, only when sublevels, except for scene */
			int icon_x = startx;

			// icons a bit higher
			if (TSELEM_OPEN(tselem, soops))
				UI_icon_draw_alpha((float)icon_x + 2 * ufac, (float)*starty + 1 * ufac, ICON_DISCLOSURE_TRI_DOWN,
				                   alpha_fac);
			else
				UI_icon_draw_alpha((float)icon_x + 2 * ufac, (float)*starty + 1 * ufac, ICON_DISCLOSURE_TRI_RIGHT,
				                   alpha_fac);
		}
		offsx += UI_UNIT_X;

		/* datatype icon */
<<<<<<< HEAD
		
=======

>>>>>>> 95011f6d
		if (!(ELEM(tselem->type, TSE_RNA_PROPERTY, TSE_RNA_ARRAY_ELEM, TSE_ID_BASE))) {
			tselem_draw_icon(block, xmax, (float)startx + offsx, (float)*starty, tselem, te, alpha_fac);
			offsx += UI_UNIT_X + 2 * ufac;
		}
		else
			offsx += 2 * ufac;
<<<<<<< HEAD
		
=======

>>>>>>> 95011f6d
		if (ELEM(tselem->type, 0, TSE_LAYER_COLLECTION) && ID_IS_LINKED(tselem->id)) {
			if (tselem->id->tag & LIB_TAG_MISSING) {
				UI_icon_draw_alpha((float)startx + offsx + 2 * ufac, (float)*starty + 2 * ufac, ICON_LIBRARY_DATA_BROKEN,
				                   alpha_fac);
			}
			else if (tselem->id->tag & LIB_TAG_INDIRECT) {
				UI_icon_draw_alpha((float)startx + offsx + 2 * ufac, (float)*starty + 2 * ufac, ICON_LIBRARY_DATA_INDIRECT,
				                   alpha_fac);
			}
			else {
				UI_icon_draw_alpha((float)startx + offsx + 2 * ufac, (float)*starty + 2 * ufac, ICON_LIBRARY_DATA_DIRECT,
				                   alpha_fac);
			}
			offsx += UI_UNIT_X + 2 * ufac;
		}
		else if (ELEM(tselem->type, 0, TSE_LAYER_COLLECTION) && ID_IS_STATIC_OVERRIDE(tselem->id)) {
			UI_icon_draw_alpha((float)startx + offsx + 2 * ufac, (float)*starty + 2 * ufac, ICON_LIBRARY_DATA_OVERRIDE,
			                   alpha_fac);
			offsx += UI_UNIT_X + 2 * ufac;
		}
		glDisable(GL_BLEND);

		/* name */
		if ((tselem->flag & TSE_TEXTBUT) == 0) {
			unsigned char text_col[4];

			if (active == OL_DRAWSEL_NORMAL) {
				UI_GetThemeColor4ubv(TH_TEXT_HI, text_col);
			}
			else if (ELEM(tselem->type, TSE_RNA_PROPERTY, TSE_RNA_ARRAY_ELEM)) {
				UI_GetThemeColorBlend3ubv(TH_BACK, TH_TEXT, 0.75f, text_col);
				text_col[3] = 255;
			}
			else {
				UI_GetThemeColor4ubv(TH_TEXT, text_col);
			}
			text_col[3] *= alpha_fac;

			UI_fontstyle_draw_simple(fstyle, startx + offsx, *starty + 5 * ufac, te->name, text_col);
		}

		offsx += (int)(UI_UNIT_X + UI_fontstyle_string_width(fstyle, te->name));

		/* closed item, we draw the icons, not when it's a scene, or master-server list though */
		if (!TSELEM_OPEN(tselem, soops)) {
			if (te->subtree.first) {
				if (tselem->type == 0 && te->idcode == ID_SCE) {
					/* pass */
				}
				/* this tree element always has same amount of branches, so don't draw */
				else if (tselem->type != TSE_R_LAYER) {
					int tempx = startx + offsx;

					glEnable(GL_BLEND);

					/* divider */
					{
						Gwn_VertFormat *format = immVertexFormat();
						unsigned int pos = GWN_vertformat_attr_add(format, "pos", GWN_COMP_I32, 2, GWN_FETCH_INT_TO_FLOAT);
						unsigned char col[4];

						immBindBuiltinProgram(GPU_SHADER_2D_UNIFORM_COLOR);
						UI_GetThemeColorShade4ubv(TH_BACK, -40, col);
						col[3] *= alpha_fac;

						immUniformColor4ubv(col);
						immRecti(pos, tempx   - 10.0f * ufac,
						         *starty +  4.0f * ufac,
						         tempx   -  8.0f * ufac,
						         *starty + UI_UNIT_Y - 4.0f * ufac);
						immUnbindProgram();
					}

					outliner_draw_iconrow(
					        C, block, scene, view_layer, soops, &te->subtree, 0, xmax, &tempx,
					        *starty, alpha_fac);

					glDisable(GL_BLEND);
				}
			}
		}
	}
	/* store coord and continue, we need coordinates for elements outside view too */
	te->xs = startx;
	te->ys = *starty;
	te->xend = startx + offsx;

	if (TSELEM_OPEN(tselem, soops)) {
		*starty -= UI_UNIT_Y;

		for (TreeElement *ten = te->subtree.first; ten; ten = ten->next) {
			/* check if element needs to be drawn grayed out, but also gray out
			 * childs of a grayed out parent (pass on draw_grayed_out to childs) */
			bool draw_childs_grayed_out = draw_grayed_out || (ten->drag_data != NULL);
			outliner_draw_tree_element(
			        C, block, fstyle, scene, view_layer,
			        ar, soops, ten, draw_childs_grayed_out,
			        startx + UI_UNIT_X, starty, te_edit, te_floating);
		}
	}
	else {
		for (TreeElement *ten = te->subtree.first; ten; ten = ten->next) {
			outliner_set_coord_tree_element(ten, startx, *starty);
		}

		*starty -= UI_UNIT_Y;
	}
}

static void outliner_draw_tree_element_floating(
        const ARegion *ar, const TreeElement *te_floating)
{
	const TreeElement *te_insert = te_floating->drag_data->insert_handle;
	const int line_width = 2;

	unsigned int pos = GWN_vertformat_attr_add(immVertexFormat(), "pos", GWN_COMP_F32, 2, GWN_FETCH_FLOAT);
	int coord_y = te_insert->ys;
	int coord_x = te_insert->xs;
	float col[4];

	if (te_insert == te_floating) {
		/* don't draw anything */
		return;
	}

	UI_GetThemeColorShade4fv(TH_BACK, -40, col);
	immBindBuiltinProgram(GPU_SHADER_2D_UNIFORM_COLOR);
	glEnable(GL_BLEND);

	if (ELEM(te_floating->drag_data->insert_type, TE_INSERT_BEFORE, TE_INSERT_AFTER)) {
		if (te_floating->drag_data->insert_type == TE_INSERT_BEFORE) {
			coord_y += UI_UNIT_Y;
		}
		immUniformColor4fv(col);
		glLineWidth(line_width);

		immBegin(GWN_PRIM_LINE_STRIP, 2);
		immVertex2f(pos, coord_x, coord_y);
		immVertex2f(pos, ar->v2d.cur.xmax, coord_y);
		immEnd();
	}
	else {
		BLI_assert(te_floating->drag_data->insert_type == TE_INSERT_INTO);
		immUniformColor3fvAlpha(col, col[3] * 0.5f);

		immBegin(GWN_PRIM_TRI_STRIP, 4);
		immVertex2f(pos, coord_x, coord_y + UI_UNIT_Y);
		immVertex2f(pos, coord_x, coord_y);
		immVertex2f(pos, ar->v2d.cur.xmax, coord_y + UI_UNIT_Y);
		immVertex2f(pos, ar->v2d.cur.xmax, coord_y);
		immEnd();
	}

	glDisable(GL_BLEND);
	immUnbindProgram();
}

static void outliner_draw_hierarchy_lines_recursive(unsigned pos, SpaceOops *soops, ListBase *lb, int startx,
                                                    const unsigned char col[4], bool draw_grayed_out,
                                                    int *starty)
{
	TreeElement *te, *te_vertical_line_last = NULL;
	TreeStoreElem *tselem;
	int y1, y2;

	if (BLI_listbase_is_empty(lb)) {
		return;
	}

	const unsigned char grayed_alpha = col[3] / 2;

	/* For vertical lines between objects. */
	y1 = y2 = *starty;
	for (te = lb->first; te; te = te->next) {
		bool draw_childs_grayed_out = draw_grayed_out || (te->drag_data != NULL);
		tselem = TREESTORE(te);

		if (draw_childs_grayed_out) {
			immUniformColor3ubvAlpha(col, grayed_alpha);
		}
		else {
			immUniformColor4ubv(col);
		}

		/* Horizontal Line? */
		if (tselem->type == 0 && (te->idcode == ID_OB || te->idcode == ID_SCE)) {
			immRecti(pos, startx, *starty, startx + UI_UNIT_X, *starty - 1);

			/* Vertical Line? */
			if (te->idcode == ID_OB) {
				te_vertical_line_last = te;
				y2 = *starty;
			}
		}

		*starty -= UI_UNIT_Y;

		if (TSELEM_OPEN(tselem, soops))
			outliner_draw_hierarchy_lines_recursive(pos, soops, &te->subtree, startx + UI_UNIT_X,
			                                        col, draw_childs_grayed_out, starty);
	}

	if (draw_grayed_out) {
		immUniformColor3ubvAlpha(col, grayed_alpha);
<<<<<<< HEAD
	}
	else {
		immUniformColor4ubv(col);
	}

	/* Vertical line. */
	te = te_vertical_line_last;
	if ((te != NULL) && (te->parent || lb->first != lb->last)) {
		immRecti(pos, startx, y1 + UI_UNIT_Y, startx + 1, y2);
=======
>>>>>>> 95011f6d
	}
	else {
		immUniformColor4ubv(col);
	}

	/* Vertical line. */
	te = te_vertical_line_last;
	if ((te != NULL) && (te->parent || lb->first != lb->last)) {
		immRecti(pos, startx, y1 + UI_UNIT_Y, startx + 1, y2);
	}
}

static void outliner_draw_hierarchy_lines(SpaceOops *soops, ListBase *lb, int startx, int *starty)
{
	Gwn_VertFormat *format = immVertexFormat();
	unsigned int pos = GWN_vertformat_attr_add(format, "pos", GWN_COMP_I32, 2, GWN_FETCH_INT_TO_FLOAT);
	unsigned char col[4];

	immBindBuiltinProgram(GPU_SHADER_2D_UNIFORM_COLOR);
	UI_GetThemeColorBlend3ubv(TH_BACK, TH_TEXT, 0.4f, col);
	col[3] = 255;

	glEnable(GL_BLEND);
	outliner_draw_hierarchy_lines_recursive(pos, soops, lb, startx, col, false, starty);
	glDisable(GL_BLEND);

	immUnbindProgram();
}

static void outliner_draw_hierarchy_lines(SpaceOops *soops, ListBase *lb, int startx, int *starty)
{
	Gwn_VertFormat *format = immVertexFormat();
	unsigned int pos = GWN_vertformat_attr_add(format, "pos", GWN_COMP_I32, 2, GWN_FETCH_INT_TO_FLOAT);
	unsigned char col[4];

	immBindBuiltinProgram(GPU_SHADER_2D_UNIFORM_COLOR);
	UI_GetThemeColorBlend3ubv(TH_BACK, TH_TEXT, 0.4f, col);
	col[3] = 255;

	glEnable(GL_BLEND);
	outliner_draw_hierarchy_lines_recursive(pos, soops, lb, startx, col, false, starty);
	glDisable(GL_BLEND);

	immUnbindProgram();
}

static void outliner_draw_struct_marks(ARegion *ar, SpaceOops *soops, ListBase *lb, int *starty)
{
	TreeElement *te;
	TreeStoreElem *tselem;

	for (te = lb->first; te; te = te->next) {
		tselem = TREESTORE(te);

		/* selection status */
		if (TSELEM_OPEN(tselem, soops))
			if (tselem->type == TSE_RNA_STRUCT) {
				Gwn_VertFormat *format = immVertexFormat();
				unsigned int pos = GWN_vertformat_attr_add(format, "pos", GWN_COMP_I32, 2, GWN_FETCH_INT_TO_FLOAT);
				immBindBuiltinProgram(GPU_SHADER_2D_UNIFORM_COLOR);
				immThemeColorShadeAlpha(TH_BACK, -15, -200);
				immRecti(pos, 0, *starty + 1, (int)ar->v2d.cur.xmax, *starty + UI_UNIT_Y - 1);
				immUnbindProgram();
			}

		*starty -= UI_UNIT_Y;
		if (TSELEM_OPEN(tselem, soops)) {
			outliner_draw_struct_marks(ar, soops, &te->subtree, starty);
			if (tselem->type == TSE_RNA_STRUCT) {
				Gwn_VertFormat *format = immVertexFormat();
				unsigned int pos = GWN_vertformat_attr_add(format, "pos", GWN_COMP_F32, 2, GWN_FETCH_FLOAT);
				immBindBuiltinProgram(GPU_SHADER_2D_UNIFORM_COLOR);
				immThemeColorShadeAlpha(TH_BACK, -15, -200);

				immBegin(GWN_PRIM_LINES, 2);
				immVertex2f(pos, 0, (float)*starty + UI_UNIT_Y);
				immVertex2f(pos, ar->v2d.cur.xmax, (float)*starty + UI_UNIT_Y);
				immEnd();

				immUnbindProgram();
			}
		}
	}
}

static void outliner_draw_highlights_recursive(
        unsigned pos, const ARegion *ar, const SpaceOops *soops, const ListBase *lb,
        const float col_selection[4], const float col_highlight[4], const float col_searchmatch[4],
        int start_x, int *io_start_y)
{
	const bool is_searching = SEARCHING_OUTLINER(soops) ||
	                          (soops->outlinevis == SO_DATA_API &&
	                           (soops->filter & SO_FILTER_SEARCH) &&
	                           soops->search_string[0] != 0);

	for (TreeElement *te = lb->first; te; te = te->next) {
		const TreeStoreElem *tselem = TREESTORE(te);
		const int start_y = *io_start_y;

		/* selection status */
		if (tselem->flag & TSE_SELECTED) {
			immUniformColor4fv(col_selection);
			immRecti(pos, 0, start_y + 1, (int)ar->v2d.cur.xmax, start_y + UI_UNIT_Y - 1);
		}

		/* search match highlights
		 *   we don't expand items when searching in the datablocks but we
		 *   still want to highlight any filter matches. */
		if (is_searching && (tselem->flag & TSE_SEARCHMATCH)) {
			immUniformColor4fv(col_searchmatch);
			immRecti(pos, start_x, start_y + 1, ar->v2d.cur.xmax, start_y + UI_UNIT_Y - 1);
		}

		/* mouse hover highlights */
		if ((tselem->flag & TSE_HIGHLIGHTED) || (te->drag_data != NULL)) {
			immUniformColor4fv(col_highlight);
			immRecti(pos, 0, start_y + 1, (int)ar->v2d.cur.xmax, start_y + UI_UNIT_Y - 1);
		}

		*io_start_y -= UI_UNIT_Y;
		if (TSELEM_OPEN(tselem, soops)) {
			outliner_draw_highlights_recursive(
			        pos, ar, soops, &te->subtree, col_selection, col_highlight, col_searchmatch,
			        start_x + UI_UNIT_X, io_start_y);
		}
	}
}

static void outliner_draw_highlights(ARegion *ar, SpaceOops *soops, int startx, int *starty)
{
	const float col_highlight[4] = {1.0f, 1.0f, 1.0f, 0.13f};
	float col_selection[4], col_searchmatch[4];

	UI_GetThemeColor3fv(TH_SELECT_HIGHLIGHT, col_selection);
	col_selection[3] = 1.0f; /* no alpha */
	UI_GetThemeColor4fv(TH_MATCH, col_searchmatch);
	col_searchmatch[3] = 0.5f;

	glEnable(GL_BLEND);
	Gwn_VertFormat *format = immVertexFormat();
	unsigned int pos = GWN_vertformat_attr_add(format, "pos", GWN_COMP_I32, 2, GWN_FETCH_INT_TO_FLOAT);
	immBindBuiltinProgram(GPU_SHADER_2D_UNIFORM_COLOR);
	outliner_draw_highlights_recursive(pos, ar, soops, &soops->tree, col_selection, col_highlight, col_searchmatch,
	                                   startx, starty);
	immUnbindProgram();
	glDisable(GL_BLEND);
}

static void outliner_draw_tree(
        bContext *C, uiBlock *block, Scene *scene, ViewLayer *view_layer,
        ARegion *ar, SpaceOops *soops, const bool has_restrict_icons,
        TreeElement **te_edit)
{
	const uiFontStyle *fstyle = UI_FSTYLE_WIDGET;
	TreeElement *te_floating = NULL;
	int starty, startx;

	glBlendFuncSeparate(GL_SRC_ALPHA, GL_ONE_MINUS_SRC_ALPHA, GL_ONE, GL_ONE_MINUS_SRC_ALPHA); // only once

	if (soops->outlinevis == SO_DATA_API) {
		/* struct marks */
		starty = (int)ar->v2d.tot.ymax - UI_UNIT_Y - OL_Y_OFFSET;
		outliner_draw_struct_marks(ar, soops, &soops->tree, &starty);
	}

	/* draw highlights before hierarchy */
	starty = (int)ar->v2d.tot.ymax - UI_UNIT_Y - OL_Y_OFFSET;
	startx = 0;
	outliner_draw_highlights(ar, soops, startx, &starty);

	/* set scissor so tree elements or lines can't overlap restriction icons */
	GLfloat scissor[4] = {0};
	if (has_restrict_icons) {
		int mask_x = BLI_rcti_size_x(&ar->v2d.mask) - (int)OL_TOGW + 1;
		CLAMP_MIN(mask_x, 0);

		glGetFloatv(GL_SCISSOR_BOX, scissor);
		glScissor(0, 0, mask_x, ar->winy);
	}

	// gray hierarchy lines
<<<<<<< HEAD
	
=======

>>>>>>> 95011f6d
	starty = (int)ar->v2d.tot.ymax - UI_UNIT_Y / 2 - OL_Y_OFFSET;
	startx = UI_UNIT_X / 2 - 1.0f;
	outliner_draw_hierarchy_lines(soops, &soops->tree, startx, &starty);

	// items themselves
	starty = (int)ar->v2d.tot.ymax - UI_UNIT_Y - OL_Y_OFFSET;
	startx = 0;
	for (TreeElement *te = soops->tree.first; te; te = te->next) {
		outliner_draw_tree_element(
		        C, block, fstyle, scene, view_layer,
		        ar, soops, te, te->drag_data != NULL,
		        startx, &starty, te_edit, &te_floating);
	}
	if (te_floating && te_floating->drag_data->insert_handle) {
		outliner_draw_tree_element_floating(ar, te_floating);
	}

	if (has_restrict_icons) {
		/* reset scissor */
		glScissor(UNPACK4(scissor));
	}
}


static void outliner_back(ARegion *ar)
{
	int ystart;
<<<<<<< HEAD
	
=======

>>>>>>> 95011f6d
	ystart = (int)ar->v2d.tot.ymax;
	ystart = UI_UNIT_Y * (ystart / (UI_UNIT_Y)) - OL_Y_OFFSET;

	Gwn_VertFormat *format = immVertexFormat();
	unsigned int pos = GWN_vertformat_attr_add(format, "pos", GWN_COMP_F32, 2, GWN_FETCH_FLOAT);

	immBindBuiltinProgram(GPU_SHADER_2D_UNIFORM_COLOR);
	immUniformThemeColorShade(TH_BACK, 6);

	const float x1 = 0.0f, x2 = ar->v2d.cur.xmax;
	float y1 = ystart, y2;
	int tot = (int)floor(ystart - ar->v2d.cur.ymin + 2 * UI_UNIT_Y) / (2 * UI_UNIT_Y);

	if (tot > 0) {
		immBegin(GWN_PRIM_TRIS, 6 * tot);
		while (tot--) {
			y1 -= 2 * UI_UNIT_Y;
			y2 = y1 + UI_UNIT_Y;
			immVertex2f(pos, x1, y1);
			immVertex2f(pos, x2, y1);
			immVertex2f(pos, x2, y2);

			immVertex2f(pos, x1, y1);
			immVertex2f(pos, x2, y2);
			immVertex2f(pos, x1, y2);
		}
		immEnd();
	}
	immUnbindProgram();
}

static void outliner_draw_restrictcols(ARegion *ar)
{
	glLineWidth(1.0f);

	unsigned int pos = GWN_vertformat_attr_add(immVertexFormat(), "pos", GWN_COMP_I32, 2, GWN_FETCH_INT_TO_FLOAT);
	immBindBuiltinProgram(GPU_SHADER_2D_UNIFORM_COLOR);
	immUniformThemeColorShadeAlpha(TH_BACK, -15, -200);
	immBegin(GWN_PRIM_LINES, 6);

	immVertex2i(pos, (int)(ar->v2d.cur.xmax - OL_TOG_RESTRICT_VIEWX), (int)ar->v2d.cur.ymax);
	immVertex2i(pos, (int)(ar->v2d.cur.xmax - OL_TOG_RESTRICT_VIEWX), (int)ar->v2d.cur.ymin);

	immVertex2i(pos, (int)(ar->v2d.cur.xmax - OL_TOG_RESTRICT_SELECTX), (int)ar->v2d.cur.ymax);
	immVertex2i(pos, (int)(ar->v2d.cur.xmax - OL_TOG_RESTRICT_SELECTX), (int)ar->v2d.cur.ymin);

	immVertex2i(pos, (int)(ar->v2d.cur.xmax - OL_TOG_RESTRICT_RENDERX), (int)ar->v2d.cur.ymax);
	immVertex2i(pos, (int)(ar->v2d.cur.xmax - OL_TOG_RESTRICT_RENDERX), (int)ar->v2d.cur.ymin);

	immEnd();
	immUnbindProgram();
}

/* ****************************************************** */
/* Main Entrypoint - Draw contents of Outliner editor */

void draw_outliner(const bContext *C)
{
	Main *mainvar = CTX_data_main(C);
	Scene *scene = CTX_data_scene(C);
	ViewLayer *view_layer = CTX_data_view_layer(C);
	ARegion *ar = CTX_wm_region(C);
	View2D *v2d = &ar->v2d;
	SpaceOops *soops = CTX_wm_space_outliner(C);
	uiBlock *block;
	int sizey = 0, sizex = 0, sizex_rna = 0;
	TreeElement *te_edit = NULL;
	bool has_restrict_icons;
<<<<<<< HEAD

	outliner_build_tree(mainvar, scene, view_layer, soops, ar); // always
	
=======

	outliner_build_tree(mainvar, scene, view_layer, soops, ar); // always

>>>>>>> 95011f6d
	/* get extents of data */
	outliner_height(soops, &soops->tree, &sizey);

	if (soops->outlinevis == SO_DATA_API) {
		/* RNA has two columns:
		 *  - column 1 is (max_width + OL_RNA_COL_SPACEX) or
		 *				 (OL_RNA_COL_X), whichever is wider...
		 *	- column 2 is fixed at OL_RNA_COL_SIZEX
		 *
		 *  (*) XXX max width for now is a fixed factor of (UI_UNIT_X * (max_indention + 100))
		 */

		/* get actual width of column 1 */
		outliner_rna_width(soops, &soops->tree, &sizex_rna, 0);
		sizex_rna = max_ii(OL_RNA_COLX, sizex_rna + OL_RNA_COL_SPACEX);

		/* get width of data (for setting 'tot' rect, this is column 1 + column 2 + a bit extra) */
		sizex = sizex_rna + OL_RNA_COL_SIZEX + 50;
		has_restrict_icons = false;
	}
	else {
		/* width must take into account restriction columns (if visible) so that entries will still be visible */
		//outliner_width(soops, &soops->tree, &sizex);
		// XXX should use outliner_width instead when te->xend will be set correctly...
		outliner_rna_width(soops, &soops->tree, &sizex, 0);

		/* constant offset for restriction columns */
		// XXX this isn't that great yet...
		if ((soops->flag & SO_HIDE_RESTRICTCOLS) == 0) {
			sizex += OL_TOGW * 3;
		}

		has_restrict_icons = !(soops->flag & SO_HIDE_RESTRICTCOLS);
	}

	/* adds vertical offset */
	sizey += OL_Y_OFFSET;

	/* update size of tot-rect (extents of data/viewable area) */
	UI_view2d_totRect_set(v2d, sizex, sizey);

	/* force display to pixel coords */
	v2d->flag |= (V2D_PIXELOFS_X | V2D_PIXELOFS_Y);
	/* set matrix for 2d-view controls */
	UI_view2d_view_ortho(v2d);

	/* draw outliner stuff (background, hierarchy lines and names) */
	outliner_back(ar);
	block = UI_block_begin(C, ar, __func__, UI_EMBOSS);
	outliner_draw_tree(
	        (bContext *)C, block, scene, view_layer,
	        ar, soops, has_restrict_icons, &te_edit);

	if (soops->outlinevis == SO_DATA_API) {
		/* draw rna buttons */
		outliner_draw_rnacols(ar, sizex_rna);
		outliner_draw_rnabuts(block, ar, soops, sizex_rna, &soops->tree);
	}
	else if ((soops->outlinevis == SO_ID_ORPHANS) && has_restrict_icons) {
		/* draw user toggle columns */
		outliner_draw_restrictcols(ar);
		outliner_draw_userbuts(block, ar, soops, &soops->tree);
	}
	else if (has_restrict_icons) {
		/* draw restriction columns */
		outliner_draw_restrictcols(ar);
		outliner_draw_restrictbuts(block, scene, ar, soops, &soops->tree);
	}

	/* draw edit buttons if nessecery */
	if (te_edit) {
		outliner_buttons(C, block, ar, te_edit);
	}

	UI_block_end(C, block);
	UI_block_draw(C, block);
<<<<<<< HEAD
} 
=======
}
>>>>>>> 95011f6d
<|MERGE_RESOLUTION|>--- conflicted
+++ resolved
@@ -198,11 +198,7 @@
 static void restrictbutton_modifier_cb(bContext *C, void *UNUSED(poin), void *poin2)
 {
 	Object *ob = (Object *)poin2;
-<<<<<<< HEAD
-	
-=======
-
->>>>>>> 95011f6d
+
 	DEG_id_tag_update(&ob->id, OB_RECALC_DATA);
 	WM_event_add_notifier(C, NC_OBJECT | ND_MODIFIER, ob);
 }
@@ -361,11 +357,7 @@
 
 					/* always make current object active */
 					tree_element_active(C, scene, view_layer, soops, te, OL_SETSEL_NORMAL, true);
-<<<<<<< HEAD
-					
-=======
-
->>>>>>> 95011f6d
+
 					/* restore bone name */
 					BLI_strncpy(newname, bone->name, sizeof(bone->name));
 					BLI_strncpy(bone->name, oldname, sizeof(bone->name));
@@ -407,18 +399,14 @@
 				{
 					bGPdata *gpd = (bGPdata *)tselem->id; /* id = GP Datablock */
 					bGPDlayer *gpl = te->directdata;
-<<<<<<< HEAD
-					
+
 					/* always make layer active */
 					BKE_gpencil_layer_setactive(gpd, gpl);
-					
-=======
-
->>>>>>> 95011f6d
+
 					// XXX: name needs translation stuff
 					BLI_uniquename(&gpd->layers, gpl, "GP Layer", '.',
 					               offsetof(bGPDlayer, info), sizeof(gpl->info));
-					
+
 					WM_event_add_notifier(C, NC_GPENCIL | ND_DATA, gpd);
 					break;
 				}
@@ -435,7 +423,6 @@
 					/* Rename, preserving animation and compositing data. */
 					BKE_view_layer_rename(bmain, scene, view_layer, newname);
 					WM_event_add_notifier(C, NC_ID | NA_RENAME, NULL);
-<<<<<<< HEAD
 					break;
 				}
 				case TSE_LAYER_COLLECTION:
@@ -444,16 +431,6 @@
 					WM_event_add_notifier(C, NC_ID | NA_RENAME, NULL);
 					break;
 				}
-=======
-					break;
-				}
-				case TSE_LAYER_COLLECTION:
-				{
-					BLI_libblock_ensure_unique_name(bmain, tselem->id->name);
-					WM_event_add_notifier(C, NC_ID | NA_RENAME, NULL);
-					break;
-				}
->>>>>>> 95011f6d
 			}
 		}
 		tselem->flag &= ~TSE_TEXTBUT;
@@ -486,21 +463,13 @@
 				ViewLayer *view_layer = te->directdata;
 
 				UI_block_emboss_set(block, UI_EMBOSS_NONE);
-<<<<<<< HEAD
-				
-=======
-
->>>>>>> 95011f6d
+
 				bt = uiDefIconButBitS(block, UI_BTYPE_ICON_TOGGLE_N, VIEW_LAYER_RENDER, 0, ICON_RESTRICT_RENDER_OFF,
 				                      (int)(ar->v2d.cur.xmax - OL_TOG_RESTRICT_RENDERX), te->ys, UI_UNIT_X,
 				                      UI_UNIT_Y, &view_layer->flag, 0, 0, 0, 0, TIP_("Use view layer for rendering"));
 				UI_but_func_set(bt, restrictbutton_r_lay_cb, tselem->id, NULL);
 				UI_but_flag_enable(bt, UI_BUT_DRAG_LOCK);
-<<<<<<< HEAD
-				
-=======
-
->>>>>>> 95011f6d
+
 				UI_block_emboss_set(block, UI_EMBOSS);
 			}
 			else if (tselem->type == TSE_MODIFIER) {
@@ -585,36 +554,6 @@
 				UI_but_flag_enable(bt, UI_BUT_DRAG_LOCK);
 
 				/* TODO: visibility in renders */
-
-				UI_block_emboss_set(block, UI_EMBOSS);
-			}
-			else if (outliner_is_collection_tree_element(te)) {
-				LayerCollection *lc = (tselem->type == TSE_LAYER_COLLECTION) ? te->directdata : NULL;
-				Collection *collection = outliner_collection_from_tree_element(te);
-
-				UI_block_emboss_set(block, UI_EMBOSS_NONE);
-
-				if ((!lc || !(lc->flag & LAYER_COLLECTION_EXCLUDE)) &&
-				    !(collection->flag & COLLECTION_IS_MASTER))
-				{
-					PointerRNA collection_ptr;
-					RNA_id_pointer_create(&collection->id, &collection_ptr);
-
-					bt = uiDefIconButR_prop(block, UI_BTYPE_ICON_TOGGLE, 0, ICON_RESTRICT_VIEW_OFF,
-					                        (int)(ar->v2d.cur.xmax - OL_TOG_RESTRICT_VIEWX), te->ys, UI_UNIT_X,
-					                        UI_UNIT_Y, &collection_ptr, collection_prop_hide_viewport, -1, 0, 0, 0, 0, NULL);
-					UI_but_flag_enable(bt, UI_BUT_DRAG_LOCK);
-
-					bt = uiDefIconButR_prop(block, UI_BTYPE_ICON_TOGGLE, 0, ICON_RESTRICT_RENDER_OFF,
-					                        (int)(ar->v2d.cur.xmax - OL_TOG_RESTRICT_RENDERX), te->ys, UI_UNIT_X,
-					                        UI_UNIT_Y, &collection_ptr, collection_prop_hide_render, -1, 0, 0, 0, 0, NULL);
-					UI_but_flag_enable(bt, UI_BUT_DRAG_LOCK);
-
-					bt = uiDefIconButR_prop(block, UI_BTYPE_ICON_TOGGLE, 0, ICON_RESTRICT_SELECT_OFF,
-					                        (int)(ar->v2d.cur.xmax - OL_TOG_RESTRICT_SELECTX), te->ys, UI_UNIT_X,
-					                        UI_UNIT_Y, &collection_ptr, collection_prop_hide_select, -1, 0, 0, 0, 0, NULL);
-					UI_but_flag_enable(bt, UI_BUT_DRAG_LOCK);
-				}
 
 				UI_block_emboss_set(block, UI_EMBOSS);
 			}
@@ -728,7 +667,6 @@
 	immUniformThemeColorShadeAlpha(TH_BACK, -15, -200);
 
 	immBegin(GWN_PRIM_LINES, 4);
-<<<<<<< HEAD
 
 	immVertex2f(pos, sizex, v2d->cur.ymax);
 	immVertex2f(pos, sizex, miny);
@@ -738,17 +676,6 @@
 
 	immEnd();
 
-=======
-
-	immVertex2f(pos, sizex, v2d->cur.ymax);
-	immVertex2f(pos, sizex, miny);
-
-	immVertex2f(pos, sizex + OL_RNA_COL_SIZEX, v2d->cur.ymax);
-	immVertex2f(pos, sizex + OL_RNA_COL_SIZEX, miny);
-
-	immEnd();
-
->>>>>>> 95011f6d
 	immUnbindProgram();
 }
 
@@ -861,42 +788,6 @@
 
 }
 
-<<<<<<< HEAD
-=======
-static void UNUSED_FUNCTION(tselem_draw_gp_icon_uibut)(struct DrawIconArg *arg, ID *id, bGPDlayer *gpl)
-{
-	/* restrict column clip - skip it for now... */
-	if (arg->x >= arg->xmax) {
-		/* pass */
-	}
-	else {
-		PointerRNA ptr;
-		const float eps = 0.001f;
-		const bool is_stroke_visible = (gpl->color[3] > eps);
-		const bool is_fill_visible = (gpl->fill[3] > eps);
-		float w = 0.5f  * UI_UNIT_X;
-		float h = 0.85f * UI_UNIT_Y;
-
-		RNA_pointer_create(id, &RNA_GPencilLayer, gpl, &ptr);
-
-		UI_block_align_begin(arg->block);
-
-		UI_block_emboss_set(arg->block, is_stroke_visible ? UI_EMBOSS : UI_EMBOSS_NONE);
-		uiDefButR(arg->block, UI_BTYPE_COLOR, 1, "", arg->xb, arg->yb, w, h,
-		          &ptr, "color", -1,
-		          0, 0, 0, 0, NULL);
-
-		UI_block_emboss_set(arg->block, is_fill_visible ? UI_EMBOSS : UI_EMBOSS_NONE);
-		uiDefButR(arg->block, UI_BTYPE_COLOR, 1, "", arg->xb + w, arg->yb, w, h,
-		          &ptr, "fill_color", -1,
-		          0, 0, 0, 0, NULL);
-
-		UI_block_emboss_set(arg->block, UI_EMBOSS_NONE);
-		UI_block_align_end(arg->block);
-	}
-}
-
->>>>>>> 95011f6d
 static void tselem_draw_icon(uiBlock *block, int xmax, float x, float y, TreeStoreElem *tselem, TreeElement *te,
                              float alpha)
 {
@@ -1103,8 +994,7 @@
 					case eModifierType_NormalEdit:
 						ICON_DRAW(ICON_MOD_NORMALEDIT);
 						break;
-<<<<<<< HEAD
-					
+
 					/* GPencil Modifiers */
 					case eModifierType_Gpencil_Noise:
 						ICON_DRAW(ICON_RNDCURVE);
@@ -1145,13 +1035,11 @@
 					case eModifierType_Gpencil_Offset:
 						ICON_DRAW(ICON_MOD_DISPLACE);
 						break;
-					
-=======
->>>>>>> 95011f6d
+
 					/* Default */
 					case eModifierType_None:
 					case eModifierType_ShapeKey:
-					
+
 					case NUM_MODIFIER_TYPES:
 						ICON_DRAW(ICON_DOT);
 						break;
@@ -1272,12 +1160,9 @@
 						tselem_draw_icon_uibut(&arg, ICON_OUTLINER_OB_EMPTY);
 					}
 					break;
-<<<<<<< HEAD
 				case OB_GPENCIL:
-					tselem_draw_icon_uibut(&arg, ICON_OUTLINER_OB_GREASEPENCIL); 
+					tselem_draw_icon_uibut(&arg, ICON_OUTLINER_OB_GREASEPENCIL);
 					break;
-=======
->>>>>>> 95011f6d
 			}
 		}
 		else {
@@ -1353,11 +1238,7 @@
 				case ID_LS:
 					tselem_draw_icon_uibut(&arg, ICON_LINE_DATA); break;
 				case ID_GD:
-<<<<<<< HEAD
 					tselem_draw_icon_uibut(&arg, ICON_OUTLINER_DATA_GREASEPENCIL); break;
-=======
-					tselem_draw_icon_uibut(&arg, ICON_GREASEPENCIL); break;
->>>>>>> 95011f6d
 				case ID_LP:
 				{
 					LightProbe * lp = (LightProbe *)tselem->id;
@@ -1438,11 +1319,7 @@
 				        color);
 				glEnable(GL_BLEND); /* roundbox disables */
 			}
-<<<<<<< HEAD
-			
-=======
-
->>>>>>> 95011f6d
+
 			tselem_draw_icon(block, xmax, (float)*offsx, (float)ys, tselem, te, 0.5f * alpha_fac);
 			te->xs = *offsx;
 			te->ys = ys;
@@ -1508,11 +1385,8 @@
 		if ((soops->flag & SO_HIDE_RESTRICTCOLS) == 0)
 			xmax -= OL_TOGW + UI_UNIT_X;
 
-<<<<<<< HEAD
-=======
 		glEnable(GL_BLEND);
 
->>>>>>> 95011f6d
 		/* colors for active/selected data */
 		if (tselem->type == 0) {
 			const Object *obact = OBACT(view_layer);
@@ -1578,11 +1452,7 @@
 
 			te->flag |= TE_ACTIVE; // for lookup in display hierarchies
 		}
-<<<<<<< HEAD
-		
-=======
-
->>>>>>> 95011f6d
+
 		if (tselem->type == TSE_VIEW_COLLECTION_BASE) {
 			/* Scene collection in view layer can't expand/collapse. */
 		}
@@ -1601,22 +1471,14 @@
 		offsx += UI_UNIT_X;
 
 		/* datatype icon */
-<<<<<<< HEAD
-		
-=======
-
->>>>>>> 95011f6d
+
 		if (!(ELEM(tselem->type, TSE_RNA_PROPERTY, TSE_RNA_ARRAY_ELEM, TSE_ID_BASE))) {
 			tselem_draw_icon(block, xmax, (float)startx + offsx, (float)*starty, tselem, te, alpha_fac);
 			offsx += UI_UNIT_X + 2 * ufac;
 		}
 		else
 			offsx += 2 * ufac;
-<<<<<<< HEAD
-		
-=======
-
->>>>>>> 95011f6d
+
 		if (ELEM(tselem->type, 0, TSE_LAYER_COLLECTION) && ID_IS_LINKED(tselem->id)) {
 			if (tselem->id->tag & LIB_TAG_MISSING) {
 				UI_icon_draw_alpha((float)startx + offsx + 2 * ufac, (float)*starty + 2 * ufac, ICON_LIBRARY_DATA_BROKEN,
@@ -1821,7 +1683,6 @@
 
 	if (draw_grayed_out) {
 		immUniformColor3ubvAlpha(col, grayed_alpha);
-<<<<<<< HEAD
 	}
 	else {
 		immUniformColor4ubv(col);
@@ -1831,35 +1692,7 @@
 	te = te_vertical_line_last;
 	if ((te != NULL) && (te->parent || lb->first != lb->last)) {
 		immRecti(pos, startx, y1 + UI_UNIT_Y, startx + 1, y2);
-=======
->>>>>>> 95011f6d
-	}
-	else {
-		immUniformColor4ubv(col);
-	}
-
-	/* Vertical line. */
-	te = te_vertical_line_last;
-	if ((te != NULL) && (te->parent || lb->first != lb->last)) {
-		immRecti(pos, startx, y1 + UI_UNIT_Y, startx + 1, y2);
-	}
-}
-
-static void outliner_draw_hierarchy_lines(SpaceOops *soops, ListBase *lb, int startx, int *starty)
-{
-	Gwn_VertFormat *format = immVertexFormat();
-	unsigned int pos = GWN_vertformat_attr_add(format, "pos", GWN_COMP_I32, 2, GWN_FETCH_INT_TO_FLOAT);
-	unsigned char col[4];
-
-	immBindBuiltinProgram(GPU_SHADER_2D_UNIFORM_COLOR);
-	UI_GetThemeColorBlend3ubv(TH_BACK, TH_TEXT, 0.4f, col);
-	col[3] = 255;
-
-	glEnable(GL_BLEND);
-	outliner_draw_hierarchy_lines_recursive(pos, soops, lb, startx, col, false, starty);
-	glDisable(GL_BLEND);
-
-	immUnbindProgram();
+	}
 }
 
 static void outliner_draw_hierarchy_lines(SpaceOops *soops, ListBase *lb, int startx, int *starty)
@@ -2014,11 +1847,7 @@
 	}
 
 	// gray hierarchy lines
-<<<<<<< HEAD
-	
-=======
-
->>>>>>> 95011f6d
+
 	starty = (int)ar->v2d.tot.ymax - UI_UNIT_Y / 2 - OL_Y_OFFSET;
 	startx = UI_UNIT_X / 2 - 1.0f;
 	outliner_draw_hierarchy_lines(soops, &soops->tree, startx, &starty);
@@ -2046,11 +1875,7 @@
 static void outliner_back(ARegion *ar)
 {
 	int ystart;
-<<<<<<< HEAD
-	
-=======
-
->>>>>>> 95011f6d
+
 	ystart = (int)ar->v2d.tot.ymax;
 	ystart = UI_UNIT_Y * (ystart / (UI_UNIT_Y)) - OL_Y_OFFSET;
 
@@ -2119,15 +1944,9 @@
 	int sizey = 0, sizex = 0, sizex_rna = 0;
 	TreeElement *te_edit = NULL;
 	bool has_restrict_icons;
-<<<<<<< HEAD
 
 	outliner_build_tree(mainvar, scene, view_layer, soops, ar); // always
-	
-=======
-
-	outliner_build_tree(mainvar, scene, view_layer, soops, ar); // always
-
->>>>>>> 95011f6d
+
 	/* get extents of data */
 	outliner_height(soops, &soops->tree, &sizey);
 
@@ -2204,8 +2023,4 @@
 
 	UI_block_end(C, block);
 	UI_block_draw(C, block);
-<<<<<<< HEAD
-} 
-=======
-}
->>>>>>> 95011f6d
+}