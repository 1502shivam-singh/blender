--- conflicted
+++ resolved
@@ -632,11 +632,7 @@
 }
 
 /* XXX This does not work with several items
-<<<<<<< HEAD
- *     (ot is only called once in the end, due to the 'deffered' filebrowser invocation through event system...). */
-=======
  *     (it is only called once in the end, due to the 'deffered' filebrowser invocation through event system...). */
->>>>>>> ba1af2e1
 void lib_relocate_cb(
         bContext *C, Scene *UNUSED(scene), TreeElement *te,
         TreeStoreElem *UNUSED(tsep), TreeStoreElem *tselem, void *UNUSED(user_data))
