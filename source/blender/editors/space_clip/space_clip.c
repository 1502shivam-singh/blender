/*
 * This program is free software; you can redistribute it and/or
 * modify it under the terms of the GNU General Public License
 * as published by the Free Software Foundation; either version 2
 * of the License, or (at your option) any later version.
 *
 * This program is distributed in the hope that it will be useful,
 * but WITHOUT ANY WARRANTY; without even the implied warranty of
 * MERCHANTABILITY or FITNESS FOR A PARTICULAR PURPOSE.  See the
 * GNU General Public License for more details.
 *
 * You should have received a copy of the GNU General Public License
 * along with this program; if not, write to the Free Software Foundation,
 * Inc., 51 Franklin Street, Fifth Floor, Boston, MA 02110-1301, USA.
 *
 * The Original Code is Copyright (C) 2011 Blender Foundation.
 * All rights reserved.
 */

/** \file
 * \ingroup spclip
 */

#include <stdio.h>
#include <string.h>

#include "DNA_mask_types.h"
#include "DNA_movieclip_types.h"
#include "DNA_scene_types.h"
#include "DNA_view3d_types.h" /* for pivot point */

#include "MEM_guardedalloc.h"

#include "BLI_blenlib.h"
#include "BLI_math.h"
#include "BLI_utildefines.h"

#include "BKE_context.h"
#include "BKE_lib_id.h"
#include "BKE_movieclip.h"
#include "BKE_screen.h"
#include "BKE_tracking.h"

#include "IMB_imbuf_types.h"

#include "ED_anim_api.h" /* for timeline cursor drawing */
#include "ED_clip.h"
#include "ED_mask.h"
#include "ED_screen.h"
#include "ED_select_utils.h"
#include "ED_space_api.h"
#include "ED_time_scrub_ui.h"
#include "ED_transform.h"
#include "ED_uvedit.h" /* just for ED_image_draw_cursor */

#include "IMB_imbuf.h"

#include "GPU_framebuffer.h"
#include "GPU_glew.h"
#include "GPU_matrix.h"

#include "WM_api.h"
#include "WM_types.h"

#include "UI_interface.h"
#include "UI_resources.h"
#include "UI_view2d.h"

#include "RNA_access.h"

#include "clip_intern.h" /* own include */

static void init_preview_region(const Scene *scene,
                                const ScrArea *sa,
                                const SpaceClip *sc,
                                ARegion *region)
{
  region->regiontype = RGN_TYPE_PREVIEW;
  region->alignment = RGN_ALIGN_TOP;
  region->flag |= RGN_FLAG_HIDDEN;

  if (sc->view == SC_VIEW_DOPESHEET) {
    region->v2d.tot.xmin = -10.0f;
    region->v2d.tot.ymin = (float)(-sa->winy) / 3.0f;
    region->v2d.tot.xmax = (float)(sa->winx);
    region->v2d.tot.ymax = 0.0f;

    region->v2d.cur = region->v2d.tot;

    region->v2d.min[0] = 0.0f;
    region->v2d.min[1] = 0.0f;

    region->v2d.max[0] = MAXFRAMEF;
    region->v2d.max[1] = FLT_MAX;

    region->v2d.minzoom = 0.01f;
    region->v2d.maxzoom = 50;
    region->v2d.scroll = (V2D_SCROLL_BOTTOM | V2D_SCROLL_HORIZONTAL_HANDLES);
    region->v2d.scroll |= (V2D_SCROLL_RIGHT);
    region->v2d.keepzoom = V2D_LOCKZOOM_Y;
    region->v2d.keepofs = V2D_KEEPOFS_Y;
    region->v2d.align = V2D_ALIGN_NO_POS_Y;
    region->v2d.flag = V2D_VIEWSYNC_AREA_VERTICAL;
  }
  else {
    region->v2d.tot.xmin = 0.0f;
    region->v2d.tot.ymin = -10.0f;
    region->v2d.tot.xmax = (float)scene->r.efra;
    region->v2d.tot.ymax = 10.0f;

    region->v2d.cur = region->v2d.tot;

    region->v2d.min[0] = FLT_MIN;
    region->v2d.min[1] = FLT_MIN;

    region->v2d.max[0] = MAXFRAMEF;
    region->v2d.max[1] = FLT_MAX;

    region->v2d.scroll = (V2D_SCROLL_BOTTOM | V2D_SCROLL_HORIZONTAL_HANDLES);
    region->v2d.scroll |= (V2D_SCROLL_RIGHT | V2D_SCROLL_VERTICAL_HANDLES);

    region->v2d.minzoom = 0.0f;
    region->v2d.maxzoom = 0.0f;
    region->v2d.keepzoom = 0;
    region->v2d.keepofs = 0;
    region->v2d.align = 0;
    region->v2d.flag = 0;

    region->v2d.keeptot = 0;
  }
}

static void reinit_preview_region(const bContext *C, ARegion *region)
{
  Scene *scene = CTX_data_scene(C);
  ScrArea *sa = CTX_wm_area(C);
  SpaceClip *sc = CTX_wm_space_clip(C);

  if (sc->view == SC_VIEW_DOPESHEET) {
    if ((region->v2d.flag & V2D_VIEWSYNC_AREA_VERTICAL) == 0) {
      init_preview_region(scene, sa, sc, region);
    }
  }
  else {
    if (region->v2d.flag & V2D_VIEWSYNC_AREA_VERTICAL) {
      init_preview_region(scene, sa, sc, region);
    }
  }
}

static ARegion *ED_clip_has_preview_region(const bContext *C, ScrArea *sa)
{
  ARegion *region, *arnew;

  region = BKE_area_find_region_type(sa, RGN_TYPE_PREVIEW);
  if (region) {
    return region;
  }

  /* add subdiv level; after header */
  region = BKE_area_find_region_type(sa, RGN_TYPE_WINDOW);

  /* is error! */
  if (region == NULL) {
    return NULL;
  }

  arnew = MEM_callocN(sizeof(ARegion), "clip preview region");

  BLI_insertlinkbefore(&sa->regionbase, region, arnew);
  init_preview_region(CTX_data_scene(C), sa, CTX_wm_space_clip(C), arnew);

  return arnew;
}

static ARegion *ED_clip_has_channels_region(ScrArea *sa)
{
  ARegion *region, *arnew;

  region = BKE_area_find_region_type(sa, RGN_TYPE_CHANNELS);
  if (region) {
    return region;
  }

  /* add subdiv level; after header */
  region = BKE_area_find_region_type(sa, RGN_TYPE_PREVIEW);

  /* is error! */
  if (region == NULL) {
    return NULL;
  }

  arnew = MEM_callocN(sizeof(ARegion), "clip channels region");

  BLI_insertlinkbefore(&sa->regionbase, region, arnew);
  arnew->regiontype = RGN_TYPE_CHANNELS;
  arnew->alignment = RGN_ALIGN_LEFT;

  arnew->v2d.scroll = V2D_SCROLL_BOTTOM;
  arnew->v2d.flag = V2D_VIEWSYNC_AREA_VERTICAL;

  return arnew;
}

static void clip_scopes_tag_refresh(ScrArea *sa)
{
  SpaceClip *sc = (SpaceClip *)sa->spacedata.first;
  ARegion *region;

  if (sc->mode != SC_MODE_TRACKING) {
    return;
  }

  /* only while properties are visible */
  for (region = sa->regionbase.first; region; region = region->next) {
    if (region->regiontype == RGN_TYPE_UI && region->flag & RGN_FLAG_HIDDEN) {
      return;
    }
  }

  sc->scopes.ok = false;
}

static void clip_scopes_check_gpencil_change(ScrArea *sa)
{
  SpaceClip *sc = (SpaceClip *)sa->spacedata.first;

  if (sc->gpencil_src == SC_GPENCIL_SRC_TRACK) {
    clip_scopes_tag_refresh(sa);
  }
}

static void clip_area_sync_frame_from_scene(ScrArea *sa, Scene *scene)
{
  SpaceClip *space_clip = (SpaceClip *)sa->spacedata.first;
  BKE_movieclip_user_set_frame(&space_clip->user, scene->r.cfra);
}

/* ******************** default callbacks for clip space ***************** */

static SpaceLink *clip_new(const ScrArea *sa, const Scene *scene)
{
  ARegion *region;
  SpaceClip *sc;

  sc = MEM_callocN(sizeof(SpaceClip), "initclip");
  sc->spacetype = SPACE_CLIP;
  sc->flag = SC_SHOW_MARKER_PATTERN | SC_SHOW_TRACK_PATH | SC_SHOW_GRAPH_TRACKS_MOTION |
             SC_SHOW_GRAPH_FRAMES | SC_SHOW_ANNOTATION;
  sc->zoom = 1.0f;
  sc->path_length = 20;
  sc->scopes.track_preview_height = 120;
  sc->around = V3D_AROUND_CENTER_MEDIAN;

  /* header */
  region = MEM_callocN(sizeof(ARegion), "header for clip");

  BLI_addtail(&sc->regionbase, region);
  region->regiontype = RGN_TYPE_HEADER;
  region->alignment = (U.uiflag & USER_HEADER_BOTTOM) ? RGN_ALIGN_BOTTOM : RGN_ALIGN_TOP;

  /* tools view */
  region = MEM_callocN(sizeof(ARegion), "tools for clip");

  BLI_addtail(&sc->regionbase, region);
  region->regiontype = RGN_TYPE_TOOLS;
  region->alignment = RGN_ALIGN_LEFT;

  /* properties view */
  region = MEM_callocN(sizeof(ARegion), "properties for clip");

  BLI_addtail(&sc->regionbase, region);
  region->regiontype = RGN_TYPE_UI;
  region->alignment = RGN_ALIGN_RIGHT;

  /* channels view */
  region = MEM_callocN(sizeof(ARegion), "channels for clip");

  BLI_addtail(&sc->regionbase, region);
  region->regiontype = RGN_TYPE_CHANNELS;
  region->alignment = RGN_ALIGN_LEFT;

  region->v2d.scroll = V2D_SCROLL_BOTTOM;
  region->v2d.flag = V2D_VIEWSYNC_AREA_VERTICAL;

  /* preview view */
  region = MEM_callocN(sizeof(ARegion), "preview for clip");

  BLI_addtail(&sc->regionbase, region);
  init_preview_region(scene, sa, sc, region);

  /* main region */
  region = MEM_callocN(sizeof(ARegion), "main region for clip");

  BLI_addtail(&sc->regionbase, region);
  region->regiontype = RGN_TYPE_WINDOW;

  return (SpaceLink *)sc;
}

/* not spacelink itself */
static void clip_free(SpaceLink *sl)
{
  SpaceClip *sc = (SpaceClip *)sl;

  sc->clip = NULL;

  if (sc->scopes.track_preview) {
    IMB_freeImBuf(sc->scopes.track_preview);
  }

  if (sc->scopes.track_search) {
    IMB_freeImBuf(sc->scopes.track_search);
  }
}

static SpaceLink *clip_duplicate(SpaceLink *sl)
{
  SpaceClip *scn = MEM_dupallocN(sl);

  /* clear or remove stuff from old */
  scn->scopes.track_search = NULL;
  scn->scopes.track_preview = NULL;
  scn->scopes.ok = false;

  return (SpaceLink *)scn;
}

static void clip_listener(wmWindow *UNUSED(win), ScrArea *sa, wmNotifier *wmn, Scene *scene)
{
  /* context changes */
  switch (wmn->category) {
    case NC_SCENE:
      switch (wmn->data) {
        case ND_FRAME:
          clip_scopes_tag_refresh(sa);
          ATTR_FALLTHROUGH;

        case ND_FRAME_RANGE:
          ED_area_tag_redraw(sa);
          break;
      }
      break;
    case NC_MOVIECLIP:
      switch (wmn->data) {
        case ND_DISPLAY:
        case ND_SELECT:
          clip_scopes_tag_refresh(sa);
          ED_area_tag_redraw(sa);
          break;
      }
      switch (wmn->action) {
        case NA_REMOVED:
        case NA_EDITED:
        case NA_EVALUATED:
          /* fall-through */

        case NA_SELECTED:
          clip_scopes_tag_refresh(sa);
          ED_area_tag_redraw(sa);
          break;
      }
      break;
    case NC_MASK:
      switch (wmn->data) {
        case ND_SELECT:
        case ND_DATA:
        case ND_DRAW:
          ED_area_tag_redraw(sa);
          break;
      }
      switch (wmn->action) {
        case NA_SELECTED:
          ED_area_tag_redraw(sa);
          break;
        case NA_EDITED:
          ED_area_tag_redraw(sa);
          break;
      }
      break;
    case NC_GEOM:
      switch (wmn->data) {
        case ND_SELECT:
          clip_scopes_tag_refresh(sa);
          ED_area_tag_redraw(sa);
          break;
      }
      break;
    case NC_SCREEN:
      switch (wmn->data) {
        case ND_ANIMPLAY:
          ED_area_tag_redraw(sa);
          break;
        case ND_LAYOUTSET:
          clip_area_sync_frame_from_scene(sa, scene);
          break;
      }
      break;
    case NC_SPACE:
      if (wmn->data == ND_SPACE_CLIP) {
        clip_scopes_tag_refresh(sa);
        ED_area_tag_redraw(sa);
      }
      break;
    case NC_GPENCIL:
      if (wmn->action == NA_EDITED) {
        clip_scopes_check_gpencil_change(sa);
        ED_area_tag_redraw(sa);
      }
      else if (wmn->data & ND_GPENCIL_EDITMODE) {
        ED_area_tag_redraw(sa);
      }
      break;
    case NC_WM:
      switch (wmn->data) {
        case ND_FILEREAD:
        case ND_UNDO:
          clip_area_sync_frame_from_scene(sa, scene);
          break;
      }
      break;
  }
}

static void clip_operatortypes(void)
{
  /* ** clip_ops.c ** */
  WM_operatortype_append(CLIP_OT_open);
  WM_operatortype_append(CLIP_OT_reload);
  WM_operatortype_append(CLIP_OT_view_pan);
  WM_operatortype_append(CLIP_OT_view_zoom);
  WM_operatortype_append(CLIP_OT_view_zoom_in);
  WM_operatortype_append(CLIP_OT_view_zoom_out);
  WM_operatortype_append(CLIP_OT_view_zoom_ratio);
  WM_operatortype_append(CLIP_OT_view_all);
  WM_operatortype_append(CLIP_OT_view_selected);
  WM_operatortype_append(CLIP_OT_view_center_cursor);
  WM_operatortype_append(CLIP_OT_change_frame);
  WM_operatortype_append(CLIP_OT_rebuild_proxy);
  WM_operatortype_append(CLIP_OT_mode_set);
#ifdef WITH_INPUT_NDOF
  WM_operatortype_append(CLIP_OT_view_ndof);
#endif
  WM_operatortype_append(CLIP_OT_prefetch);
  WM_operatortype_append(CLIP_OT_set_scene_frames);
  WM_operatortype_append(CLIP_OT_cursor_set);
  WM_operatortype_append(CLIP_OT_lock_selection_toggle);

  /* ** tracking_ops.c ** */

  /* navigation */
  WM_operatortype_append(CLIP_OT_frame_jump);

  /* set optical center to frame center */
  WM_operatortype_append(CLIP_OT_set_center_principal);

  /* selection */
  WM_operatortype_append(CLIP_OT_select);
  WM_operatortype_append(CLIP_OT_select_all);
  WM_operatortype_append(CLIP_OT_select_box);
  WM_operatortype_append(CLIP_OT_select_lasso);
  WM_operatortype_append(CLIP_OT_select_circle);
  WM_operatortype_append(CLIP_OT_select_grouped);

  /* markers */
  WM_operatortype_append(CLIP_OT_add_marker);
  WM_operatortype_append(CLIP_OT_add_marker_at_click);
  WM_operatortype_append(CLIP_OT_slide_marker);
  WM_operatortype_append(CLIP_OT_delete_track);
  WM_operatortype_append(CLIP_OT_delete_marker);

  /* track */
  WM_operatortype_append(CLIP_OT_track_markers);
  WM_operatortype_append(CLIP_OT_refine_markers);

  /* solving */
  WM_operatortype_append(CLIP_OT_solve_camera);
  WM_operatortype_append(CLIP_OT_clear_solution);

  WM_operatortype_append(CLIP_OT_disable_markers);
  WM_operatortype_append(CLIP_OT_hide_tracks);
  WM_operatortype_append(CLIP_OT_hide_tracks_clear);
  WM_operatortype_append(CLIP_OT_lock_tracks);

  WM_operatortype_append(CLIP_OT_set_solver_keyframe);

  /* orientation */
  WM_operatortype_append(CLIP_OT_set_origin);
  WM_operatortype_append(CLIP_OT_set_plane);
  WM_operatortype_append(CLIP_OT_set_axis);
  WM_operatortype_append(CLIP_OT_set_scale);
  WM_operatortype_append(CLIP_OT_set_solution_scale);
  WM_operatortype_append(CLIP_OT_apply_solution_scale);

  /* detect */
  WM_operatortype_append(CLIP_OT_detect_features);

  /* stabilization */
  WM_operatortype_append(CLIP_OT_stabilize_2d_add);
  WM_operatortype_append(CLIP_OT_stabilize_2d_remove);
  WM_operatortype_append(CLIP_OT_stabilize_2d_select);
  WM_operatortype_append(CLIP_OT_stabilize_2d_rotation_add);
  WM_operatortype_append(CLIP_OT_stabilize_2d_rotation_remove);
  WM_operatortype_append(CLIP_OT_stabilize_2d_rotation_select);

  /* clean-up */
  WM_operatortype_append(CLIP_OT_clear_track_path);
  WM_operatortype_append(CLIP_OT_join_tracks);
  WM_operatortype_append(CLIP_OT_track_copy_color);

  WM_operatortype_append(CLIP_OT_clean_tracks);

  /* object tracking */
  WM_operatortype_append(CLIP_OT_tracking_object_new);
  WM_operatortype_append(CLIP_OT_tracking_object_remove);

  /* clipboard */
  WM_operatortype_append(CLIP_OT_copy_tracks);
  WM_operatortype_append(CLIP_OT_paste_tracks);

  /* Plane tracker */
  WM_operatortype_append(CLIP_OT_create_plane_track);
  WM_operatortype_append(CLIP_OT_slide_plane_marker);

  WM_operatortype_append(CLIP_OT_keyframe_insert);
  WM_operatortype_append(CLIP_OT_keyframe_delete);

  /* ** clip_graph_ops.c  ** */

  /* graph editing */

  /* selection */
  WM_operatortype_append(CLIP_OT_graph_select);
  WM_operatortype_append(CLIP_OT_graph_select_box);
  WM_operatortype_append(CLIP_OT_graph_select_all_markers);

  WM_operatortype_append(CLIP_OT_graph_delete_curve);
  WM_operatortype_append(CLIP_OT_graph_delete_knot);
  WM_operatortype_append(CLIP_OT_graph_view_all);
  WM_operatortype_append(CLIP_OT_graph_center_current_frame);

  WM_operatortype_append(CLIP_OT_graph_disable_markers);

  /* ** clip_dopesheet_ops.c  ** */

  WM_operatortype_append(CLIP_OT_dopesheet_select_channel);
  WM_operatortype_append(CLIP_OT_dopesheet_view_all);
}

static void clip_keymap(struct wmKeyConfig *keyconf)
{
  /* ******** Global hotkeys available for all regions ******** */
  WM_keymap_ensure(keyconf, "Clip", SPACE_CLIP, 0);

  /* ******** Hotkeys available for main region only ******** */
  WM_keymap_ensure(keyconf, "Clip Editor", SPACE_CLIP, 0);
  //  keymap->poll = ED_space_clip_tracking_poll;

  /* ******** Hotkeys available for preview region only ******** */
  WM_keymap_ensure(keyconf, "Clip Graph Editor", SPACE_CLIP, 0);

  /* ******** Hotkeys available for channels region only ******** */
  WM_keymap_ensure(keyconf, "Clip Dopesheet Editor", SPACE_CLIP, 0);
}

/* DO NOT make this static, this hides the symbol and breaks API generation script. */
extern const char *clip_context_dir[]; /* quiet warning. */
const char *clip_context_dir[] = {"edit_movieclip", "edit_mask", NULL};

static int clip_context(const bContext *C, const char *member, bContextDataResult *result)
{
  SpaceClip *sc = CTX_wm_space_clip(C);

  if (CTX_data_dir(member)) {
    CTX_data_dir_set(result, clip_context_dir);

    return true;
  }
  else if (CTX_data_equals(member, "edit_movieclip")) {
    if (sc->clip) {
      CTX_data_id_pointer_set(result, &sc->clip->id);
    }
    return true;
  }
  else if (CTX_data_equals(member, "edit_mask")) {
    if (sc->mask_info.mask) {
      CTX_data_id_pointer_set(result, &sc->mask_info.mask->id);
    }
    return true;
  }

  return false;
}

<<<<<<< HEAD
=======
/* dropboxes */
static bool clip_drop_poll(bContext *UNUSED(C),
                           wmDrag *drag,
                           const wmEvent *UNUSED(event),
                           const char **UNUSED(r_tooltip))
{
  if (drag->type == WM_DRAG_PATH) {
    /* rule might not work? */
    if (ELEM(drag->icon, 0, ICON_FILE_IMAGE, ICON_FILE_MOVIE, ICON_FILE_BLANK)) {
      return true;
    }
  }

  return false;
}

static void clip_drop_copy(wmDrag *drag, wmDropBox *drop)
{
  PointerRNA itemptr;
  char dir[FILE_MAX], file[FILE_MAX];

  BLI_split_dirfile(drag->path, dir, file, sizeof(dir), sizeof(file));

  RNA_string_set(drop->ptr, "directory", dir);

  RNA_collection_clear(drop->ptr, "files");
  RNA_collection_add(drop->ptr, "files", &itemptr);
  RNA_string_set(&itemptr, "name", file);
}

/* area+region dropbox definition */
static void clip_dropboxes(void)
{
  ListBase *lb = WM_dropboxmap_find("Clip", SPACE_CLIP, 0);

  WM_dropbox_add(lb, "CLIP_OT_open", clip_drop_poll, clip_drop_copy);
}

>>>>>>> afb1a64c
static void clip_refresh(const bContext *C, ScrArea *sa)
{
  wmWindowManager *wm = CTX_wm_manager(C);
  wmWindow *window = CTX_wm_window(C);
  Scene *scene = CTX_data_scene(C);
  SpaceClip *sc = (SpaceClip *)sa->spacedata.first;
  ARegion *ar_main = BKE_area_find_region_type(sa, RGN_TYPE_WINDOW);
  ARegion *ar_tools = BKE_area_find_region_type(sa, RGN_TYPE_TOOLS);
  ARegion *ar_preview = ED_clip_has_preview_region(C, sa);
  ARegion *ar_properties = ED_clip_has_properties_region(sa);
  ARegion *ar_channels = ED_clip_has_channels_region(sa);
  bool main_visible = false, preview_visible = false, tools_visible = false;
  bool properties_visible = false, channels_visible = false;
  bool view_changed = false;

  switch (sc->view) {
    case SC_VIEW_CLIP:
      main_visible = true;
      preview_visible = false;
      tools_visible = true;
      properties_visible = true;
      channels_visible = false;
      break;
    case SC_VIEW_GRAPH:
      main_visible = false;
      preview_visible = true;
      tools_visible = false;
      properties_visible = false;
      channels_visible = false;

      reinit_preview_region(C, ar_preview);
      break;
    case SC_VIEW_DOPESHEET:
      main_visible = false;
      preview_visible = true;
      tools_visible = false;
      properties_visible = false;
      channels_visible = true;

      reinit_preview_region(C, ar_preview);
      break;
  }

  if (main_visible) {
    if (ar_main && (ar_main->flag & RGN_FLAG_HIDDEN)) {
      ar_main->flag &= ~RGN_FLAG_HIDDEN;
      ar_main->v2d.flag &= ~V2D_IS_INITIALISED;
      view_changed = true;
    }

    if (ar_main && ar_main->alignment != RGN_ALIGN_NONE) {
      ar_main->alignment = RGN_ALIGN_NONE;
      view_changed = true;
    }
  }
  else {
    if (ar_main && !(ar_main->flag & RGN_FLAG_HIDDEN)) {
      ar_main->flag |= RGN_FLAG_HIDDEN;
      ar_main->v2d.flag &= ~V2D_IS_INITIALISED;
      WM_event_remove_handlers((bContext *)C, &ar_main->handlers);
      view_changed = true;
    }
    if (ar_main && ar_main->alignment != RGN_ALIGN_NONE) {
      ar_main->alignment = RGN_ALIGN_NONE;
      view_changed = true;
    }
  }

  if (properties_visible) {
    if (ar_properties && (ar_properties->flag & RGN_FLAG_HIDDEN)) {
      ar_properties->flag &= ~RGN_FLAG_HIDDEN;
      ar_properties->v2d.flag &= ~V2D_IS_INITIALISED;
      view_changed = true;
    }
    if (ar_properties && ar_properties->alignment != RGN_ALIGN_RIGHT) {
      ar_properties->alignment = RGN_ALIGN_RIGHT;
      view_changed = true;
    }
  }
  else {
    if (ar_properties && !(ar_properties->flag & RGN_FLAG_HIDDEN)) {
      ar_properties->flag |= RGN_FLAG_HIDDEN;
      ar_properties->v2d.flag &= ~V2D_IS_INITIALISED;
      WM_event_remove_handlers((bContext *)C, &ar_properties->handlers);
      view_changed = true;
    }
    if (ar_properties && ar_properties->alignment != RGN_ALIGN_NONE) {
      ar_properties->alignment = RGN_ALIGN_NONE;
      view_changed = true;
    }
  }

  if (tools_visible) {
    if (ar_tools && (ar_tools->flag & RGN_FLAG_HIDDEN)) {
      ar_tools->flag &= ~RGN_FLAG_HIDDEN;
      ar_tools->v2d.flag &= ~V2D_IS_INITIALISED;
      view_changed = true;
    }
    if (ar_tools && ar_tools->alignment != RGN_ALIGN_LEFT) {
      ar_tools->alignment = RGN_ALIGN_LEFT;
      view_changed = true;
    }
  }
  else {
    if (ar_tools && !(ar_tools->flag & RGN_FLAG_HIDDEN)) {
      ar_tools->flag |= RGN_FLAG_HIDDEN;
      ar_tools->v2d.flag &= ~V2D_IS_INITIALISED;
      WM_event_remove_handlers((bContext *)C, &ar_tools->handlers);
      view_changed = true;
    }
    if (ar_tools && ar_tools->alignment != RGN_ALIGN_NONE) {
      ar_tools->alignment = RGN_ALIGN_NONE;
      view_changed = true;
    }
  }

  if (preview_visible) {
    if (ar_preview && (ar_preview->flag & RGN_FLAG_HIDDEN)) {
      ar_preview->flag &= ~RGN_FLAG_HIDDEN;
      ar_preview->v2d.flag &= ~V2D_IS_INITIALISED;
      ar_preview->v2d.cur = ar_preview->v2d.tot;
      view_changed = true;
    }
    if (ar_preview && ar_preview->alignment != RGN_ALIGN_NONE) {
      ar_preview->alignment = RGN_ALIGN_NONE;
      view_changed = true;
    }
  }
  else {
    if (ar_preview && !(ar_preview->flag & RGN_FLAG_HIDDEN)) {
      ar_preview->flag |= RGN_FLAG_HIDDEN;
      ar_preview->v2d.flag &= ~V2D_IS_INITIALISED;
      WM_event_remove_handlers((bContext *)C, &ar_preview->handlers);
      view_changed = true;
    }
    if (ar_preview && ar_preview->alignment != RGN_ALIGN_NONE) {
      ar_preview->alignment = RGN_ALIGN_NONE;
      view_changed = true;
    }
  }

  if (channels_visible) {
    if (ar_channels && (ar_channels->flag & RGN_FLAG_HIDDEN)) {
      ar_channels->flag &= ~RGN_FLAG_HIDDEN;
      ar_channels->v2d.flag &= ~V2D_IS_INITIALISED;
      view_changed = true;
    }
    if (ar_channels && ar_channels->alignment != RGN_ALIGN_LEFT) {
      ar_channels->alignment = RGN_ALIGN_LEFT;
      view_changed = true;
    }
  }
  else {
    if (ar_channels && !(ar_channels->flag & RGN_FLAG_HIDDEN)) {
      ar_channels->flag |= RGN_FLAG_HIDDEN;
      ar_channels->v2d.flag &= ~V2D_IS_INITIALISED;
      WM_event_remove_handlers((bContext *)C, &ar_channels->handlers);
      view_changed = true;
    }
    if (ar_channels && ar_channels->alignment != RGN_ALIGN_NONE) {
      ar_channels->alignment = RGN_ALIGN_NONE;
      view_changed = true;
    }
  }

  if (view_changed) {
    ED_area_initialize(wm, window, sa);
    ED_area_tag_redraw(sa);
  }

  BKE_movieclip_user_set_frame(&sc->user, scene->r.cfra);
}

static void CLIP_GGT_navigate(wmGizmoGroupType *gzgt)
{
  VIEW2D_GGT_navigate_impl(gzgt, "CLIP_GGT_navigate");
}

static void clip_gizmos(void)
{
  wmGizmoMapType *gzmap_type = WM_gizmomaptype_ensure(
      &(const struct wmGizmoMapType_Params){SPACE_CLIP, RGN_TYPE_WINDOW});

  WM_gizmogrouptype_append_and_link(gzmap_type, CLIP_GGT_navigate);
}

/********************* main region ********************/

/* sets up the fields of the View2D from zoom and offset */
static void movieclip_main_area_set_view2d(const bContext *C, ARegion *region)
{
  SpaceClip *sc = CTX_wm_space_clip(C);
  float x1, y1, w, h, aspx, aspy;
  int width, height, winx, winy;

  ED_space_clip_get_size(sc, &width, &height);
  ED_space_clip_get_aspect(sc, &aspx, &aspy);

  w = width * aspx;
  h = height * aspy;

  winx = BLI_rcti_size_x(&region->winrct) + 1;
  winy = BLI_rcti_size_y(&region->winrct) + 1;

  region->v2d.tot.xmin = 0;
  region->v2d.tot.ymin = 0;
  region->v2d.tot.xmax = w;
  region->v2d.tot.ymax = h;

  region->v2d.mask.xmin = region->v2d.mask.ymin = 0;
  region->v2d.mask.xmax = winx;
  region->v2d.mask.ymax = winy;

  /* which part of the image space do we see? */
  x1 = region->winrct.xmin + (winx - sc->zoom * w) / 2.0f;
  y1 = region->winrct.ymin + (winy - sc->zoom * h) / 2.0f;

  x1 -= sc->zoom * sc->xof;
  y1 -= sc->zoom * sc->yof;

  /* relative display right */
  region->v2d.cur.xmin = (region->winrct.xmin - (float)x1) / sc->zoom;
  region->v2d.cur.xmax = region->v2d.cur.xmin + ((float)winx / sc->zoom);

  /* relative display left */
  region->v2d.cur.ymin = (region->winrct.ymin - (float)y1) / sc->zoom;
  region->v2d.cur.ymax = region->v2d.cur.ymin + ((float)winy / sc->zoom);

  /* normalize 0.0..1.0 */
  region->v2d.cur.xmin /= w;
  region->v2d.cur.xmax /= w;
  region->v2d.cur.ymin /= h;
  region->v2d.cur.ymax /= h;
}

/* add handlers, stuff you only do once or on area/region changes */
static void clip_main_region_init(wmWindowManager *wm, ARegion *region)
{
  wmKeyMap *keymap;

  UI_view2d_region_reinit(&region->v2d, V2D_COMMONVIEW_STANDARD, region->winx, region->winy);

  /* mask polls mode */
  keymap = WM_keymap_ensure(wm->defaultconf, "Mask Editing", 0, 0);
  WM_event_add_keymap_handler_v2d_mask(&region->handlers, keymap);

  /* own keymap */
  keymap = WM_keymap_ensure(wm->defaultconf, "Clip", SPACE_CLIP, 0);
  WM_event_add_keymap_handler_v2d_mask(&region->handlers, keymap);

  keymap = WM_keymap_ensure(wm->defaultconf, "Clip Editor", SPACE_CLIP, 0);
  WM_event_add_keymap_handler_v2d_mask(&region->handlers, keymap);
}

static void clip_main_region_draw(const bContext *C, ARegion *region)
{
  /* draw entirely, view changes should be handled here */
  SpaceClip *sc = CTX_wm_space_clip(C);
  MovieClip *clip = ED_space_clip_get_clip(sc);
  float aspx, aspy, zoomx, zoomy, x, y;
  int width, height;
  bool show_cursor = false;

  /* if tracking is in progress, we should synchronize framenr from clipuser
   * so latest tracked frame would be shown */
  if (clip && clip->tracking_context) {
    BKE_autotrack_context_sync_user(clip->tracking_context, &sc->user);
  }

  if (sc->flag & SC_LOCK_SELECTION) {
    ImBuf *tmpibuf = NULL;

    if (clip && clip->tracking.stabilization.flag & TRACKING_2D_STABILIZATION) {
      tmpibuf = ED_space_clip_get_stable_buffer(sc, NULL, NULL, NULL);
    }

    if (ED_clip_view_selection(C, region, 0)) {
      sc->xof += sc->xlockof;
      sc->yof += sc->ylockof;
    }

    if (tmpibuf) {
      IMB_freeImBuf(tmpibuf);
    }
  }

  /* clear and setup matrix */
  UI_ThemeClearColor(TH_BACK);
  GPU_clear(GPU_COLOR_BIT);

  /* data... */
  movieclip_main_area_set_view2d(C, region);

  /* callback */
  ED_region_draw_cb_draw(C, region, REGION_DRAW_PRE_VIEW);

  clip_draw_main(C, sc, region);

  /* TODO(sergey): would be nice to find a way to de-duplicate all this space conversions */
  UI_view2d_view_to_region_fl(&region->v2d, 0.0f, 0.0f, &x, &y);
  ED_space_clip_get_size(sc, &width, &height);
  ED_space_clip_get_zoom(sc, region, &zoomx, &zoomy);
  ED_space_clip_get_aspect(sc, &aspx, &aspy);

  if (sc->mode == SC_MODE_MASKEDIT) {
    Mask *mask = CTX_data_edit_mask(C);
    if (mask && clip) {
      ScrArea *sa = CTX_wm_area(C);
      int mask_width, mask_height;
      ED_mask_get_size(sa, &mask_width, &mask_height);
      ED_mask_draw_region(CTX_data_expect_evaluated_depsgraph(C),
                          mask,
                          region,
                          sc->mask_info.draw_flag,
                          sc->mask_info.draw_type,
                          sc->mask_info.overlay_mode,
                          mask_width,
                          mask_height,
                          aspx,
                          aspy,
                          true,
                          true,
                          sc->stabmat,
                          C);
    }
  }

  show_cursor |= sc->mode == SC_MODE_MASKEDIT;
  show_cursor |= sc->around == V3D_AROUND_CURSOR;

  if (show_cursor) {
    GPU_matrix_push();
    GPU_matrix_translate_2f(x, y);
    GPU_matrix_scale_2f(zoomx, zoomy);
    GPU_matrix_mul(sc->stabmat);
    GPU_matrix_scale_2f(width, height);
    ED_image_draw_cursor(region, sc->cursor);
    GPU_matrix_pop();
  }

  clip_draw_cache_and_notes(C, sc, region);

  if (sc->flag & SC_SHOW_ANNOTATION) {
    /* Grease Pencil */
    clip_draw_grease_pencil((bContext *)C, true);
  }

  /* callback */
  ED_region_draw_cb_draw(C, region, REGION_DRAW_POST_VIEW);

  /* reset view matrix */
  UI_view2d_view_restore(C);

  if (sc->flag & SC_SHOW_ANNOTATION) {
    /* draw Grease Pencil - screen space only */
    clip_draw_grease_pencil((bContext *)C, false);
  }

  WM_gizmomap_draw(region->gizmo_map, C, WM_GIZMOMAP_DRAWSTEP_2D);
}

static void clip_main_region_listener(wmWindow *UNUSED(win),
                                      ScrArea *UNUSED(sa),
                                      ARegion *region,
                                      wmNotifier *wmn,
                                      const Scene *UNUSED(scene))
{
  /* context changes */
  switch (wmn->category) {
    case NC_GPENCIL:
      if (wmn->action == NA_EDITED) {
        ED_region_tag_redraw(region);
      }
      else if (wmn->data & ND_GPENCIL_EDITMODE) {
        ED_region_tag_redraw(region);
      }
      break;
  }
}

/****************** preview region ******************/

static void clip_preview_region_init(wmWindowManager *wm, ARegion *region)
{
  wmKeyMap *keymap;

  UI_view2d_region_reinit(&region->v2d, V2D_COMMONVIEW_CUSTOM, region->winx, region->winy);

  /* own keymap */

  keymap = WM_keymap_ensure(wm->defaultconf, "Clip", SPACE_CLIP, 0);
  WM_event_add_keymap_handler_v2d_mask(&region->handlers, keymap);

  keymap = WM_keymap_ensure(wm->defaultconf, "Clip Time Scrub", SPACE_CLIP, RGN_TYPE_PREVIEW);
  WM_event_add_keymap_handler_poll(&region->handlers, keymap, ED_time_scrub_event_in_region);

  keymap = WM_keymap_ensure(wm->defaultconf, "Clip Graph Editor", SPACE_CLIP, 0);
  WM_event_add_keymap_handler_v2d_mask(&region->handlers, keymap);

  keymap = WM_keymap_ensure(wm->defaultconf, "Clip Dopesheet Editor", SPACE_CLIP, 0);
  WM_event_add_keymap_handler_v2d_mask(&region->handlers, keymap);
}

static void graph_region_draw(const bContext *C, ARegion *region)
{
  View2D *v2d = &region->v2d;
  View2DScrollers *scrollers;
  SpaceClip *sc = CTX_wm_space_clip(C);
  Scene *scene = CTX_data_scene(C);
  short cfra_flag = 0;

  if (sc->flag & SC_LOCK_TIMECURSOR) {
    ED_clip_graph_center_current_frame(scene, region);
  }

  /* clear and setup matrix */
  UI_ThemeClearColor(TH_BACK);
  GPU_clear(GPU_COLOR_BIT);

  UI_view2d_view_ortho(v2d);

  /* data... */
  clip_draw_graph(sc, region, scene);

  /* current frame indicator line */
  if (sc->flag & SC_SHOW_SECONDS) {
    cfra_flag |= DRAWCFRA_UNIT_SECONDS;
  }
  ANIM_draw_cfra(C, v2d, cfra_flag);

  /* reset view matrix */
  UI_view2d_view_restore(C);

  /* time-scrubbing */
  ED_time_scrub_draw(region, scene, sc->flag & SC_SHOW_SECONDS, true);

  /* scrollers */
  scrollers = UI_view2d_scrollers_calc(v2d, NULL);
  UI_view2d_scrollers_draw(v2d, scrollers);
  UI_view2d_scrollers_free(scrollers);

  /* scale indicators */
  {
    rcti rect;
    BLI_rcti_init(
        &rect, 0, 15 * UI_DPI_FAC, 15 * UI_DPI_FAC, region->winy - UI_TIME_SCRUB_MARGIN_Y);
    UI_view2d_draw_scale_y__values(region, v2d, &rect, TH_TEXT);
  }
}

static void dopesheet_region_draw(const bContext *C, ARegion *region)
{
  Scene *scene = CTX_data_scene(C);
  SpaceClip *sc = CTX_wm_space_clip(C);
  MovieClip *clip = ED_space_clip_get_clip(sc);
  View2D *v2d = &region->v2d;
  View2DScrollers *scrollers;
  short cfra_flag = 0;

  if (clip) {
    BKE_tracking_dopesheet_update(&clip->tracking);
  }

  /* clear and setup matrix */
  UI_ThemeClearColor(TH_BACK);
  GPU_clear(GPU_COLOR_BIT);

  UI_view2d_view_ortho(v2d);

  /* time grid */
  UI_view2d_draw_lines_x__discrete_frames_or_seconds(v2d, scene, sc->flag & SC_SHOW_SECONDS);

  /* data... */
  clip_draw_dopesheet_main(sc, region, scene);

  /* current frame indicator line */
  if (sc->flag & SC_SHOW_SECONDS) {
    cfra_flag |= DRAWCFRA_UNIT_SECONDS;
  }
  ANIM_draw_cfra(C, v2d, cfra_flag);

  /* reset view matrix */
  UI_view2d_view_restore(C);

  /* time-scrubbing */
  ED_time_scrub_draw(region, scene, sc->flag & SC_SHOW_SECONDS, true);

  /* scrollers */
  scrollers = UI_view2d_scrollers_calc(v2d, NULL);
  UI_view2d_scrollers_draw(v2d, scrollers);
  UI_view2d_scrollers_free(scrollers);
}

static void clip_preview_region_draw(const bContext *C, ARegion *region)
{
  SpaceClip *sc = CTX_wm_space_clip(C);

  if (sc->view == SC_VIEW_GRAPH) {
    graph_region_draw(C, region);
  }
  else if (sc->view == SC_VIEW_DOPESHEET) {
    dopesheet_region_draw(C, region);
  }
}

static void clip_preview_region_listener(wmWindow *UNUSED(win),
                                         ScrArea *UNUSED(sa),
                                         ARegion *UNUSED(region),
                                         wmNotifier *UNUSED(wmn),
                                         const Scene *UNUSED(scene))
{
}

/****************** channels region ******************/

static void clip_channels_region_init(wmWindowManager *wm, ARegion *region)
{
  wmKeyMap *keymap;

  /* ensure the 2d view sync works - main region has bottom scroller */
  region->v2d.scroll = V2D_SCROLL_BOTTOM;

  UI_view2d_region_reinit(&region->v2d, V2D_COMMONVIEW_LIST, region->winx, region->winy);

  keymap = WM_keymap_ensure(wm->defaultconf, "Clip Dopesheet Editor", SPACE_CLIP, 0);
  WM_event_add_keymap_handler_v2d_mask(&region->handlers, keymap);
}

static void clip_channels_region_draw(const bContext *C, ARegion *region)
{
  SpaceClip *sc = CTX_wm_space_clip(C);
  MovieClip *clip = ED_space_clip_get_clip(sc);
  View2D *v2d = &region->v2d;

  if (clip) {
    BKE_tracking_dopesheet_update(&clip->tracking);
  }

  /* clear and setup matrix */
  UI_ThemeClearColor(TH_BACK);
  GPU_clear(GPU_COLOR_BIT);

  UI_view2d_view_ortho(v2d);

  /* data... */
  clip_draw_dopesheet_channels(C, region);

  /* reset view matrix */
  UI_view2d_view_restore(C);
}

static void clip_channels_region_listener(wmWindow *UNUSED(win),
                                          ScrArea *UNUSED(sa),
                                          ARegion *UNUSED(region),
                                          wmNotifier *UNUSED(wmn),
                                          const Scene *UNUSED(scene))
{
}

/****************** header region ******************/

/* add handlers, stuff you only do once or on area/region changes */
static void clip_header_region_init(wmWindowManager *UNUSED(wm), ARegion *region)
{
  ED_region_header_init(region);
}

static void clip_header_region_draw(const bContext *C, ARegion *region)
{
  ED_region_header(C, region);
}

static void clip_header_region_listener(wmWindow *UNUSED(win),
                                        ScrArea *UNUSED(sa),
                                        ARegion *region,
                                        wmNotifier *wmn,
                                        const Scene *UNUSED(scene))
{
  /* context changes */
  switch (wmn->category) {
    case NC_SCENE:
      switch (wmn->data) {
        /* for proportional editmode only */
        case ND_TOOLSETTINGS:
          /* TODO - should do this when in mask mode only but no data available */
          // if (sc->mode == SC_MODE_MASKEDIT)
          {
            ED_region_tag_redraw(region);
            break;
          }
      }
      break;
  }
}

/****************** tools region ******************/

/* add handlers, stuff you only do once or on area/region changes */
static void clip_tools_region_init(wmWindowManager *wm, ARegion *region)
{
  wmKeyMap *keymap;

  ED_region_panels_init(wm, region);

  keymap = WM_keymap_ensure(wm->defaultconf, "Clip", SPACE_CLIP, 0);
  WM_event_add_keymap_handler(&region->handlers, keymap);
}

static void clip_tools_region_draw(const bContext *C, ARegion *region)
{
  ED_region_panels(C, region);
}

/****************** tool properties region ******************/

static void clip_props_region_listener(wmWindow *UNUSED(win),
                                       ScrArea *UNUSED(sa),
                                       ARegion *region,
                                       wmNotifier *wmn,
                                       const Scene *UNUSED(scene))
{
  /* context changes */
  switch (wmn->category) {
    case NC_WM:
      if (wmn->data == ND_HISTORY) {
        ED_region_tag_redraw(region);
      }
      break;
    case NC_SCENE:
      if (wmn->data == ND_MODE) {
        ED_region_tag_redraw(region);
      }
      break;
    case NC_SPACE:
      if (wmn->data == ND_SPACE_CLIP) {
        ED_region_tag_redraw(region);
      }
      break;
    case NC_GPENCIL:
      if (wmn->action == NA_EDITED) {
        ED_region_tag_redraw(region);
      }
      break;
  }
}

/****************** properties region ******************/

/* add handlers, stuff you only do once or on area/region changes */
static void clip_properties_region_init(wmWindowManager *wm, ARegion *region)
{
  wmKeyMap *keymap;

  ED_region_panels_init(wm, region);

  keymap = WM_keymap_ensure(wm->defaultconf, "Clip", SPACE_CLIP, 0);
  WM_event_add_keymap_handler(&region->handlers, keymap);
}

static void clip_properties_region_draw(const bContext *C, ARegion *region)
{
  SpaceClip *sc = CTX_wm_space_clip(C);

  BKE_movieclip_update_scopes(sc->clip, &sc->user, &sc->scopes);

  ED_region_panels(C, region);
}

static void clip_properties_region_listener(wmWindow *UNUSED(win),
                                            ScrArea *UNUSED(sa),
                                            ARegion *region,
                                            wmNotifier *wmn,
                                            const Scene *UNUSED(scene))
{
  /* context changes */
  switch (wmn->category) {
    case NC_GPENCIL:
      if (ELEM(wmn->data, ND_DATA, ND_GPENCIL_EDITMODE)) {
        ED_region_tag_redraw(region);
      }
      break;
    case NC_BRUSH:
      if (wmn->action == NA_EDITED) {
        ED_region_tag_redraw(region);
      }
      break;
  }
}

/********************* registration ********************/

static void clip_id_remap(ScrArea *UNUSED(sa), SpaceLink *slink, ID *old_id, ID *new_id)
{
  SpaceClip *sclip = (SpaceClip *)slink;

  if (!ELEM(GS(old_id->name), ID_MC, ID_MSK)) {
    return;
  }

  if ((ID *)sclip->clip == old_id) {
    sclip->clip = (MovieClip *)new_id;
    id_us_ensure_real(new_id);
  }

  if ((ID *)sclip->mask_info.mask == old_id) {
    sclip->mask_info.mask = (Mask *)new_id;
    id_us_ensure_real(new_id);
  }
}

static void drop_init__open_file(wmDragData *drag_data, PointerRNA *ptr)
{
  const char *path = WM_drag_query_single_path_image_or_movie(drag_data);
  char dir[FILE_MAX], file[FILE_MAX];
  BLI_split_dirfile(path, dir, file, sizeof(dir), sizeof(file));

  RNA_string_set(ptr, "directory", dir);

  RNA_collection_clear(ptr, "files");

  PointerRNA itemptr;
  RNA_collection_add(ptr, "files", &itemptr);
  RNA_string_set(&itemptr, "name", file);
}

static void clip_drop_target_find(bContext *UNUSED(C),
                                  wmDropTargetFinder *finder,
                                  wmDragData *drag_data,
                                  const wmEvent *UNUSED(event))
{
  if (WM_drag_query_single_path_image_or_movie(drag_data)) {
    WM_drop_target_propose__template_1(
        finder, DROP_TARGET_SIZE_AREA, "CLIP_OT_open", "Open File", drop_init__open_file);
  }
}

/* only called once, from space/spacetypes.c */
void ED_spacetype_clip(void)
{
  SpaceType *st = MEM_callocN(sizeof(SpaceType), "spacetype clip");
  ARegionType *art;

  st->spaceid = SPACE_CLIP;
  strncpy(st->name, "Clip", BKE_ST_MAXNAME);

  st->new = clip_new;
  st->free = clip_free;
  st->init = NULL;
  st->duplicate = clip_duplicate;
  st->operatortypes = clip_operatortypes;
  st->keymap = clip_keymap;
  st->listener = clip_listener;
  st->context = clip_context;
  st->gizmos = clip_gizmos;
  st->refresh = clip_refresh;
  st->id_remap = clip_id_remap;
  st->drop_target_find = clip_drop_target_find;

  /* regions: main window */
  art = MEM_callocN(sizeof(ARegionType), "spacetype clip region");
  art->regionid = RGN_TYPE_WINDOW;
  art->init = clip_main_region_init;
  art->draw = clip_main_region_draw;
  art->listener = clip_main_region_listener;
  art->keymapflag = ED_KEYMAP_GIZMO | ED_KEYMAP_FRAMES | ED_KEYMAP_UI | ED_KEYMAP_GPENCIL;

  BLI_addhead(&st->regiontypes, art);

  /* preview */
  art = MEM_callocN(sizeof(ARegionType), "spacetype clip region preview");
  art->regionid = RGN_TYPE_PREVIEW;
  art->prefsizey = 240;
  art->init = clip_preview_region_init;
  art->draw = clip_preview_region_draw;
  art->listener = clip_preview_region_listener;
  art->keymapflag = ED_KEYMAP_FRAMES | ED_KEYMAP_UI | ED_KEYMAP_VIEW2D;

  BLI_addhead(&st->regiontypes, art);

  /* regions: properties */
  art = MEM_callocN(sizeof(ARegionType), "spacetype clip region properties");
  art->regionid = RGN_TYPE_UI;
  art->prefsizex = UI_SIDEBAR_PANEL_WIDTH;
  art->keymapflag = ED_KEYMAP_FRAMES | ED_KEYMAP_UI;
  art->init = clip_properties_region_init;
  art->draw = clip_properties_region_draw;
  art->listener = clip_properties_region_listener;
  BLI_addhead(&st->regiontypes, art);
  ED_clip_buttons_register(art);

  /* regions: tools */
  art = MEM_callocN(sizeof(ARegionType), "spacetype clip region tools");
  art->regionid = RGN_TYPE_TOOLS;
  art->prefsizex = UI_SIDEBAR_PANEL_WIDTH;
  art->keymapflag = ED_KEYMAP_FRAMES | ED_KEYMAP_UI;
  art->listener = clip_props_region_listener;
  art->init = clip_tools_region_init;
  art->draw = clip_tools_region_draw;

  BLI_addhead(&st->regiontypes, art);

  /* regions: header */
  art = MEM_callocN(sizeof(ARegionType), "spacetype clip region");
  art->regionid = RGN_TYPE_HEADER;
  art->prefsizey = HEADERY;
  art->keymapflag = ED_KEYMAP_FRAMES | ED_KEYMAP_UI | ED_KEYMAP_VIEW2D | ED_KEYMAP_HEADER;

  art->init = clip_header_region_init;
  art->draw = clip_header_region_draw;
  art->listener = clip_header_region_listener;

  BLI_addhead(&st->regiontypes, art);

  BKE_spacetype_register(st);

  /* channels */
  art = MEM_callocN(sizeof(ARegionType), "spacetype clip channels region");
  art->regionid = RGN_TYPE_CHANNELS;
  art->prefsizex = UI_COMPACT_PANEL_WIDTH;
  art->keymapflag = ED_KEYMAP_FRAMES | ED_KEYMAP_UI;
  art->listener = clip_channels_region_listener;
  art->init = clip_channels_region_init;
  art->draw = clip_channels_region_draw;

  BLI_addhead(&st->regiontypes, art);

  /* regions: hud */
  art = ED_area_type_hud(st->spaceid);
  BLI_addhead(&st->regiontypes, art);
}<|MERGE_RESOLUTION|>--- conflicted
+++ resolved
@@ -592,47 +592,6 @@
   return false;
 }
 
-<<<<<<< HEAD
-=======
-/* dropboxes */
-static bool clip_drop_poll(bContext *UNUSED(C),
-                           wmDrag *drag,
-                           const wmEvent *UNUSED(event),
-                           const char **UNUSED(r_tooltip))
-{
-  if (drag->type == WM_DRAG_PATH) {
-    /* rule might not work? */
-    if (ELEM(drag->icon, 0, ICON_FILE_IMAGE, ICON_FILE_MOVIE, ICON_FILE_BLANK)) {
-      return true;
-    }
-  }
-
-  return false;
-}
-
-static void clip_drop_copy(wmDrag *drag, wmDropBox *drop)
-{
-  PointerRNA itemptr;
-  char dir[FILE_MAX], file[FILE_MAX];
-
-  BLI_split_dirfile(drag->path, dir, file, sizeof(dir), sizeof(file));
-
-  RNA_string_set(drop->ptr, "directory", dir);
-
-  RNA_collection_clear(drop->ptr, "files");
-  RNA_collection_add(drop->ptr, "files", &itemptr);
-  RNA_string_set(&itemptr, "name", file);
-}
-
-/* area+region dropbox definition */
-static void clip_dropboxes(void)
-{
-  ListBase *lb = WM_dropboxmap_find("Clip", SPACE_CLIP, 0);
-
-  WM_dropbox_add(lb, "CLIP_OT_open", clip_drop_poll, clip_drop_copy);
-}
-
->>>>>>> afb1a64c
 static void clip_refresh(const bContext *C, ScrArea *sa)
 {
   wmWindowManager *wm = CTX_wm_manager(C);
