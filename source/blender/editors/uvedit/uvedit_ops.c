--- conflicted
+++ resolved
@@ -1715,13 +1715,8 @@
 	BMLoop *l;
 	BMIter iter, liter;
 	Image *ima;
-<<<<<<< HEAD
 	MTexPoly *tf;
 	MLoopUV *luv;
-	int action = RNA_enum_get(op->ptr, "action");
-=======
-	MTFace *tf;
->>>>>>> 3dcc9aef
 	
 	scene= CTX_data_scene(C);
 	ts= CTX_data_tool_settings(C);
@@ -1795,7 +1790,6 @@
 static int select_all_exec(bContext *C, wmOperator *op)
 {
 	Object *obedit= CTX_data_edit_object(C);
-	EditMesh *em= BKE_mesh_get_editmesh((Mesh*)obedit->data);
 	int action= RNA_enum_get(op->ptr, "action");
 
 	select_all_perform(C, action);
