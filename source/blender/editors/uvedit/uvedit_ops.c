/**
 * $Id$
 *
 * ***** BEGIN GPL LICENSE BLOCK *****
 *
 * This program is free software; you can redistribute it and/or
 * modify it under the terms of the GNU General Public License
 * as published by the Free Software Foundation; either version 2
 * of the License, or (at your option) any later version.
 *
 * This program is distributed in the hope that it will be useful,
 * but WITHOUT ANY WARRANTY; without even the implied warranty of
 * MERCHANTABILITY or FITNESS FOR A PARTICULAR PURPOSE.  See the
 * GNU General Public License for more details.
 *
 * You should have received a copy of the GNU General Public License
 * along with this program; if not, write to the Free Software Foundation,
 * Inc., 59 Temple Place - Suite 330, Boston, MA  02111-1307, USA.
 *
 * The Original Code is Copyright (C) 2001-2002 by NaN Holding BV.
 * All rights reserved.
 *
 * The Original Code is: all of this file.
 *
 * Contributor(s): none yet.
 *
 * ***** END GPL LICENSE BLOCK *****
 */

#include <stdlib.h>
#include <string.h>
#include <math.h>

#include "MEM_guardedalloc.h"

#include "DNA_object_types.h"
#include "DNA_mesh_types.h"
#include "DNA_meshdata_types.h"
#include "DNA_space_types.h"
#include "DNA_scene_types.h"
#include "DNA_screen_types.h"
#include "DNA_windowmanager_types.h"

#include "BLI_arithb.h"
#include "BLI_blenlib.h"
#include "BLI_editVert.h"

#include "BKE_context.h"
#include "BKE_customdata.h"
#include "BKE_depsgraph.h"
#include "BKE_image.h"
#include "BKE_library.h"
#include "BKE_mesh.h"
#include "BKE_report.h"
#include "BKE_utildefines.h"

#include "ED_image.h"
#include "ED_mesh.h"
#include "ED_screen.h"
#include "ED_transform.h"

#include "RNA_access.h"
#include "RNA_define.h"
#include "RNA_types.h"

#include "WM_api.h"
#include "WM_types.h"

#include "UI_view2d.h"

#include "uvedit_intern.h"

/************************* state testing ************************/

int ED_uvedit_test(Object *obedit)
{
	EditMesh *em;
	int ret;

	if(obedit->type != OB_MESH)
		return 0;

	em = BKE_mesh_get_editmesh(obedit->data);
	ret = EM_texFaceCheck(em);
	BKE_mesh_end_editmesh(obedit->data, em);
	
	return ret;
}

/************************* assign image ************************/

void ED_uvedit_assign_image(Scene *scene, Object *obedit, Image *ima, Image *previma)
{
	EditMesh *em;
	EditFace *efa;
	MTFace *tf;
	int update= 0;
	
	/* skip assigning these procedural images... */
	if(ima && (ima->type==IMA_TYPE_R_RESULT || ima->type==IMA_TYPE_COMPOSITE))
		return;

	/* verify we have a mesh we can work with */
	if(!obedit || (obedit->type != OB_MESH))
		return;

	em= BKE_mesh_get_editmesh(((Mesh*)obedit->data));
	if(!em || !em->faces.first) {
		BKE_mesh_end_editmesh(obedit->data, em);
		return;
	}
	
	/* ensure we have a uv layer */
	if(!CustomData_has_layer(&em->fdata, CD_MTFACE)) {
		EM_add_data_layer(em, &em->fdata, CD_MTFACE);
		update= 1;
	}

	/* now assign to all visible faces */
	for(efa= em->faces.first; efa; efa= efa->next) {
		tf = CustomData_em_get(&em->fdata, efa->data, CD_MTFACE);

		if(uvedit_face_visible(scene, previma, efa, tf)) {
			if(ima) {
				tf->tpage= ima;
				tf->mode |= TF_TEX;
				
				if(ima->id.us==0) id_us_plus(&ima->id);
				else id_lib_extern(&ima->id);
			}
			else {
				tf->tpage= NULL;
				tf->mode &= ~TF_TEX;
			}

			update = 1;
		}
	}

	/* and update depdency graph */
	if(update)
		DAG_object_flush_update(scene, obedit, OB_RECALC_DATA);

	BKE_mesh_end_editmesh(obedit->data, em);
}

/* dotile -	1, set the tile flag (from the space image)
 * 			2, set the tile index for the faces. */
void ED_uvedit_set_tile(bContext *C, Scene *scene, Object *obedit, Image *ima, int curtile)
{
	EditMesh *em;
	EditFace *efa;
	MTFace *tf;
	
	/* verify if we have something to do */
	if(!ima || !ED_uvedit_test(obedit))
		return;
	
	/* skip assigning these procedural images... */
	if(ima->type==IMA_TYPE_R_RESULT || ima->type==IMA_TYPE_COMPOSITE)
		return;
	
	em= BKE_mesh_get_editmesh((Mesh*)obedit->data);

	for(efa= em->faces.first; efa; efa= efa->next) {
		tf = CustomData_em_get(&em->fdata, efa->data, CD_MTFACE);

		if(efa->h==0 && efa->f & SELECT)
			tf->tile= curtile; /* set tile index */
	}

	DAG_object_flush_update(scene, obedit, OB_RECALC_DATA);
	WM_event_add_notifier(C, NC_OBJECT|ND_GEOM_DATA, obedit);
	BKE_mesh_end_editmesh(obedit->data, em);
}

/*********************** space conversion *********************/

static void uvedit_pixel_to_float(SpaceImage *sima, float *dist, float pixeldist)
{
	int width, height;

	ED_space_image_size(sima, &width, &height);

	dist[0]= pixeldist/width;
	dist[1]= pixeldist/height;
}

/*************** visibility and selection utilities **************/

int uvedit_face_visible_nolocal(Scene *scene, EditFace *efa)
{
	ToolSettings *ts= scene->toolsettings;

	if(ts->uv_flag & UV_SYNC_SELECTION)
		return (efa->h==0);
	else
		return (efa->h==0 && (efa->f & SELECT));
}

int uvedit_face_visible(Scene *scene, Image *ima, EditFace *efa, MTFace *tf)
{
	ToolSettings *ts= scene->toolsettings;

	if(ts->uv_flag & UV_SHOW_SAME_IMAGE)
		return (tf->tpage==ima)? uvedit_face_visible_nolocal(scene, efa): 0;
	else
		return uvedit_face_visible_nolocal(scene, efa);
}

int uvedit_face_selected(Scene *scene, EditFace *efa, MTFace *tf)
{
	ToolSettings *ts= scene->toolsettings;

	if(ts->uv_flag & UV_SYNC_SELECTION)
		return (efa->f & SELECT);
	else
		return (!(~tf->flag & (TF_SEL1|TF_SEL2|TF_SEL3)) &&(!efa->v4 || tf->flag & TF_SEL4));
}

void uvedit_face_select(Scene *scene, EditFace *efa, MTFace *tf)
{
	ToolSettings *ts= scene->toolsettings;

	if(ts->uv_flag & UV_SYNC_SELECTION)
		EM_select_face(efa, 1);
	else
		tf->flag |= (TF_SEL1|TF_SEL2|TF_SEL3|TF_SEL4);
}

void uvedit_face_deselect(Scene *scene, EditFace *efa, MTFace *tf)
{
	ToolSettings *ts= scene->toolsettings;

	if(ts->uv_flag & UV_SYNC_SELECTION)
		EM_select_face(efa, 0);
	else
		tf->flag &= ~(TF_SEL1|TF_SEL2|TF_SEL3|TF_SEL4);
}

int uvedit_edge_selected(Scene *scene, EditFace *efa, MTFace *tf, int i)
{
	ToolSettings *ts= scene->toolsettings;
	int nvert= (efa->v4)? 4: 3;

	if(ts->uv_flag & UV_SYNC_SELECTION) {
		if(ts->selectmode == SCE_SELECT_FACE)
			return (efa->f & SELECT);
		else if(ts->selectmode == SCE_SELECT_EDGE)
			return (*(&efa->e1 + i))->f & SELECT;
		else
			return (((efa->v1 + i)->f & SELECT) && ((efa->v1 + (i+1)%nvert)->f & SELECT));
	}
	else
		return (tf->flag & TF_SEL_MASK(i)) && (tf->flag & TF_SEL_MASK((i+1)%nvert));
}

void uvedit_edge_select(Scene *scene, EditFace *efa, MTFace *tf, int i)
{
	ToolSettings *ts= scene->toolsettings;
	int nvert= (efa->v4)? 4: 3;

	if(ts->uv_flag & UV_SYNC_SELECTION) {
		if(ts->selectmode == SCE_SELECT_FACE)
			EM_select_face(efa, 1);
		else if(ts->selectmode == SCE_SELECT_EDGE)
			EM_select_edge((*(&efa->e1 + i)), 1);
		else {
			(efa->v1 + i)->f |= SELECT;
			(efa->v1 + (i+1)%nvert)->f |= SELECT;
		}
	}
	else
		tf->flag |= TF_SEL_MASK(i)|TF_SEL_MASK((i+1)%nvert);
}

void uvedit_edge_deselect(Scene *scene, EditFace *efa, MTFace *tf, int i)
{
	ToolSettings *ts= scene->toolsettings;
	int nvert= (efa->v4)? 4: 3;

	if(ts->uv_flag & UV_SYNC_SELECTION) {
		if(ts->selectmode == SCE_SELECT_FACE)
			EM_select_face(efa, 0);
		else if(ts->selectmode == SCE_SELECT_EDGE)
			EM_select_edge((*(&efa->e1 + i)), 0);
		else {
			(efa->v1 + i)->f &= ~SELECT;
			(efa->v1 + (i+1)%nvert)->f &= ~SELECT;
		}
	}
	else
		tf->flag &= ~(TF_SEL_MASK(i)|TF_SEL_MASK((i+1)%nvert));
}

int uvedit_uv_selected(Scene *scene, EditFace *efa, MTFace *tf, int i)
{
	ToolSettings *ts= scene->toolsettings;

	if(ts->uv_flag & UV_SYNC_SELECTION) {
		if(ts->selectmode == SCE_SELECT_FACE)
			return (efa->f & SELECT);
		else
			return (*(&efa->v1 + i))->f & SELECT;
	}
	else
		return tf->flag & TF_SEL_MASK(i);
}

void uvedit_uv_select(Scene *scene, EditFace *efa, MTFace *tf, int i)
{
	ToolSettings *ts= scene->toolsettings;

	if(ts->uv_flag & UV_SYNC_SELECTION) {
		if(ts->selectmode == SCE_SELECT_FACE)
			EM_select_face(efa, 1);
		else
			(*(&efa->v1 + i))->f |= SELECT;
	}
	else
		tf->flag |= TF_SEL_MASK(i);
}

void uvedit_uv_deselect(Scene *scene, EditFace *efa, MTFace *tf, int i)
{
	ToolSettings *ts= scene->toolsettings;

	if(ts->uv_flag & UV_SYNC_SELECTION) {
		if(ts->selectmode == SCE_SELECT_FACE)
			EM_select_face(efa, 0);
		else
			(*(&efa->v1 + i))->f &= ~SELECT;
	}
	else
		tf->flag &= ~TF_SEL_MASK(i);
}

/*********************** geometric utilities ***********************/

void uv_center(float uv[][2], float cent[2], int quad)
{
	if(quad) {
		cent[0] = (uv[0][0] + uv[1][0] + uv[2][0] + uv[3][0]) / 4.0;
		cent[1] = (uv[0][1] + uv[1][1] + uv[2][1] + uv[3][1]) / 4.0;		
	}
	else {
		cent[0] = (uv[0][0] + uv[1][0] + uv[2][0]) / 3.0;
		cent[1] = (uv[0][1] + uv[1][1] + uv[2][1]) / 3.0;		
	}
}

float uv_area(float uv[][2], int quad)
{
	if(quad)
		return AreaF2Dfl(uv[0], uv[1], uv[2]) + AreaF2Dfl(uv[0], uv[2], uv[3]); 
	else
		return AreaF2Dfl(uv[0], uv[1], uv[2]); 
}

void uv_copy_aspect(float uv_orig[][2], float uv[][2], float aspx, float aspy)
{
	uv[0][0] = uv_orig[0][0]*aspx;
	uv[0][1] = uv_orig[0][1]*aspy;
	
	uv[1][0] = uv_orig[1][0]*aspx;
	uv[1][1] = uv_orig[1][1]*aspy;
	
	uv[2][0] = uv_orig[2][0]*aspx;
	uv[2][1] = uv_orig[2][1]*aspy;
	
	uv[3][0] = uv_orig[3][0]*aspx;
	uv[3][1] = uv_orig[3][1]*aspy;
}

int ED_uvedit_minmax(Scene *scene, Image *ima, Object *obedit, float *min, float *max)
{
	EditMesh *em= BKE_mesh_get_editmesh((Mesh*)obedit->data);
	EditFace *efa;
	MTFace *tf;
	int sel;

	INIT_MINMAX2(min, max);

	sel= 0;
	for(efa= em->faces.first; efa; efa= efa->next) {
		tf = CustomData_em_get(&em->fdata, efa->data, CD_MTFACE);
		if(uvedit_face_visible(scene, ima, efa, tf)) {
			if(uvedit_uv_selected(scene, efa, tf, 0))				{ DO_MINMAX2(tf->uv[0], min, max); sel = 1; }
			if(uvedit_uv_selected(scene, efa, tf, 1))				{ DO_MINMAX2(tf->uv[1], min, max); sel = 1; }
			if(uvedit_uv_selected(scene, efa, tf, 2))				{ DO_MINMAX2(tf->uv[2], min, max); sel = 1; }
			if(efa->v4 && (uvedit_uv_selected(scene, efa, tf, 3)))	{ DO_MINMAX2(tf->uv[3], min, max); sel = 1; }
		}
	}
	
	BKE_mesh_end_editmesh(obedit->data, em);
	return sel;
}

int uvedit_center(Scene *scene, Image *ima, Object *obedit, float *cent, int mode)
{
	EditMesh *em= BKE_mesh_get_editmesh((Mesh*)obedit->data);
	EditFace *efa;
	MTFace *tf;
	float min[2], max[2];
	int change= 0;
	
	if(mode==0) {
		if(ED_uvedit_minmax(scene, ima, obedit, min, max))
			change = 1;
	}
	else if(mode==1) {
		INIT_MINMAX2(min, max);
		
		for(efa= em->faces.first; efa; efa= efa->next) {
			tf = CustomData_em_get(&em->fdata, efa->data, CD_MTFACE);

			if(uvedit_face_visible(scene, ima, efa, tf)) {
				if(uvedit_uv_selected(scene, efa, tf, 0))				{ DO_MINMAX2(tf->uv[0], min, max);	change= 1;}
				if(uvedit_uv_selected(scene, efa, tf, 1))				{ DO_MINMAX2(tf->uv[1], min, max);	change= 1;}
				if(uvedit_uv_selected(scene, efa, tf, 2))				{ DO_MINMAX2(tf->uv[2], min, max);	change= 1;}
				if(efa->v4 && (uvedit_uv_selected(scene, efa, tf, 3)))	{ DO_MINMAX2(tf->uv[3], min, max);	change= 1;}
			}
		}
	}
	
	if(change) {
		cent[0]= (min[0]+max[0])/2.0;
		cent[1]= (min[1]+max[1])/2.0;
		
		BKE_mesh_end_editmesh(obedit->data, em);
		return 1;
	}

	BKE_mesh_end_editmesh(obedit->data, em);
	return 0;
}

/************************** find nearest ****************************/

typedef struct NearestHit {
	EditFace *efa;
	MTFace *tf;

	int vert, uv;
	int edge, vert2;
} NearestHit;

static void find_nearest_uv_edge(Scene *scene, Image *ima, EditMesh *em, float co[2], NearestHit *hit)
{
	MTFace *tf;
	EditFace *efa;
	EditVert *eve;
	float mindist, dist;
	int i, nverts;

	mindist= 1e10f;
	memset(hit, 0, sizeof(*hit));

	for(i=0, eve=em->verts.first; eve; eve=eve->next, i++)
		eve->tmp.l = i;
	
	for(efa= em->faces.first; efa; efa= efa->next) {
		tf= CustomData_em_get(&em->fdata, efa->data, CD_MTFACE);

		if(uvedit_face_visible(scene, ima, efa, tf)) {
			nverts= efa->v4? 4: 3;

			for(i=0; i<nverts; i++) {
				dist= PdistVL2Dfl(co, tf->uv[i], tf->uv[(i+1)%nverts]);

				if(dist < mindist) {
					hit->tf= tf;
					hit->efa= efa;
					hit->edge= i;
					mindist= dist;

					hit->vert= (*(&efa->v1 + i))->tmp.l;
					hit->vert2= (*(&efa->v1 + ((i+1)%nverts)))->tmp.l;
				}
			}
		}
	}
}

static void find_nearest_uv_face(Scene *scene, Image *ima, EditMesh *em, float co[2], NearestHit *hit)
{
	MTFace *tf;
	EditFace *efa;
	float mindist, dist, cent[2];
	int i, nverts;

	mindist= 1e10f;
	memset(hit, 0, sizeof(*hit));
	
	for(efa= em->faces.first; efa; efa= efa->next) {
		tf= CustomData_em_get(&em->fdata, efa->data, CD_MTFACE);

		if(uvedit_face_visible(scene, ima, efa, tf)) {
			nverts= efa->v4? 4: 3;
			cent[0]= cent[1]= 0.0f;

			for(i=0; i<nverts; i++) {
				cent[0] += tf->uv[i][0];
				cent[1] += tf->uv[i][1];
			}

			cent[0] /= nverts;
			cent[1] /= nverts;
			dist= fabs(co[0]- cent[0]) + fabs(co[1]- cent[1]);

			if(dist < mindist) {
				hit->tf= tf;
				hit->efa= efa;
				mindist= dist;
			}
		}
	}
}

static int nearest_uv_between(MTFace *tf, int nverts, int id, float co[2], float uv[2])
{
	float m[3], v1[3], v2[3], c1, c2;
	int id1, id2;

	id1= (id+nverts-1)%nverts;
	id2= (id+nverts+1)%nverts;

	m[0]= co[0]-uv[0];
	m[1]= co[1]-uv[1];
	Vec2Subf(v1, tf->uv[id1], tf->uv[id]);
	Vec2Subf(v2, tf->uv[id2], tf->uv[id]);

	/* m and v2 on same side of v-v1? */
	c1= v1[0]*m[1] - v1[1]*m[0];
	c2= v1[0]*v2[1] - v1[1]*v2[0];

	if(c1*c2 < 0.0f)
		return 0;

	/* m and v1 on same side of v-v2? */
	c1= v2[0]*m[1] - v2[1]*m[0];
	c2= v2[0]*v1[1] - v2[1]*v1[0];

	return (c1*c2 >= 0.0f);
}

static void find_nearest_uv_vert(Scene *scene, Image *ima, EditMesh *em, float co[2], float penalty[2], NearestHit *hit)
{
	EditFace *efa;
	EditVert *eve;
	MTFace *tf;
	float mindist, dist;
	int i, nverts;

	mindist= 1e10f;
	memset(hit, 0, sizeof(*hit));
	
	for(i=0, eve=em->verts.first; eve; eve=eve->next, i++)
		eve->tmp.l = i;
	
	for(efa= em->faces.first; efa; efa= efa->next) {
		tf= CustomData_em_get(&em->fdata, efa->data, CD_MTFACE);

		if(uvedit_face_visible(scene, ima, efa, tf)) {
			nverts= efa->v4? 4: 3;

			for(i=0; i<nverts; i++) {
				if(penalty && uvedit_uv_selected(scene, efa, tf, i))
					dist= fabs(co[0]-tf->uv[i][0])+penalty[0] + fabs(co[1]-tf->uv[i][1])+penalty[1];
				else
					dist= fabs(co[0]-tf->uv[i][0]) + fabs(co[1]-tf->uv[i][1]);

				if(dist<=mindist) {
					if(dist==mindist)
						if(!nearest_uv_between(tf, nverts, i, co, tf->uv[i]))
							continue;

					mindist= dist;

					hit->uv= i;
					hit->tf= tf;
					hit->efa= efa;

					hit->vert= (*(&efa->v1 + i))->tmp.l;
				}
			}
		}
	}
}

int ED_uvedit_nearest_uv(Scene *scene, Object *obedit, Image *ima, float co[2], float uv[2])
{
	EditMesh *em= BKE_mesh_get_editmesh((Mesh*)obedit->data);
	EditFace *efa;
	MTFace *tf;
	float mindist, dist;
	int i, nverts, found= 0;

	mindist= 1e10f;
	uv[0]= co[0];
	uv[1]= co[1];
	
	for(efa= em->faces.first; efa; efa= efa->next) {
		tf= CustomData_em_get(&em->fdata, efa->data, CD_MTFACE);

		if(uvedit_face_visible(scene, ima, efa, tf)) {
			nverts= efa->v4? 4: 3;

			for(i=0; i<nverts; i++) {
				dist= fabs(co[0]-tf->uv[i][0]) + fabs(co[1]-tf->uv[i][1]);

				if(dist<=mindist) {
					mindist= dist;

					uv[0]= tf->uv[i][0];
					uv[1]= tf->uv[i][1];
					found= 1;
				}
			}
		}
	}

	BKE_mesh_end_editmesh(obedit->data, em);
	return found;
}

/*********************** loop select ***********************/

static void uv_vertex_loop_flag(UvMapVert *first)
{
	UvMapVert *iterv;
	int count= 0;

	for(iterv=first; iterv; iterv=iterv->next) {
		if(iterv->separate && iterv!=first)
			break;

		count++;
	}
	
	if(count < 5)
		first->flag= 1;
}

static UvMapVert *uv_vertex_map_get(UvVertMap *vmap, EditFace *efa, int a)
{
	UvMapVert *iterv, *first;
	
	first= EM_get_uv_map_vert(vmap, (*(&efa->v1 + a))->tmp.l);

	for(iterv=first; iterv; iterv=iterv->next) {
		if(iterv->separate)
			first= iterv;
		if(iterv->f == efa->tmp.l)
			return first;
	}
	
	return NULL;
}

static int uv_edge_tag_faces(UvMapVert *first1, UvMapVert *first2, int *totface)
{
	UvMapVert *iterv1, *iterv2;
	EditFace *efa;
	int tot = 0;

	/* count number of faces this edge has */
	for(iterv1=first1; iterv1; iterv1=iterv1->next) {
		if(iterv1->separate && iterv1 != first1)
			break;

		for(iterv2=first2; iterv2; iterv2=iterv2->next) {
			if(iterv2->separate && iterv2 != first2)
				break;

			if(iterv1->f == iterv2->f) {
				/* if face already tagged, don't do this edge */
				efa= EM_get_face_for_index(iterv1->f);
				if(efa->f1)
					return 0;

				tot++;
				break;
			}
		}
	}

	if(*totface == 0) /* start edge */
		*totface= tot;
	else if(tot != *totface) /* check for same number of faces as start edge */
		return 0;

	/* tag the faces */
	for(iterv1=first1; iterv1; iterv1=iterv1->next) {
		if(iterv1->separate && iterv1 != first1)
			break;

		for(iterv2=first2; iterv2; iterv2=iterv2->next) {
			if(iterv2->separate && iterv2 != first2)
				break;

			if(iterv1->f == iterv2->f) {
				efa= EM_get_face_for_index(iterv1->f);
				efa->f1= 1;
				break;
			}
		}
	}

	return 1;
}

static int select_edgeloop(Scene *scene, Image *ima, EditMesh *em, NearestHit *hit, float limit[2], int extend)
{
	EditVert *eve;
	EditFace *efa;
	MTFace *tf;
	UvVertMap *vmap;
	UvMapVert *iterv1, *iterv2;
	int a, count, looking, nverts, starttotf, select;

	/* setup */
	EM_init_index_arrays(em, 0, 0, 1);
	vmap= EM_make_uv_vert_map(em, 0, 0, limit);

	for(count=0, eve=em->verts.first; eve; count++, eve= eve->next)
		eve->tmp.l = count;

	for(count=0, efa= em->faces.first; efa; count++, efa= efa->next) {
		if(!extend) {
			tf= CustomData_em_get(&em->fdata, efa->data, CD_MTFACE);
			uvedit_face_deselect(scene, efa, tf);
		}

		efa->tmp.l= count;
		efa->f1= 0;
	}
	
	/* set flags for first face and verts */
	nverts= (hit->efa->v4)? 4: 3;
	iterv1= uv_vertex_map_get(vmap, hit->efa, hit->edge);
	iterv2= uv_vertex_map_get(vmap, hit->efa, (hit->edge+1)%nverts);
	uv_vertex_loop_flag(iterv1);
	uv_vertex_loop_flag(iterv2);

	starttotf= 0;
	uv_edge_tag_faces(iterv1, iterv2, &starttotf);

	/* sorry, first edge isnt even ok */
	if(iterv1->flag==0 && iterv2->flag==0) looking= 0;
	else looking= 1;

	/* iterate */
	while(looking) {
		looking= 0;

		/* find correct valence edges which are not tagged yet, but connect to tagged one */
		for(efa= em->faces.first; efa; efa=efa->next) {
			tf= CustomData_em_get(&em->fdata, efa->data, CD_MTFACE);

			if(!efa->f1 && uvedit_face_visible(scene, ima, efa, tf)) {
				nverts= (efa->v4)? 4: 3;
				for(a=0; a<nverts; a++) {
					/* check face not hidden and not tagged */
					iterv1= uv_vertex_map_get(vmap, efa, a);
					iterv2= uv_vertex_map_get(vmap, efa, (a+1)%nverts);

					/* check if vertex is tagged and has right valence */
					if(iterv1->flag || iterv2->flag) {
						if(uv_edge_tag_faces(iterv1, iterv2, &starttotf)) {
							looking= 1;
							efa->f1= 1;

							uv_vertex_loop_flag(iterv1);
							uv_vertex_loop_flag(iterv2);
							break;
						}
					}
				}
			}
		}
	}

	/* do the actual select/deselect */
	nverts= (hit->efa->v4)? 4: 3;
	iterv1= uv_vertex_map_get(vmap, hit->efa, hit->edge);
	iterv2= uv_vertex_map_get(vmap, hit->efa, (hit->edge+1)%nverts);
	iterv1->flag= 1;
	iterv2->flag= 1;

	if(extend) {
		tf= CustomData_em_get(&em->fdata, hit->efa->data, CD_MTFACE);

		if(uvedit_uv_selected(scene, hit->efa, tf, hit->edge) && uvedit_uv_selected(scene, hit->efa, tf, hit->edge))
			select= 0;
		else
			select= 1;
	}
	else
		select= 1;
	
	for(efa= em->faces.first; efa; efa=efa->next) {
		tf= CustomData_em_get(&em->fdata, efa->data, CD_MTFACE);

		nverts= (efa->v4)? 4: 3;
		for(a=0; a<nverts; a++) {
			iterv1= uv_vertex_map_get(vmap, efa, a);

			if(iterv1->flag) {
				if(select) uvedit_uv_select(scene, efa, tf, a);
				else uvedit_uv_deselect(scene, efa, tf, a);
			}
		}
	}

	/* cleanup */
	EM_free_uv_vert_map(vmap);
	EM_free_index_arrays();

	return (select)? 1: -1;
}

/*********************** linked select ***********************/

static void select_linked(Scene *scene, Image *ima, EditMesh *em, float limit[2], NearestHit *hit, int extend)
{
	EditFace *efa;
	MTFace *tf;
	UvVertMap *vmap;
	UvMapVert *vlist, *iterv, *startv;
	int a, i, nverts, j, stacksize= 0, *stack;
	char *flag;

	vmap= EM_make_uv_vert_map(em, 1, 1, limit);
	if(vmap == NULL)
		return;

	stack= MEM_mallocN(sizeof(*stack)* BLI_countlist(&em->faces), "UvLinkStack");
	flag= MEM_callocN(sizeof(*flag)*BLI_countlist(&em->faces), "UvLinkFlag");

	if(!hit) {
		for(a=0, efa= em->faces.first; efa; efa= efa->next, a++) {
			tf = CustomData_em_get(&em->fdata, efa->data, CD_MTFACE);

			if(uvedit_face_visible(scene, ima, efa, tf)) {
				if(tf->flag & (TF_SEL1|TF_SEL2|TF_SEL3|TF_SEL4)) {
					stack[stacksize]= a;
					stacksize++;
					flag[a]= 1;
				}
			}
		}
	}
	else {
		for(a=0, efa= em->faces.first; efa; efa= efa->next, a++) {
			if(efa == hit->efa) {
				stack[stacksize]= a;
				stacksize++;
				flag[a]= 1;
				break;
			}
		}
	}

	while(stacksize > 0) {
		stacksize--;
		a= stack[stacksize];
		
		for(j=0, efa= em->faces.first; efa; efa= efa->next, j++)
			if(j==a)
				break;

		nverts= efa->v4? 4: 3;

		for(i=0; i<nverts; i++) {
			/* make_uv_vert_map_EM sets verts tmp.l to the indicies */
			vlist= EM_get_uv_map_vert(vmap, (*(&efa->v1 + i))->tmp.l);
			
			startv= vlist;

			for(iterv=vlist; iterv; iterv=iterv->next) {
				if(iterv->separate)
					startv= iterv;
				if(iterv->f == a)
					break;
			}

			for(iterv=startv; iterv; iterv=iterv->next) {
				if((startv != iterv) && (iterv->separate))
					break;
				else if(!flag[iterv->f]) {
					flag[iterv->f]= 1;
					stack[stacksize]= iterv->f;;
					stacksize++;
				}
			}
		}
	}

	if(!extend || hit) {
		for(a=0, efa= em->faces.first; efa; efa= efa->next, a++) {
			tf = CustomData_em_get(&em->fdata, efa->data, CD_MTFACE);
			if(flag[a])
				tf->flag |= (TF_SEL1|TF_SEL2|TF_SEL3|TF_SEL4);
			else
				tf->flag &= ~(TF_SEL1|TF_SEL2|TF_SEL3|TF_SEL4);
		}
	}
	else if(extend && hit) {
		for(a=0, efa= em->faces.first; efa; efa= efa->next, a++) {
			if(flag[a]) {
				tf = CustomData_em_get(&em->fdata, efa->data, CD_MTFACE);
				if(efa->v4) {
					if((tf->flag & (TF_SEL1|TF_SEL2|TF_SEL3|TF_SEL4)))
						break;
				}
				else if(tf->flag & (TF_SEL1|TF_SEL2|TF_SEL3))
					break;
			}
		}

		if(efa) {
			for(a=0, efa= em->faces.first; efa; efa= efa->next, a++) {
				if(flag[a]) {
					tf = CustomData_em_get(&em->fdata, efa->data, CD_MTFACE);
					tf->flag &= ~(TF_SEL1|TF_SEL2|TF_SEL3|TF_SEL4);
				}
			}
		}
		else {
			for(a=0, efa= em->faces.first; efa; efa= efa->next, a++) {
				if(flag[a]) {
					tf = CustomData_em_get(&em->fdata, efa->data, CD_MTFACE);
					tf->flag |= (TF_SEL1|TF_SEL2|TF_SEL3|TF_SEL4);
				}
			}
		}
	}
	
	MEM_freeN(stack);
	MEM_freeN(flag);
	EM_free_uv_vert_map(vmap);
}

/* ******************** mirror operator **************** */

static int mirror_exec(bContext *C, wmOperator *op)
{
	float mat[3][3];
	int axis;
	
	Mat3One(mat);
	axis= RNA_enum_get(op->ptr, "axis");

	if(axis == 'x') {
		/* XXX initTransform(TFM_MIRROR, CTX_NO_PET|CTX_AUTOCONFIRM);
		BIF_setSingleAxisConstraint(mat[0], " on X axis");
		Transform(); */
	}
	else {
		/* XXX initTransform(TFM_MIRROR, CTX_NO_PET|CTX_AUTOCONFIRM);
		BIF_setSingleAxisConstraint(mat[1], " on Y axis");
		Transform(); */
	}

	return OPERATOR_FINISHED;
}

void UV_OT_mirror(wmOperatorType *ot)
{
	static EnumPropertyItem axis_items[] = {
		{'x', "MIRROR_X", 0, "Mirror X", "Mirror UVs over X axis."},
		{'y', "MIRROR_Y", 0, "Mirror Y", "Mirror UVs over Y axis."},
		{0, NULL, 0, NULL, NULL}};

	/* identifiers */
	ot->name= "Mirror";
	ot->idname= "UV_OT_mirror";
	ot->flag= OPTYPE_REGISTER|OPTYPE_UNDO;
	
	/* api callbacks */
	ot->exec= mirror_exec;
	ot->poll= ED_operator_uvedit;

	/* properties */
	RNA_def_enum(ot->srna, "axis", axis_items, 'x', "Axis", "Axis to mirror UV locations over.");
}

/* ******************** align operator **************** */

static void weld_align_uv(bContext *C, int tool)
{
	Scene *scene;
	Object *obedit;
	Image *ima;
	EditMesh *em;
	EditFace *efa;
	MTFace *tf;
	float cent[2], min[2], max[2];
	
	scene= CTX_data_scene(C);
	obedit= CTX_data_edit_object(C);
	em= BKE_mesh_get_editmesh((Mesh*)obedit->data);
	ima= CTX_data_edit_image(C);

	INIT_MINMAX2(min, max);

	if(tool == 'a') {
		for(efa= em->faces.first; efa; efa= efa->next) {
			tf = CustomData_em_get(&em->fdata, efa->data, CD_MTFACE);

			if(uvedit_face_visible(scene, ima, efa, tf)) {
				if(uvedit_uv_selected(scene, efa, tf, 0))
					DO_MINMAX2(tf->uv[0], min, max)
				if(uvedit_uv_selected(scene, efa, tf, 1))
					DO_MINMAX2(tf->uv[1], min, max)
				if(uvedit_uv_selected(scene, efa, tf, 2))
					DO_MINMAX2(tf->uv[2], min, max)
				if(efa->v4 && uvedit_uv_selected(scene, efa, tf, 3))
					DO_MINMAX2(tf->uv[3], min, max)
			}
		}

		tool= (max[0]-min[0] >= max[1]-min[1])? 'y': 'x';
	}

	uvedit_center(scene, ima, obedit, cent, 0);

	if(tool == 'x' || tool == 'w') {
		for(efa= em->faces.first; efa; efa= efa->next) {
			tf = CustomData_em_get(&em->fdata, efa->data, CD_MTFACE);
			if(uvedit_face_visible(scene, ima, efa, tf)) {
				if(uvedit_uv_selected(scene, efa, tf, 0))
					tf->uv[0][0]= cent[0];
				if(uvedit_uv_selected(scene, efa, tf, 1))
					tf->uv[1][0]= cent[0];
				if(uvedit_uv_selected(scene, efa, tf, 2))
					tf->uv[2][0]= cent[0];
				if(efa->v4 && uvedit_uv_selected(scene, efa, tf, 3))
					tf->uv[3][0]= cent[0];
			}
		}
	}

	if(tool == 'y' || tool == 'w') {
		for(efa= em->faces.first; efa; efa= efa->next) {
			tf = CustomData_em_get(&em->fdata, efa->data, CD_MTFACE);
			if(uvedit_face_visible(scene, ima, efa, tf)) {
				if(uvedit_uv_selected(scene, efa, tf, 0))
					tf->uv[0][1]= cent[1];
				if(uvedit_uv_selected(scene, efa, tf, 1))
					tf->uv[1][1]= cent[1];
				if(uvedit_uv_selected(scene, efa, tf, 2))
					tf->uv[2][1]= cent[1];
				if(efa->v4 && uvedit_uv_selected(scene, efa, tf, 3))
					tf->uv[3][1]= cent[1];
			}
		}
	}

	DAG_object_flush_update(scene, obedit, OB_RECALC_DATA);
	WM_event_add_notifier(C, NC_OBJECT|ND_GEOM_DATA, obedit);

	BKE_mesh_end_editmesh(obedit->data, em);
}

static int align_exec(bContext *C, wmOperator *op)
{
	weld_align_uv(C, RNA_enum_get(op->ptr, "axis"));

	return OPERATOR_FINISHED;
}

void UV_OT_align(wmOperatorType *ot)
{
	static EnumPropertyItem axis_items[] = {
		{'a', "ALIGN_AUTO", 0, "Align Auto", "Automatically choose the axis on which there is most alignment already."},
		{'x', "ALIGN_X", 0, "Align X", "Align UVs on X axis."},
		{'y', "ALIGN_Y", 0, "Align Y", "Align UVs on Y axis."},
		{0, NULL, 0, NULL, NULL}};

	/* identifiers */
	ot->name= "Align";
	ot->idname= "UV_OT_align";
	ot->flag= OPTYPE_REGISTER|OPTYPE_UNDO;
	
	/* api callbacks */
	ot->exec= align_exec;
	ot->poll= ED_operator_uvedit;

	/* properties */
	RNA_def_enum(ot->srna, "axis", axis_items, 'a', "Axis", "Axis to align UV locations on.");
}

/* ******************** weld operator **************** */

static int weld_exec(bContext *C, wmOperator *op)
{
	weld_align_uv(C, 'w');

	return OPERATOR_FINISHED;
}

void UV_OT_weld(wmOperatorType *ot)
{
	/* identifiers */
	ot->name= "Weld";
	ot->idname= "UV_OT_weld";
	ot->flag= OPTYPE_REGISTER|OPTYPE_UNDO;
	
	/* api callbacks */
	ot->exec= weld_exec;
	ot->poll= ED_operator_uvedit;
}

/* ******************** stitch operator **************** */

/* just for averaging UVs */
typedef struct UVVertAverage {
	float uv[2];
	int count;
} UVVertAverage;

static int stitch_exec(bContext *C, wmOperator *op)
{
	SpaceImage *sima;
	Scene *scene;
	Object *obedit;
	EditMesh *em;
	EditFace *efa;
	EditVert *eve;
	Image *ima;
	MTFace *tf;
	
	sima= (SpaceImage*)CTX_wm_space_data(C);
	scene= CTX_data_scene(C);
	obedit= CTX_data_edit_object(C);
	em= BKE_mesh_get_editmesh((Mesh*)obedit->data);
	ima= CTX_data_edit_image(C);
	
	if(RNA_boolean_get(op->ptr, "use_limit")) {
		UvVertMap *vmap;
		UvMapVert *vlist, *iterv;
		float newuv[2], limit[2], pixels;
		int a, vtot;

		pixels= RNA_float_get(op->ptr, "limit");
		uvedit_pixel_to_float(sima, limit, pixels);

		EM_init_index_arrays(em, 0, 0, 1);
		vmap= EM_make_uv_vert_map(em, 1, 0, limit);

		if(vmap == NULL) {
			BKE_mesh_end_editmesh(obedit->data, em);
			return OPERATOR_CANCELLED;
		}

		for(a=0, eve= em->verts.first; eve; a++, eve= eve->next) {
			vlist= EM_get_uv_map_vert(vmap, a);

			while(vlist) {
				newuv[0]= 0; newuv[1]= 0;
				vtot= 0;

				for(iterv=vlist; iterv; iterv=iterv->next) {
					if((iterv != vlist) && iterv->separate)
						break;

					efa = EM_get_face_for_index(iterv->f);
					tf = CustomData_em_get(&em->fdata, efa->data, CD_MTFACE);
					
					if(uvedit_uv_selected(scene, efa, tf, iterv->tfindex)) {
						newuv[0] += tf->uv[iterv->tfindex][0];
						newuv[1] += tf->uv[iterv->tfindex][1];
						vtot++;
					}
				}

				if(vtot > 1) {
					newuv[0] /= vtot; newuv[1] /= vtot;

					for(iterv=vlist; iterv; iterv=iterv->next) {
						if((iterv != vlist) && iterv->separate)
							break;

						efa = EM_get_face_for_index(iterv->f);
						tf = CustomData_em_get(&em->fdata, efa->data, CD_MTFACE);

						if(uvedit_uv_selected(scene, efa, tf, iterv->tfindex)) {
							tf->uv[iterv->tfindex][0]= newuv[0];
							tf->uv[iterv->tfindex][1]= newuv[1];
						}
					}
				}

				vlist= iterv;
			}
		}

		EM_free_uv_vert_map(vmap);
		EM_free_index_arrays();
	}
	else {
		UVVertAverage *uv_average, *uvav;
		int count;

		// index and count verts
		for(count=0, eve=em->verts.first; eve; count++, eve= eve->next)
			eve->tmp.l = count;
		
		uv_average= MEM_callocN(sizeof(UVVertAverage)*count, "Stitch");
		
		// gather uv averages per vert
		for(efa= em->faces.first; efa; efa= efa->next) {
			tf = CustomData_em_get(&em->fdata, efa->data, CD_MTFACE);

			if(uvedit_face_visible(scene, ima, efa, tf)) {
				if(uvedit_uv_selected(scene, efa, tf, 0)) {
					uvav = uv_average + efa->v1->tmp.l;
					uvav->count++;
					uvav->uv[0] += tf->uv[0][0];
					uvav->uv[1] += tf->uv[0][1];
				}

				if(uvedit_uv_selected(scene, efa, tf, 1)) {
					uvav = uv_average + efa->v2->tmp.l;
					uvav->count++;
					uvav->uv[0] += tf->uv[1][0];
					uvav->uv[1] += tf->uv[1][1];
				}

				if(uvedit_uv_selected(scene, efa, tf, 2)) {
					uvav = uv_average + efa->v3->tmp.l;
					uvav->count++;
					uvav->uv[0] += tf->uv[2][0];
					uvav->uv[1] += tf->uv[2][1];
				}

				if(efa->v4 && uvedit_uv_selected(scene, efa, tf, 3)) {
					uvav = uv_average + efa->v4->tmp.l;
					uvav->count++;
					uvav->uv[0] += tf->uv[3][0];
					uvav->uv[1] += tf->uv[3][1];
				}
			}
		}
		
		// apply uv welding
		for(efa= em->faces.first; efa; efa= efa->next) {
			tf = CustomData_em_get(&em->fdata, efa->data, CD_MTFACE);

			if(uvedit_face_visible(scene, ima, efa, tf)) {
				if(uvedit_uv_selected(scene, efa, tf, 0)) {
					uvav = uv_average + efa->v1->tmp.l;
					tf->uv[0][0] = uvav->uv[0]/uvav->count;
					tf->uv[0][1] = uvav->uv[1]/uvav->count;
				}

				if(uvedit_uv_selected(scene, efa, tf, 1)) {
					uvav = uv_average + efa->v2->tmp.l;
					tf->uv[1][0] = uvav->uv[0]/uvav->count;
					tf->uv[1][1] = uvav->uv[1]/uvav->count;
				}

				if(uvedit_uv_selected(scene, efa, tf, 2)) {
					uvav = uv_average + efa->v3->tmp.l;
					tf->uv[2][0] = uvav->uv[0]/uvav->count;
					tf->uv[2][1] = uvav->uv[1]/uvav->count;
				}

				if(efa->v4 && uvedit_uv_selected(scene, efa, tf, 3)) {
					uvav = uv_average + efa->v4->tmp.l;
					tf->uv[3][0] = uvav->uv[0]/uvav->count;
					tf->uv[3][1] = uvav->uv[1]/uvav->count;
				}
			}
		}

		MEM_freeN(uv_average);
	}

	DAG_object_flush_update(scene, obedit, OB_RECALC_DATA);
	WM_event_add_notifier(C, NC_OBJECT|ND_GEOM_DATA, obedit);

	BKE_mesh_end_editmesh(obedit->data, em);
	return OPERATOR_FINISHED;
}

void UV_OT_stitch(wmOperatorType *ot)
{
	/* identifiers */
	ot->name= "Stitch";
	ot->idname= "UV_OT_stitch";
	ot->flag= OPTYPE_REGISTER|OPTYPE_UNDO;
	
	/* api callbacks */
	ot->exec= stitch_exec;
	ot->poll= ED_operator_uvedit;

	/* properties */
	RNA_def_boolean(ot->srna, "use_limit", 1, "Use Limit", "Stitch UVs within a specified limit distance.");
	RNA_def_float(ot->srna, "limit", 20.0, 0.0f, FLT_MAX, "Limit", "Limit distance in image pixels.", -FLT_MAX, FLT_MAX);
}

/* ******************** (de)select all operator **************** */

static int select_inverse_exec(bContext *C, wmOperator *op)
{
	Scene *scene;
	ToolSettings *ts;
	Object *obedit;
	EditMesh *em;
	EditFace *efa;
	Image *ima;
	MTFace *tf;
	
	scene= CTX_data_scene(C);
	ts= CTX_data_tool_settings(C);
	obedit= CTX_data_edit_object(C);
	em= BKE_mesh_get_editmesh((Mesh*)obedit->data);
	ima= CTX_data_edit_image(C);

	if(ts->uv_flag & UV_SYNC_SELECTION) {
		EM_select_swap(em);
	}
	else {
		for(efa= em->faces.first; efa; efa= efa->next) {
			tf = CustomData_em_get(&em->fdata, efa->data, CD_MTFACE);

			if(uvedit_face_visible(scene, ima, efa, tf)) {
				tf->flag ^= TF_SEL1;
				tf->flag ^= TF_SEL2;
				tf->flag ^= TF_SEL3;
				if(efa->v4) tf->flag ^= TF_SEL4;
			}
		}
	}

	WM_event_add_notifier(C, NC_OBJECT|ND_GEOM_SELECT, obedit);

	BKE_mesh_end_editmesh(obedit->data, em);
	return OPERATOR_FINISHED;
}

void UV_OT_select_inverse(wmOperatorType *ot)
{
	/* identifiers */
	ot->name= "Select Inverse";
	ot->idname= "UV_OT_select_inverse";
	ot->flag= OPTYPE_REGISTER|OPTYPE_UNDO;
	
	/* api callbacks */
	ot->exec= select_inverse_exec;
	ot->poll= ED_operator_uvedit;
}

/* ******************** (de)select all operator **************** */

static int de_select_all_exec(bContext *C, wmOperator *op)
{
	Scene *scene;
	ToolSettings *ts;
	Object *obedit;
	EditMesh *em;
	EditFace *efa;
	Image *ima;
	MTFace *tf;
	int sel;
	
	scene= CTX_data_scene(C);
	ts= CTX_data_tool_settings(C);
	obedit= CTX_data_edit_object(C);
	em= BKE_mesh_get_editmesh((Mesh*)obedit->data);
	ima= CTX_data_edit_image(C);
	
<<<<<<< HEAD
	if(scene->toolsettings->uv_flag & UV_SYNC_SELECTION) {
		EDBM_toggle_select_all(((Mesh*)obedit->data)->edit_btmesh);
=======
	if(ts->uv_flag & UV_SYNC_SELECTION) {
		EM_toggle_select_all(em);
>>>>>>> 0bfc9870
	}
	else {
		sel= 0;

		for(efa= em->faces.first; efa; efa= efa->next) {
			tf = CustomData_em_get(&em->fdata, efa->data, CD_MTFACE);

			if(uvedit_face_visible(scene, ima, efa, tf)) {
				if(tf->flag & (TF_SEL1+TF_SEL2+TF_SEL3+TF_SEL4)) {
					sel= 1;
					break;
				}
			}
		}
	
		for(efa= em->faces.first; efa; efa= efa->next) {
			tf = CustomData_em_get(&em->fdata, efa->data, CD_MTFACE);

			if(uvedit_face_visible(scene, ima, efa, tf)) {
				if(efa->v4) {
					if(sel) tf->flag &= ~(TF_SEL1+TF_SEL2+TF_SEL3+TF_SEL4);
					else tf->flag |= (TF_SEL1+TF_SEL2+TF_SEL3+TF_SEL4);
				}
				else {
					if(sel) tf->flag &= ~(TF_SEL1+TF_SEL2+TF_SEL3+TF_SEL4);
					else tf->flag |= (TF_SEL1+TF_SEL2+TF_SEL3);
				}
			}
		}
	}

	WM_event_add_notifier(C, NC_OBJECT|ND_GEOM_SELECT, obedit);

	BKE_mesh_end_editmesh(obedit->data, em);
	return OPERATOR_FINISHED;
}

void UV_OT_select_all_toggle(wmOperatorType *ot)
{
	/* identifiers */
	ot->name= "Select or Deselect All";
	ot->idname= "UV_OT_select_all_toggle";
	ot->flag= OPTYPE_REGISTER|OPTYPE_UNDO;
	
	/* api callbacks */
	ot->exec= de_select_all_exec;
	ot->poll= ED_operator_uvedit;
}

/* ******************** mouse select operator **************** */

static int sticky_select(float *limit, int hitv[4], int v, float *hituv[4], float *uv, int sticky)
{
	int i;

	/* this function test if some vertex needs to selected
	 * in addition to the existing ones due to sticky select */
	if(sticky == SI_STICKY_DISABLE)
		return 0;

	for(i=0; i<4; i++) {
		if(hitv[i] == v) {
			if(sticky == SI_STICKY_LOC) {
				if(fabs(hituv[i][0]-uv[0]) < limit[0] && fabs(hituv[i][1]-uv[1]) < limit[1])
					return 1;
			}
			else if(sticky == SI_STICKY_VERTEX)
				return 1;
		}
	}

	return 0;
}

static int mouse_select(bContext *C, float co[2], int extend, int loop)
{
	SpaceImage *sima= (SpaceImage*)CTX_wm_space_data(C);
	Scene *scene= CTX_data_scene(C);
	ToolSettings *ts= CTX_data_tool_settings(C);
	Object *obedit= CTX_data_edit_object(C);
	Image *ima= CTX_data_edit_image(C);
	EditMesh *em= BKE_mesh_get_editmesh((Mesh*)obedit->data);
	EditFace *efa;
	MTFace *tf;
	NearestHit hit;
	int a, i, select = 1, selectmode, sticky, sync, hitv[4], nvert;
	int flush = 0; /* 0 == dont flush, 1 == sel, -1 == desel;  only use when selection sync is enabled */
	float limit[2], *hituv[4], penalty[2];
	
	uvedit_pixel_to_float(sima, limit, 0.05f);
	uvedit_pixel_to_float(sima, penalty, 5.0f);

	/* retrieve operation mode */
	if(ts->uv_flag & UV_SYNC_SELECTION) {
		sync= 1;

		if(ts->selectmode & SCE_SELECT_FACE)
			selectmode= UV_SELECT_FACE;
		else if(ts->selectmode & SCE_SELECT_EDGE)
			selectmode= UV_SELECT_EDGE;
		else
			selectmode= UV_SELECT_VERTEX;

		sticky= SI_STICKY_DISABLE;
	}
	else {
		sync= 0;
		selectmode= ts->uv_selectmode;
		sticky= sima->sticky;
	}

	/* find nearest element */
	if(loop) {
		/* find edge */
		find_nearest_uv_edge(scene, ima, em, co, &hit);
		if(hit.efa == NULL) {
			BKE_mesh_end_editmesh(obedit->data, em);
			return OPERATOR_CANCELLED;
		}
	}
	else if(selectmode == UV_SELECT_VERTEX) {
		/* find vertex */
		find_nearest_uv_vert(scene, ima, em, co, penalty, &hit);
		if(hit.efa == NULL) {
			BKE_mesh_end_editmesh(obedit->data, em);
			return OPERATOR_CANCELLED;
		}

		/* mark 1 vertex as being hit */
		for(i=0; i<4; i++)
			hitv[i]= 0xFFFFFFFF;

		hitv[hit.uv]= hit.vert;
		hituv[hit.uv]= hit.tf->uv[hit.uv];
	}
	else if(selectmode == UV_SELECT_EDGE) {
		/* find edge */
		find_nearest_uv_edge(scene, ima, em, co, &hit);
		if(hit.efa == NULL) {
			BKE_mesh_end_editmesh(obedit->data, em);
			return OPERATOR_CANCELLED;
		}

		/* mark 2 edge vertices as being hit */
		for(i=0; i<4; i++)
			hitv[i]= 0xFFFFFFFF;

		nvert= (hit.efa->v4)? 4: 3;

		hitv[hit.edge]= hit.vert;
		hitv[(hit.edge+1)%nvert]= hit.vert2;
		hituv[hit.edge]= hit.tf->uv[hit.edge];
		hituv[(hit.edge+1)%nvert]= hit.tf->uv[(hit.edge+1)%nvert];
	}
	else if(selectmode == UV_SELECT_FACE) {
		/* find face */
		find_nearest_uv_face(scene, ima, em, co, &hit);
		if(hit.efa == NULL) {
			BKE_mesh_end_editmesh(obedit->data, em);
			return OPERATOR_CANCELLED;
		}
		
		/* make active */
		EM_set_actFace(em, hit.efa);

		/* mark all face vertices as being hit */
		for(i=0; i<4; i++)
			hituv[i]= hit.tf->uv[i];

		hitv[0]= hit.efa->v1->tmp.l;
		hitv[1]= hit.efa->v2->tmp.l;
		hitv[2]= hit.efa->v3->tmp.l;
		
		if(hit.efa->v4)	hitv[3]= hit.efa->v4->tmp.l;
		else hitv[3]= 0xFFFFFFFF;
	}
	else if(selectmode == UV_SELECT_ISLAND) {
		find_nearest_uv_vert(scene, ima, em, co, NULL, &hit);

		if(hit.efa==NULL) {
			BKE_mesh_end_editmesh(obedit->data, em);
			return OPERATOR_CANCELLED;
		}
	}
	else {
		BKE_mesh_end_editmesh(obedit->data, em);
		return OPERATOR_CANCELLED;
	}

	/* do selection */
	if(loop) {
		flush= select_edgeloop(scene, ima, em, &hit, limit, extend);
	}
	else if(selectmode == UV_SELECT_ISLAND) {
		select_linked(scene, ima, em, limit, &hit, extend);
	}
	else if(extend) {
		if(selectmode == UV_SELECT_VERTEX) {
			/* (de)select uv vertex */
			if(uvedit_uv_selected(scene, hit.efa, hit.tf, hit.uv)) {
				uvedit_uv_deselect(scene, hit.efa, hit.tf, hit.uv);
				select= 0;
			}
			else {
				uvedit_uv_select(scene, hit.efa, hit.tf, hit.uv);
				select= 1;
			}
			flush = 1;
		}
		else if(selectmode == UV_SELECT_EDGE) {
			/* (de)select edge */
			if(uvedit_edge_selected(scene, hit.efa, hit.tf, hit.edge)) {
				uvedit_edge_deselect(scene, hit.efa, hit.tf, hit.edge);
				select= 0;
			}
			else {
				uvedit_edge_select(scene, hit.efa, hit.tf, hit.edge);
				select= 1;
			}
			flush = 1;
		}
		else if(selectmode == UV_SELECT_FACE) {
			/* (de)select face */
			if(uvedit_face_selected(scene, hit.efa, hit.tf)) {
				uvedit_face_deselect(scene, hit.efa, hit.tf);
				select= 0;
			}
			else {
				uvedit_face_select(scene, hit.efa, hit.tf);
				select= 1;
			}
			flush = -1;
		}

		/* (de)select sticky uv nodes */
		if(sticky != SI_STICKY_DISABLE) {
			EditVert *ev;
			
			for(a=0, ev=em->verts.first; ev; ev = ev->next, a++)
				ev->tmp.l = a;
			
			/* deselect */
			if(select==0) {
				for(efa= em->faces.first; efa; efa= efa->next) {
					tf= CustomData_em_get(&em->fdata, efa->data, CD_MTFACE);

					if(uvedit_face_visible(scene, ima, efa, tf)) {
						if(sticky_select(limit, hitv, efa->v1->tmp.l, hituv, tf->uv[0], sticky))
							uvedit_uv_deselect(scene, efa, tf, 0);
						if(sticky_select(limit, hitv, efa->v2->tmp.l, hituv, tf->uv[1], sticky))
							uvedit_uv_deselect(scene, efa, tf, 1);
						if(sticky_select(limit, hitv, efa->v3->tmp.l, hituv, tf->uv[2], sticky))
							uvedit_uv_deselect(scene, efa, tf, 2);
						if(efa->v4)
							if(sticky_select(limit, hitv, efa->v4->tmp.l, hituv, tf->uv[3], sticky))
								uvedit_uv_deselect(scene, efa, tf, 3);
					}
				}
				flush = -1;
			}
			/* select */
			else {
				for(efa= em->faces.first; efa; efa= efa->next) {
					tf= CustomData_em_get(&em->fdata, efa->data, CD_MTFACE);

					if(uvedit_face_visible(scene, ima, efa, tf)) {
						if(sticky_select(limit, hitv, efa->v1->tmp.l, hituv, tf->uv[0], sticky))
							uvedit_uv_select(scene, efa, tf, 0);
						if(sticky_select(limit, hitv, efa->v2->tmp.l, hituv, tf->uv[1], sticky))
							uvedit_uv_select(scene, efa, tf, 1);
						if(sticky_select(limit, hitv, efa->v3->tmp.l, hituv, tf->uv[2], sticky))
							uvedit_uv_select(scene, efa, tf, 2);
						if(efa->v4)
							if(sticky_select(limit, hitv, efa->v4->tmp.l, hituv, tf->uv[3], sticky))
								uvedit_uv_select(scene, efa, tf, 3);
					}
				}
				
				flush = 1;
			}			
		}
	}
	else {
		/* deselect all */
		for(efa= em->faces.first; efa; efa= efa->next) {
			tf= CustomData_em_get(&em->fdata, efa->data, CD_MTFACE);
			uvedit_face_deselect(scene, efa, tf);
		}

		if(selectmode == UV_SELECT_VERTEX) {
			/* select vertex */
			uvedit_uv_select(scene, hit.efa, hit.tf, hit.uv);
			flush= 1;
		}
		else if(selectmode == UV_SELECT_EDGE) {
			/* select edge */
			uvedit_edge_select(scene, hit.efa, hit.tf, hit.edge);
			flush= 1;
		}
		else if(selectmode == UV_SELECT_FACE) {
			/* select face */
			uvedit_face_select(scene, hit.efa, hit.tf);
		}

		/* select sticky uvs */
		if(sticky != SI_STICKY_DISABLE) {
			for(efa= em->faces.first; efa; efa= efa->next) {
				tf= CustomData_em_get(&em->fdata, efa->data, CD_MTFACE);
				if(uvedit_face_visible(scene, ima, efa, tf)) {
					if(sticky == SI_STICKY_DISABLE) continue;

					if(sticky_select(limit, hitv, efa->v1->tmp.l, hituv, tf->uv[0], sticky))
						uvedit_uv_select(scene, efa, tf, 0);
					if(sticky_select(limit, hitv, efa->v2->tmp.l, hituv, tf->uv[1], sticky))
						uvedit_uv_select(scene, efa, tf, 1);
					if(sticky_select(limit, hitv, efa->v3->tmp.l, hituv, tf->uv[2], sticky))
						uvedit_uv_select(scene, efa, tf, 2);
					if(efa->v4)
						if(sticky_select(limit, hitv, efa->v4->tmp.l, hituv, tf->uv[3], sticky))
							uvedit_uv_select(scene, efa, tf, 3);

					flush= 1;
				}
			}
		}
	}
	
	if(sync) {
		/* flush for mesh selection */
		if(ts->selectmode != SCE_SELECT_FACE) {
			if(flush==1)		EM_select_flush(em);
			else if(flush==-1)	EM_deselect_flush(em);
		}
	}
	
	DAG_object_flush_update(scene, obedit, OB_RECALC_DATA);
	WM_event_add_notifier(C, NC_OBJECT|ND_GEOM_SELECT, obedit);
	
	BKE_mesh_end_editmesh(obedit->data, em);
	return OPERATOR_PASS_THROUGH|OPERATOR_FINISHED;
}

static int select_exec(bContext *C, wmOperator *op)
{
	float co[2];
	int extend, loop;

	RNA_float_get_array(op->ptr, "location", co);
	extend= RNA_boolean_get(op->ptr, "extend");
	loop= 0;

	return mouse_select(C, co, extend, loop);
}

static int select_invoke(bContext *C, wmOperator *op, wmEvent *event)
{
	ARegion *ar= CTX_wm_region(C);
	float co[2];
	int x, y;

	x= event->x - ar->winrct.xmin;
	y= event->y - ar->winrct.ymin;

	UI_view2d_region_to_view(&ar->v2d, x, y, &co[0], &co[1]);
	RNA_float_set_array(op->ptr, "location", co);

	return select_exec(C, op);
}

void UV_OT_select(wmOperatorType *ot)
{
	/* identifiers */
	ot->name= "Select";
	ot->idname= "UV_OT_select";
	ot->flag= OPTYPE_REGISTER|OPTYPE_UNDO;
	
	/* api callbacks */
	ot->exec= select_exec;
	ot->invoke= select_invoke;
	ot->poll= ED_operator_uvedit;

	/* properties */
	RNA_def_boolean(ot->srna, "extend", 0,
		"Extend", "Extend selection rather than clearing the existing selection.");
	RNA_def_float_vector(ot->srna, "location", 2, NULL, -FLT_MAX, FLT_MAX,
		"Location", "Mouse location in normalized coordinates, 0.0 to 1.0 is within the image bounds.", -100.0f, 100.0f);
}

/* ******************** loop select operator **************** */

static int select_loop_exec(bContext *C, wmOperator *op)
{
	float co[2];
	int extend, loop;

	RNA_float_get_array(op->ptr, "location", co);
	extend= RNA_boolean_get(op->ptr, "extend");
	loop= 1;

	return mouse_select(C, co, extend, loop);
}

static int select_loop_invoke(bContext *C, wmOperator *op, wmEvent *event)
{
	ARegion *ar= CTX_wm_region(C);
	float co[2];
	int x, y;

	x= event->x - ar->winrct.xmin;
	y= event->y - ar->winrct.ymin;

	UI_view2d_region_to_view(&ar->v2d, x, y, &co[0], &co[1]);
	RNA_float_set_array(op->ptr, "location", co);

	return select_loop_exec(C, op);
}

void UV_OT_select_loop(wmOperatorType *ot)
{
	/* identifiers */
	ot->name= "Loop Select";
	ot->idname= "UV_OT_select_loop";
	ot->flag= OPTYPE_REGISTER|OPTYPE_UNDO;
	
	/* api callbacks */
	ot->exec= select_loop_exec;
	ot->invoke= select_loop_invoke;
	ot->poll= ED_operator_uvedit;

	/* properties */
	RNA_def_boolean(ot->srna, "extend", 0,
		"Extend", "Extend selection rather than clearing the existing selection.");
	RNA_def_float_vector(ot->srna, "location", 2, NULL, -FLT_MAX, FLT_MAX,
		"Location", "Mouse location in normalized coordinates, 0.0 to 1.0 is within the image bounds.", -100.0f, 100.0f);
}

/* ******************** linked select operator **************** */

static int select_linked_exec(bContext *C, wmOperator *op)
{
	SpaceImage *sima= (SpaceImage*)CTX_wm_space_data(C);
	Scene *scene= CTX_data_scene(C);
	ToolSettings *ts= CTX_data_tool_settings(C);
	Object *obedit= CTX_data_edit_object(C);
	Image *ima= CTX_data_edit_image(C);
	EditMesh *em= BKE_mesh_get_editmesh((Mesh*)obedit->data);
	float limit[2];
	int extend;

	if(ts->uv_flag & UV_SYNC_SELECTION) {
		BKE_report(op->reports, RPT_ERROR, "Can't select linked when sync selection is enabled.");
		BKE_mesh_end_editmesh(obedit->data, em);
		return OPERATOR_CANCELLED;
	}

	extend= RNA_boolean_get(op->ptr, "extend");
	uvedit_pixel_to_float(sima, limit, 0.05f);
	select_linked(scene, ima, em, limit, NULL, extend);

	DAG_object_flush_update(scene, obedit, OB_RECALC_DATA);
	WM_event_add_notifier(C, NC_OBJECT|ND_GEOM_SELECT, obedit);

	BKE_mesh_end_editmesh(obedit->data, em);
	return OPERATOR_FINISHED;
}

void UV_OT_select_linked(wmOperatorType *ot)
{
	/* identifiers */
	ot->name= "Select Linked";
	ot->idname= "UV_OT_select_linked";
	ot->flag= OPTYPE_REGISTER|OPTYPE_UNDO;
	
	/* api callbacks */
	ot->exec= select_linked_exec;
	ot->poll= ED_operator_uvedit;

	/* properties */
	RNA_def_boolean(ot->srna, "extend", 0,
		"Extend", "Extend selection rather than clearing the existing selection.");
}

/* ******************** unlink selection operator **************** */

static int unlink_selection_exec(bContext *C, wmOperator *op)
{
	Scene *scene= CTX_data_scene(C);
	ToolSettings *ts= CTX_data_tool_settings(C);
	Object *obedit= CTX_data_edit_object(C);
	Image *ima= CTX_data_edit_image(C);
	EditMesh *em= BKE_mesh_get_editmesh((Mesh*)obedit->data);
	EditFace *efa;
	MTFace *tf;

	if(ts->uv_flag & UV_SYNC_SELECTION) {
		BKE_report(op->reports, RPT_ERROR, "Can't unlink selection when sync selection is enabled.");
		BKE_mesh_end_editmesh(obedit->data, em);
		return OPERATOR_CANCELLED;
	}
	
	for(efa= em->faces.first; efa; efa= efa->next) {
		tf = CustomData_em_get(&em->fdata, efa->data, CD_MTFACE);

		if(uvedit_face_visible(scene, ima, efa, tf)) {
			if(efa->v4) {
				if(~tf->flag & (TF_SEL1|TF_SEL2|TF_SEL3|TF_SEL4))
					tf->flag &= ~(TF_SEL1|TF_SEL2|TF_SEL3|TF_SEL4);
			}
			else {
				if(~tf->flag & (TF_SEL1|TF_SEL2|TF_SEL3))
					tf->flag &= ~(TF_SEL1|TF_SEL2|TF_SEL3);
			}
		}
	}
	
	DAG_object_flush_update(scene, obedit, OB_RECALC_DATA);
	WM_event_add_notifier(C, NC_OBJECT|ND_GEOM_SELECT, obedit);

	BKE_mesh_end_editmesh(obedit->data, em);
	return OPERATOR_FINISHED;
}

void UV_OT_unlink_selection(wmOperatorType *ot)
{
	/* identifiers */
	ot->name= "Unlink Selection";
	ot->idname= "UV_OT_unlink_selection";
	ot->flag= OPTYPE_REGISTER|OPTYPE_UNDO;
	
	/* api callbacks */
	ot->exec= unlink_selection_exec;
	ot->poll= ED_operator_uvedit;
}

/* ******************** border select operator **************** */

/* This function sets the selection on tagged faces, need because settings the
 * selection a face is done in a number of places but it also needs to respect
 * the sticky modes for the UV verts, so dealing with the sticky modes is best
 * done in a seperate function.
 * 
 * De-selects faces that have been tagged on efa->tmp.l.  */

static void uv_faces_do_sticky(bContext *C, SpaceImage *sima, Scene *scene, Object *obedit, short select)
{
	/* Selecting UV Faces with some modes requires us to change 
	 * the selection in other faces (depending on the sticky mode).
	 * 
	 * This only needs to be done when the Mesh is not used for
	 * selection (so for sticky modes, vertex or location based). */
	
	ToolSettings *ts= CTX_data_tool_settings(C);
	EditMesh *em= BKE_mesh_get_editmesh((Mesh*)obedit->data);
	EditFace *efa;
	MTFace *tf;
	int nverts, i;
	
	if((ts->uv_flag & UV_SYNC_SELECTION)==0 && sima->sticky == SI_STICKY_VERTEX) {
		/* Tag all verts as untouched, then touch the ones that have a face center
		 * in the loop and select all MTFace UV's that use a touched vert. */
		EditVert *eve;
		
		for(eve= em->verts.first; eve; eve= eve->next)
			eve->tmp.l = 0;
		
		for(efa= em->faces.first; efa; efa= efa->next) {
			if(efa->tmp.l) {
				if(efa->v4)
					efa->v1->tmp.l=	efa->v2->tmp.l= efa->v3->tmp.l= efa->v4->tmp.l=1;
				else
					efa->v1->tmp.l= efa->v2->tmp.l= efa->v3->tmp.l= 1;
			}
		}

		/* now select tagged verts */
		for(efa= em->faces.first; efa; efa= efa->next) {
			tf = CustomData_em_get(&em->fdata, efa->data, CD_MTFACE);		
			nverts= efa->v4? 4: 3;
			for(i=0; i<nverts; i++) {
				if((*(&efa->v1 + i))->tmp.l) {
					if(select)
						uvedit_uv_select(scene, efa, tf, i);
					else
						uvedit_uv_deselect(scene, efa, tf, i);
				}
			}
		}
	}
	else if((ts->uv_flag & UV_SYNC_SELECTION)==0 && sima->sticky == SI_STICKY_LOC) {
		EditFace *efa_vlist;
		MTFace *tf_vlist;
		UvMapVert *start_vlist=NULL, *vlist_iter;
		struct UvVertMap *vmap;
		float limit[2];
		int efa_index;
		//EditVert *eve; /* removed vert counting for now */ 
		//int a;
		
		uvedit_pixel_to_float(sima, limit, 0.05);
		
		EM_init_index_arrays(em, 0, 0, 1);
		vmap= EM_make_uv_vert_map(em, 0, 0, limit);
		
		/* verts are numbered above in make_uv_vert_map_EM, make sure this stays true! */
		/*for(a=0, eve= em->verts.first; eve; a++, eve= eve->next)
			eve->tmp.l = a; */
		
		if(vmap == NULL) {
			BKE_mesh_end_editmesh(obedit->data, em);
			return;
		}
		
		for(efa_index=0, efa= em->faces.first; efa; efa_index++, efa= efa->next) {
			if(efa->tmp.l) {
				tf = CustomData_em_get(&em->fdata, efa->data, CD_MTFACE);
				nverts= efa->v4? 4: 3;

				for(i=0; i<nverts; i++) {
					if(select)
						uvedit_uv_select(scene, efa, tf, i);
					else
						uvedit_uv_deselect(scene, efa, tf, i);
					
					vlist_iter= EM_get_uv_map_vert(vmap, (*(&efa->v1 + i))->tmp.l);
					
					while (vlist_iter) {
						if(vlist_iter->separate)
							start_vlist = vlist_iter;
						
						if(efa_index == vlist_iter->f)
							break;

						vlist_iter = vlist_iter->next;
					}
				
					vlist_iter = start_vlist;
					while (vlist_iter) {
						
						if(vlist_iter != start_vlist && vlist_iter->separate)
							break;
						
						if(efa_index != vlist_iter->f) {
							efa_vlist = EM_get_face_for_index(vlist_iter->f);
							tf_vlist = CustomData_em_get(&em->fdata, efa_vlist->data, CD_MTFACE);
							
							if(select)
								uvedit_uv_select(scene, efa_vlist, tf_vlist, vlist_iter->tfindex);
							else
								uvedit_uv_deselect(scene, efa_vlist, tf_vlist, vlist_iter->tfindex);
						}
						vlist_iter = vlist_iter->next;
					}
				}
			}
		}
		EM_free_index_arrays();
		EM_free_uv_vert_map(vmap);
		
	}
	else { /* SI_STICKY_DISABLE or ts->uv_flag & UV_SYNC_SELECTION */
		for(efa= em->faces.first; efa; efa= efa->next) {
			if(efa->tmp.l) {
				tf = CustomData_em_get(&em->fdata, efa->data, CD_MTFACE);
				if(select)
					uvedit_face_select(scene, efa, tf);
				else
					uvedit_face_deselect(scene, efa, tf);
			}
		}
	}
	BKE_mesh_end_editmesh(obedit->data, em);
}

static int border_select_exec(bContext *C, wmOperator *op)
{
	SpaceImage *sima= (SpaceImage*)CTX_wm_space_data(C);
	Scene *scene= CTX_data_scene(C);
	ToolSettings *ts= CTX_data_tool_settings(C);
	Object *obedit= CTX_data_edit_object(C);
	Image *ima= CTX_data_edit_image(C);
	ARegion *ar= CTX_wm_region(C);
	EditMesh *em= BKE_mesh_get_editmesh((Mesh*)obedit->data);
	EditFace *efa;
	MTFace *tface;
	rcti rect;
	rctf rectf;
	int change, pinned, select, faces;

	/* get rectangle from operator */
	rect.xmin= RNA_int_get(op->ptr, "xmin");
	rect.ymin= RNA_int_get(op->ptr, "ymin");
	rect.xmax= RNA_int_get(op->ptr, "xmax");
	rect.ymax= RNA_int_get(op->ptr, "ymax");
		
	UI_view2d_region_to_view(&ar->v2d, rect.xmin, rect.ymin, &rectf.xmin, &rectf.ymin);
	UI_view2d_region_to_view(&ar->v2d, rect.xmax, rect.ymax, &rectf.xmax, &rectf.ymax);

	/* figure out what to select/deselect */
	select= (RNA_int_get(op->ptr, "event_type") == LEFTMOUSE); // XXX hardcoded
	pinned= RNA_boolean_get(op->ptr, "pinned");
	
	if(ts->uv_flag & UV_SYNC_SELECTION)
		faces= (ts->selectmode == SCE_SELECT_FACE);
	else
		faces= (ts->uv_selectmode == UV_SELECT_FACE);

	/* do actual selection */
	if(faces && !pinned) {
		/* handle face selection mode */
		float cent[2];

		change= 0;

		for(efa= em->faces.first; efa; efa= efa->next) {
			/* assume not touched */
			efa->tmp.l = 0;
			tface= CustomData_em_get(&em->fdata, efa->data, CD_MTFACE);
			if(uvedit_face_visible(scene, ima, efa, tface)) {
				uv_center(tface->uv, cent, efa->v4 != NULL);
				if(BLI_in_rctf(&rectf, cent[0], cent[1])) {
					efa->tmp.l = change = 1;
				}
			}
		}

		/* (de)selects all tagged faces and deals with sticky modes */
		if(change)
			uv_faces_do_sticky(C, sima, scene, obedit, select);
	}
	else {
		/* other selection modes */
		change= 1;

		for(efa= em->faces.first; efa; efa= efa->next) {
			tface= CustomData_em_get(&em->fdata, efa->data, CD_MTFACE);
			if(uvedit_face_visible(scene, ima, efa, tface)) {
				if(!pinned || (ts->uv_flag & UV_SYNC_SELECTION) ) {
					/* UV_SYNC_SELECTION - can't do pinned selection */
					if(BLI_in_rctf(&rectf, tface->uv[0][0], tface->uv[0][1])) {
						if(select)	uvedit_uv_select(scene, efa, tface, 0);
						else		uvedit_uv_deselect(scene, efa, tface, 0);
					}
					if(BLI_in_rctf(&rectf, tface->uv[1][0], tface->uv[1][1])) {
						if(select)	uvedit_uv_select(scene, efa, tface, 1);
						else		uvedit_uv_deselect(scene, efa, tface, 1);
					}
					if(BLI_in_rctf(&rectf, tface->uv[2][0], tface->uv[2][1])) {
						if(select)	uvedit_uv_select(scene, efa, tface, 2);
						else		uvedit_uv_deselect(scene, efa, tface, 2);
					}
					if(efa->v4 && BLI_in_rctf(&rectf, tface->uv[3][0], tface->uv[3][1])) {
						if(select)	uvedit_uv_select(scene, efa, tface, 3);
						else		uvedit_uv_deselect(scene, efa, tface, 3);
					}
				}
				else if(pinned) {
					if((tface->unwrap & TF_PIN1) && 
						BLI_in_rctf(&rectf, tface->uv[0][0], tface->uv[0][1])) {
						
						if(select)	uvedit_uv_select(scene, efa, tface, 0);
						else		uvedit_uv_deselect(scene, efa, tface, 0);
					}
					if((tface->unwrap & TF_PIN2) && 
						BLI_in_rctf(&rectf, tface->uv[1][0], tface->uv[1][1])) {
						
						if(select)	uvedit_uv_select(scene, efa, tface, 1);
						else		uvedit_uv_deselect(scene, efa, tface, 1);
					}
					if((tface->unwrap & TF_PIN3) && 
						BLI_in_rctf(&rectf, tface->uv[2][0], tface->uv[2][1])) {
						
						if(select)	uvedit_uv_select(scene, efa, tface, 2);
						else		uvedit_uv_deselect(scene, efa, tface, 2);
					}
					if((efa->v4) && (tface->unwrap & TF_PIN4) && BLI_in_rctf(&rectf, tface->uv[3][0], tface->uv[3][1])) {
						if(select)	uvedit_uv_select(scene, efa, tface, 3);
						else		uvedit_uv_deselect(scene, efa, tface, 3);
					}
				}
			}
		}
	}

	if(change) {
		/* make sure newly selected vert selection is updated*/
		if(ts->uv_flag & UV_SYNC_SELECTION) {
			if(ts->selectmode != SCE_SELECT_FACE) {
				if(select)	EM_select_flush(em);
				else		EM_deselect_flush(em);
			}
		}

		WM_event_add_notifier(C, NC_OBJECT|ND_GEOM_SELECT, obedit);
		
		BKE_mesh_end_editmesh(obedit->data, em);
		return OPERATOR_FINISHED;
	}

	BKE_mesh_end_editmesh(obedit->data, em);
	return OPERATOR_CANCELLED;
} 

void UV_OT_select_border(wmOperatorType *ot)
{
	/* identifiers */
	ot->name= "Border Select";
	ot->idname= "UV_OT_select_border";
	
	/* api callbacks */
	ot->invoke= WM_border_select_invoke;
	ot->exec= border_select_exec;
	ot->modal= WM_border_select_modal;
	ot->poll= ED_operator_uvedit;
	
	/* flags */
	ot->flag= OPTYPE_REGISTER|OPTYPE_UNDO;
	
	/* properties */
	RNA_def_boolean(ot->srna, "pinned", 0, "Pinned", "Border select pinned UVs only.");

	RNA_def_int(ot->srna, "event_type", 0, INT_MIN, INT_MAX, "Event Type", "", INT_MIN, INT_MAX);
	RNA_def_int(ot->srna, "xmin", 0, INT_MIN, INT_MAX, "X Min", "", INT_MIN, INT_MAX);
	RNA_def_int(ot->srna, "xmax", 0, INT_MIN, INT_MAX, "X Max", "", INT_MIN, INT_MAX);
	RNA_def_int(ot->srna, "ymin", 0, INT_MIN, INT_MAX, "Y Min", "", INT_MIN, INT_MAX);
	RNA_def_int(ot->srna, "ymax", 0, INT_MIN, INT_MAX, "Y Max", "", INT_MIN, INT_MAX);
}

/* ******************** circle select operator **************** */

static void select_uv_inside_ellipse(SpaceImage *sima, Scene *scene, int select, EditFace *efa, MTFace *tface, int index, float *offset, float *ell, int select_index)
{
	/* normalized ellipse: ell[0] = scaleX, ell[1] = scaleY */
	float x, y, r2, *uv;
	
	uv= tface->uv[index];

	x= (uv[0] - offset[0])*ell[0];
	y= (uv[1] - offset[1])*ell[1];

	r2 = x*x + y*y;
	if(r2 < 1.0) {
		if(select)	uvedit_uv_select(scene, efa, tface, select_index);
		else uvedit_uv_deselect(scene, efa, tface, select_index);
	}
}

int circle_select_exec(bContext *C, wmOperator *op)
{
	SpaceImage *sima= (SpaceImage*)CTX_wm_space_data(C);
	Scene *scene= CTX_data_scene(C);
	Object *obedit= CTX_data_edit_object(C);
	EditMesh *em= BKE_mesh_get_editmesh((Mesh*)obedit->data);
	ARegion *ar= CTX_wm_region(C);
	EditFace *efa;
	MTFace *tface;
	int x, y, radius, width, height, select;
	float zoomx, zoomy, offset[2], ellipse[2];

	/* get operator properties */
	select= (RNA_int_get(op->ptr, "event_type") == LEFTMOUSE); // XXX hardcoded
	x= RNA_int_get(op->ptr, "x");
	y= RNA_int_get(op->ptr, "y");
	radius= RNA_int_get(op->ptr, "radius");

	/* compute ellipse size and location, not a circle since we deal
	 * with non square image. ellipse is normalized, r = 1.0. */
	ED_space_image_size(sima, &width, &height);
	ED_space_image_zoom(sima, ar, &zoomx, &zoomy);

	ellipse[0]= width*zoomx/radius;
	ellipse[1]= height*zoomy/radius;

	UI_view2d_region_to_view(&ar->v2d, x, y, &offset[0], &offset[1]);
	
	/* do selection */
	for(efa= em->faces.first; efa; efa= efa->next) {
		tface= CustomData_em_get(&em->fdata, efa->data, CD_MTFACE);
		select_uv_inside_ellipse(sima, scene, select, efa, tface, 0, offset, ellipse, 0);
		select_uv_inside_ellipse(sima, scene, select, efa, tface, 1, offset, ellipse, 1);
		select_uv_inside_ellipse(sima, scene, select, efa, tface, 2, offset, ellipse, 2);
		if(efa->v4)
			select_uv_inside_ellipse(sima, scene, select, efa, tface, 3, offset, ellipse, 3);
	}

	if(select) EM_select_flush(em);
	else EM_deselect_flush(em);

	WM_event_add_notifier(C, NC_OBJECT|ND_GEOM_SELECT, obedit);

	BKE_mesh_end_editmesh(obedit->data, em);
	return OPERATOR_FINISHED;
}

void UV_OT_circle_select(wmOperatorType *ot)
{
	/* identifiers */
	ot->name= "Circle Select";
	ot->idname= "UV_OT_circle_select";
	
	/* api callbacks */
	ot->invoke= WM_gesture_circle_invoke;
	ot->modal= WM_gesture_circle_modal;
	ot->exec= circle_select_exec;
	ot->poll= ED_operator_uvedit;
	
	/* flags */
	ot->flag= OPTYPE_REGISTER|OPTYPE_UNDO;
	
	/* properties */
	RNA_def_int(ot->srna, "x", 0, INT_MIN, INT_MAX, "X", "", INT_MIN, INT_MAX);
	RNA_def_int(ot->srna, "y", 0, INT_MIN, INT_MAX, "Y", "", INT_MIN, INT_MAX);
	RNA_def_int(ot->srna, "radius", 0, INT_MIN, INT_MAX, "Radius", "", INT_MIN, INT_MAX);
	RNA_def_int(ot->srna, "event_type", 0, INT_MIN, INT_MAX, "Event Type", "", INT_MIN, INT_MAX);
}

/* ******************** snap cursor operator **************** */

static void snap_uv_to_pixel(float *uvco, float w, float h)
{
	uvco[0] = ((float)((int)((uvco[0]*w) + 0.5f)))/w;
	uvco[1] = ((float)((int)((uvco[1]*h) + 0.5f)))/h;
}

static void snap_cursor_to_pixels(SpaceImage *sima, View2D *v2d)
{
	int width= 0, height= 0;

	ED_space_image_size(sima, &width, &height);
	snap_uv_to_pixel(v2d->cursor, width, height);
}

static int snap_cursor_to_selection(Scene *scene, Image *ima, Object *obedit, View2D *v2d)
{
	return uvedit_center(scene, ima, obedit, v2d->cursor, 0);
}

static int snap_cursor_exec(bContext *C, wmOperator *op)
{
	SpaceImage *sima= (SpaceImage*)CTX_wm_space_data(C);
	Scene *scene= CTX_data_scene(C);
	Object *obedit= CTX_data_edit_object(C);
	Image *ima= CTX_data_edit_image(C);
	ARegion *ar= CTX_wm_region(C);
	int change= 0;

	switch(RNA_boolean_get(op->ptr, "target")) {
		case 0:
			snap_cursor_to_pixels(sima, &ar->v2d);
			change= 1;
			break;
		case 1:
			change= snap_cursor_to_selection(scene, ima, obedit, &ar->v2d);
			break;
	}

	if(!change)
		return OPERATOR_CANCELLED;
	
	ED_region_tag_redraw(ar);

	return OPERATOR_FINISHED;
}

void UV_OT_snap_cursor(wmOperatorType *ot)
{
	static EnumPropertyItem target_items[] = {
		{0, "PIXELS", 0, "Pixels", ""},
		{1, "SELECTION", 0, "Selection", ""},
		{0, NULL, 0, NULL, NULL}};

	/* identifiers */
	ot->name= "Snap Cursor";
	ot->idname= "UV_OT_snap_cursor";
	ot->flag= OPTYPE_REGISTER|OPTYPE_UNDO;
	
	/* api callbacks */
	ot->exec= snap_cursor_exec;
	ot->poll= ED_operator_uvedit;

	/* properties */
	RNA_def_enum(ot->srna, "target", target_items, 0, "Target", "Target to snap the selected UV's to.");
}

/* ******************** snap selection operator **************** */

static int snap_uvs_to_cursor(Scene *scene, Image *ima, Object *obedit, View2D *v2d)
{
	EditMesh *em= BKE_mesh_get_editmesh((Mesh*)obedit->data);
	EditFace *efa;
	MTFace *tface;
	short change= 0;

	for(efa= em->faces.first; efa; efa= efa->next) {
		tface= CustomData_em_get(&em->fdata, efa->data, CD_MTFACE);
		if(uvedit_face_visible(scene, ima, efa, tface)) {
			if(uvedit_uv_selected(scene, efa, tface, 0))		VECCOPY2D(tface->uv[0], v2d->cursor);
			if(uvedit_uv_selected(scene, efa, tface, 1))		VECCOPY2D(tface->uv[1], v2d->cursor);
			if(uvedit_uv_selected(scene, efa, tface, 2))		VECCOPY2D(tface->uv[2], v2d->cursor);
			if(efa->v4)
				if(uvedit_uv_selected(scene, efa, tface, 3))	VECCOPY2D(tface->uv[3], v2d->cursor);

			change= 1;
		}
	}

	BKE_mesh_end_editmesh(obedit->data, em);
	return change;
}

static int snap_uvs_to_adjacent_unselected(Scene *scene, Image *ima, Object *obedit)
{
	EditMesh *em= BKE_mesh_get_editmesh((Mesh*)obedit->data);
	EditFace *efa;
	EditVert *eve;
	MTFace *tface;
	short change = 0;
	int count = 0;
	float *coords;
	short *usercount, users;
	
	/* set all verts to -1 : an unused index*/
	for(eve= em->verts.first; eve; eve= eve->next)
		eve->tmp.l=-1;
	
	/* index every vert that has a selected UV using it, but only once so as to
	 * get unique indicies and to count how much to malloc */
	for(efa= em->faces.first; efa; efa= efa->next) {
		tface= CustomData_em_get(&em->fdata, efa->data, CD_MTFACE);

		if(uvedit_face_visible(scene, ima, efa, tface)) {
			if(uvedit_uv_selected(scene, efa, tface, 0) && efa->v1->tmp.l==-1)		efa->v1->tmp.l= count++;
			if(uvedit_uv_selected(scene, efa, tface, 1) && efa->v2->tmp.l==-1)		efa->v2->tmp.l= count++;
			if(uvedit_uv_selected(scene, efa, tface, 2) && efa->v3->tmp.l==-1)		efa->v3->tmp.l= count++;
			if(efa->v4)
				if(uvedit_uv_selected(scene, efa, tface, 3) && efa->v4->tmp.l==-1)	efa->v4->tmp.l= count++;

			change = 1;
			
			/* optional speedup */
			efa->tmp.p = tface;
		}
		else
			efa->tmp.p = NULL;
	}
	
	coords = MEM_callocN(sizeof(float)*count*2, "snap to adjacent coords");
	usercount = MEM_callocN(sizeof(short)*count, "snap to adjacent counts");
	
	/* add all UV coords from visible, unselected UV coords as well as counting them to average later */
	for(efa= em->faces.first; efa; efa= efa->next) {
		if((tface=(MTFace *)efa->tmp.p)) {
			/* is this an unselected UV we can snap to? */
			if(efa->v1->tmp.l >= 0 && (!uvedit_uv_selected(scene, efa, tface, 0))) {
				coords[efa->v1->tmp.l*2] +=		tface->uv[0][0];
				coords[(efa->v1->tmp.l*2)+1] +=	tface->uv[0][1];
				usercount[efa->v1->tmp.l]++;
				change = 1;
			}
			if(efa->v2->tmp.l >= 0 && (!uvedit_uv_selected(scene, efa, tface, 1))) {
				coords[efa->v2->tmp.l*2] +=		tface->uv[1][0];
				coords[(efa->v2->tmp.l*2)+1] +=	tface->uv[1][1];
				usercount[efa->v2->tmp.l]++;
				change = 1;
			}
			if(efa->v3->tmp.l >= 0 && (!uvedit_uv_selected(scene, efa, tface, 2))) {
				coords[efa->v3->tmp.l*2] +=		tface->uv[2][0];
				coords[(efa->v3->tmp.l*2)+1] +=	tface->uv[2][1];
				usercount[efa->v3->tmp.l]++;
				change = 1;
			}
			
			if(efa->v4) {
				if(efa->v4->tmp.l >= 0 && (!uvedit_uv_selected(scene, efa, tface, 3))) {
					coords[efa->v4->tmp.l*2] +=		tface->uv[3][0];
					coords[(efa->v4->tmp.l*2)+1] +=	tface->uv[3][1];
					usercount[efa->v4->tmp.l]++;
					change = 1;
				}
			}
		}
	}
	
	/* no other verts selected, bail out */
	if(!change) {
		MEM_freeN(coords);
		MEM_freeN(usercount);
		BKE_mesh_end_editmesh(obedit->data, em);
		return change;
	}
	
	/* copy the averaged unselected UVs back to the selected UVs */
	for(efa= em->faces.first; efa; efa= efa->next) {
		if((tface=(MTFace *)efa->tmp.p)) {
			
			if(	uvedit_uv_selected(scene, efa, tface, 0) &&
					efa->v1->tmp.l >= 0 &&
					(users = usercount[efa->v1->tmp.l])
			) {
				tface->uv[0][0] = coords[efa->v1->tmp.l*2]		/ users;
				tface->uv[0][1] = coords[(efa->v1->tmp.l*2)+1]	/ users;
			}

			if(	uvedit_uv_selected(scene, efa, tface, 1) &&
					efa->v2->tmp.l >= 0 &&
					(users = usercount[efa->v2->tmp.l])
			) {
				tface->uv[1][0] = coords[efa->v2->tmp.l*2]		/ users;
				tface->uv[1][1] = coords[(efa->v2->tmp.l*2)+1]	/ users;
			}
			
			if(	uvedit_uv_selected(scene, efa, tface, 2) &&
					efa->v3->tmp.l >= 0 &&
					(users = usercount[efa->v3->tmp.l])
			) {
				tface->uv[2][0] = coords[efa->v3->tmp.l*2]		/ users;
				tface->uv[2][1] = coords[(efa->v3->tmp.l*2)+1]	/ users;
			}
			
			if(efa->v4) {
				if(	uvedit_uv_selected(scene, efa, tface, 3) &&
						efa->v4->tmp.l >= 0 &&
						(users = usercount[efa->v4->tmp.l])
				) {
					tface->uv[3][0] = coords[efa->v4->tmp.l*2]		/ users;
					tface->uv[3][1] = coords[(efa->v4->tmp.l*2)+1]	/ users;
				}
			}
		}
	}
	
	MEM_freeN(coords);
	MEM_freeN(usercount);

	BKE_mesh_end_editmesh(obedit->data, em);
	return change;
}

static int snap_uvs_to_pixels(SpaceImage *sima, Scene *scene, Object *obedit)
{
	EditMesh *em= BKE_mesh_get_editmesh((Mesh*)obedit->data);
	Image *ima= sima->image;
	EditFace *efa;
	MTFace *tface;
	int width= 0, height= 0;
	float w, h;
	short change = 0;

	ED_space_image_size(sima, &width, &height);
	w = (float)width;
	h = (float)height;
	
	for(efa= em->faces.first; efa; efa= efa->next) {
		tface= CustomData_em_get(&em->fdata, efa->data, CD_MTFACE);
		if(uvedit_face_visible(scene, ima, efa, tface)) {
			if(uvedit_uv_selected(scene, efa, tface, 0)) snap_uv_to_pixel(tface->uv[0], w, h);
			if(uvedit_uv_selected(scene, efa, tface, 1)) snap_uv_to_pixel(tface->uv[1], w, h);
			if(uvedit_uv_selected(scene, efa, tface, 2)) snap_uv_to_pixel(tface->uv[2], w, h);
			if(efa->v4)
				if(uvedit_uv_selected(scene, efa, tface, 3)) snap_uv_to_pixel(tface->uv[3], w, h);

			change = 1;
		}
	}

	BKE_mesh_end_editmesh(obedit->data, em);
	return change;
}

static int snap_selection_exec(bContext *C, wmOperator *op)
{
	SpaceImage *sima= (SpaceImage*)CTX_wm_space_data(C);
	Scene *scene= CTX_data_scene(C);
	Object *obedit= CTX_data_edit_object(C);
	Image *ima= CTX_data_edit_image(C);
	ARegion *ar= CTX_wm_region(C);
	int change= 0;

	switch(RNA_boolean_get(op->ptr, "target")) {
		case 0:
			change= snap_uvs_to_pixels(sima, scene, obedit);
			break;
		case 1:
			change= snap_uvs_to_cursor(scene, ima, obedit, &ar->v2d);
			break;
		case 2:
			change= snap_uvs_to_adjacent_unselected(scene, ima, obedit);
			break;
	}

	if(!change)
		return OPERATOR_CANCELLED;
	
	DAG_object_flush_update(scene, obedit, OB_RECALC_DATA);
	WM_event_add_notifier(C, NC_OBJECT|ND_GEOM_DATA, obedit);

	return OPERATOR_FINISHED;
}

void UV_OT_snap_selection(wmOperatorType *ot)
{
	static EnumPropertyItem target_items[] = {
		{0, "PIXELS", 0, "Pixels", ""},
		{1, "CURSOR", 0, "Cursor", ""},
		{2, "ADJACENT_UNSELECTED", 0, "Adjacent Unselected", ""},
		{0, NULL, 0, NULL, NULL}};

	/* identifiers */
	ot->name= "Snap Selection";
	ot->idname= "UV_OT_snap_selection";
	ot->flag= OPTYPE_REGISTER|OPTYPE_UNDO;
	
	/* api callbacks */
	ot->exec= snap_selection_exec;
	ot->poll= ED_operator_uvedit;

	/* properties */
	RNA_def_enum(ot->srna, "target", target_items, 0, "Target", "Target to snap the selected UV's to.");
}

/* ******************** pin operator **************** */

static int pin_exec(bContext *C, wmOperator *op)
{
	Scene *scene= CTX_data_scene(C);
	Object *obedit= CTX_data_edit_object(C);
	Image *ima= CTX_data_edit_image(C);
	EditMesh *em= BKE_mesh_get_editmesh((Mesh*)obedit->data);
	EditFace *efa;
	MTFace *tface;
	int clear= RNA_boolean_get(op->ptr, "clear");
	
	for(efa= em->faces.first; efa; efa= efa->next) {
		tface = CustomData_em_get(&em->fdata, efa->data, CD_MTFACE);

		if(uvedit_face_visible(scene, ima, efa, tface)) {
			if(!clear) {
				if(uvedit_uv_selected(scene, efa, tface, 0)) tface->unwrap |= TF_PIN1;
				if(uvedit_uv_selected(scene, efa, tface, 1)) tface->unwrap |= TF_PIN2;
				if(uvedit_uv_selected(scene, efa, tface, 2)) tface->unwrap |= TF_PIN3;
				if(efa->v4)
					if(uvedit_uv_selected(scene, efa, tface, 3)) tface->unwrap |= TF_PIN4;
			}
			else {
				if(uvedit_uv_selected(scene, efa, tface, 0)) tface->unwrap &= ~TF_PIN1;
				if(uvedit_uv_selected(scene, efa, tface, 1)) tface->unwrap &= ~TF_PIN2;
				if(uvedit_uv_selected(scene, efa, tface, 2)) tface->unwrap &= ~TF_PIN3;
				if(efa->v4)
					if(uvedit_uv_selected(scene, efa, tface, 3)) tface->unwrap &= ~TF_PIN4;
			}
		}
	}
	
	WM_event_add_notifier(C, NC_OBJECT|ND_GEOM_DATA, obedit);

	BKE_mesh_end_editmesh(obedit->data, em);
	return OPERATOR_FINISHED;
}

void UV_OT_pin(wmOperatorType *ot)
{
	/* identifiers */
	ot->name= "Pin";
	ot->idname= "UV_OT_pin";
	ot->flag= OPTYPE_REGISTER|OPTYPE_UNDO;
	
	/* api callbacks */
	ot->exec= pin_exec;
	ot->poll= ED_operator_uvedit;

	/* properties */
	RNA_def_boolean(ot->srna, "clear", 0, "Clear", "Clear pinning for the selection instead of setting it.");
}

/******************* select pinned operator ***************/

static int select_pinned_exec(bContext *C, wmOperator *op)
{
	Scene *scene= CTX_data_scene(C);
	Object *obedit= CTX_data_edit_object(C);
	Image *ima= CTX_data_edit_image(C);
	EditMesh *em= BKE_mesh_get_editmesh((Mesh*)obedit->data);
	EditFace *efa;
	MTFace *tface;
	
	for(efa= em->faces.first; efa; efa= efa->next) {
		tface = CustomData_em_get(&em->fdata, efa->data, CD_MTFACE);

		if(uvedit_face_visible(scene, ima, efa, tface)) {
			if(tface->unwrap & TF_PIN1) uvedit_uv_select(scene, efa, tface, 0);
			if(tface->unwrap & TF_PIN2) uvedit_uv_select(scene, efa, tface, 1);
			if(tface->unwrap & TF_PIN3) uvedit_uv_select(scene, efa, tface, 2);
			if(efa->v4) {
				if(tface->unwrap & TF_PIN4) uvedit_uv_select(scene, efa, tface, 3);
			}
		}
	}
	
	WM_event_add_notifier(C, NC_OBJECT|ND_GEOM_SELECT, obedit);

	BKE_mesh_end_editmesh(obedit->data, em);
	return OPERATOR_FINISHED;
}

void UV_OT_select_pinned(wmOperatorType *ot)
{
	/* identifiers */
	ot->name= "Selected Pinned";
	ot->idname= "UV_OT_select_pinned";
	ot->flag= OPTYPE_REGISTER|OPTYPE_UNDO;
	
	/* api callbacks */
	ot->exec= select_pinned_exec;
	ot->poll= ED_operator_uvedit;
}

/********************** hide operator *********************/

static int hide_exec(bContext *C, wmOperator *op)
{
	SpaceImage *sima= (SpaceImage*)CTX_wm_space_data(C);
	ToolSettings *ts= CTX_data_tool_settings(C);
	Object *obedit= CTX_data_edit_object(C);
	EditMesh *em= BKE_mesh_get_editmesh((Mesh*)obedit->data);
	EditFace *efa;
	MTFace *tf;
	int swap= RNA_boolean_get(op->ptr, "unselected");

	if(ts->uv_flag & UV_SYNC_SELECTION) {
		EM_hide_mesh(em, swap);
		WM_event_add_notifier(C, NC_OBJECT|ND_GEOM_SELECT, obedit);


		BKE_mesh_end_editmesh(obedit->data, em);
		return OPERATOR_FINISHED;
	}
	
	if(swap) {
		for(efa= em->faces.first; efa; efa= efa->next) {
			if(efa->f & SELECT) {
				tf= CustomData_em_get(&em->fdata, efa->data, CD_MTFACE);
				if(sima->flag & SI_SELACTFACE) {
					/* Pretend face mode */
					if((	(efa->v4==NULL && 
							(	tf->flag & (TF_SEL1|TF_SEL2|TF_SEL3)) ==			(TF_SEL1|TF_SEL2|TF_SEL3) )			 ||
							(	tf->flag & (TF_SEL1|TF_SEL2|TF_SEL3|TF_SEL4)) ==	(TF_SEL1|TF_SEL2|TF_SEL3|TF_SEL4)	) == 0) {
						
						if(em->selectmode == SCE_SELECT_FACE) {
							efa->f &= ~SELECT;
							/* must re-select after */
							efa->e1->f &= ~SELECT;
							efa->e2->f &= ~SELECT;
							efa->e3->f &= ~SELECT;
							if(efa->e4) efa->e4->f &= ~SELECT;
						}
						else
							EM_select_face(efa, 0);
					}
					tf->flag &= ~(TF_SEL1|TF_SEL2|TF_SEL3|TF_SEL4);
				}
				else if(em->selectmode == SCE_SELECT_FACE) {
					if((tf->flag & (TF_SEL1|TF_SEL2|TF_SEL3))==0) {
						if(!efa->v4)
							EM_select_face(efa, 0);
						else if(!(tf->flag & TF_SEL4))
							EM_select_face(efa, 0);
						tf->flag &= ~(TF_SEL1|TF_SEL2|TF_SEL3|TF_SEL4);
					}
				}
				else {
					/* EM_deselect_flush will deselect the face */
					if((tf->flag & TF_SEL1)==0)				efa->v1->f &= ~SELECT;
					if((tf->flag & TF_SEL2)==0)				efa->v2->f &= ~SELECT;
					if((tf->flag & TF_SEL3)==0)				efa->v3->f &= ~SELECT;
					if((efa->v4) && (tf->flag & TF_SEL4)==0)	efa->v4->f &= ~SELECT;			

					tf->flag &= ~(TF_SEL1|TF_SEL2|TF_SEL3|TF_SEL4);
				}
			}
		}
	}
	else {
		for(efa= em->faces.first; efa; efa= efa->next) {
			if(efa->f & SELECT) {
				tf= CustomData_em_get(&em->fdata, efa->data, CD_MTFACE);

				if(sima->flag & SI_SELACTFACE) {
					if(	(efa->v4==NULL && 
							(	tf->flag & (TF_SEL1|TF_SEL2|TF_SEL3)) ==			(TF_SEL1|TF_SEL2|TF_SEL3) )			 ||
							(	tf->flag & (TF_SEL1|TF_SEL2|TF_SEL3|TF_SEL4)) ==	(TF_SEL1|TF_SEL2|TF_SEL3|TF_SEL4)	) {
						
						if(em->selectmode == SCE_SELECT_FACE) {
							efa->f &= ~SELECT;
							/* must re-select after */
							efa->e1->f &= ~SELECT;
							efa->e2->f &= ~SELECT;
							efa->e3->f &= ~SELECT;
							if(efa->e4) efa->e4->f &= ~SELECT;
						}
						else
							EM_select_face(efa, 0);
					}

					tf->flag &= ~(TF_SEL1|TF_SEL2|TF_SEL3|TF_SEL4);
				}
				else if(em->selectmode == SCE_SELECT_FACE) {
					if(tf->flag & (TF_SEL1|TF_SEL2|TF_SEL3))
						EM_select_face(efa, 0);
					else if(efa->v4 && tf->flag & TF_SEL4)
						EM_select_face(efa, 0);

					tf->flag &= ~(TF_SEL1|TF_SEL2|TF_SEL3|TF_SEL4);
				}
				else {
					/* EM_deselect_flush will deselect the face */
					if(tf->flag & TF_SEL1)				efa->v1->f &= ~SELECT;
					if(tf->flag & TF_SEL2)				efa->v2->f &= ~SELECT;
					if(tf->flag & TF_SEL3)				efa->v3->f &= ~SELECT;
					if((efa->v4) && tf->flag & TF_SEL4)	efa->v4->f &= ~SELECT;

					tf->flag &= ~(TF_SEL1|TF_SEL2|TF_SEL3|TF_SEL4);
				}
			}
		}
	}
	
	/*deselects too many but ok for now*/
	if(em->selectmode & (SCE_SELECT_EDGE|SCE_SELECT_VERTEX))
		EM_deselect_flush(em);
	
	if(em->selectmode==SCE_SELECT_FACE) {
		/* de-selected all edges from faces that were de-selected.
		 * now make sure all faces that are selected also have selected edges */
		for(efa= em->faces.first; efa; efa= efa->next)
			if(efa->f & SELECT)
				EM_select_face(efa, 1);
	}
	
	EM_validate_selections(em);
	WM_event_add_notifier(C, NC_OBJECT|ND_GEOM_SELECT, obedit);

	BKE_mesh_end_editmesh(obedit->data, em);
	return OPERATOR_FINISHED;
}

void UV_OT_hide(wmOperatorType *ot)
{
	/* identifiers */
	ot->name= "Hide Selected";
	ot->idname= "UV_OT_hide";
	ot->flag= OPTYPE_REGISTER|OPTYPE_UNDO;
	
	/* api callbacks */
	ot->exec= hide_exec;
	ot->poll= ED_operator_uvedit;

	/* props */
	RNA_def_boolean(ot->srna, "unselected", 0, "Unselected", "Hide unselected rather than selected.");
}

/****************** reveal operator ******************/

static int reveal_exec(bContext *C, wmOperator *op)
{
	SpaceImage *sima= (SpaceImage*)CTX_wm_space_data(C);
	ToolSettings *ts= CTX_data_tool_settings(C);
	Object *obedit= CTX_data_edit_object(C);
	EditMesh *em= BKE_mesh_get_editmesh((Mesh*)obedit->data);
	EditFace *efa;
	MTFace *tf;
	
	/* call the mesh function if we are in mesh sync sel */
	if(ts->uv_flag & UV_SYNC_SELECTION) {
		EM_reveal_mesh(em);
		WM_event_add_notifier(C, NC_OBJECT|ND_GEOM_SELECT, obedit);

		BKE_mesh_end_editmesh(obedit->data, em);
		return OPERATOR_FINISHED;
	}
	
	if(sima->flag & SI_SELACTFACE) {
		if(em->selectmode == SCE_SELECT_FACE) {
			for(efa= em->faces.first; efa; efa= efa->next) {
				if(!(efa->h) && !(efa->f & SELECT)) {
					tf= CustomData_em_get(&em->fdata, efa->data, CD_MTFACE);
					EM_select_face(efa, 1);
					tf->flag |= TF_SEL1|TF_SEL2|TF_SEL3|TF_SEL4;
				}
			}
		}
		else {
			/* enable adjacent faces to have disconnected UV selections if sticky is disabled */
			if(sima->sticky == SI_STICKY_DISABLE) {
				for(efa= em->faces.first; efa; efa= efa->next) {
					if(!(efa->h) && !(efa->f & SELECT)) {
						/* All verts must be unselected for the face to be selected in the UV view */
						if((efa->v1->f&SELECT)==0 && (efa->v2->f&SELECT)==0 && (efa->v3->f&SELECT)==0 && (efa->v4==0 || (efa->v4->f&SELECT)==0)) {
							tf= CustomData_em_get(&em->fdata, efa->data, CD_MTFACE);

							tf->flag |= TF_SEL1|TF_SEL2|TF_SEL3|TF_SEL4;
							/* Cant use EM_select_face here because it unselects the verts
							 * and we cant tell if the face was totally unselected or not */
							/*EM_select_face(efa, 1);
							 * 
							 * See Loop with EM_select_face() below... */
							efa->f |= SELECT;
						}
					}
				}
			}
			else {
				for(efa= em->faces.first; efa; efa= efa->next) {
					if(!(efa->h) && !(efa->f & SELECT)) {
						tf= CustomData_em_get(&em->fdata, efa->data, CD_MTFACE);

						if((efa->v1->f & SELECT)==0)				{tf->flag |= TF_SEL1;}
						if((efa->v2->f & SELECT)==0)				{tf->flag |= TF_SEL2;}
						if((efa->v3->f & SELECT)==0)				{tf->flag |= TF_SEL3;}
						if((efa->v4 && (efa->v4->f & SELECT)==0))	{tf->flag |= TF_SEL4;}

						efa->f |= SELECT;
					}
				}
			}
			
			/* Select all edges and verts now */
			for(efa= em->faces.first; efa; efa= efa->next)
				/* we only selected the face flags, and didnt changes edges or verts, fix this now */
				if(!(efa->h) && (efa->f & SELECT))
					EM_select_face(efa, 1);

			EM_select_flush(em);
		}
	}
	else if(em->selectmode == SCE_SELECT_FACE) {
		for(efa= em->faces.first; efa; efa= efa->next) {
			if(!(efa->h) && !(efa->f & SELECT)) {
				tf= CustomData_em_get(&em->fdata, efa->data, CD_MTFACE);
				efa->f |= SELECT;
				tf->flag |= TF_SEL1|TF_SEL2|TF_SEL3|TF_SEL4;
			}
		}
		
		/* Select all edges and verts now */
		for(efa= em->faces.first; efa; efa= efa->next)
			/* we only selected the face flags, and didnt changes edges or verts, fix this now */
			if(!(efa->h) && (efa->f & SELECT))
				EM_select_face(efa, 1);
	}
	else {
		for(efa= em->faces.first; efa; efa= efa->next) {
			if(!(efa->h) && !(efa->f & SELECT)) {
				tf= CustomData_em_get(&em->fdata, efa->data, CD_MTFACE);

				if((efa->v1->f & SELECT)==0)				{tf->flag |= TF_SEL1;}
				if((efa->v2->f & SELECT)==0)				{tf->flag |= TF_SEL2;}
				if((efa->v3->f & SELECT)==0)				{tf->flag |= TF_SEL3;}
				if((efa->v4 && (efa->v4->f & SELECT)==0))	{tf->flag |= TF_SEL4;}

				efa->f |= SELECT;
			}
		}
		
		/* Select all edges and verts now */
		for(efa= em->faces.first; efa; efa= efa->next)
			/* we only selected the face flags, and didnt changes edges or verts, fix this now */
			if(!(efa->h) && (efa->f & SELECT))
				EM_select_face(efa, 1);
	}

	WM_event_add_notifier(C, NC_OBJECT|ND_GEOM_SELECT, obedit);

	BKE_mesh_end_editmesh(obedit->data, em);
	return OPERATOR_FINISHED;
}

void UV_OT_reveal(wmOperatorType *ot)
{
	/* identifiers */
	ot->name= "Reveal Hidden";
	ot->idname= "UV_OT_reveal";
	ot->flag= OPTYPE_REGISTER|OPTYPE_UNDO;
	
	/* api callbacks */
	ot->exec= reveal_exec;
	ot->poll= ED_operator_uvedit;
}

/******************** set 3d cursor operator ********************/

static int set_2d_cursor_exec(bContext *C, wmOperator *op)
{
	ARegion *ar= CTX_wm_region(C);
	float location[2];

	RNA_float_get_array(op->ptr, "location", location);
	ar->v2d.cursor[0]= location[0];
	ar->v2d.cursor[1]= location[1];
	
	ED_area_tag_redraw(CTX_wm_area(C));
	
	return OPERATOR_FINISHED;
}

static int set_2d_cursor_invoke(bContext *C, wmOperator *op, wmEvent *event)
{
	ARegion *ar= CTX_wm_region(C);
	int x, y;
	float location[2];

	x= event->x - ar->winrct.xmin;
	y= event->y - ar->winrct.ymin;
	UI_view2d_region_to_view(&ar->v2d, x, y, &location[0], &location[1]);
	RNA_float_set_array(op->ptr, "location", location);

	return set_2d_cursor_exec(C, op);
}

void UV_OT_cursor_set(wmOperatorType *ot)
{
	/* identifiers */
	ot->name= "Set 3D Cursor";
	ot->idname= "UV_OT_cursor_set";
	
	/* api callbacks */
	ot->exec= set_2d_cursor_exec;
	ot->invoke= set_2d_cursor_invoke;
	ot->poll= ED_operator_uvedit;

	/* flags */
	ot->flag= OPTYPE_REGISTER|OPTYPE_UNDO;

	/* properties */
	RNA_def_float_vector(ot->srna, "location", 2, NULL, -FLT_MAX, FLT_MAX, "Location", "Cursor location in 0.0-1.0 coordinates.", -10.0f, 10.0f);
}

/********************** set tile operator **********************/

static int set_tile_exec(bContext *C, wmOperator *op)
{
	Image *ima= CTX_data_edit_image(C);
	int tile[2];

	if(!ima || !(ima->tpageflag & IMA_TILES))
		return OPERATOR_CANCELLED;

	RNA_int_get_array(op->ptr, "tile", tile);
	ED_uvedit_set_tile(C, CTX_data_scene(C), CTX_data_edit_object(C), ima, tile[0] + ima->xrep*tile[1]);

	ED_area_tag_redraw(CTX_wm_area(C));

	return OPERATOR_FINISHED;
}

static int set_tile_invoke(bContext *C, wmOperator *op, wmEvent *event)
{
	SpaceImage *sima= (SpaceImage*)CTX_wm_space_data(C);
	Image *ima= CTX_data_edit_image(C);
	ARegion *ar= CTX_wm_region(C);
	float fx, fy;
	int x, y, tile[2];

	if(!ima || !(ima->tpageflag & IMA_TILES))
		return OPERATOR_CANCELLED;

	x= event->x - ar->winrct.xmin;
	y= event->y - ar->winrct.ymin;
	UI_view2d_region_to_view(&ar->v2d, x, y, &fx, &fy);

	if(fx>=0.0 && fy>=0.0 && fx<1.0 && fy<1.0) {
		fx= fx*ima->xrep;
		fy= fy*ima->yrep;
		
		tile[0]= fx;
		tile[1]= fy;
		
		sima->curtile= tile[1]*ima->xrep + tile[0];
		RNA_int_set_array(op->ptr, "tile", tile);
	}

	return set_tile_exec(C, op);
}

void UV_OT_tile_set(wmOperatorType *ot)
{
	/* identifiers */
	ot->name= "Set Tile";
	ot->idname= "UV_OT_tile_set";
	
	/* api callbacks */
	ot->exec= set_tile_exec;
	ot->invoke= set_tile_invoke;
	ot->poll= ED_operator_uvedit;

	/* flags */
	ot->flag= OPTYPE_REGISTER|OPTYPE_UNDO;

	/* properties */
	RNA_def_int_vector(ot->srna, "tile", 2, NULL, 0, INT_MAX, "Tile", "Tile coordinate.", 0, 10);
}

/* ************************** registration **********************************/

void ED_operatortypes_uvedit(void)
{
	WM_operatortype_append(UV_OT_select_all_toggle);
	WM_operatortype_append(UV_OT_select_inverse);
	WM_operatortype_append(UV_OT_select);
	WM_operatortype_append(UV_OT_select_loop);
	WM_operatortype_append(UV_OT_select_linked);
	WM_operatortype_append(UV_OT_unlink_selection);
	WM_operatortype_append(UV_OT_select_pinned);
	WM_operatortype_append(UV_OT_select_border);
	WM_operatortype_append(UV_OT_circle_select);

	WM_operatortype_append(UV_OT_snap_cursor);
	WM_operatortype_append(UV_OT_snap_selection);

	WM_operatortype_append(UV_OT_align);
	WM_operatortype_append(UV_OT_mirror);
	WM_operatortype_append(UV_OT_stitch);
	WM_operatortype_append(UV_OT_weld);
	WM_operatortype_append(UV_OT_pin);

	WM_operatortype_append(UV_OT_average_islands_scale);
	WM_operatortype_append(UV_OT_cube_project);
	WM_operatortype_append(UV_OT_cylinder_project);
	WM_operatortype_append(UV_OT_from_view);
	WM_operatortype_append(UV_OT_mapping_menu);
	WM_operatortype_append(UV_OT_minimize_stretch);
	WM_operatortype_append(UV_OT_pack_islands);
	WM_operatortype_append(UV_OT_reset);
	WM_operatortype_append(UV_OT_sphere_project);
	WM_operatortype_append(UV_OT_unwrap);

	WM_operatortype_append(UV_OT_reveal);
	WM_operatortype_append(UV_OT_hide);

	WM_operatortype_append(UV_OT_cursor_set);
	WM_operatortype_append(UV_OT_tile_set);
}

void ED_keymap_uvedit(wmWindowManager *wm)
{
	ListBase *keymap= WM_keymap_listbase(wm, "UVEdit", 0, 0);
	
	/* pick selection */
	WM_keymap_add_item(keymap, "UV_OT_select", SELECTMOUSE, KM_PRESS, 0, 0);
	RNA_boolean_set(WM_keymap_add_item(keymap, "UV_OT_select", SELECTMOUSE, KM_PRESS, KM_SHIFT, 0)->ptr, "extend", 1);
	WM_keymap_add_item(keymap, "UV_OT_select_loop", SELECTMOUSE, KM_PRESS, KM_ALT, 0);
	RNA_boolean_set(WM_keymap_add_item(keymap, "UV_OT_select_loop", SELECTMOUSE, KM_PRESS, KM_SHIFT|KM_ALT, 0)->ptr, "extend", 1);

	/* border/circle selection */
	WM_keymap_add_item(keymap, "UV_OT_select_border", BKEY, KM_PRESS, 0, 0);
	RNA_boolean_set(WM_keymap_add_item(keymap, "UV_OT_select_border", BKEY, KM_PRESS, KM_SHIFT, 0)->ptr, "pinned", 1);
	WM_keymap_add_item(keymap, "UV_OT_circle_select", CKEY, KM_PRESS, 0, 0);

	/* selection manipulation */
	WM_keymap_add_item(keymap, "UV_OT_select_linked", LKEY, KM_PRESS, KM_CTRL, 0);
	WM_keymap_add_item(keymap, "UV_OT_unlink_selection", LKEY, KM_PRESS, KM_ALT, 0);
	WM_keymap_add_item(keymap, "UV_OT_select_all_toggle", AKEY, KM_PRESS, 0, 0);
	WM_keymap_add_item(keymap, "UV_OT_select_inverse", IKEY, KM_PRESS, KM_CTRL, 0);
	WM_keymap_add_item(keymap, "UV_OT_select_pinned", PKEY, KM_PRESS, KM_SHIFT, 0);

	/* uv operations */
	WM_keymap_add_item(keymap, "UV_OT_stitch", VKEY, KM_PRESS, 0, 0);
	WM_keymap_add_item(keymap, "UV_OT_pin", PKEY, KM_PRESS, 0, 0);
	RNA_boolean_set(WM_keymap_add_item(keymap, "UV_OT_pin", PKEY, KM_PRESS, KM_ALT, 0)->ptr, "clear", 1);

	/* unwrap */
	WM_keymap_add_item(keymap, "UV_OT_unwrap", EKEY, KM_PRESS, 0, 0);
	WM_keymap_add_item(keymap, "UV_OT_minimize_stretch", VKEY, KM_PRESS, KM_CTRL, 0);
	WM_keymap_add_item(keymap, "UV_OT_pack_islands", PKEY, KM_PRESS, KM_CTRL, 0);
	WM_keymap_add_item(keymap, "UV_OT_average_islands_scale", AKEY, KM_PRESS, KM_CTRL, 0);

	/* hide */
	WM_keymap_add_item(keymap, "UV_OT_hide", HKEY, KM_PRESS, 0, 0);
	RNA_boolean_set(WM_keymap_add_item(keymap, "UV_OT_hide", HKEY, KM_PRESS, KM_SHIFT, 0)->ptr, "unselected", 1);
	WM_keymap_add_item(keymap, "UV_OT_reveal", HKEY, KM_PRESS, KM_ALT, 0);

	/* cursor */
	WM_keymap_add_item(keymap, "UV_OT_cursor_set", ACTIONMOUSE, KM_PRESS, 0, 0);
	WM_keymap_add_item(keymap, "UV_OT_tile_set", ACTIONMOUSE, KM_PRESS, KM_SHIFT, 0);

	transform_keymap_for_space(wm, keymap, SPACE_IMAGE);
}
<|MERGE_RESOLUTION|>--- conflicted
+++ resolved
@@ -1373,13 +1373,8 @@
 	em= BKE_mesh_get_editmesh((Mesh*)obedit->data);
 	ima= CTX_data_edit_image(C);
 	
-<<<<<<< HEAD
-	if(scene->toolsettings->uv_flag & UV_SYNC_SELECTION) {
+	if(ts->uv_flag & UV_SYNC_SELECTION) {
 		EDBM_toggle_select_all(((Mesh*)obedit->data)->edit_btmesh);
-=======
-	if(ts->uv_flag & UV_SYNC_SELECTION) {
-		EM_toggle_select_all(em);
->>>>>>> 0bfc9870
 	}
 	else {
 		sel= 0;
