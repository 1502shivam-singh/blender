/**
 * $Id: 
 *
 * ***** BEGIN GPL LICENSE BLOCK *****
 *
 * This program is free software; you can redistribute it and/or
 * modify it under the terms of the GNU General Public License
 * as published by the Free Software Foundation; either version 2
 * of the License, or (at your option) any later version.
 *
 * This program is distributed in the hope that it will be useful,
 * but WITHOUT ANY WARRANTY; without even the implied warranty of
 * MERCHANTABILITY or FITNESS FOR A PARTICULAR PURPOSE.  See the
 * GNU General Public License for more details.
 *
 * You should have received a copy of the GNU General Public License
 * along with this program; if not, write to the Free Software Foundation,
 * Inc., 59 Temple Place - Suite 330, Boston, MA  02111-1307, USA.
 *
 * The Original Code is Copyright (C) 2004 by Blender Foundation.
 * All rights reserved.
 *
 * The Original Code is: all of this file.
 *
 * Contributor(s): none yet.
 *
 * ***** END GPL LICENSE BLOCK *****
 */


#include <stdlib.h>
#include <string.h>
#include <math.h>

#include "MEM_guardedalloc.h"

#include "DNA_mesh_types.h"
#include "DNA_meshdata_types.h"
#include "DNA_object_types.h"
#include "DNA_scene_types.h"
#include "DNA_space_types.h"
#include "DNA_screen_types.h"
#include "DNA_userdef_types.h"
#include "DNA_view3d_types.h"
#include "DNA_windowmanager_types.h"

#include "RNA_types.h"
#include "RNA_define.h"
#include "RNA_access.h"

#include "BLI_blenlib.h"
#include "BLI_arithb.h"
#include "BLI_editVert.h"

#include "BKE_context.h"
#include "BKE_depsgraph.h"
#include "BKE_global.h"
#include "BKE_library.h"
#include "BKE_mesh.h"
#include "BKE_object.h"
#include "BKE_utildefines.h"
#include "BKE_report.h"
#include "BKE_tessmesh.h"

#include "WM_api.h"
#include "WM_types.h"

#include "ED_mesh.h"
#include "ED_retopo.h"
#include "ED_screen.h"
#include "ED_transform.h"
#include "ED_util.h"
#include "ED_view3d.h"
#include "ED_object.h"

#include "bmesh.h"

#include "mesh_intern.h"

/* bpymenu removed XXX */

/* XXX */
#define add_numbut(a, b, c, d, e, f, g) {}
/* XXX */

static float icovert[12][3] = {
	{0.0f,0.0f,-200.0f}, 
	{144.72f, -105.144f,-89.443f},
	{-55.277f, -170.128,-89.443f}, 
	{-178.885f,0.0f,-89.443f},
	{-55.277f,170.128f,-89.443f}, 
	{144.72f,105.144f,-89.443f},
	{55.277f,-170.128f,89.443f},
	{-144.72f,-105.144f,89.443f},
	{-144.72f,105.144f,89.443f},
	{55.277f,170.128f,89.443f},
	{178.885f,0.0f,89.443f},
	{0.0f,0.0f,200.0f}
};
static short icoface[20][3] = {
	{1,0,2},
	{1,0,5},
	{2,0,3},
	{3,0,4},
	{4,0,5},
	{1,5,10},
	{2,1,6},
	{3,2,7},
	{4,3,8},
	{5,4,9},
	{10,1,6},
	{6,2,7},
	{7,3,8},
	{8,4,9},
	{9,5,10},
	{6,10,11},
	{7,6,11},
	{8,7,11},
	{9,8,11},
	{10,9,11}
};

/* ********************** */

/* selected faces get hidden edges */
int make_fgon(EditMesh *em, wmOperator *op, int make)
{
	EditFace *efa;
	EditEdge *eed;
	EditVert *eve;
	float *nor=NULL;	// reference
	int done=0;
	
	if(make==0) {
		for(efa= em->faces.first; efa; efa= efa->next) {
			if(efa->f & SELECT) {
				efa->fgonf= 0;
				efa->e1->h &= ~EM_FGON;
				efa->e2->h &= ~EM_FGON;
				efa->e3->h &= ~EM_FGON;
				if(efa->e4) efa->e4->h &= ~EM_FGON;
				done= 1;
			}
		}
		EM_fgon_flags(em);	// redo flags and indices for fgons
		
		return done;
	}

	/* tagging edges. rule is:
	   - edge used by exactly 2 selected faces
	   - no vertices allowed with only tagged edges (return)
	   - face normals are allowed to difffer
	 
	*/
	for(eed= em->edges.first; eed; eed= eed->next) {
		eed->f1= 0;	// amount of selected
		eed->f2= 0; // amount of unselected
	}
	
	for(efa= em->faces.first; efa; efa= efa->next) {
		if(efa->f & SELECT) {
			if(nor==NULL) nor= efa->n;
			if(efa->e1->f1 < 3) efa->e1->f1++;
			if(efa->e2->f1 < 3) efa->e2->f1++;
			if(efa->e3->f1 < 3) efa->e3->f1++;
			if(efa->e4 && efa->e4->f1 < 3) efa->e4->f1++;
		}
		else {
			if(efa->e1->f2 < 3) efa->e1->f2++;
			if(efa->e2->f2 < 3) efa->e2->f2++;
			if(efa->e3->f2 < 3) efa->e3->f2++;
			if(efa->e4 && efa->e4->f2 < 3) efa->e4->f2++;
		}
	}
	// now eed->f1 becomes tagged edge
	for(eed= em->edges.first; eed; eed= eed->next) {
		if(eed->f1==2 && eed->f2==0) eed->f1= 1;
		else eed->f1= 0;
	}
	
	// no vertices allowed with only tagged edges
	for(eve= em->verts.first; eve; eve= eve->next) eve->f1= 0;
	for(eed= em->edges.first; eed; eed= eed->next) {
		if(eed->f1) {
			eed->v1->f1 |= 1;
			eed->v2->f1 |= 1;
		}
		else {
			eed->v1->f1 |= 2;
			eed->v2->f1 |= 2;
		}
	}
	for(eve= em->verts.first; eve; eve= eve->next) {
		if(eve->f1==1) break;
	}
	if(eve) {
		BKE_report(op->reports, RPT_ERROR, "Cannot make a polygon with interior vertices");
		return 0;
	}
	
	// check for faces
	if(nor==NULL) {
		BKE_report(op->reports, RPT_ERROR, "No faces were selected to make FGon");
		return 0;
	}

	// and there we go
	for(eed= em->edges.first; eed; eed= eed->next) {
		if(eed->f1) {
			eed->h |= EM_FGON;
			done= 1;
		}
	}
	
	if(done)
		EM_fgon_flags(em);	// redo flags and indices for fgons
	return done;
}

static int make_fgon_exec(bContext *C, wmOperator *op)
{
	Object *obedit= CTX_data_edit_object(C);
	EditMesh *em= BKE_mesh_get_editmesh(((Mesh *)obedit->data));

	if( make_fgon(em, op, 1) ) {
		DAG_id_flush_update(obedit->data, OB_RECALC_DATA);	
		WM_event_add_notifier(C, NC_GEOM|ND_DATA, obedit->data);

		BKE_mesh_end_editmesh(obedit->data, em);
		return OPERATOR_FINISHED;
	}

	BKE_mesh_end_editmesh(obedit->data, em);
	return OPERATOR_CANCELLED;
}

void MESH_OT_fgon_make(struct wmOperatorType *ot)
{
	/* identifiers */
	ot->name= "Make F-gon";
	ot->description= "Make fgon from selected faces.";
	ot->idname= "MESH_OT_fgon_make";
	
	/* api callbacks */
	ot->exec= make_fgon_exec;
	ot->poll= ED_operator_editmesh;
	
	/* flags */
	ot->flag= OPTYPE_REGISTER|OPTYPE_UNDO;
}

static int clear_fgon_exec(bContext *C, wmOperator *op)
{
	Object *obedit= CTX_data_edit_object(C);
	EditMesh *em= BKE_mesh_get_editmesh(((Mesh *)obedit->data));
	
	if( make_fgon(em, op, 0) ) {
		DAG_id_flush_update(obedit->data, OB_RECALC_DATA);	
		WM_event_add_notifier(C, NC_GEOM|ND_DATA, obedit->data);
		
		BKE_mesh_end_editmesh(obedit->data, em);
		return OPERATOR_FINISHED;
	}

	BKE_mesh_end_editmesh(obedit->data, em);
	return OPERATOR_CANCELLED;
}

void MESH_OT_fgon_clear(struct wmOperatorType *ot)
{
	/* identifiers */
	ot->name= "Clear F-gon";
	ot->description= "Clear fgon from selected face.";
	ot->idname= "MESH_OT_fgon_clear";
	
	/* api callbacks */
	ot->exec= clear_fgon_exec;
	ot->poll= ED_operator_editmesh;
	
	/* flags */
	ot->flag= OPTYPE_REGISTER|OPTYPE_UNDO;
}

/* precondition; 4 vertices selected, check for 4 edges and create face */
static EditFace *addface_from_edges(EditMesh *em)
{
	EditEdge *eed, *eedar[4]={NULL, NULL, NULL, NULL};
	EditVert *v1=NULL, *v2=NULL, *v3=NULL, *v4=NULL;
	int a;
	
	/* find the 4 edges */
	for(eed= em->edges.first; eed; eed= eed->next) {
		if( (eed->f & SELECT) || (eed->v1->f & eed->v2->f & SELECT) ) {
			if(eedar[0]==NULL) eedar[0]= eed;
			else if(eedar[1]==NULL) eedar[1]= eed;
			else if(eedar[2]==NULL) eedar[2]= eed;
			else eedar[3]= eed;
			
		}
	}
	
	
	if(eedar[3]) {
		/* first 2 points */
		v1= eedar[0]->v1;
		v2= eedar[0]->v2;
		
		/* find the 2 edges connected to first edge */
		for(a=1; a<4; a++) {
			if( eedar[a]->v1 == v2) v3= eedar[a]->v2;
			else if(eedar[a]->v2 == v2) v3= eedar[a]->v1;
			else if( eedar[a]->v1 == v1) v4= eedar[a]->v2;
			else if(eedar[a]->v2 == v1) v4= eedar[a]->v1;
		}
		
		/* verify if last edge exists */
		if(v3 && v4) {
			for(a=1; a<4; a++) {
				if( eedar[a]->v1==v3 && eedar[a]->v2==v4) break;
				if( eedar[a]->v2==v3 && eedar[a]->v1==v4) break;
			}
			if(a!=4) {
				return addfacelist(em, v1, v2, v3, v4, NULL, NULL);
			}
		}
	}
	return NULL;
}

/* ******************************* */

/* this also allows to prevent triangles being made in quads */
static int compareface_overlaps(EditFace *vl1, EditFace *vl2)
{
	EditVert *v1, *v2, *v3, *v4;
	int equal= 0;
	
	v1= vl2->v1;
	v2= vl2->v2;
	v3= vl2->v3;
	v4= vl2->v4;
	
	if(vl1==vl2) return 0;
	
	if(v4==NULL && vl1->v4==NULL) {
		if(vl1->v1==v1 || vl1->v2==v1 || vl1->v3==v1) equal++;
		if(vl1->v1==v2 || vl1->v2==v2 || vl1->v3==v2) equal++;
		if(vl1->v1==v3 || vl1->v2==v3 || vl1->v3==v3) equal++;
	}
	else {
		if(vl1->v1==v1 || vl1->v2==v1 || vl1->v3==v1 || vl1->v4==v1) equal++;
		if(vl1->v1==v2 || vl1->v2==v2 || vl1->v3==v2 || vl1->v4==v2) equal++;
		if(vl1->v1==v3 || vl1->v2==v3 || vl1->v3==v3 || vl1->v4==v3) equal++;
		if(vl1->v1==v4 || vl1->v2==v4 || vl1->v3==v4 || vl1->v4==v4) equal++;
	}

	if(v4 && vl1->v4) {
		if(equal==4) return 1;
	}
	else 
		if(equal>=3) return 1;
	
	return 0;
}

/* checks for existance, and for tria overlapping inside quad */
static EditFace *exist_face_overlaps(EditMesh *em, EditVert *v1, EditVert *v2, EditVert *v3, EditVert *v4)
{
	EditFace *efa, efatest;
	
	efatest.v1= v1;
	efatest.v2= v2;
	efatest.v3= v3;
	efatest.v4= v4;
	
	efa= em->faces.first;
	while(efa) {
		if(compareface_overlaps(&efatest, efa)) return efa;
		efa= efa->next;
	}
	return NULL;
}

/* will be new face smooth or solid? depends on smoothness of face neighbours
 * of new face, if function return 1, then new face will be smooth, when functio
 * will return zero, then new face will be solid */
static void fix_new_face(EditMesh *em, EditFace *eface)
{
	struct EditFace *efa;
	struct EditEdge *eed=NULL;
	struct EditVert *v1 = eface->v1, *v2 = eface->v2, *v3 = eface->v3, *v4 = eface->v4;
	struct EditVert *ev1=NULL, *ev2=NULL;
	short smooth=0; /* "total smoothnes" of faces in neighbourhood */
	short coef;	/* "weight" of smoothness */
	short count=0;	/* number of edges with same direction as eface */
	short vi00=0, vi01=0, vi10=0, vi11=0; /* vertex indexes */

	efa = em->faces.first;

	while(efa) {

		if(efa==eface) {
			efa = efa->next;
			continue;
		}

		coef = 0;
		ev1 = ev2 = NULL;
		eed = NULL;

		if(efa->v1==v1 || efa->v2==v1 || efa->v3==v1 || efa->v4==v1) {
			ev1 = v1;
			coef++;
		}
		if(efa->v1==v2 || efa->v2==v2 || efa->v3==v2 || efa->v4==v2) {
			if(ev1) ev2 = v2;
			else ev1 = v2;
			coef++;
		}
		if(efa->v1==v3 || efa->v2==v3 || efa->v3==v3 || efa->v4==v3) {
			if(coef<2) {
				if(ev1) ev2 = v3;
				else ev1 = v3;
			}
			coef++;
		}
		if((v4) && (efa->v1==v4 || efa->v2==v4 || efa->v3==v4 || efa->v4==v4)) {
			if(ev1 && coef<2) ev2 = v4;
			coef++;
		}

		/* "democracy" of smoothness */
		if(efa->flag & ME_SMOOTH)
			smooth += coef;
		else
			smooth -= coef;

		/* try to find edge using vertexes ev1 and ev2 */
		if((ev1) && (ev2) && (ev1!=ev2)) eed = findedgelist(em, ev1, ev2);

		/* has bordering edge of efa same direction as edge of eface ? */
		if(eed) {
			if(eed->v1==v1) vi00 = 1;
			else if(eed->v1==v2) vi00 = 2;
			else if(eed->v1==v3) vi00 = 3;
			else if(v4 && eed->v1==v4) vi00 = 4;

			if(eed->v2==v1) vi01 = 1;
			else if(eed->v2==v2) vi01 = 2;
			else if(eed->v2==v3) vi01 = 3;
			else if(v4 && eed->v2==v4) vi01 = 4;

			if(v4) {
				if(vi01==1 && vi00==4) vi00 = 0;
				if(vi01==4 && vi00==1) vi01 = 0;
			}
			else {
				if(vi01==1 && vi00==3) vi00 = 0;
				if(vi01==3 && vi00==1) vi01 = 0;
			}

			if(eed->v1==efa->v1) vi10 = 1;
			else if(eed->v1==efa->v2) vi10 = 2;
			else if(eed->v1==efa->v3) vi10 = 3;
			else if(efa->v4 && eed->v1==efa->v4) vi10 = 4;

			if(eed->v2==efa->v1) vi11 = 1;
			else if(eed->v2==efa->v2) vi11 = 2;
			else if(eed->v2==efa->v3) vi11 = 3;
			else if(efa->v4 && eed->v2==efa->v4) vi11 = 4;

			if(efa->v4) {
				if(vi11==1 && vi10==4) vi10 = 0;
				if(vi11==4 && vi10==1) vi11 = 0;
			}
			else {
				if(vi11==1 && vi10==3) vi10 = 0;
				if(vi11==3 && vi10==1) vi11 = 0;
			}

			if(((vi00>vi01) && (vi10>vi11)) ||
				((vi00<vi01) && (vi10<vi11)))
				count++;
			else
				count--;
		}

		efa = efa->next;
	}

	/* set up smoothness according voting of face in neighbourhood */
	if(smooth >= 0)
		eface->flag |= ME_SMOOTH;
	else
		eface->flag &= ~ME_SMOOTH;

	/* flip face, when too much "face normals" in neighbourhood is different */
	if(count > 0) {
		flipface(em, eface);
	}
}

/* only adds quads or trias when there's edges already */
void addfaces_from_edgenet(EditMesh *em)
{
	EditVert *eve1, *eve2, *eve3, *eve4;
	
	for(eve1= em->verts.first; eve1; eve1= eve1->next) {
		for(eve2= em->verts.first; (eve1->f & 1) && eve2; eve2= eve2->next) {
			if(findedgelist(em, eve1,eve2)) {
				for(eve3= em->verts.first; (eve2->f & 1) && eve3; eve3= eve3->next) {
					if((eve2!=eve3 && (eve3->f & 1) && findedgelist(em, eve1,eve3))) {
						EditEdge *sh_edge= NULL;
						EditVert *sh_vert= NULL;
						
						sh_edge= findedgelist(em, eve2,eve3);
						
						if(sh_edge) { /* Add a triangle */
							if(!exist_face_overlaps(em, eve1,eve2,eve3,NULL))
								fix_new_face(em, addfacelist(em, eve1,eve2,eve3,NULL,NULL,NULL));
						}
						else { /* Check for a shared vertex */
							for(eve4= em->verts.first; eve4; eve4= eve4->next) {
								if(eve4!=eve1 && eve4!=eve2 && eve4!=eve3 && (eve4->f & 1) &&
								   !findedgelist(em, eve1,eve4) && findedgelist(em, eve2,eve4) &&
								   findedgelist(em, eve3,eve4)) {
									sh_vert= eve4;
									break;
								}
							}
							
							if(sh_vert) {
								if(sh_vert) {
									if(!exist_face_overlaps(em, eve1,eve2,eve4,eve3))
										fix_new_face(em, addfacelist(em, eve1,eve2,eve4,eve3,NULL,NULL));
								}
							}
						}
					}
				}
			}
		}
	}

	EM_select_flush(em);
	
// XXX	DAG_id_flush_update(obedit->data, OB_RECALC_DATA);
}

static void addedgeface_mesh(Mesh *me, BMEditMesh *bem, wmOperator *op)
{
	EditMesh *em;
	EditVert *eve, *neweve[4];
	EditEdge *eed;
	EditFace *efa;
	short amount=0;
	
	/*return if bmesh vert connect does anything.*/
	if (bem->selectmode & SCE_SELECT_VERTEX) {
		BMesh *bm = bem->bm;
		BMOperator bmop;
		int len, ok;
		
		EDBM_InitOpf(bem, &bmop, op, "connectverts verts=%hv", BM_SELECT);
		BMO_Exec_Op(bem->bm, &bmop);

		len = BMO_GetSlot(&bmop, "edgeout")->len;		

		ok = EDBM_FinishOp(bem, &bmop, op, 1);
		if (!ok) return;

		if (len) return;	
	}

	/*return if bmesh face dissolve finds stuff to
	  dissolve.  this entire tool should be
	  bmeshafied eventually, but until then
	  hacks like this to integrate with it
	  are necassary.*/
	if (bem->selectmode & SCE_SELECT_VERTEX) {
		BMesh *bm = bem->bm;
		BMOperator bmop;
		int len, ok;
		
		EDBM_InitOpf(bem, &bmop, op, "dissolvefaces faces=%hf", BM_SELECT);
		BMO_Exec_Op(bem->bm, &bmop);

		len = BMO_GetSlot(&bmop, "regionout")->len;		
		
		ok = EDBM_FinishOp(bem, &bmop, op, 1);
		if (!ok) return;

		if (len) return;	
	}

	em = BKE_mesh_get_editmesh(me);

	/* how many selected ? */
	if(em->selectmode & SCE_SELECT_EDGE) {
		/* in edge mode finding selected vertices means flushing down edge codes... */
		/* can't make face with only edge selection info... */
		EM_selectmode_set(em);
	}
	
	for(eve= em->verts.first; eve; eve= eve->next) {
		if(eve->f & SELECT) {
			amount++;
			if(amount>4) break;			
			neweve[amount-1]= eve;
		}
	}

	if(amount==2) {
		eed= addedgelist(em, neweve[0], neweve[1], NULL);
		EM_select_edge(eed, 1);
		
		BKE_mesh_end_editmesh(me, em);
		// XXX		DAG_id_flush_update(obedit->data, OB_RECALC_DATA);	
		return;
	}
	else if(amount > 4) {
		addfaces_from_edgenet(em);
		BKE_mesh_end_editmesh(me, em);
		return;
	}
	else if(amount<2) {
		BKE_report(op->reports, RPT_ERROR, "More vertices are needed to make an edge/face");
		BKE_mesh_end_editmesh(me, em);
		return;
	}

	efa= NULL; // check later

	if(amount==3) {
		
		if(exist_face_overlaps(em, neweve[0], neweve[1], neweve[2], NULL)==0) {
			efa= addfacelist(em, neweve[0], neweve[1], neweve[2], 0, NULL, NULL);
			EM_select_face(efa, 1);
		}
		else BKE_report(op->reports, RPT_ERROR, "The selected vertices already form a face");
	}
	else if(amount==4) {
		/* this test survives when theres 2 triangles */
		if(exist_face(em, neweve[0], neweve[1], neweve[2], neweve[3])==0) {
			int tria= 0;
			
			/* remove trias if they exist, 4 cases.... */
			if(exist_face(em, neweve[0], neweve[1], neweve[2], NULL)) tria++;
			if(exist_face(em, neweve[0], neweve[1], neweve[3], NULL)) tria++;
			if(exist_face(em, neweve[0], neweve[2], neweve[3], NULL)) tria++;
			if(exist_face(em, neweve[1], neweve[2], neweve[3], NULL)) tria++;
		
			if(tria==2) join_triangles(em);
			else if(exist_face_overlaps(em, neweve[0], neweve[1], neweve[2], neweve[3])==0) {
				 /* If there are 4 Verts, But more selected edges, we need to call addfaces_from_edgenet */
					EditEdge *eedcheck;
					int count;
					count = 0;
					for(eedcheck= em->edges.first; eedcheck; eedcheck= eedcheck->next) {
						if(eedcheck->f & SELECT) {
							count++;
						}
					}	
				
				if(count++ > 4){
					addfaces_from_edgenet(em);
					BKE_mesh_end_editmesh(me, em);
					return;
				} else {
				/* if 4 edges exist, we just create the face, convex or not */
					efa= addface_from_edges(em);
					if(efa==NULL) {
						
						/* the order of vertices can be anything, 6 cases to check */
						if( convex(neweve[0]->co, neweve[1]->co, neweve[2]->co, neweve[3]->co) ) {
							efa= addfacelist(em, neweve[0], neweve[1], neweve[2], neweve[3], NULL, NULL);
						}
						else if( convex(neweve[0]->co, neweve[2]->co, neweve[3]->co, neweve[1]->co) ) {
							efa= addfacelist(em, neweve[0], neweve[2], neweve[3], neweve[1], NULL, NULL);
						}
						else if( convex(neweve[0]->co, neweve[2]->co, neweve[1]->co, neweve[3]->co) ) {
							efa= addfacelist(em, neweve[0], neweve[2], neweve[1], neweve[3], NULL, NULL);
						}
						else if( convex(neweve[0]->co, neweve[1]->co, neweve[3]->co, neweve[2]->co) ) {
							efa= addfacelist(em, neweve[0], neweve[1], neweve[3], neweve[2], NULL, NULL);
						}
						else if( convex(neweve[0]->co, neweve[3]->co, neweve[2]->co, neweve[1]->co) ) {
							efa= addfacelist(em, neweve[0], neweve[3], neweve[2], neweve[1], NULL, NULL);
						}
						else if( convex(neweve[0]->co, neweve[3]->co, neweve[1]->co, neweve[2]->co) ) {
							efa= addfacelist(em, neweve[0], neweve[3], neweve[1], neweve[2], NULL, NULL);
						}
						else printf("cannot find nice quad from concave set of vertices\n");
					}
				}
			}
			else BKE_report(op->reports, RPT_ERROR, "The selected vertices already form a face");
		}
		else BKE_report(op->reports, RPT_ERROR, "The selected vertices already form a face");
	}
	
	if(efa) {
		EM_select_face(efa, 1);

		fix_new_face(em, efa);
		
		recalc_editnormals(em);
	}

	BKE_mesh_end_editmesh(me, em);
}

/* ************************ primitives ******************* */

// HACK: these can also be found in cmoview.tga.c, but are here so that they can be found by linker
// this hack is only used so that scons+mingw + split-sources hack works
	// ------------------------------- start copied code
/* these are not the monkeys you are looking for */
int monkeyo= 4;
int monkeynv= 271;
int monkeynf= 250;
signed char monkeyv[271][3]= {
{-71,21,98},{-63,12,88},{-57,7,74},{-82,-3,79},{-82,4,92},
{-82,17,100},{-92,21,102},{-101,12,95},{-107,7,83},
{-117,31,84},{-109,31,95},{-96,31,102},{-92,42,102},
{-101,50,95},{-107,56,83},{-82,66,79},{-82,58,92},
{-82,46,100},{-71,42,98},{-63,50,88},{-57,56,74},
{-47,31,72},{-55,31,86},{-67,31,97},{-66,31,99},
{-70,43,100},{-82,48,103},{-93,43,105},{-98,31,105},
{-93,20,105},{-82,31,106},{-82,15,103},{-70,20,100},
{-127,55,95},{-127,45,105},{-127,-87,94},{-127,-41,100},
{-127,-24,102},{-127,-99,92},{-127,52,77},{-127,73,73},
{-127,115,-70},{-127,72,-109},{-127,9,-106},{-127,-49,-45},
{-101,-24,72},{-87,-56,73},{-82,-89,73},{-80,-114,68},
{-85,-121,67},{-104,-124,71},{-127,-126,74},{-71,-18,68},
{-46,-5,69},{-21,19,57},{-17,55,76},{-36,62,80},
{-64,77,88},{-86,97,94},{-107,92,97},{-119,63,96},
{-106,53,99},{-111,39,98},{-101,12,95},{-79,2,90},
{-64,8,86},{-47,24,83},{-45,38,83},{-50,48,85},
{-72,56,92},{-95,60,97},{-127,-98,94},{-113,-92,94},
{-112,-107,91},{-119,-113,89},{-127,-114,88},{-127,-25,96},
{-127,-18,95},{-114,-19,95},{-111,-29,96},{-116,-37,95},
{-76,-6,86},{-48,7,80},{-34,26,77},{-32,48,84},
{-39,53,93},{-71,70,102},{-87,82,107},{-101,79,109},
{-114,55,108},{-111,-13,104},{-100,-57,91},{-95,-90,88},
{-93,-105,85},{-97,-117,81},{-106,-119,81},{-127,-121,82},
{-127,6,93},{-127,27,98},{-85,61,95},{-106,18,96},
{-110,27,97},{-112,-88,94},{-117,-57,96},{-127,-57,96},
{-127,-42,95},{-115,-35,100},{-110,-29,102},{-113,-17,100},
{-122,-16,100},{-127,-26,106},{-121,-19,104},{-115,-20,104},
{-113,-29,106},{-117,-32,103},{-127,-37,103},{-94,-40,71},
{-106,-31,91},{-104,-40,91},{-97,-32,71},{-127,-112,88},
{-121,-111,88},{-115,-105,91},{-115,-95,93},{-127,-100,84},
{-115,-96,85},{-115,-104,82},{-121,-109,81},{-127,-110,81},
{-105,28,100},{-103,20,99},{-84,55,97},{-92,54,99},
{-73,51,99},{-55,45,89},{-52,37,88},{-53,25,87},
{-66,13,92},{-79,8,95},{-98,14,100},{-104,38,100},
{-100,48,100},{-97,46,97},{-102,38,97},{-96,16,97},
{-79,11,93},{-68,15,90},{-57,27,86},{-56,36,86},
{-59,43,87},{-74,50,96},{-91,51,98},{-84,52,96},
{-101,22,96},{-102,29,96},{-113,59,78},{-102,85,79},
{-84,88,76},{-65,71,71},{-40,58,63},{-25,52,59},
{-28,21,48},{-50,0,53},{-71,-12,60},{-127,115,37},
{-127,126,-10},{-127,-25,-86},{-127,-59,24},{-127,-125,59},
{-127,-103,44},{-127,-73,41},{-127,-62,36},{-18,30,7},
{-17,41,-6},{-28,34,-56},{-68,56,-90},{-33,-6,9},
{-51,-16,-21},{-45,-1,-55},{-84,7,-85},{-97,-45,52},
{-104,-53,33},{-90,-91,49},{-95,-64,50},{-85,-117,51},
{-109,-97,47},{-111,-69,46},{-106,-121,56},{-99,-36,55},
{-100,-29,60},{-101,-22,64},{-100,-50,21},{-89,-40,-34},
{-83,-19,-69},{-69,111,-49},{-69,119,-9},{-69,109,30},
{-68,67,55},{-34,52,43},{-46,58,36},{-45,90,7},
{-25,72,16},{-25,79,-15},{-45,96,-25},{-45,87,-57},
{-25,69,-46},{-48,42,-75},{-65,3,-70},{-22,42,-26},
{-75,-22,19},{-72,-25,-27},{-13,52,-30},{-28,-18,-16},
{6,-13,-42},{37,7,-55},{46,41,-54},{31,65,-54},
{4,61,-40},{3,53,-37},{25,56,-50},{35,37,-52},
{28,10,-52},{5,-5,-39},{-21,-9,-17},{-9,46,-28},
{-6,39,-37},{-14,-3,-27},{6,0,-47},{25,12,-57},
{31,32,-57},{23,46,-56},{4,44,-46},{-19,37,-27},
{-20,22,-35},{-30,12,-35},{-22,11,-35},{-19,2,-35},
{-23,-2,-35},{-34,0,-9},{-35,-3,-22},{-35,5,-24},
{-25,26,-27},{-13,31,-34},{-13,30,-41},{-23,-2,-41},
{-18,2,-41},{-21,10,-41},{-29,12,-41},{-19,22,-41},
{6,42,-53},{25,44,-62},{34,31,-63},{28,11,-62},
{7,0,-54},{-14,-2,-34},{-5,37,-44},{-13,14,-42},
{-7,8,-43},{1,16,-47},{-4,22,-45},{3,30,-48},
{8,24,-49},{15,27,-50},{12,35,-50},{4,56,-62},
{33,60,-70},{48,38,-64},{41,7,-68},{6,-11,-63},
{-26,-16,-42},{-17,49,-49},
};

signed char monkeyf[250][4]= {
{27,4,5,26}, {25,4,5,24}, {3,6,5,4}, {1,6,5,2}, {5,6,7,4}, 
{3,6,7,2}, {5,8,7,6}, {3,8,7,4}, {7,8,9,6}, 
{5,8,9,4}, {7,10,9,8}, {5,10,9,6}, {9,10,11,8}, 
{7,10,11,6}, {9,12,11,10}, {7,12,11,8}, {11,6,13,12}, 
{5,4,13,12}, {3,-2,13,12}, {-3,-4,13,12}, {-5,-10,13,12}, 
{-11,-12,14,12}, {-13,-18,14,13}, {-19,4,5,13}, {10,12,4,4}, 
{10,11,9,9}, {8,7,9,9}, {7,5,6,6}, {6,3,4,4}, 
{5,1,2,2}, {4,-1,0,0}, {3,-3,-2,-2}, {22,67,68,23}, 
{20,65,66,21}, {18,63,64,19}, {16,61,62,17}, {14,59,60,15}, 
{12,19,48,57}, {18,19,48,47}, {18,19,48,47}, {18,19,48,47}, 
{18,19,48,47}, {18,19,48,47}, {18,19,48,47}, {18,19,48,47}, 
{18,19,48,47}, {18,-9,-8,47}, {18,27,45,46}, {26,55,43,44}, 
{24,41,42,54}, {22,39,40,23}, {20,37,38,21}, {18,35,36,19}, 
{16,33,34,17}, {14,31,32,15}, {12,39,30,13}, {11,48,45,38}, 
{8,36,-19,9}, {8,-20,44,47}, {42,45,46,43}, {18,19,40,39}, 
{16,17,38,37}, {14,15,36,35}, {32,44,43,33}, {12,33,32,42}, 
{19,44,43,42}, {40,41,42,-27}, {8,9,39,-28}, {15,43,42,16}, 
{13,43,42,14}, {11,43,42,12}, {9,-30,42,10}, {37,12,38,-32}, 
{-33,37,45,46}, {-33,40,41,39}, {38,40,41,37}, {36,40,41,35}, 
{34,40,41,33}, {36,39,38,37}, {35,40,39,38}, {1,2,14,21}, 
{1,2,40,13}, {1,2,40,39}, {1,24,12,39}, {-34,36,38,11}, 
{35,38,36,37}, {-37,8,35,37}, {-11,-12,-45,40}, {-11,-12,39,38}, 
{-11,-12,37,36}, {-11,-12,35,34}, {33,34,40,41}, {33,34,38,39}, 
{33,34,36,37}, {33,-52,34,35}, {33,37,36,34}, {33,35,34,34}, 
{8,7,37,36}, {-32,7,35,46}, {-34,-33,45,46}, {4,-33,43,34}, 
{-34,-33,41,42}, {-34,-33,39,40}, {-34,-33,37,38}, {-34,-33,35,36}, 
{-34,-33,33,34}, {-34,-33,31,32}, {-34,-4,28,30}, {-5,-34,28,27}, 
{-35,-44,36,27}, {26,35,36,45}, {24,25,44,45}, {25,23,44,42}, 
{25,24,41,40}, {25,24,39,38}, {25,24,37,36}, {25,24,35,34}, 
{25,24,33,32}, {25,24,31,30}, {15,24,29,38}, {25,24,27,26}, 
{23,12,37,26}, {11,12,35,36}, {-86,-59,36,-80}, {-60,-61,36,35}, 
{-62,-63,36,35}, {-64,-65,36,35}, {-66,-67,36,35}, {-68,-69,36,35}, 
{-70,-71,36,35}, {-72,-73,36,35}, {-74,-75,36,35}, {42,43,53,58}, 
{40,41,57,56}, {38,39,55,57}, {-81,-80,37,56}, {-83,-82,55,52}, 
{-85,-84,51,49}, {-87,-86,48,49}, {47,50,51,48}, {46,48,51,49}, 
{43,46,49,44}, {-92,-91,45,42}, {-23,49,50,-20}, {-94,40,48,-24}, 
{-96,-22,48,49}, {-97,48,21,-90}, {-100,36,50,23}, {22,49,48,-100}, 
{-101,47,46,22}, {21,45,35,25}, {33,34,44,41}, {13,14,28,24}, 
{-107,26,30,-106}, {14,46,45,15}, {14,44,43,-110}, {-111,42,23,-110}, 
{6,7,45,46}, {45,44,47,46}, {45,46,47,48}, {47,46,49,48}, 
{17,49,47,48}, {17,36,46,48}, {35,36,44,45}, {35,36,40,43}, 
{35,36,38,39}, {-4,-3,37,35}, {-123,34,33,1}, {-9,-8,-7,-6}, 
{-10,-7,32,-125}, {-127,-11,-126,-126}, {-7,-6,5,31}, {4,5,33,30}, 
{4,39,33,32}, {4,35,32,38}, {20,21,39,38}, {4,37,38,5}, 
{-11,-10,36,3}, {-11,15,14,35}, {13,16,34,34}, {-13,14,13,13}, 
{-3,1,30,29}, {-3,28,29,1}, {-2,31,28,-1}, {12,13,27,30}, 
{-2,26,12,12}, {35,29,42,36}, {34,35,36,33}, {32,35,36,31}, 
{30,35,36,29}, {28,35,36,27}, {26,35,36,25}, {34,39,38,35}, 
{32,39,38,33}, {30,39,38,31}, {28,39,38,29}, {26,39,38,27}, 
{25,31,32,38}, {-18,-17,45,44}, {-18,17,28,44}, {-24,-20,42,-23}, 
{11,35,27,14}, {25,28,39,41}, {37,41,40,38}, {34,40,36,35}, 
{32,40,39,33}, {30,39,31,40}, {21,29,39,22}, {-31,37,28,4}, 
{-32,33,35,36}, {32,33,34,34}, {18,35,36,48}, {34,25,40,35}, 
{24,25,38,39}, {24,25,36,37}, {24,25,34,35}, {24,25,32,33}, 
{24,13,41,31}, {17,11,41,35}, {15,16,34,35}, {13,14,34,35}, 
{11,12,34,35}, {9,10,34,35}, {7,8,34,35}, {26,25,37,36}, 
{35,36,37,38}, {37,36,39,38}, {37,38,39,40}, {25,31,36,39}, 
{18,34,35,30}, {17,22,30,33}, {19,29,21,20}, {16,26,29,17}, 
{24,29,28,25}, {22,31,28,23}, {20,31,30,21}, {18,31,30,19}, 
{16,30,17,17}, {-21,-22,35,34}, {-21,-22,33,32}, {-21,-22,31,30}, 
{-21,-22,29,28}, {-21,-22,27,26}, {-28,-22,25,31}, {24,28,29,30}, 
{23,24,26,27}, {23,24,25,25}, {-69,-35,-32,27}, {-70,26,25,-66}, 
{-68,-67,24,-33}, 
};
	// ------------------------------- end copied code


#define PRIM_PLANE		0
#define PRIM_CUBE		1
#define PRIM_CIRCLE		4
#define PRIM_CYLINDER 	5
#define PRIM_CONE 		7
#define PRIM_GRID		10
#define PRIM_UVSPHERE	11
#define PRIM_ICOSPHERE 	12
#define PRIM_MONKEY		13

static void make_prim(Object *obedit, int type, float mat[4][4], int tot, int seg,
		int subdiv, float dia, float depth, int ext, int fill)
{
	/*
	 * type - for the type of shape
	 * dia - the radius for cone,sphere cylinder etc.
	 * depth - 
	 * ext - extrude
	 * fill - end capping, and option to fill in circle
	 * cent[3] - center of the data. 
	 * */
	EditMesh *em= BKE_mesh_get_editmesh(((Mesh *)obedit->data));
	EditVert *eve, *v1=NULL, *v2, *v3, *v4=NULL, *vtop, *vdown;
	float phi, phid, vec[3];
	float q[4], cmat[3][3], nor[3]= {0.0, 0.0, 0.0};
	short a, b;
	
	EM_clear_flag_all(em, SELECT);

	phid= 2.0f*(float)M_PI/tot;
	phi= .25f*(float)M_PI;

	switch(type) {
	case PRIM_GRID: /*  grid */
		/* clear flags */
		eve= em->verts.first;
		while(eve) {
			eve->f= 0;
			eve= eve->next;
		}
		/* one segment first: the X axis */
		phi= 1.0; 
		phid= 2.0/((float)tot-1);
		for(a=0;a<tot;a++) {
			vec[0]= dia*phi;
			vec[1]= - dia;
			vec[2]= 0.0f;
			Mat4MulVecfl(mat,vec);
			eve= addvertlist(em, vec, NULL);
			eve->f= 1+2+4;
			if (a) {
				addedgelist(em, eve->prev, eve, NULL);
			}
			phi-=phid;
		}
		/* extrude and translate */
		vec[0]= vec[2]= 0.0;
		vec[1]= dia*phid;
		Mat4Mul3Vecfl(mat, vec);
		
		for(a=0;a<seg-1;a++) {
			extrudeflag_vert(obedit, em, 2, nor);	// nor unused
			translateflag(em, 2, vec);
		}
		break;
	case PRIM_UVSPHERE: /*  UVsphere */
		
		/* clear all flags */
		eve= em->verts.first;
		while(eve) {
			eve->f= 0;
			eve= eve->next;
		}
		
		/* one segment first */
		phi= 0; 
		phid/=2;
		for(a=0; a<=tot; a++) {
			vec[0]= dia*sin(phi);
			vec[1]= 0.0;
			vec[2]= dia*cos(phi);
			eve= addvertlist(em, vec, NULL);
			eve->f= 1+2+4;
			if(a==0) v1= eve;
			else addedgelist(em, eve->prev, eve, NULL);
			phi+= phid;
		}
		
		/* extrude and rotate */
		phi= M_PI/seg;
		q[0]= cos(phi);
		q[3]= sin(phi);
		q[1]=q[2]= 0;
		QuatToMat3(q, cmat);
		
		for(a=0; a<seg; a++) {
			extrudeflag_vert(obedit, em, 2, nor); // nor unused
			rotateflag(em, 2, v1->co, cmat);
		}

		removedoublesflag(em, 4, 0, 0.0001);

		/* and now do imat */
		eve= em->verts.first;
		while(eve) {
			if(eve->f & SELECT) {
				Mat4MulVecfl(mat,eve->co);
			}
			eve= eve->next;
		}
		break;
	case PRIM_ICOSPHERE: /* Icosphere */
		{
			EditVert *eva[12];
			EditEdge *eed;
			
			/* clear all flags */
			eve= em->verts.first;
			while(eve) {
				eve->f= 0;
				eve= eve->next;
			}
			dia/=200;
			for(a=0;a<12;a++) {
				vec[0]= dia*icovert[a][0];
				vec[1]= dia*icovert[a][1];
				vec[2]= dia*icovert[a][2];
				eva[a]= addvertlist(em, vec, NULL);
				eva[a]->f= 1+2;
			}
			for(a=0;a<20;a++) {
				EditFace *evtemp;
				v1= eva[ icoface[a][0] ];
				v2= eva[ icoface[a][1] ];
				v3= eva[ icoface[a][2] ];
				evtemp = addfacelist(em, v1, v2, v3, 0, NULL, NULL);
				evtemp->e1->f = 1+2;
				evtemp->e2->f = 1+2;
				evtemp->e3->f = 1+2;
			}

			dia*=200;

			for(a=1; a<subdiv; a++) esubdivideflag(obedit, em, 2, dia, 0.0, 0, 1, 0);
			
			/* and now do imat */
			eve= em->verts.first;
			while(eve) {
				if(eve->f & 2) {
					Mat4MulVecfl(mat,eve->co);
				}
				eve= eve->next;
			}
			
			// Clear the flag 2 from the edges
			for(eed=em->edges.first;eed;eed=eed->next){
				if(eed->f & 2){
					   eed->f &= !2;
				}   
			}
		}
		break;
	case PRIM_MONKEY: /* Monkey */
		{
			//extern int monkeyo, monkeynv, monkeynf;
			//extern signed char monkeyf[][4];
			//extern signed char monkeyv[][3];
			EditVert **tv= MEM_mallocN(sizeof(*tv)*monkeynv*2, "tv");
			int i;

			for (i=0; i<monkeynv; i++) {
				float v[3];
				v[0]= (monkeyv[i][0]+127)/128.0, v[1]= monkeyv[i][1]/128.0, v[2]= monkeyv[i][2]/128.0;
				tv[i]= addvertlist(em, v, NULL);
				tv[i]->f |= SELECT;
				tv[monkeynv+i]= (fabs(v[0]= -v[0])<0.001)?tv[i]:addvertlist(em, v, NULL);
				tv[monkeynv+i]->f |= SELECT;
			}
			for (i=0; i<monkeynf; i++) {
				addfacelist(em, tv[monkeyf[i][0]+i-monkeyo], tv[monkeyf[i][1]+i-monkeyo], tv[monkeyf[i][2]+i-monkeyo], (monkeyf[i][3]!=monkeyf[i][2])?tv[monkeyf[i][3]+i-monkeyo]:NULL, NULL, NULL);
				addfacelist(em, tv[monkeynv+monkeyf[i][2]+i-monkeyo], tv[monkeynv+monkeyf[i][1]+i-monkeyo], tv[monkeynv+monkeyf[i][0]+i-monkeyo], (monkeyf[i][3]!=monkeyf[i][2])?tv[monkeynv+monkeyf[i][3]+i-monkeyo]:NULL, NULL, NULL);
			}

			MEM_freeN(tv);

			/* and now do imat */
			for(eve= em->verts.first; eve; eve= eve->next) {
				if(eve->f & SELECT) {
					Mat4MulVecfl(mat,eve->co);
				}
			}
			recalc_editnormals(em);
		}
		break;
	default: /* all types except grid, sphere... */
		if(type==PRIM_CONE);
		else if(ext==0) 
			depth= 0.0f;
	
		/* vertices */
		vtop= vdown= v1= v2= 0;
		for(b=0; b<=ext; b++) {
			for(a=0; a<tot; a++) {
				
				vec[0]= dia*sin(phi);
				vec[1]= dia*cos(phi);
				vec[2]= b?depth:-depth;
				
				Mat4MulVecfl(mat, vec);
				eve= addvertlist(em, vec, NULL);
				eve->f= SELECT;
				if(a==0) {
					if(b==0) v1= eve;
					else v2= eve;
				}
				phi+=phid;
			}
		}
			
		/* center vertices */
		/* type PRIM_CONE can only have 1 one side filled
		 * if the cone has no capping, dont add vtop */
		if(type == PRIM_CONE || (fill && !ELEM(type, PRIM_PLANE, PRIM_CUBE))) {
			vec[0]= vec[1]= 0.0f;
			vec[2]= type==PRIM_CONE ? depth : -depth;
			Mat4MulVecfl(mat, vec);
			vdown= addvertlist(em, vec, NULL);
			if((ext || type==PRIM_CONE) && fill) {
				vec[0]= vec[1]= 0.0f;
				vec[2]= type==PRIM_CONE ? -depth : depth;
				Mat4MulVecfl(mat,vec);
				vtop= addvertlist(em, vec, NULL);
			}
		} else {
			vdown= v1;
			vtop= v2;
		}
		if(vtop) vtop->f= SELECT;
		if(vdown) vdown->f= SELECT;
	
		/* top and bottom face */
		if(fill || type==PRIM_CONE) {
			if(tot==4 && ELEM(type, PRIM_PLANE, PRIM_CUBE)) {
				v3= v1->next->next;
				if(ext) v4= v2->next->next;
				
				addfacelist(em, v3, v1->next, v1, v3->next, NULL, NULL);
				if(ext) addfacelist(em, v2, v2->next, v4, v4->next, NULL, NULL);
				
			}
			else {
				v3= v1;
				v4= v2;
				for(a=1; a<tot; a++) {
					addfacelist(em, vdown, v3, v3->next, 0, NULL, NULL);
					v3= v3->next;
					if(ext && fill) {
						addfacelist(em, vtop, v4, v4->next, 0, NULL, NULL);
						v4= v4->next;
					}
				}
				if(!ELEM(type, PRIM_PLANE, PRIM_CUBE)) {
					addfacelist(em, vdown, v3, v1, 0, NULL, NULL);
					if(ext) addfacelist(em, vtop, v4, v2, 0, NULL, NULL);
				}
			}
		}
		else if(type==PRIM_CIRCLE) {  /* we need edges for a circle */
			v3= v1;
			for(a=1;a<tot;a++) {
				addedgelist(em, v3, v3->next, NULL);
				v3= v3->next;
			}
			addedgelist(em, v3, v1, NULL);
		}
		/* side faces */
		if(ext) {
			v3= v1;
			v4= v2;
			for(a=1; a<tot; a++) {
				addfacelist(em, v3, v3->next, v4->next, v4, NULL, NULL);
				v3= v3->next;
				v4= v4->next;
			}
			addfacelist(em, v3, v1, v2, v4, NULL, NULL);
		}
		else if(fill && type==PRIM_CONE) {
			/* add the bottom flat area of the cone
			 * if capping is disabled dont bother */
			v3= v1;
			for(a=1; a<tot; a++) {
				addfacelist(em, vtop, v3->next, v3, 0, NULL, NULL);
				v3= v3->next;
			}
			addfacelist(em, vtop, v1, v3, 0, NULL, NULL);
		}
	}
	
	EM_stats_update(em);
	/* simple selection flush OK, based on fact it's a single model */
	EM_select_flush(em); /* flushes vertex -> edge -> face selection */
	
	if(type!=PRIM_PLANE && type!=PRIM_MONKEY)
		righthandfaces(em, 1);	/* otherwise monkey has eyes in wrong direction */

	BKE_mesh_end_editmesh(obedit->data, em);
}


/* uses context to figure out transform for primitive */
/* returns standard diameter */
static float new_primitive_matrix(bContext *C, int view_align, float primmat[][4])
{
	Object *obedit= CTX_data_edit_object(C);
	Scene *scene = CTX_data_scene(C);
	View3D *v3d =CTX_wm_view3d(C);
	RegionView3D *rv3d= ED_view3d_context_rv3d(C);
	float *curs, mat[3][3], vmat[3][3], cmat[3][3], imat[3][3];
	
	Mat4One(primmat);
	
	if(rv3d && view_align) {
		Mat3CpyMat4(vmat, rv3d->viewmat);
	} else
		Mat3One(vmat);
	
	/* inverse transform for view and object */
	Mat3CpyMat4(mat, obedit->obmat);
	Mat3MulMat3(cmat, vmat, mat);
	Mat3Inv(imat, cmat);
	Mat4CpyMat3(primmat, imat);

	/* center */
	curs= give_cursor(scene, v3d);
	VECCOPY(primmat[3], curs);
	VECSUB(primmat[3], primmat[3], obedit->obmat[3]);
	Mat3Inv(imat, mat);
	Mat3MulVecfl(imat, primmat[3]);
	
	if(v3d) return v3d->grid;
	return 1.0f;
}

/* ********* add primitive operators ************* */

static void make_prim_ext(bContext *C, int view_align, int enter_editmode,
		int type, int tot, int seg,
		int subdiv, float dia, float depth, int ext, int fill)
{
	Object *obedit= CTX_data_edit_object(C);
	int newob = 0;
	float mat[4][4];

	if(obedit==NULL || obedit->type!=OB_MESH) {
		/* create editmode */
		obedit= ED_object_add_type(C, OB_MESH, view_align, FALSE);
		ED_object_enter_editmode(C, EM_DO_UNDO|EM_IGNORE_LAYER); /* rare cases the active layer is messed up */
		newob = 1;
	}
	else DAG_id_flush_update(&obedit->id, OB_RECALC_DATA);

	dia *= new_primitive_matrix(C, view_align, mat);

	make_prim(obedit, type, mat, tot, seg, subdiv, dia, depth, ext, fill);

	DAG_id_flush_update(obedit->data, OB_RECALC_DATA);
	WM_event_add_notifier(C, NC_GEOM|ND_DATA, obedit->data);


	/* userdef */
	if (newob && !enter_editmode) {
		ED_object_exit_editmode(C, EM_FREEDATA); /* adding EM_DO_UNDO messes up operator redo */
	}
	WM_event_add_notifier(C, NC_OBJECT|ND_DRAW, obedit);
}

static int add_primitive_plane_exec(bContext *C, wmOperator *op)
{
	int view_align, enter_editmode;
	ED_object_add_generic_get_opts(op, &view_align, &enter_editmode);

	/* sqrt(2.0f) - plane (diameter of 1.41 makes it unit size) */
	make_prim_ext(C, view_align, enter_editmode, PRIM_PLANE, 4, 0, 0, sqrt(2.0f), 0.0f, 0, 1);
	return OPERATOR_FINISHED;	
}

void MESH_OT_primitive_plane_add(wmOperatorType *ot)
{
	/* identifiers */
	ot->name= "Add Plane";
	ot->description= "Construct a filled planar mesh with 4 vertices.";
	ot->idname= "MESH_OT_primitive_plane_add";
	
	/* api callbacks */
	ot->invoke= ED_object_add_generic_invoke;
	ot->exec= add_primitive_plane_exec;
	ot->poll= ED_operator_scene_editable;
	
	/* flags */
	ot->flag= OPTYPE_REGISTER|OPTYPE_UNDO;

	ED_object_add_generic_props(ot, TRUE);
}

static int add_primitive_cube_exec(bContext *C, wmOperator *op)
{
	int view_align, enter_editmode;
	ED_object_add_generic_get_opts(op, &view_align, &enter_editmode);

	/* sqrt(2.0f) - plane (diameter of 1.41 makes it unit size) */
	make_prim_ext(C, view_align, enter_editmode, PRIM_CUBE, 4, 0, 0, sqrt(2.0f), 1.0f, 1, 1);
	return OPERATOR_FINISHED;
}

void MESH_OT_primitive_cube_add(wmOperatorType *ot)
{
	/* identifiers */
	ot->name= "Add Cube";
	ot->description= "Construct a cube mesh.";
	ot->idname= "MESH_OT_primitive_cube_add";
	
	/* api callbacks */
	ot->invoke= ED_object_add_generic_invoke;
	ot->exec= add_primitive_cube_exec;
	ot->poll= ED_operator_scene_editable;
	
	/* flags */
	ot->flag= OPTYPE_REGISTER|OPTYPE_UNDO;

	ED_object_add_generic_props(ot, TRUE);
}

static int add_primitive_circle_exec(bContext *C, wmOperator *op)
{
	int view_align, enter_editmode;
	ED_object_add_generic_get_opts(op, &view_align, &enter_editmode);

	make_prim_ext(C, view_align, enter_editmode,
			PRIM_CIRCLE, RNA_int_get(op->ptr, "vertices"), 0, 0,
			RNA_float_get(op->ptr,"radius"), 0.0f, 0,
			RNA_boolean_get(op->ptr, "fill"));

	return OPERATOR_FINISHED;	
}

void MESH_OT_primitive_circle_add(wmOperatorType *ot)
{
	/* identifiers */
	ot->name= "Add Circle";
	ot->description= "Construct a circle mesh.";
	ot->idname= "MESH_OT_primitive_circle_add";
	
	/* api callbacks */
	ot->invoke= ED_object_add_generic_invoke;
	ot->exec= add_primitive_circle_exec;
	ot->poll= ED_operator_scene_editable;
	
	/* flags */
	ot->flag= OPTYPE_REGISTER|OPTYPE_UNDO;
	
	/* props */
	RNA_def_int(ot->srna, "vertices", 32, INT_MIN, INT_MAX, "Vertices", "", 3, 500);
	RNA_def_float(ot->srna, "radius", 1.0f, 0.0, FLT_MAX, "Radius", "", 0.001, 100.00);
	RNA_def_boolean(ot->srna, "fill", 0, "Fill", "");

<<<<<<< HEAD
=======
	ED_object_add_generic_props(ot, TRUE);
}

>>>>>>> 4e9699de
static int add_primitive_tube_exec(bContext *C, wmOperator *op)
{
	int view_align, enter_editmode;
	ED_object_add_generic_get_opts(op, &view_align, &enter_editmode);

	make_prim_ext(C, view_align, enter_editmode,
			PRIM_CYLINDER, RNA_int_get(op->ptr, "vertices"), 0, 0,
			RNA_float_get(op->ptr,"radius"),
			RNA_float_get(op->ptr, "depth"), 1, 
			RNA_boolean_get(op->ptr, "cap_ends"));

	return OPERATOR_FINISHED;
}

void MESH_OT_primitive_tube_add(wmOperatorType *ot)
{
	/* identifiers */
	ot->name= "Add Tube";
	ot->description= "Construct a tube mesh.";
	ot->idname= "MESH_OT_primitive_tube_add";
	
	/* api callbacks */
	ot->invoke= ED_object_add_generic_invoke;
	ot->exec= add_primitive_tube_exec;
	ot->poll= ED_operator_scene_editable;
	
	/* flags */
	ot->flag= OPTYPE_REGISTER|OPTYPE_UNDO;
	
	/* props */
	RNA_def_int(ot->srna, "vertices", 32, INT_MIN, INT_MAX, "Vertices", "", 2, 500);
	RNA_def_float(ot->srna, "radius", 1.0f, 0.0, FLT_MAX, "Radius", "", 0.001, 100.00);
	RNA_def_float(ot->srna, "depth", 1.0f, 0.0, FLT_MAX, "Depth", "", 0.001, 100.00);
	RNA_def_boolean(ot->srna, "cap_ends", 1, "Cap Ends", "");
<<<<<<< HEAD
=======

	ED_object_add_generic_props(ot, TRUE);
>>>>>>> 4e9699de
}

static int add_primitive_cone_exec(bContext *C, wmOperator *op)
{
	int view_align, enter_editmode;
	ED_object_add_generic_get_opts(op, &view_align, &enter_editmode);

	make_prim_ext(C, view_align, enter_editmode,
			PRIM_CONE, RNA_int_get(op->ptr, "vertices"), 0, 0,
			RNA_float_get(op->ptr,"radius"), RNA_float_get(op->ptr, "depth"),
			0, RNA_boolean_get(op->ptr, "cap_end"));

	return OPERATOR_FINISHED;
}

void MESH_OT_primitive_cone_add(wmOperatorType *ot)
{
	/* identifiers */
	ot->name= "Add Cone";
	ot->description= "Construct a conic mesh (ends filled).";
	ot->idname= "MESH_OT_primitive_cone_add";
	
	/* api callbacks */
	ot->invoke= ED_object_add_generic_invoke;
	ot->exec= add_primitive_cone_exec;
	ot->poll= ED_operator_scene_editable;
	
	/* flags */
	ot->flag= OPTYPE_REGISTER|OPTYPE_UNDO;
	
	/* props */
	RNA_def_int(ot->srna, "vertices", 32, INT_MIN, INT_MAX, "Vertices", "", 2, 500);
	RNA_def_float(ot->srna, "radius", 1.0f, 0.0, FLT_MAX, "Radius", "", 0.001, 100.00);
	RNA_def_float(ot->srna, "depth", 1.0f, 0.0, FLT_MAX, "Depth", "", 0.001, 100.00);
	RNA_def_boolean(ot->srna, "cap_end", 0, "Cap End", "");

	ED_object_add_generic_props(ot, TRUE);
}

static int add_primitive_grid_exec(bContext *C, wmOperator *op)
{
	int view_align, enter_editmode;
	ED_object_add_generic_get_opts(op, &view_align, &enter_editmode);

	make_prim_ext(C, view_align, enter_editmode,
			PRIM_GRID, RNA_int_get(op->ptr, "x_subdivisions"),
			RNA_int_get(op->ptr, "y_subdivisions"), 0,
			RNA_float_get(op->ptr,"size"), 0.0f, 0, 1);

	return OPERATOR_FINISHED;
}

void MESH_OT_primitive_grid_add(wmOperatorType *ot)
{
	/* identifiers */
	ot->name= "Add Grid";
	ot->description= "Construct a grid mesh.";
	ot->idname= "MESH_OT_primitive_grid_add";
	
	/* api callbacks */
	ot->invoke= ED_object_add_generic_invoke;
	ot->exec= add_primitive_grid_exec;
	ot->poll= ED_operator_scene_editable;
	
	/* flags */
	ot->flag= OPTYPE_REGISTER|OPTYPE_UNDO;
	
	/* props */
	RNA_def_int(ot->srna, "x_subdivisions", 10, INT_MIN, INT_MAX, "X Subdivisions", "", 3, 1000);
	RNA_def_int(ot->srna, "y_subdivisions", 10, INT_MIN, INT_MAX, "Y Subdivisions", "", 3, 1000);
	RNA_def_float(ot->srna, "size", 1.0f, 0.0, FLT_MAX, "Size", "", 0.001, FLT_MAX);

	ED_object_add_generic_props(ot, TRUE);
}

static int add_primitive_monkey_exec(bContext *C, wmOperator *op)
{
	int view_align, enter_editmode;
	ED_object_add_generic_get_opts(op, &view_align, &enter_editmode);

	make_prim_ext(C, view_align, enter_editmode,
			PRIM_MONKEY, 0, 0, 2, 0.0f, 0.0f, 0, 0);

	return OPERATOR_FINISHED;
}

void MESH_OT_primitive_monkey_add(wmOperatorType *ot)
{
	/* identifiers */
	ot->name= "Add Monkey";
	ot->description= "Construct a Suzanne mesh.";
	ot->idname= "MESH_OT_primitive_monkey_add";
	
	/* api callbacks */
	ot->invoke= ED_object_add_generic_invoke;
	ot->exec= add_primitive_monkey_exec;
	ot->poll= ED_operator_scene_editable;
	
	/* flags */
	ot->flag= OPTYPE_REGISTER|OPTYPE_UNDO;

	ED_object_add_generic_props(ot, TRUE);
}

static int add_primitive_uvsphere_exec(bContext *C, wmOperator *op)
{
	int view_align, enter_editmode;
	ED_object_add_generic_get_opts(op, &view_align, &enter_editmode);

	make_prim_ext(C, view_align, enter_editmode,
			PRIM_UVSPHERE, RNA_int_get(op->ptr, "rings"),
			RNA_int_get(op->ptr, "segments"), 0,
			RNA_float_get(op->ptr,"size"), 0.0f, 0, 0);

	return OPERATOR_FINISHED;	
}

void MESH_OT_primitive_uv_sphere_add(wmOperatorType *ot)
{
	/* identifiers */
	ot->name= "Add UV Sphere";
	ot->description= "Construct a UV sphere mesh.";
	ot->idname= "MESH_OT_primitive_uv_sphere_add";
	
	/* api callbacks */
	ot->invoke= ED_object_add_generic_invoke;
	ot->exec= add_primitive_uvsphere_exec;
	ot->poll= ED_operator_scene_editable;
	
	/* flags */
	ot->flag= OPTYPE_REGISTER|OPTYPE_UNDO;
	
	/* props */
	RNA_def_int(ot->srna, "segments", 32, INT_MIN, INT_MAX, "Segments", "", 3, 500);
	RNA_def_int(ot->srna, "rings", 24, INT_MIN, INT_MAX, "Rings", "", 3, 500);
	RNA_def_float(ot->srna, "size", 1.0f, 0.0, FLT_MAX, "Size", "", 0.001, 100.00);

	ED_object_add_generic_props(ot, TRUE);
}

static int add_primitive_icosphere_exec(bContext *C, wmOperator *op)
{
	int view_align, enter_editmode;
	ED_object_add_generic_get_opts(op, &view_align, &enter_editmode);

	make_prim_ext(C, view_align, enter_editmode,
			PRIM_ICOSPHERE, 0, 0, RNA_int_get(op->ptr, "subdivisions"),
			RNA_float_get(op->ptr,"size"), 0.0f, 0, 0);

	return OPERATOR_FINISHED;	
}

void MESH_OT_primitive_ico_sphere_add(wmOperatorType *ot)
{
	/* identifiers */
	ot->name= "Add Ico Sphere";
	ot->description= "Construct an Icosphere mesh.";
	ot->idname= "MESH_OT_primitive_ico_sphere_add";
	
	/* api callbacks */
	ot->invoke= ED_object_add_generic_invoke;
	ot->exec= add_primitive_icosphere_exec;
	ot->poll= ED_operator_scene_editable;
	
	/* flags */
	ot->flag= OPTYPE_REGISTER|OPTYPE_UNDO;
	
	/* props */
	RNA_def_int(ot->srna, "subdivisions", 2, 0, 6, "Subdivisions", "", 0, 8);
	RNA_def_float(ot->srna, "size", 1.0f, 0.0f, FLT_MAX, "Size", "", 0.001f, 100.00);
<<<<<<< HEAD
}
=======

	ED_object_add_generic_props(ot, TRUE);
}

/****************** add duplicate operator ***************/

static int mesh_duplicate_exec(bContext *C, wmOperator *op)
{
	Object *ob= CTX_data_edit_object(C);
	EditMesh *em= BKE_mesh_get_editmesh(ob->data);

	adduplicateflag(em, SELECT);

	BKE_mesh_end_editmesh(ob->data, em);

	DAG_id_flush_update(ob->data, OB_RECALC_DATA);
	WM_event_add_notifier(C, NC_GEOM|ND_DATA, ob->data);
	
	return OPERATOR_FINISHED;
}

static int mesh_duplicate_invoke(bContext *C, wmOperator *op, wmEvent *event)
{
	WM_cursor_wait(1);
	mesh_duplicate_exec(C, op);
	WM_cursor_wait(0);
	
	return OPERATOR_FINISHED;
}

void MESH_OT_duplicate(wmOperatorType *ot)
{
	/* identifiers */
	ot->name= "Duplicate";
	ot->description= "Duplicate selected vertices, edges or faces.";
	ot->idname= "MESH_OT_duplicate";
	
	/* api callbacks */
	ot->invoke= mesh_duplicate_invoke;
	ot->exec= mesh_duplicate_exec;
	
	ot->poll= ED_operator_editmesh;
	
	/* to give to transform */
	RNA_def_int(ot->srna, "mode", TFM_TRANSLATION, 0, INT_MAX, "Mode", "", 0, INT_MAX);
}
>>>>>>> 4e9699de
<|MERGE_RESOLUTION|>--- conflicted
+++ resolved
@@ -1324,12 +1324,9 @@
 	RNA_def_float(ot->srna, "radius", 1.0f, 0.0, FLT_MAX, "Radius", "", 0.001, 100.00);
 	RNA_def_boolean(ot->srna, "fill", 0, "Fill", "");
 
-<<<<<<< HEAD
-=======
 	ED_object_add_generic_props(ot, TRUE);
 }
 
->>>>>>> 4e9699de
 static int add_primitive_tube_exec(bContext *C, wmOperator *op)
 {
 	int view_align, enter_editmode;
@@ -1364,11 +1361,8 @@
 	RNA_def_float(ot->srna, "radius", 1.0f, 0.0, FLT_MAX, "Radius", "", 0.001, 100.00);
 	RNA_def_float(ot->srna, "depth", 1.0f, 0.0, FLT_MAX, "Depth", "", 0.001, 100.00);
 	RNA_def_boolean(ot->srna, "cap_ends", 1, "Cap Ends", "");
-<<<<<<< HEAD
-=======
 
 	ED_object_add_generic_props(ot, TRUE);
->>>>>>> 4e9699de
 }
 
 static int add_primitive_cone_exec(bContext *C, wmOperator *op)
@@ -1539,53 +1533,6 @@
 	/* props */
 	RNA_def_int(ot->srna, "subdivisions", 2, 0, 6, "Subdivisions", "", 0, 8);
 	RNA_def_float(ot->srna, "size", 1.0f, 0.0f, FLT_MAX, "Size", "", 0.001f, 100.00);
-<<<<<<< HEAD
-}
-=======
 
 	ED_object_add_generic_props(ot, TRUE);
-}
-
-/****************** add duplicate operator ***************/
-
-static int mesh_duplicate_exec(bContext *C, wmOperator *op)
-{
-	Object *ob= CTX_data_edit_object(C);
-	EditMesh *em= BKE_mesh_get_editmesh(ob->data);
-
-	adduplicateflag(em, SELECT);
-
-	BKE_mesh_end_editmesh(ob->data, em);
-
-	DAG_id_flush_update(ob->data, OB_RECALC_DATA);
-	WM_event_add_notifier(C, NC_GEOM|ND_DATA, ob->data);
-	
-	return OPERATOR_FINISHED;
-}
-
-static int mesh_duplicate_invoke(bContext *C, wmOperator *op, wmEvent *event)
-{
-	WM_cursor_wait(1);
-	mesh_duplicate_exec(C, op);
-	WM_cursor_wait(0);
-	
-	return OPERATOR_FINISHED;
-}
-
-void MESH_OT_duplicate(wmOperatorType *ot)
-{
-	/* identifiers */
-	ot->name= "Duplicate";
-	ot->description= "Duplicate selected vertices, edges or faces.";
-	ot->idname= "MESH_OT_duplicate";
-	
-	/* api callbacks */
-	ot->invoke= mesh_duplicate_invoke;
-	ot->exec= mesh_duplicate_exec;
-	
-	ot->poll= ED_operator_editmesh;
-	
-	/* to give to transform */
-	RNA_def_int(ot->srna, "mode", TFM_TRANSLATION, 0, INT_MAX, "Mode", "", 0, INT_MAX);
-}
->>>>>>> 4e9699de
+}