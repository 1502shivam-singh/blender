/*
 * ***** BEGIN GPL LICENSE BLOCK *****
 *
 * This program is free software; you can redistribute it and/or
 * modify it under the terms of the GNU General Public License
 * as published by the Free Software Foundation; either version 2
 * of the License, or (at your option) any later version. 
 *
 * This program is distributed in the hope that it will be useful,
 * but WITHOUT ANY WARRANTY; without even the implied warranty of
 * MERCHANTABILITY or FITNESS FOR A PARTICULAR PURPOSE.  See the
 * GNU General Public License for more details.
 *
 * You should have received a copy of the GNU General Public License
 * along with this program; if not, write to the Free Software Foundation,
 * Inc., 51 Franklin Street, Fifth Floor, Boston, MA 02110-1301, USA.
 *
 * The Original Code is Copyright (C) 2008 Blender Foundation.
 * All rights reserved.
 *
 *
 * ***** END GPL LICENSE BLOCK *****
 */

/** \file blender/editors/screen/screen_edit.c
 *  \ingroup edscr
 */


#include <string.h>
#include <math.h>


#include "MEM_guardedalloc.h"

#include "DNA_scene_types.h"
#include "DNA_userdef_types.h"

#include "BLI_math.h"
#include "BLI_blenlib.h"
#include "BLI_utildefines.h"

#include "BKE_context.h"
#include "BKE_icons.h"
#include "BKE_image.h"
#include "BKE_global.h"
#include "BKE_library.h"
#include "BKE_library_remap.h"
#include "BKE_main.h"
#include "BKE_node.h"
#include "BKE_screen.h"
#include "BKE_scene.h"
#include "BKE_workspace.h"

#include "WM_api.h"
#include "WM_types.h"

#include "ED_object.h"
#include "ED_screen.h"
#include "ED_screen_types.h"
#include "ED_clip.h"
#include "ED_node.h"
#include "ED_render.h"

#include "UI_interface.h"

/* XXX actually should be not here... solve later */
#include "wm_subwindow.h"

#include "screen_intern.h"  /* own module include */


/* ******************* screen vert, edge, area managing *********************** */

static ScrVert *screen_addvert(bScreen *sc, short x, short y)
{
	ScrVert *sv = MEM_callocN(sizeof(ScrVert), "addscrvert");
	sv->vec.x = x;
	sv->vec.y = y;
	
	BLI_addtail(&sc->vertbase, sv);
	return sv;
}

static ScrEdge *screen_addedge(bScreen *sc, ScrVert *v1, ScrVert *v2)
{
	ScrEdge *se = MEM_callocN(sizeof(ScrEdge), "addscredge");

	BKE_screen_sort_scrvert(&v1, &v2);
	se->v1 = v1;
	se->v2 = v2;

	BLI_addtail(&sc->edgebase, se);
	return se;
}


bool scredge_is_horizontal(ScrEdge *se)
{
	return (se->v1->vec.y == se->v2->vec.y);
}

/* need win size to make sure not to include edges along screen edge */
ScrEdge *screen_find_active_scredge(const bScreen *sc,
                                    const int winsize_x, const int winsize_y,
                                    const int mx, const int my)
{
	ScrEdge *se;
	int safety = U.widget_unit / 10;
	
	if (safety < 2) safety = 2;
	
	for (se = sc->edgebase.first; se; se = se->next) {
		if (scredge_is_horizontal(se)) {
			if (se->v1->vec.y > 0 && se->v1->vec.y < winsize_y - 1) {
				short min, max;
				min = MIN2(se->v1->vec.x, se->v2->vec.x);
				max = MAX2(se->v1->vec.x, se->v2->vec.x);
				
				if (abs(my - se->v1->vec.y) <= safety && mx >= min && mx <= max)
					return se;
			}
		}
		else {
			if (se->v1->vec.x > 0 && se->v1->vec.x < winsize_x - 1) {
				short min, max;
				min = MIN2(se->v1->vec.y, se->v2->vec.y);
				max = MAX2(se->v1->vec.y, se->v2->vec.y);
				
				if (abs(mx - se->v1->vec.x) <= safety && my >= min && my <= max)
					return se;
			}
		}
	}
	
	return NULL;
}



/* adds no space data */
static ScrArea *screen_addarea(bScreen *sc, ScrVert *v1, ScrVert *v2, ScrVert *v3, ScrVert *v4, short headertype, short spacetype)
{
	ScrArea *sa = MEM_callocN(sizeof(ScrArea), "addscrarea");
	sa->v1 = v1;
	sa->v2 = v2;
	sa->v3 = v3;
	sa->v4 = v4;
	sa->headertype = headertype;
	sa->spacetype = sa->butspacetype = spacetype;
	
	BLI_addtail(&sc->areabase, sa);
	
	return sa;
}

static void screen_delarea(bContext *C, bScreen *sc, ScrArea *sa)
{
	
	ED_area_exit(C, sa);
	
	BKE_screen_area_free(sa);
	
	BLI_remlink(&sc->areabase, sa);
	MEM_freeN(sa);
}

/* return 0: no split possible */
/* else return (integer) screencoordinate split point */
static short testsplitpoint(ScrArea *sa, char dir, float fac)
{
	short x, y;
	const short area_min_x = AREAMINX;
	const short area_min_y = ED_area_headersize();
	
	// area big enough?
	if (dir == 'v' && (sa->v4->vec.x - sa->v1->vec.x <= 2 * area_min_x)) return 0;
	if (dir == 'h' && (sa->v2->vec.y - sa->v1->vec.y <= 2 * area_min_y)) return 0;
	
	// to be sure
	CLAMP(fac, 0.0f, 1.0f);
	
	if (dir == 'h') {
		y = sa->v1->vec.y + fac * (sa->v2->vec.y - sa->v1->vec.y);
		
		if (y - sa->v1->vec.y < area_min_y)
			y = sa->v1->vec.y + area_min_y;
		else if (sa->v2->vec.y - y < area_min_y)
			y = sa->v2->vec.y - area_min_y;
		else y -= (y % AREAGRID);
		
		return y;
	}
	else {
		x = sa->v1->vec.x + fac * (sa->v4->vec.x - sa->v1->vec.x);
		
		if (x - sa->v1->vec.x < area_min_x)
			x = sa->v1->vec.x + area_min_x;
		else if (sa->v4->vec.x - x < area_min_x)
			x = sa->v4->vec.x - area_min_x;
		else x -= (x % AREAGRID);
		
		return x;
	}
}

ScrArea *area_split(bScreen *sc, ScrArea *sa, char dir, float fac, int merge)
{
	ScrArea *newa = NULL;
	ScrVert *sv1, *sv2;
	short split;
	
	if (sa == NULL) return NULL;
	
	split = testsplitpoint(sa, dir, fac);
	if (split == 0) return NULL;
	
	/* note regarding (fac > 0.5f) checks below.
	 * normally it shouldn't matter which is used since the copy should match the original
	 * however with viewport rendering and python console this isn't the case. - campbell */

	if (dir == 'h') {
		/* new vertices */
		sv1 = screen_addvert(sc, sa->v1->vec.x, split);
		sv2 = screen_addvert(sc, sa->v4->vec.x, split);
		
		/* new edges */
		screen_addedge(sc, sa->v1, sv1);
		screen_addedge(sc, sv1, sa->v2);
		screen_addedge(sc, sa->v3, sv2);
		screen_addedge(sc, sv2, sa->v4);
		screen_addedge(sc, sv1, sv2);
		
		if (fac > 0.5f) {
			/* new areas: top */
			newa = screen_addarea(sc, sv1, sa->v2, sa->v3, sv2, sa->headertype, sa->spacetype);

			/* area below */
			sa->v2 = sv1;
			sa->v3 = sv2;
		}
		else {
			/* new areas: bottom */
			newa = screen_addarea(sc, sa->v1, sv1, sv2, sa->v4, sa->headertype, sa->spacetype);

			/* area above */
			sa->v1 = sv1;
			sa->v4 = sv2;
		}

		ED_area_data_copy(newa, sa, true);
		
	}
	else {
		/* new vertices */
		sv1 = screen_addvert(sc, split, sa->v1->vec.y);
		sv2 = screen_addvert(sc, split, sa->v2->vec.y);
		
		/* new edges */
		screen_addedge(sc, sa->v1, sv1);
		screen_addedge(sc, sv1, sa->v4);
		screen_addedge(sc, sa->v2, sv2);
		screen_addedge(sc, sv2, sa->v3);
		screen_addedge(sc, sv1, sv2);
		
		if (fac > 0.5f) {
			/* new areas: right */
			newa = screen_addarea(sc, sv1, sv2, sa->v3, sa->v4, sa->headertype, sa->spacetype);

			/* area left */
			sa->v3 = sv2;
			sa->v4 = sv1;
		}
		else {
			/* new areas: left */
			newa = screen_addarea(sc, sa->v1, sa->v2, sv2, sv1, sa->headertype, sa->spacetype);

			/* area right */
			sa->v1 = sv1;
			sa->v2 = sv2;
		}

		ED_area_data_copy(newa, sa, true);
	}
	
	/* remove double vertices en edges */
	if (merge)
		BKE_screen_remove_double_scrverts(sc);
	BKE_screen_remove_double_scredges(sc);
	BKE_screen_remove_unused_scredges(sc);
	
	return newa;
}

/**
 * Empty screen, with 1 dummy area without spacedata. Uses window size.
 */
bScreen *screen_add(const char *name, const int winsize_x, const int winsize_y)
{
	bScreen *sc;
	ScrVert *sv1, *sv2, *sv3, *sv4;

	sc = BKE_libblock_alloc(G.main, ID_SCR, name);
	sc->do_refresh = true;
	sc->redraws_flag = TIME_ALL_3D_WIN | TIME_ALL_ANIM_WIN;

	sv1 = screen_addvert(sc, 0, 0);
	sv2 = screen_addvert(sc, 0, winsize_y - 1);
	sv3 = screen_addvert(sc, winsize_x - 1, winsize_y - 1);
	sv4 = screen_addvert(sc, winsize_x - 1, 0);

	screen_addedge(sc, sv1, sv2);
	screen_addedge(sc, sv2, sv3);
	screen_addedge(sc, sv3, sv4);
	screen_addedge(sc, sv4, sv1);

	/* dummy type, no spacedata */
	screen_addarea(sc, sv1, sv2, sv3, sv4, HEADERDOWN, SPACE_EMPTY);

	return sc;
}

void screen_data_copy(bScreen *to, bScreen *from)
{
	ScrVert *s1, *s2;
	ScrEdge *se;
	ScrArea *sa, *saf;
	
	/* free contents of 'to', is from blenkernel screen.c */
	BKE_screen_free(to);
	
	BLI_duplicatelist(&to->vertbase, &from->vertbase);
	BLI_duplicatelist(&to->edgebase, &from->edgebase);
	BLI_duplicatelist(&to->areabase, &from->areabase);
	BLI_listbase_clear(&to->regionbase);
	
	s2 = to->vertbase.first;
	for (s1 = from->vertbase.first; s1; s1 = s1->next, s2 = s2->next) {
		s1->newv = s2;
	}
	
	for (se = to->edgebase.first; se; se = se->next) {
		se->v1 = se->v1->newv;
		se->v2 = se->v2->newv;
		BKE_screen_sort_scrvert(&(se->v1), &(se->v2));
	}
	
	saf = from->areabase.first;
	for (sa = to->areabase.first; sa; sa = sa->next, saf = saf->next) {
		sa->v1 = sa->v1->newv;
		sa->v2 = sa->v2->newv;
		sa->v3 = sa->v3->newv;
		sa->v4 = sa->v4->newv;

		BLI_listbase_clear(&sa->spacedata);
		BLI_listbase_clear(&sa->regionbase);
		BLI_listbase_clear(&sa->actionzones);
		BLI_listbase_clear(&sa->handlers);
		
		ED_area_data_copy(sa, saf, true);
	}
	
	/* put at zero (needed?) */
	for (s1 = from->vertbase.first; s1; s1 = s1->next)
		s1->newv = NULL;
}

/**
 * Prepare a newly created screen for initializing it as active screen.
 */
void screen_new_activate_prepare(const wmWindow *win, bScreen *screen_new)
{
	screen_new->winid = win->winid;
	screen_new->do_refresh = true;
	screen_new->do_draw = true;
}


/* with sa as center, sb is located at: 0=W, 1=N, 2=E, 3=S */
/* -1 = not valid check */
/* used with join operator */
int area_getorientation(ScrArea *sa, ScrArea *sb)
{
	ScrVert *sav1, *sav2, *sav3, *sav4;
	ScrVert *sbv1, *sbv2, *sbv3, *sbv4;

	if (sa == NULL || sb == NULL) return -1;

	sav1 = sa->v1;
	sav2 = sa->v2;
	sav3 = sa->v3;
	sav4 = sa->v4;
	sbv1 = sb->v1;
	sbv2 = sb->v2;
	sbv3 = sb->v3;
	sbv4 = sb->v4;
	
	if (sav1 == sbv4 && sav2 == sbv3) { /* sa to right of sb = W */
		return 0;
	}
	else if (sav2 == sbv1 && sav3 == sbv4) { /* sa to bottom of sb = N */
		return 1;
	}
	else if (sav3 == sbv2 && sav4 == sbv1) { /* sa to left of sb = E */
		return 2;
	}
	else if (sav1 == sbv2 && sav4 == sbv3) { /* sa on top of sb = S*/
		return 3;
	}
	
	return -1;
}

/* Helper function to join 2 areas, it has a return value, 0=failed 1=success
 *  used by the split, join operators
 */
int screen_area_join(bContext *C, bScreen *scr, ScrArea *sa1, ScrArea *sa2)
{
	int dir;
	
	dir = area_getorientation(sa1, sa2);
	/*printf("dir is : %i\n", dir);*/
	
	if (dir == -1) {
		if (sa1) sa1->flag &= ~AREA_FLAG_DRAWJOINFROM;
		if (sa2) sa2->flag &= ~AREA_FLAG_DRAWJOINTO;
		return 0;
	}
	
	if (dir == 0) {
		sa1->v1 = sa2->v1;
		sa1->v2 = sa2->v2;
		screen_addedge(scr, sa1->v2, sa1->v3);
		screen_addedge(scr, sa1->v1, sa1->v4);
	}
	else if (dir == 1) {
		sa1->v2 = sa2->v2;
		sa1->v3 = sa2->v3;
		screen_addedge(scr, sa1->v1, sa1->v2);
		screen_addedge(scr, sa1->v3, sa1->v4);
	}
	else if (dir == 2) {
		sa1->v3 = sa2->v3;
		sa1->v4 = sa2->v4;
		screen_addedge(scr, sa1->v2, sa1->v3);
		screen_addedge(scr, sa1->v1, sa1->v4);
	}
	else if (dir == 3) {
		sa1->v1 = sa2->v1;
		sa1->v4 = sa2->v4;
		screen_addedge(scr, sa1->v1, sa1->v2);
		screen_addedge(scr, sa1->v3, sa1->v4);
	}
	
	screen_delarea(C, scr, sa2);
	BKE_screen_remove_double_scrverts(scr);
	sa1->flag &= ~AREA_FLAG_DRAWJOINFROM;
	/* Update preview thumbnail */
	BKE_icon_changed(scr->id.icon_id);

	return 1;
}

void select_connected_scredge(bScreen *sc, ScrEdge *edge)
{
	ScrEdge *se;
	ScrVert *sv;
	int oneselected;
	char dir;
	
	/* select connected, only in the right direction */
	/* 'dir' is the direction of EDGE */
	
	if (edge->v1->vec.x == edge->v2->vec.x) dir = 'v';
	else dir = 'h';
	
	sv = sc->vertbase.first;
	while (sv) {
		sv->flag = 0;
		sv = sv->next;
	}
	
	edge->v1->flag = 1;
	edge->v2->flag = 1;
	
	oneselected = 1;
	while (oneselected) {
		se = sc->edgebase.first;
		oneselected = 0;
		while (se) {
			if (se->v1->flag + se->v2->flag == 1) {
				if (dir == 'h') {
					if (se->v1->vec.y == se->v2->vec.y) {
						se->v1->flag = se->v2->flag = 1;
						oneselected = 1;
					}
				}
				if (dir == 'v') {
					if (se->v1->vec.x == se->v2->vec.x) {
						se->v1->flag = se->v2->flag = 1;
						oneselected = 1;
					}
				}
			}
			se = se->next;
		}
	}
}

/* test if screen vertices should be scaled */
static void screen_test_scale(bScreen *sc, int winsize_x, int winsize_y)
{
	/* clamp Y size of header sized areas when expanding windows
	 * avoids annoying empty space around file menu */
#define USE_HEADER_SIZE_CLAMP

	const int headery_init = ED_area_headersize();
	ScrVert *sv = NULL;
	ScrArea *sa;
	int winsize_x_prev, winsize_y_prev;
	float facx, facy, tempf, min[2], max[2];
	
	/* calculate size */
	min[0] = min[1] = 20000.0f;
	max[0] = max[1] = 0.0f;
	
	for (sv = sc->vertbase.first; sv; sv = sv->next) {
		const float fv[2] = {(float)sv->vec.x, (float)sv->vec.y};
		minmax_v2v2_v2(min, max, fv);
	}
	
	/* always make 0.0 left under */
	for (sv = sc->vertbase.first; sv; sv = sv->next) {
		sv->vec.x -= min[0];
		sv->vec.y -= min[1];
	}
	
	winsize_x_prev = (max[0] - min[0]) + 1;
	winsize_y_prev = (max[1] - min[1]) + 1;


#ifdef USE_HEADER_SIZE_CLAMP
#define TEMP_BOTTOM 1
#define TEMP_TOP 2

	/* if the window's Y axis grows, clamp header sized areas */
	if (winsize_y_prev < winsize_y) {  /* growing? */
		const int headery_margin_max = headery_init + 4;
		for (sa = sc->areabase.first; sa; sa = sa->next) {
			ARegion *ar = BKE_area_find_region_type(sa, RGN_TYPE_HEADER);
			sa->temp = 0;

			if (ar && !(ar->flag & RGN_FLAG_HIDDEN)) {
				if (sa->v2->vec.y == winsize_y_prev - 1) {
					if ((sa->v2->vec.y - sa->v1->vec.y) < headery_margin_max) {
						sa->temp = TEMP_TOP;
					}
				}
				else if (sa->v1->vec.y == 0) {
					if ((sa->v2->vec.y - sa->v1->vec.y) < headery_margin_max) {
						sa->temp = TEMP_BOTTOM;
					}
				}
			}
		}
	}
#endif


	if (winsize_x_prev != winsize_x || winsize_y_prev != winsize_y) {
		facx = ((float)winsize_x - 1) / ((float)winsize_x_prev - 1);
		facy = ((float)winsize_y - 1) / ((float)winsize_y_prev - 1);
		
		/* make sure it fits! */
		for (sv = sc->vertbase.first; sv; sv = sv->next) {
			/* FIXME, this re-sizing logic is no good when re-sizing the window + redrawing [#24428]
			 * need some way to store these as floats internally and re-apply from there. */
			tempf = ((float)sv->vec.x) * facx;
			sv->vec.x = (short)(tempf + 0.5f);
			//sv->vec.x += AREAGRID - 1;
			//sv->vec.x -=  (sv->vec.x % AREAGRID);

			CLAMP(sv->vec.x, 0, winsize_x - 1);
			
			tempf = ((float)sv->vec.y) * facy;
			sv->vec.y = (short)(tempf + 0.5f);
			//sv->vec.y += AREAGRID - 1;
			//sv->vec.y -=  (sv->vec.y % AREAGRID);

			CLAMP(sv->vec.y, 0, winsize_y - 1);
		}
	}


#ifdef USE_HEADER_SIZE_CLAMP
	if (winsize_y_prev < winsize_y) {  /* growing? */
		for (sa = sc->areabase.first; sa; sa = sa->next) {
			ScrEdge *se = NULL;

			if (sa->temp == 0)
				continue;

			if (sa->v1 == sa->v2)
				continue;

			/* adjust headery if verts are along the edge of window */
			if (sa->temp == TEMP_TOP) {
				/* lower edge */
				const int yval = sa->v2->vec.y - headery_init;
<<<<<<< HEAD
				se = BKE_screen_find_edge(sc, sa->v4, sa->v1);
				select_connected_scredge(sc, se);
=======
				se = screen_findedge(sc, sa->v4, sa->v1);
				if (se != NULL) {
					select_connected_scredge(sc, se);
				}
>>>>>>> c2f6ca31
				for (sv = sc->vertbase.first; sv; sv = sv->next) {
					if (sv != sa->v2 && sv != sa->v3) {
						if (sv->flag) {
							sv->vec.y = yval;
						}
					}
				}
			}
			else {
				/* upper edge */
				const int yval = sa->v1->vec.y + headery_init;
<<<<<<< HEAD
				se = BKE_screen_find_edge(sc, sa->v2, sa->v3);
				select_connected_scredge(sc, se);
=======
				se = screen_findedge(sc, sa->v2, sa->v3);
				if (se != NULL) {
					select_connected_scredge(sc, se);
				}
>>>>>>> c2f6ca31
				for (sv = sc->vertbase.first; sv; sv = sv->next) {
					if (sv != sa->v1 && sv != sa->v4) {
						if (sv->flag) {
							sv->vec.y = yval;
						}
					}
				}
			}
		}
	}

#undef USE_HEADER_SIZE_CLAMP
#undef TEMP_BOTTOM
#undef TEMP_TOP
#endif


	/* test for collapsed areas. This could happen in some blender version... */
	/* ton: removed option now, it needs Context... */
	
	/* make each window at least ED_area_headersize() high */
	for (sa = sc->areabase.first; sa; sa = sa->next) {
		int headery = headery_init;
		
		/* adjust headery if verts are along the edge of window */
		if (sa->v1->vec.y > 0)
			headery += U.pixelsize;
		if (sa->v2->vec.y < winsize_y - 1)
			headery += U.pixelsize;
		
		if (sa->v2->vec.y - sa->v1->vec.y + 1 < headery) {
			/* lower edge */
			ScrEdge *se = BKE_screen_find_edge(sc, sa->v4, sa->v1);
			if (se && sa->v1 != sa->v2) {
				int yval;
				
				select_connected_scredge(sc, se);
				
				/* all selected vertices get the right offset */
				yval = sa->v2->vec.y - headery + 1;
				for (sv = sc->vertbase.first; sv; sv = sv->next) {
					/* if is a collapsed area */
					if (sv != sa->v2 && sv != sa->v3) {
						if (sv->flag) {
							sv->vec.y = yval;
						}
					}
				}
			}
		}
	}
	
}


/* ****************** EXPORTED API TO OTHER MODULES *************************** */

/* screen sets cursor based on swinid */
static void region_cursor_set(wmWindow *win, int swinid, int swin_changed)
{
	bScreen *screen = WM_window_get_active_screen(win);

	for (ScrArea *sa = screen->areabase.first; sa; sa = sa->next) {
		for (ARegion *ar = sa->regionbase.first; ar; ar = ar->next) {
			if (ar->swinid == swinid) {
				if (swin_changed || (ar->type && ar->type->event_cursor)) {
					if (WM_manipulatormap_cursor_set(ar->manipulator_map, win)) {
						return;
					}
					ED_region_cursor_set(win, sa, ar);
				}
				return;
			}
		}
	}
}

void ED_screen_do_listen(bContext *C, wmNotifier *note)
{
	wmWindow *win = CTX_wm_window(C);
	bScreen *screen = CTX_wm_screen(C);

	/* generic notes */
	switch (note->category) {
		case NC_WM:
			if (note->data == ND_FILEREAD)
				screen->do_draw = true;
			break;
		case NC_WINDOW:
			screen->do_draw = true;
			break;
		case NC_SCREEN:
			if (note->action == NA_EDITED)
				screen->do_draw = screen->do_refresh = true;
			break;
		case NC_SCENE:
			if (note->data == ND_MODE)
				region_cursor_set(win, note->swinid, true);
			break;
	}
}

/* helper call for below, dpi changes headers */
static void screen_refresh_headersizes(void)
{
	const ListBase *lb = BKE_spacetypes_list();
	SpaceType *st;
	
	for (st = lb->first; st; st = st->next) {
		ARegionType *art = BKE_regiontype_from_id(st, RGN_TYPE_HEADER);
		if (art) art->prefsizey = ED_area_headersize();
	}
}

/* make this screen usable */
/* for file read and first use, for scaling window, area moves */
void ED_screen_refresh(wmWindowManager *wm, wmWindow *win)
{
	bScreen *screen = WM_window_get_active_screen(win);

	/* exception for bg mode, we only need the screen context */
	if (!G.background) {
		const int screen_size_x = WM_window_screen_pixels_x(win);
		const int screen_size_y = WM_window_screen_pixels_y(win);
		ScrArea *sa;
		rcti screen_rect;

		screen_rect.xmin = 0;
		screen_rect.xmax = screen_size_x - 1;
		screen_rect.ymin = 0;
		screen_rect.ymax = screen_size_y - 1;

		/* header size depends on DPI, let's verify */
		screen_refresh_headersizes();
		
<<<<<<< HEAD
		screen_test_scale(screen, screen_size_x, screen_size_y);
		
		if (screen->mainwin == 0) {
			screen->mainwin = wm_subwindow_open(win, &screen_rect, false);
		}
		else {
			wm_subwindow_position(win, screen->mainwin, &screen_rect, false);
		}

		for (sa = win->global_areas.first; sa; sa = sa->next) {
			ED_area_global_initialize(wm, win, sa);
		}
=======
		screen_test_scale(screen, winsize_x, winsize_y);
		
		if (screen->mainwin == 0) {
			screen->mainwin = wm_subwindow_open(win, &winrct, false);
		}
		else {
			wm_subwindow_position(win, screen->mainwin, &winrct, false);
		}
		
>>>>>>> c2f6ca31
		for (sa = screen->areabase.first; sa; sa = sa->next) {
			/* set spacetype and region callbacks, calls init() */
			/* sets subwindows for regions, adds handlers */
			ED_area_initialize(wm, win, sa);
		}
	
		/* wake up animtimer */
		if (screen->animtimer)
			WM_event_timer_sleep(wm, win, screen->animtimer, false);
	}

	if (G.debug & G_DEBUG_EVENTS) {
		printf("%s: set screen\n", __func__);
	}
	screen->do_refresh = false;
	/* prevent multiwin errors */
	screen->winid = win->winid;

	screen->context = ed_screen_context;
}

/* file read, set all screens, ... */
void ED_screens_initialize(wmWindowManager *wm)
{
	wmWindow *win;
	
	for (win = wm->windows.first; win; win = win->next) {
		if (WM_window_get_active_workspace(win) == NULL) {
			WM_window_set_active_workspace(win, G.main->workspaces.first);
		}

		ED_screen_refresh(wm, win);
	}
}


/* *********** exit calls are for closing running stuff ******** */

void ED_region_exit(bContext *C, ARegion *ar)
{
	wmWindowManager *wm = CTX_wm_manager(C);
	wmWindow *win = CTX_wm_window(C);
	ARegion *prevar = CTX_wm_region(C);

	if (ar->type && ar->type->exit)
		ar->type->exit(wm, ar);

	CTX_wm_region_set(C, ar);

	WM_event_remove_handlers(C, &ar->handlers);
	WM_event_modal_handler_region_replace(win, ar, NULL);
	if (ar->swinid) {
		wm_subwindow_close(win, ar->swinid);
		ar->swinid = 0;
	}

	if (ar->headerstr) {
		MEM_freeN(ar->headerstr);
		ar->headerstr = NULL;
	}
	
	if (ar->regiontimer) {
		WM_event_remove_timer(wm, win, ar->regiontimer);
		ar->regiontimer = NULL;
	}

	CTX_wm_region_set(C, prevar);
}

void ED_area_exit(bContext *C, ScrArea *sa)
{
	wmWindowManager *wm = CTX_wm_manager(C);
	wmWindow *win = CTX_wm_window(C);
	ScrArea *prevsa = CTX_wm_area(C);
	ARegion *ar;

	if (sa->type && sa->type->exit)
		sa->type->exit(wm, sa);

	CTX_wm_area_set(C, sa);

	for (ar = sa->regionbase.first; ar; ar = ar->next)
		ED_region_exit(C, ar);

	WM_event_remove_handlers(C, &sa->handlers);
	WM_event_modal_handler_area_replace(win, sa, NULL);

	CTX_wm_area_set(C, prevsa);
}

void ED_screen_exit(bContext *C, wmWindow *window, bScreen *screen)
{
	wmWindowManager *wm = CTX_wm_manager(C);
	wmWindow *prevwin = CTX_wm_window(C);
	ScrArea *sa;
	ARegion *ar;

	CTX_wm_window_set(C, window);
	
	if (screen->animtimer)
		WM_event_remove_timer(wm, window, screen->animtimer);
	screen->animtimer = NULL;
	screen->scrubbing = false;

	if (screen->mainwin)
		wm_subwindow_close(window, screen->mainwin);
	screen->mainwin = 0;
	screen->subwinactive = 0;
	
	for (ar = screen->regionbase.first; ar; ar = ar->next) {
		ED_region_exit(C, ar);
	}
	for (sa = screen->areabase.first; sa; sa = sa->next) {
		ED_area_exit(C, sa);
	}
	for (sa = window->global_areas.first; sa; sa = sa->next) {
		ED_area_exit(C, sa);
	}

	/* mark it available for use for other windows */
	screen->winid = 0;
	
	if (!WM_window_is_temp_screen(prevwin)) {
		/* use previous window if possible */
		CTX_wm_window_set(C, prevwin);
	}
	else {
		/* none otherwise */
		CTX_wm_window_set(C, NULL);
	}
	
}

/* *********************************** */

/* case when on area-edge or in azones, or outside window */
static void screen_cursor_set(wmWindow *win, wmEvent *event)
{
	const bScreen *screen = WM_window_get_active_screen(win);
<<<<<<< HEAD
	const int screen_size_x = WM_window_screen_pixels_x(win);
	const int screen_size_y = WM_window_screen_pixels_y(win);
=======
	const int winsize_x = WM_window_pixels_x(win);
	const int winsize_y = WM_window_pixels_y(win);
>>>>>>> c2f6ca31

	AZone *az = NULL;
	ScrArea *sa;
	
	for (sa = screen->areabase.first; sa; sa = sa->next)
		if ((az = is_in_area_actionzone(sa, &event->x)))
			break;
	
	if (sa) {
		if (az->type == AZONE_AREA)
			WM_cursor_set(win, CURSOR_EDIT);
		else if (az->type == AZONE_REGION) {
			if (az->edge == AE_LEFT_TO_TOPRIGHT || az->edge == AE_RIGHT_TO_TOPLEFT)
				WM_cursor_set(win, CURSOR_X_MOVE);
			else
				WM_cursor_set(win, CURSOR_Y_MOVE);
		}
	}
	else {
<<<<<<< HEAD
		ScrEdge *actedge = screen_find_active_scredge(screen, screen_size_x, screen_size_y, event->x, event->y);
=======
		ScrEdge *actedge = screen_find_active_scredge(screen, winsize_x, winsize_y, event->x, event->y);
>>>>>>> c2f6ca31
		
		if (actedge) {
			if (scredge_is_horizontal(actedge))
				WM_cursor_set(win, CURSOR_Y_MOVE);
			else
				WM_cursor_set(win, CURSOR_X_MOVE);
		}
		else
			WM_cursor_set(win, CURSOR_STD);
	}
}


/* called in wm_event_system.c. sets state vars in screen, cursors */
/* event type is mouse move */
void ED_screen_set_subwinactive(bContext *C, wmEvent *event)
{
	wmWindow *win = CTX_wm_window(C);
	bScreen *scr = WM_window_get_active_screen(win);

	if (scr) {
		ScrArea *sa;
		ARegion *ar;
		int oldswin = scr->subwinactive;

		for (sa = scr->areabase.first; sa; sa = sa->next) {
			if (event->x > sa->totrct.xmin && event->x < sa->totrct.xmax)
				if (event->y > sa->totrct.ymin && event->y < sa->totrct.ymax)
					if (NULL == is_in_area_actionzone(sa, &event->x))
						break;
		}
		if (sa) {
			/* make overlap active when mouse over */
			for (ar = sa->regionbase.first; ar; ar = ar->next) {
				if (BLI_rcti_isect_pt_v(&ar->winrct, &event->x)) {
					scr->subwinactive = ar->swinid;
					break;
				}
			}
		}
		else
			scr->subwinactive = scr->mainwin;
		
		/* check for redraw headers */
		if (oldswin != scr->subwinactive) {

			for (sa = scr->areabase.first; sa; sa = sa->next) {
				bool do_draw = false;
				
				for (ar = sa->regionbase.first; ar; ar = ar->next)
					if (ar->swinid == oldswin || ar->swinid == scr->subwinactive)
						do_draw = true;
				
				if (do_draw) {
					for (ar = sa->regionbase.first; ar; ar = ar->next)
						if (ar->regiontype == RGN_TYPE_HEADER)
							ED_region_tag_redraw(ar);
				}
			}
		}
		
		/* cursors, for time being set always on edges, otherwise aregion doesnt switch */
		if (scr->subwinactive == scr->mainwin) {
			screen_cursor_set(win, event);
		}
		else {
			/* notifier invokes freeing the buttons... causing a bit too much redraws */
			if (oldswin != scr->subwinactive) {
				region_cursor_set(win, scr->subwinactive, true);

				/* this used to be a notifier, but needs to be done immediate
				 * because it can undo setting the right button as active due
				 * to delayed notifier handling */
				UI_screen_free_active_but(C, scr);
			}
			else
				region_cursor_set(win, scr->subwinactive, false);
		}
	}
}

int ED_screen_area_active(const bContext *C)
{
	wmWindow *win = CTX_wm_window(C);
	bScreen *sc = CTX_wm_screen(C);
	ScrArea *sa = CTX_wm_area(C);

	if (win && sc && sa) {
		AZone *az = is_in_area_actionzone(sa, &win->eventstate->x);
		ARegion *ar;
		
		if (az && az->type == AZONE_REGION)
			return 1;
		
		for (ar = sa->regionbase.first; ar; ar = ar->next)
			if (ar->swinid == sc->subwinactive)
				return 1;
	}
	return 0;
}

<<<<<<< HEAD
void ED_screen_global_areas_create(const bContext *C, wmWindow *win)
{
	const bScreen *screen = BKE_workspace_active_screen_get(win->workspace_hook);

	if (screen->temp == 0) {
		ScrArea *sa = MEM_callocN(sizeof(*sa), "top bar area");

		sa->v1 = MEM_callocN(sizeof(*sa->v1), __func__);
		sa->v2 = MEM_callocN(sizeof(*sa->v2), __func__);
		sa->v3 = MEM_callocN(sizeof(*sa->v3), __func__);
		sa->v4 = MEM_callocN(sizeof(*sa->v4), __func__);

		sa->v1->vec.x = sa->v2->vec.x = 0;
		sa->v3->vec.x = sa->v4->vec.x = win->sizex;
		sa->v1->vec.y = sa->v4->vec.y = win->sizey - (2 * HEADERY);
		sa->v2->vec.y = sa->v3->vec.y = win->sizey;
		sa->headertype = HEADERTOP;
		sa->spacetype = sa->butspacetype = SPACE_TOPBAR;

		BLI_addhead(&win->global_areas, sa);

		{
			SpaceType *st = BKE_spacetype_from_id(SPACE_TOPBAR);
			SpaceLink *sl = st->new(C);

			BLI_addhead(&sa->spacedata, sl);
			sa->regionbase = sl->regionbase;
			BLI_listbase_clear(&sl->regionbase);
		}
	}
}

=======
>>>>>>> c2f6ca31

/* -------------------------------------------------------------------- */
/* Screen changing */

static bScreen *screen_fullscreen_find_associated_normal_screen(const Main *bmain, bScreen *screen)
{
	for (bScreen *screen_iter = bmain->screen.first; screen_iter; screen_iter = screen_iter->id.next) {
		ScrArea *sa = screen_iter->areabase.first;
		if (sa->full == screen) {
			return screen_iter;
		}
	}

	return screen;
}

/**
 * \return the screen to activate.
 * \warning The returned screen may not always equal \a screen_new!
 */
bScreen *screen_change_prepare(bScreen *screen_old, bScreen *screen_new, Main *bmain, bContext *C, wmWindow *win)
{
	/* validate screen, it's called with notifier reference */
	if (BLI_findindex(&bmain->screen, screen_new) == -1) {
		return NULL;
	}

	if (ELEM(screen_new->state, SCREENMAXIMIZED, SCREENFULL)) {
		screen_new = screen_fullscreen_find_associated_normal_screen(bmain, screen_new);
	}

	/* check for valid winid */
	if (!(screen_new->winid == 0 || screen_new->winid == win->winid)) {
		return NULL;
	}

	if (screen_old != screen_new) {
		wmTimer *wt = screen_old->animtimer;

		/* remove handlers referencing areas in old screen */
		for (ScrArea *sa = screen_old->areabase.first; sa; sa = sa->next) {
			WM_event_remove_area_handler(&win->modalhandlers, sa);
		}

		/* we put timer to sleep, so screen_exit has to think there's no timer */
		screen_old->animtimer = NULL;
		if (wt) {
			WM_event_timer_sleep(CTX_wm_manager(C), win, wt, true);
		}
		ED_screen_exit(C, win, screen_old);

		/* Same scene, "transfer" playback to new screen. */
		if (wt) {
			screen_new->animtimer = wt;
		}

		return screen_new;
	}

	return NULL;
}

void screen_changed_update(bContext *C, wmWindow *win, bScreen *sc)
{
	Scene *scene = WM_window_get_active_scene(win);
	WorkSpace *workspace = BKE_workspace_active_get(win->workspace_hook);
	WorkSpaceLayout *layout = BKE_workspace_layout_find(workspace, sc);

	CTX_wm_window_set(C, win);  /* stores C->wm.screen... hrmf */

	ED_screen_refresh(CTX_wm_manager(C), win);

	BKE_screen_view3d_scene_sync(sc, scene); /* sync new screen with scene data */
	WM_event_add_notifier(C, NC_WINDOW, NULL);
	WM_event_add_notifier(C, NC_SCREEN | ND_LAYOUTSET, layout);

	/* makes button hilites work */
	WM_event_add_mousemove(C);
}


/**
 * \brief Change the active screen.
 *
 * Operator call, WM + Window + screen already existed before
 *
 * \warning Do NOT call in area/region queues!
 * \returns if screen changing was successful.
 */
bool ED_screen_change(bContext *C, bScreen *sc)
{
	Main *bmain = CTX_data_main(C);
	wmWindow *win = CTX_wm_window(C);
	bScreen *screen_old = CTX_wm_screen(C);
	bScreen *screen_new = screen_change_prepare(screen_old, sc, bmain, C, win);
<<<<<<< HEAD

	if (screen_new) {
		WorkSpace *workspace = BKE_workspace_active_get(win->workspace_hook);
		WM_window_set_active_screen(win, workspace, sc);
		screen_changed_update(C, win, screen_new);

=======

	if (screen_new) {
		WorkSpace *workspace = BKE_workspace_active_get(win->workspace_hook);
		WM_window_set_active_screen(win, workspace, sc);
		screen_changed_update(C, win, screen_new);

>>>>>>> c2f6ca31
		return true;
	}

	return false;
}

static void screen_set_3dview_camera(Scene *scene, ScrArea *sa, View3D *v3d)
{
	/* fix any cameras that are used in the 3d view but not in the scene */
	BKE_screen_view3d_sync(v3d, scene);

	if (!v3d->camera || !BKE_scene_base_find(scene, v3d->camera)) {
		v3d->camera = BKE_scene_camera_find(scene);
		// XXX if (sc == curscreen) handle_view3d_lock();
		if (!v3d->camera) {
			ARegion *ar;
			ListBase *regionbase;
			
			/* regionbase is in different place depending if space is active */
			if (v3d == sa->spacedata.first)
				regionbase = &sa->regionbase;
			else
				regionbase = &v3d->regionbase;
				
			for (ar = regionbase->first; ar; ar = ar->next) {
				if (ar->regiontype == RGN_TYPE_WINDOW) {
					RegionView3D *rv3d = ar->regiondata;
					if (rv3d->persp == RV3D_CAMOB) {
						rv3d->persp = RV3D_PERSP;
					}
				}
			}
		}
	}
}

void ED_screen_update_after_scene_change(const bScreen *screen, Scene *scene_new)
{
	for (ScrArea *sa = screen->areabase.first; sa; sa = sa->next) {
		for (SpaceLink *sl = sa->spacedata.first; sl; sl = sl->next) {
			if (sl->spacetype == SPACE_VIEW3D) {
				View3D *v3d = (View3D *)sl;
				screen_set_3dview_camera(scene_new, sa, v3d);
			}
		}
	}
}

ScrArea *ED_screen_full_newspace(bContext *C, ScrArea *sa, int type)
{
	wmWindow *win = CTX_wm_window(C);
	bScreen *screen = CTX_wm_screen(C);
	ScrArea *newsa = NULL;

	if (!sa || sa->full == NULL) {
		newsa = ED_screen_state_toggle(C, win, sa, SCREENMAXIMIZED);
	}
	
	if (!newsa) {
		if (sa->full && (screen->state == SCREENMAXIMIZED)) {
			/* if this has been called from the temporary info header generated in
			 * temp fullscreen layouts, find the correct fullscreen area to change
			 * to create a new space inside */
			for (newsa = screen->areabase.first; newsa; newsa = newsa->next) {
				if (!(sa->flag & AREA_TEMP_INFO))
					break;
			}
		}
		else {
			newsa = sa;
		}
	}

	BLI_assert(newsa);

	if (sa && (sa->spacetype != type)) {
		newsa->flag |= AREA_FLAG_TEMP_TYPE;
	}
	else {
		newsa->flag &= ~AREA_FLAG_TEMP_TYPE;
	}

	ED_area_newspace(C, newsa, type, (newsa->flag & AREA_FLAG_TEMP_TYPE));

	return newsa;
}

/**
 * \a was_prev_temp for the case previous space was a temporary fullscreen as well
 */
void ED_screen_full_prevspace(bContext *C, ScrArea *sa)
{
	BLI_assert(sa->full);

	if (sa->flag & AREA_FLAG_STACKED_FULLSCREEN) {
		/* stacked fullscreen -> only go back to previous screen and don't toggle out of fullscreen */
		ED_area_prevspace(C, sa);
	}
	else {
		ED_screen_restore_temp_type(C, sa);
	}
}

void ED_screen_restore_temp_type(bContext *C, ScrArea *sa)
{
	/* incase nether functions below run */
	ED_area_tag_redraw(sa);

	if (sa->flag & AREA_FLAG_TEMP_TYPE) {
		ED_area_prevspace(C, sa);
		sa->flag &= ~AREA_FLAG_TEMP_TYPE;
	}

	if (sa->full) {
		ED_screen_state_toggle(C, CTX_wm_window(C), sa, SCREENMAXIMIZED);
	}
}

/* restore a screen / area back to default operation, after temp fullscreen modes */
void ED_screen_full_restore(bContext *C, ScrArea *sa)
{
	wmWindow *win = CTX_wm_window(C);
	SpaceLink *sl = sa->spacedata.first;
	bScreen *screen = CTX_wm_screen(C);
	short state = (screen ? screen->state : SCREENMAXIMIZED);
	
	/* if fullscreen area has a temporary space (such as a file browser or fullscreen render
	 * overlaid on top of an existing setup) then return to the previous space */
	
	if (sl->next) {
		if (sa->flag & AREA_FLAG_TEMP_TYPE) {
			ED_screen_full_prevspace(C, sa);
		}
		else {
			ED_screen_state_toggle(C, win, sa, state);
		}
		/* warning: 'sa' may be freed */
	}
	/* otherwise just tile the area again */
	else {
		ED_screen_state_toggle(C, win, sa, state);
	}
}

/**
 * this function toggles: if area is maximized/full then the parent will be restored
 *
 * \warning \a sa may be freed.
 */
ScrArea *ED_screen_state_toggle(bContext *C, wmWindow *win, ScrArea *sa, const short state)
{
	wmWindowManager *wm = CTX_wm_manager(C);
	WorkSpace *workspace = WM_window_get_active_workspace(win);
	bScreen *sc, *oldscreen;
	ARegion *ar;

	if (sa) {
		/* ensure we don't have a button active anymore, can crash when
		 * switching screens with tooltip open because region and tooltip
		 * are no longer in the same screen */
		for (ar = sa->regionbase.first; ar; ar = ar->next) {
			UI_blocklist_free(C, &ar->uiblocks);

			if (ar->regiontimer) {
				WM_event_remove_timer(wm, NULL, ar->regiontimer);
				ar->regiontimer = NULL;
			}
		}

		/* prevent hanging header prints */
		ED_area_headerprint(sa, NULL);
	}

	if (sa && sa->full) {
		WorkSpaceLayout *layout_old = WM_window_get_active_layout(win);
		/* restoring back to SCREENNORMAL */
		ScrArea *old;

		sc = sa->full;       /* the old screen to restore */
		oldscreen = WM_window_get_active_screen(win); /* the one disappearing */

		sc->state = SCREENNORMAL;

		/* find old area */
		for (old = sc->areabase.first; old; old = old->next)
			if (old->full) break;
		if (old == NULL) {
			if (G.debug & G_DEBUG)
				printf("%s: something wrong in areafullscreen\n", __func__);
			return NULL;
		}

		if (state == SCREENFULL) {
			/* restore the old side panels/header visibility */
			for (ar = sa->regionbase.first; ar; ar = ar->next) {
				ar->flag = ar->flagfullscreen;
			}
		}

		ED_area_data_swap(old, sa);
		if (sa->flag & AREA_TEMP_INFO) sa->flag &= ~AREA_TEMP_INFO;
		old->full = NULL;

		/* animtimer back */
		sc->animtimer = oldscreen->animtimer;
		oldscreen->animtimer = NULL;

		ED_screen_change(C, sc);

		BKE_workspace_layout_remove(CTX_data_main(C), workspace, layout_old);

		/* After we've restored back to SCREENNORMAL, we have to wait with
		 * screen handling as it uses the area coords which aren't updated yet.
		 * Without doing so, the screen handling gets wrong area coords,
		 * which in worst case can lead to crashes (see T43139) */
		sc->skip_handling = true;
	}
	else {
		/* change from SCREENNORMAL to new state */
		WorkSpaceLayout *layout_new;
		ScrArea *newa;
		char newname[MAX_ID_NAME - 2];

		oldscreen = WM_window_get_active_screen(win);

		oldscreen->state = state;
		BLI_snprintf(newname, sizeof(newname), "%s-%s", oldscreen->id.name + 2, "nonnormal");

		layout_new = ED_workspace_layout_add(workspace, win, newname);

		sc = BKE_workspace_layout_screen_get(layout_new);
		sc->state = state;
		sc->redraws_flag = oldscreen->redraws_flag;
		sc->temp = oldscreen->temp;

		/* timer */
		sc->animtimer = oldscreen->animtimer;
		oldscreen->animtimer = NULL;

		/* use random area when we have no active one, e.g. when the
		 * mouse is outside of the window and we open a file browser */
		if (!sa)
			sa = oldscreen->areabase.first;

		if (state == SCREENMAXIMIZED) {
			/* returns the top small area */
			newa = area_split(sc, (ScrArea *)sc->areabase.first, 'h', 0.99f, 1);
			ED_area_newspace(C, newa, SPACE_INFO, false);

			/* copy area */
			newa = newa->prev;
			ED_area_data_swap(newa, sa);
			sa->flag |= AREA_TEMP_INFO;

			sa->full = oldscreen;
			newa->full = oldscreen;
			newa->next->full = oldscreen; // XXX
		}
		else if (state == SCREENFULL) {
			newa = (ScrArea *)sc->areabase.first;

			/* copy area */
			ED_area_data_swap(newa, sa);
			newa->flag = sa->flag; /* mostly for AREA_FLAG_WASFULLSCREEN */

			/* temporarily hide the side panels/header */
			for (ar = newa->regionbase.first; ar; ar = ar->next) {
				ar->flagfullscreen = ar->flag;

				if (ELEM(ar->regiontype,
				         RGN_TYPE_UI,
				         RGN_TYPE_HEADER,
				         RGN_TYPE_TOOLS))
				{
					ar->flag |= RGN_FLAG_HIDDEN;
				}
			}

			sa->full = oldscreen;
			newa->full = oldscreen;
		}
		else {
			BLI_assert(false);
		}

		ED_screen_change(C, sc);
	}

	/* XXX bad code: setscreen() ends with first area active. fullscreen render assumes this too */
	CTX_wm_area_set(C, sc->areabase.first);

	return sc->areabase.first;
}

/* update frame rate info for viewport drawing */
void ED_refresh_viewport_fps(bContext *C)
{
	wmTimer *animtimer = CTX_wm_screen(C)->animtimer;
	Scene *scene = CTX_data_scene(C);
	
	/* is anim playback running? */
	if (animtimer && (U.uiflag & USER_SHOW_FPS)) {
		ScreenFrameRateInfo *fpsi = scene->fps_info;
		
		/* if there isn't any info, init it first */
		if (fpsi == NULL)
			fpsi = scene->fps_info = MEM_callocN(sizeof(ScreenFrameRateInfo), "refresh_viewport_fps fps_info");
		
		/* update the values */
		fpsi->redrawtime = fpsi->lredrawtime;
		fpsi->lredrawtime = animtimer->ltime;
	}
	else {
		/* playback stopped or shouldn't be running */
		if (scene->fps_info)
			MEM_freeN(scene->fps_info);
		scene->fps_info = NULL;
	}
}

/* redraws: uses defines from stime->redraws 
 * enable: 1 - forward on, -1 - backwards on, 0 - off
 */
void ED_screen_animation_timer(bContext *C, int redraws, int refresh, int sync, int enable)
{
	bScreen *screen = CTX_wm_screen(C);
	wmWindowManager *wm = CTX_wm_manager(C);
	wmWindow *win = CTX_wm_window(C);
	Scene *scene = CTX_data_scene(C);
	bScreen *stopscreen = ED_screen_animation_playing(wm);
	
	if (stopscreen) {
		WM_event_remove_timer(wm, win, stopscreen->animtimer);
		stopscreen->animtimer = NULL;
	}
	
	if (enable) {
		ScreenAnimData *sad = MEM_callocN(sizeof(ScreenAnimData), "ScreenAnimData");
		
		screen->animtimer = WM_event_add_timer(wm, win, TIMER0, (1.0 / FPS));
		
		sad->ar = CTX_wm_region(C);
		/* if startframe is larger than current frame, we put currentframe on startframe.
		 * note: first frame then is not drawn! (ton) */
		if (PRVRANGEON) {
			if (scene->r.psfra > scene->r.cfra) {
				sad->sfra = scene->r.cfra;
				scene->r.cfra = scene->r.psfra;
			}
			else
				sad->sfra = scene->r.cfra;
		}
		else {
			if (scene->r.sfra > scene->r.cfra) {
				sad->sfra = scene->r.cfra;
				scene->r.cfra = scene->r.sfra;
			}
			else
				sad->sfra = scene->r.cfra;
		}
		sad->redraws = redraws;
		sad->refresh = refresh;
		sad->flag |= (enable < 0) ? ANIMPLAY_FLAG_REVERSE : 0;
		sad->flag |= (sync == 0) ? ANIMPLAY_FLAG_NO_SYNC : (sync == 1) ? ANIMPLAY_FLAG_SYNC : 0;

		ScrArea *sa = CTX_wm_area(C);

		char spacetype = -1;

		if (sa)
			spacetype = sa->spacetype;

		sad->from_anim_edit = (ELEM(spacetype, SPACE_IPO, SPACE_ACTION, SPACE_NLA, SPACE_TIME));

		screen->animtimer->customdata = sad;
		
	}

	/* notifier catched by top header, for button */
	WM_event_add_notifier(C, NC_SCREEN | ND_ANIMPLAY, NULL);
}

/* helper for screen_animation_play() - only to be used for TimeLine */
static ARegion *time_top_left_3dwindow(bScreen *screen)
{
	ARegion *aret = NULL;
	ScrArea *sa;
	int min = 10000;
	
	for (sa = screen->areabase.first; sa; sa = sa->next) {
		if (sa->spacetype == SPACE_VIEW3D) {
			ARegion *ar;
			for (ar = sa->regionbase.first; ar; ar = ar->next) {
				if (ar->regiontype == RGN_TYPE_WINDOW) {
					if (ar->winrct.xmin - ar->winrct.ymin < min) {
						aret = ar;
						min = ar->winrct.xmin - ar->winrct.ymin;
					}
				}
			}
		}
	}

	return aret;
}

void ED_screen_animation_timer_update(bScreen *screen, int redraws, int refresh)
{
	if (screen && screen->animtimer) {
		wmTimer *wt = screen->animtimer;
		ScreenAnimData *sad = wt->customdata;
		
		sad->redraws = redraws;
		sad->refresh = refresh;
		sad->ar = NULL;
		if (redraws & TIME_REGION)
			sad->ar = time_top_left_3dwindow(screen);
	}
}

/* results in fully updated anim system
 * screen can be NULL */
void ED_update_for_newframe(Main *bmain, Scene *scene, int UNUSED(mute))
{
#ifdef DURIAN_CAMERA_SWITCH
	void *camera = BKE_scene_camera_switch_find(scene);
	if (camera && scene->camera != camera) {
		bScreen *sc;
		scene->camera = camera;
		/* are there cameras in the views that are not in the scene? */
		for (sc = bmain->screen.first; sc; sc = sc->id.next) {
			BKE_screen_view3d_scene_sync(sc, scene);
		}
	}
#endif
	
	ED_clip_update_frame(bmain, scene->r.cfra);

	/* this function applies the changes too */
	BKE_scene_update_for_newframe(bmain->eval_ctx, bmain, scene);

	/* composite */
	if (scene->use_nodes && scene->nodetree)
		ntreeCompositTagAnimated(scene->nodetree);
	
	/* update animated texture nodes */
	{
		Tex *tex;
		for (tex = bmain->tex.first; tex; tex = tex->id.next) {
			if (tex->use_nodes && tex->nodetree) {
				ntreeTexTagAnimated(tex->nodetree);
			}
		}
	}
	
}

/*
 * return true if any active area requires to see in 3D
 */
bool ED_screen_stereo3d_required(const bScreen *screen, const Scene *scene)
{
	ScrArea *sa;
	const bool is_multiview = (scene->r.scemode & R_MULTIVIEW) != 0;

	for (sa = screen->areabase.first; sa; sa = sa->next) {
		switch (sa->spacetype) {
			case SPACE_VIEW3D:
			{
				View3D *v3d;

				if (!is_multiview)
					continue;

				v3d = sa->spacedata.first;
				if (v3d->camera && v3d->stereo3d_camera == STEREO_3D_ID) {
					ARegion *ar;
					for (ar = sa->regionbase.first; ar; ar = ar->next) {
						if (ar->regiondata && ar->regiontype == RGN_TYPE_WINDOW) {
							RegionView3D *rv3d = ar->regiondata;
							if (rv3d->persp == RV3D_CAMOB) {
								return true;
							}
						}
					}
				}
				break;
			}
			case SPACE_IMAGE:
			{
				SpaceImage *sima;

				/* images should always show in stereo, even if
				 * the file doesn't have views enabled */
				sima = sa->spacedata.first;
				if (sima->image && BKE_image_is_stereo(sima->image) &&
				    (sima->iuser.flag & IMA_SHOW_STEREO))
				{
					return true;
				}
				break;
			}
			case SPACE_NODE:
			{
				SpaceNode *snode;

				if (!is_multiview)
					continue;

				snode = sa->spacedata.first;
				if ((snode->flag & SNODE_BACKDRAW) && ED_node_is_compositor(snode)) {
					return true;
				}
				break;
			}
			case SPACE_SEQ:
			{
				SpaceSeq *sseq;

				if (!is_multiview)
					continue;

				sseq = sa->spacedata.first;
				if (ELEM(sseq->view, SEQ_VIEW_PREVIEW, SEQ_VIEW_SEQUENCE_PREVIEW)) {
					return true;
				}

				if (sseq->draw_flag & SEQ_DRAW_BACKDROP) {
					return true;
				}

				break;
			}
		}
	}

	return false;
}

/**
 * Find the scene displayed in \a screen.
 * \note Assumes \a screen to be visible/active!
 */
Scene *ED_screen_scene_find(const bScreen *screen, const wmWindowManager *wm)
{
	for (wmWindow *win = wm->windows.first; win; win = win->next) {
		if (WM_window_get_active_screen(win) == screen) {
			return WM_window_get_active_scene(win);
		}
	}

	BLI_assert(0);
	return NULL;
}<|MERGE_RESOLUTION|>--- conflicted
+++ resolved
@@ -607,15 +607,10 @@
 			if (sa->temp == TEMP_TOP) {
 				/* lower edge */
 				const int yval = sa->v2->vec.y - headery_init;
-<<<<<<< HEAD
 				se = BKE_screen_find_edge(sc, sa->v4, sa->v1);
-				select_connected_scredge(sc, se);
-=======
-				se = screen_findedge(sc, sa->v4, sa->v1);
 				if (se != NULL) {
 					select_connected_scredge(sc, se);
 				}
->>>>>>> c2f6ca31
 				for (sv = sc->vertbase.first; sv; sv = sv->next) {
 					if (sv != sa->v2 && sv != sa->v3) {
 						if (sv->flag) {
@@ -627,15 +622,10 @@
 			else {
 				/* upper edge */
 				const int yval = sa->v1->vec.y + headery_init;
-<<<<<<< HEAD
 				se = BKE_screen_find_edge(sc, sa->v2, sa->v3);
-				select_connected_scredge(sc, se);
-=======
-				se = screen_findedge(sc, sa->v2, sa->v3);
 				if (se != NULL) {
 					select_connected_scredge(sc, se);
 				}
->>>>>>> c2f6ca31
 				for (sv = sc->vertbase.first; sv; sv = sv->next) {
 					if (sv != sa->v1 && sv != sa->v4) {
 						if (sv->flag) {
@@ -771,7 +761,6 @@
 		/* header size depends on DPI, let's verify */
 		screen_refresh_headersizes();
 		
-<<<<<<< HEAD
 		screen_test_scale(screen, screen_size_x, screen_size_y);
 		
 		if (screen->mainwin == 0) {
@@ -784,17 +773,6 @@
 		for (sa = win->global_areas.first; sa; sa = sa->next) {
 			ED_area_global_initialize(wm, win, sa);
 		}
-=======
-		screen_test_scale(screen, winsize_x, winsize_y);
-		
-		if (screen->mainwin == 0) {
-			screen->mainwin = wm_subwindow_open(win, &winrct, false);
-		}
-		else {
-			wm_subwindow_position(win, screen->mainwin, &winrct, false);
-		}
-		
->>>>>>> c2f6ca31
 		for (sa = screen->areabase.first; sa; sa = sa->next) {
 			/* set spacetype and region callbacks, calls init() */
 			/* sets subwindows for regions, adds handlers */
@@ -934,13 +912,8 @@
 static void screen_cursor_set(wmWindow *win, wmEvent *event)
 {
 	const bScreen *screen = WM_window_get_active_screen(win);
-<<<<<<< HEAD
 	const int screen_size_x = WM_window_screen_pixels_x(win);
 	const int screen_size_y = WM_window_screen_pixels_y(win);
-=======
-	const int winsize_x = WM_window_pixels_x(win);
-	const int winsize_y = WM_window_pixels_y(win);
->>>>>>> c2f6ca31
 
 	AZone *az = NULL;
 	ScrArea *sa;
@@ -960,11 +933,7 @@
 		}
 	}
 	else {
-<<<<<<< HEAD
 		ScrEdge *actedge = screen_find_active_scredge(screen, screen_size_x, screen_size_y, event->x, event->y);
-=======
-		ScrEdge *actedge = screen_find_active_scredge(screen, winsize_x, winsize_y, event->x, event->y);
->>>>>>> c2f6ca31
 		
 		if (actedge) {
 			if (scredge_is_horizontal(actedge))
@@ -1066,7 +1035,6 @@
 	return 0;
 }
 
-<<<<<<< HEAD
 void ED_screen_global_areas_create(const bContext *C, wmWindow *win)
 {
 	const bScreen *screen = BKE_workspace_active_screen_get(win->workspace_hook);
@@ -1099,8 +1067,6 @@
 	}
 }
 
-=======
->>>>>>> c2f6ca31
 
 /* -------------------------------------------------------------------- */
 /* Screen changing */
@@ -1196,21 +1162,12 @@
 	wmWindow *win = CTX_wm_window(C);
 	bScreen *screen_old = CTX_wm_screen(C);
 	bScreen *screen_new = screen_change_prepare(screen_old, sc, bmain, C, win);
-<<<<<<< HEAD
 
 	if (screen_new) {
 		WorkSpace *workspace = BKE_workspace_active_get(win->workspace_hook);
 		WM_window_set_active_screen(win, workspace, sc);
 		screen_changed_update(C, win, screen_new);
 
-=======
-
-	if (screen_new) {
-		WorkSpace *workspace = BKE_workspace_active_get(win->workspace_hook);
-		WM_window_set_active_screen(win, workspace, sc);
-		screen_changed_update(C, win, screen_new);
-
->>>>>>> c2f6ca31
 		return true;
 	}
 
