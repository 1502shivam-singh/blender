--- conflicted
+++ resolved
@@ -878,14 +878,9 @@
 				WM_window_screen_rect_calc(win, &screen_rect);
 				/* once we drag outside the actionzone, register a gesture
 				 * check we're not on an edge so join finds the other area */
-<<<<<<< HEAD
-				is_gesture = ((is_in_area_actionzone(sad->sa1, &event->x) != sad->az) &&
+				is_gesture = ((ED_area_actionzone_find_xy(sad->sa1, &event->x) != sad->az) &&
 				              (screen_area_map_find_active_scredge(
 				                   AREAMAP_FROM_SCREEN(sc), &screen_rect, event->x, event->y) == NULL));
-=======
-				is_gesture = ((ED_area_actionzone_find_xy(sad->sa1, &event->x) != sad->az) &&
-				              (screen_find_active_scredge(sc, winsize_x, winsize_y, event->x, event->y) == NULL));
->>>>>>> 5cad6afa
 			}
 			else {
 				const int delta_min = 1;
