--- conflicted
+++ resolved
@@ -149,7 +149,7 @@
 
 /* local prototypes */
 
-void EM_backbuf_checkAndSelectVerts(BMEditMesh *em, int select)
+void EDBM_backbuf_checkAndSelectVerts(BMEditMesh *em, int select)
 {
 	BMVert *eve;
 	BMIter iter;
@@ -474,7 +474,7 @@
 	
 	if(vc->scene->toolsettings->selectmode & SCE_SELECT_VERTEX) {
 		if (bbsel) {
-			EM_backbuf_checkAndSelectVerts(vc->em, select);
+			EDBM_backbuf_checkAndSelectVerts(vc->em, select);
 		} else {
 			mesh_foreachScreenVert(vc, do_lasso_select_mesh__doSelectVert, &data, 1);
 		}
@@ -1365,21 +1365,17 @@
 	data.pass = 0;
 	data.done = 0;
 
-<<<<<<< HEAD
-	bbsel= EDBM_init_backbuf_border(vc, rect->xmin, rect->ymin, rect->xmax, rect->ymax);
-=======
 	if (extend == 0 && select)
 	{
-		EM_deselect_all(vc->em);
-	}
-
->>>>>>> ffe13aeb
+		EDBM_clear_flag_all(vc->em, BM_SELECT);
+	}
+
 	ED_view3d_init_mats_rv3d(vc->obedit, vc->rv3d); /* for foreach's screen/vert projection */
-	bbsel= EM_init_backbuf_border(vc, rect->xmin, rect->ymin, rect->xmax, rect->ymax);
+	bbsel= EDBM_init_backbuf_border(vc, rect->xmin, rect->ymin, rect->xmax, rect->ymax);
 
 	if(vc->scene->toolsettings->selectmode & SCE_SELECT_VERTEX) {
 		if (bbsel) {
-			EM_backbuf_checkAndSelectVerts(vc->em, select);
+			EDBM_backbuf_checkAndSelectVerts(vc->em, select);
 		} else {
 			mesh_foreachScreenVert(vc, do_mesh_box_select__doSelectVert, &data, 1);
 		}
@@ -1448,13 +1444,8 @@
 	if(obedit) {
 		if(obedit->type==OB_MESH) {
 			Mesh *me= obedit->data;
-<<<<<<< HEAD
 			vc.em= me->edit_btmesh;
-			do_mesh_box_select(&vc, &rect, selecting);
-=======
-			vc.em= me->edit_mesh;
 			do_mesh_box_select(&vc, &rect, selecting, extend);
->>>>>>> ffe13aeb
 //			if (EM_texFaceCheck())
 			WM_event_add_notifier(C, NC_GEOM|ND_SELECT, obedit->data);
 			
@@ -1820,7 +1811,7 @@
 
 		if(vc->scene->toolsettings->selectmode & SCE_SELECT_VERTEX) {
 			if(bbsel) {
-				EM_backbuf_checkAndSelectVerts(vc->em, selecting==LEFTMOUSE);
+				EDBM_backbuf_checkAndSelectVerts(vc->em, selecting==LEFTMOUSE);
 			} else {
 				mesh_foreachScreenVert(vc, mesh_circle_doSelectVert, &data, 1);
 			}
