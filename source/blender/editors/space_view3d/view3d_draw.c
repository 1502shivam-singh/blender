--- conflicted
+++ resolved
@@ -2557,14 +2557,10 @@
 		invert_m4_m4(rv3d.persinv, rv3d.viewinv);
 
 		/* no need to call ED_view3d_draw_offscreen_init since shadow buffers were already updated */
-<<<<<<< HEAD
-		ED_view3d_draw_offscreen(scene, v3d, &ar, winsize, winsize, viewmat, winmat, false, false, NULL);
-=======
 		ED_view3d_draw_offscreen(
 		            scene, v3d, &ar, winsize, winsize, viewmat, winmat,
 		            false, false, true,
-		            NULL, NULL, NULL);
->>>>>>> 90a9415c
+		            NULL, NULL, NULL, NULL);
 		GPU_lamp_shadow_buffer_unbind(shadow->lamp);
 		
 		v3d->drawtype = drawtype;
@@ -3083,18 +3079,13 @@
 /* ED_view3d_draw_offscreen_init should be called before this to initialize
  * stuff like shadow buffers
  */
-<<<<<<< HEAD
-void ED_view3d_draw_offscreen(Scene *scene, View3D *v3d, ARegion *ar, int winx, int winy,
-                              float viewmat[4][4], float winmat[4][4],
-                              bool do_bgpic, bool do_sky, const char *viewname)
-=======
 void ED_view3d_draw_offscreen(
         Scene *scene, View3D *v3d, ARegion *ar, int winx, int winy,
         float viewmat[4][4], float winmat[4][4],
         bool do_bgpic, bool do_sky, bool is_persp,
         GPUOffScreen *ofs,
-        GPUFX *fx, GPUFXSettings *fx_settings)
->>>>>>> 90a9415c
+        GPUFX *fx, GPUFXSettings *fx_settings,
+        const char *viewname)
 {
 	struct bThemeState theme_state;
 	int bwinx, bwiny;
@@ -3128,21 +3119,16 @@
 		GPU_free_images_anim();
 	}
 
-<<<<<<< HEAD
-	/* setup view matrices */
+	/* setup view matrices before fx or unbinding the offscreen buffers will cause issues */
 	if ((viewname != NULL) && (viewmat == NULL))
 		view3d_stereo3d_setup_offscreen(scene, v3d, ar, winmat, viewname);
 	else
 		view3d_main_area_setup_view(scene, v3d, ar, viewmat, winmat);
-=======
-	/* setup view matrices before fx or unbinding the offscreen buffers will cause issues */
-	view3d_main_area_setup_view(scene, v3d, ar, viewmat, winmat);
 
 	/* framebuffer fx needed, we need to draw offscreen first */
 	if (v3d->fx_settings.fx_flag && fx) {
 		do_compositing = GPU_fx_compositor_initialize_passes(fx, &ar->winrct, NULL, fx_settings);
 	}
->>>>>>> 90a9415c
 
 	/* clear opengl buffers */
 	if (do_sky) {
@@ -3215,12 +3201,8 @@
 	/* render 3d view */
 	if (rv3d->persp == RV3D_CAMOB && v3d->camera) {
 		CameraParams params;
-<<<<<<< HEAD
+		GPUFXSettings fx_settings = {0};
 		Object *camera = BKE_camera_render(scene, v3d->camera, viewname);
-=======
-		GPUFXSettings fx_settings = {0};
-		Object *camera = v3d->camera;
->>>>>>> 90a9415c
 
 		BKE_camera_params_init(&params);
 		/* fallback for non camera objects */
@@ -3231,25 +3213,18 @@
 		BKE_camera_params_compute_viewplane(&params, sizex, sizey, scene->r.xasp, scene->r.yasp);
 		BKE_camera_params_compute_matrix(&params);
 
-<<<<<<< HEAD
-		ED_view3d_draw_offscreen(scene, v3d, ar, sizex, sizey, NULL, params.winmat, draw_background, draw_sky, viewname);
-	}
-	else {
-		ED_view3d_draw_offscreen(scene, v3d, ar, sizex, sizey, NULL, NULL, draw_background, draw_sky, viewname);
-=======
 		BKE_camera_to_gpu_dof(camera, &fx_settings);
 
 		ED_view3d_draw_offscreen(
-		        scene, v3d, ar, sizex, sizey, NULL, params.winmat,
+            scene, v3d, ar, sizex, sizey, NULL, params.winmat,
 		        draw_background, draw_sky, !params.is_ortho,
-		        ofs, NULL, &fx_settings);
+		        ofs, NULL, &fx_settings, viewname);
 	}
 	else {
 		ED_view3d_draw_offscreen(
 		        scene, v3d, ar, sizex, sizey, NULL, NULL,
 		        draw_background, draw_sky, true,
-		        ofs, NULL, NULL);
->>>>>>> 90a9415c
+		        ofs, NULL, NULL, viewname);
 	}
 
 	/* read in pixels & stamp */
