--- conflicted
+++ resolved
@@ -4371,7 +4371,6 @@
 #endif
 }
 
-<<<<<<< HEAD
 /* Clement : temp solution to draw something simply */
 void draw_mesh(Object *ob, const struct bContext *C, unsigned int program)
 {
@@ -4396,12 +4395,8 @@
 	}
 }
 
-static void draw_em_fancy_new(Scene *scene, ARegion *ar, View3D *v3d,
-                              Object *ob, BMEditMesh *em, DerivedMesh *cageDM, DerivedMesh *finalDM, const char dt)
-=======
 static void draw_em_fancy_new(Scene *UNUSED(scene), ARegion *ar, View3D *UNUSED(v3d),
                               Object *UNUSED(ob), BMEditMesh *UNUSED(em), DerivedMesh *cageDM, DerivedMesh *UNUSED(finalDM), const char UNUSED(dt))
->>>>>>> 4180ca9b
 {
 	/* for now... something simple! */
 
