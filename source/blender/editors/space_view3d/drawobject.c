--- conflicted
+++ resolved
@@ -123,38 +123,46 @@
 
 /* user data structures for derived mesh callbacks */
 typedef struct foreachScreenVert_userData {
-	void (*func)(void *userData, EditVert *eve, int x, int y, int index);
+	void (*func)(void *userData, BMVert *eve, int x, int y, int index);
 	void *userData;
 	ViewContext vc;
 	eV3DClipTest clipVerts;
 } foreachScreenVert_userData;
 
 typedef struct foreachScreenEdge_userData {
-	void (*func)(void *userData, EditEdge *eed, int x0, int y0, int x1, int y1, int index);
+	void (*func)(void *userData, BMEdge *eed, int x0, int y0, int x1, int y1, int index);
 	void *userData;
 	ViewContext vc;
 	eV3DClipTest clipVerts;
 } foreachScreenEdge_userData;
 
 typedef struct foreachScreenFace_userData {
-	void (*func)(void *userData, EditFace *efa, int x, int y, int index);
+	void (*func)(void *userData, BMFace *efa, int x, int y, int index);
 	void *userData;
 	ViewContext vc;
 } foreachScreenFace_userData;
 
 typedef struct drawDMVerts_userData {
+	BMEditMesh *em; /* BMESH BRANCH ONLY */
+
 	int sel;
-	EditVert *eve_act;
+	BMVert *eve_act;
 } drawDMVerts_userData;
 
 typedef struct drawDMEdgesSel_userData {
+	BMEditMesh *em; /* BMESH BRANCH ONLY */
+
 	unsigned char *baseCol, *selCol, *actCol;
-	EditEdge *eed_act;
+	BMEdge *eed_act;
 } drawDMEdgesSel_userData;
 
 typedef struct drawDMFacesSel_userData {
 	unsigned char *cols[3];
-	EditFace *efa_act;
+
+	DerivedMesh *dm; /* BMESH BRANCH ONLY */
+	BMEditMesh *em;  /* BMESH BRANCH ONLY */
+
+	BMFace *efa_act;
 	int *orig_index;
 } drawDMFacesSel_userData;
 
@@ -1959,14 +1967,8 @@
  * use the object matrix in the useual way */
 static void mesh_foreachScreenVert__mapFunc(void *userData, int index, float *co, float *UNUSED(no_f), short *UNUSED(no_s))
 {
-<<<<<<< HEAD
-	struct { void (*func)(void *userData, BMVert *eve, int x, int y, int index);
-	         void *userData; ViewContext vc; eV3DClipTest clipVerts; float pmat[4][4], vmat[4][4]; } *data = userData;
+	foreachScreenVert_userData *data = userData;
 	BMVert *eve = EDBM_get_vert_for_index(data->vc.em, index);
-=======
-	foreachScreenVert_userData *data = userData;
-	EditVert *eve = EM_get_vert_for_index(index);
->>>>>>> 2f9925f9
 
 	if (!BM_TestHFlag(eve, BM_HIDDEN)) {
 		short s[2]= {IS_CLIPPED, 0};
@@ -1989,14 +1991,8 @@
         void (*func)(void *userData, BMVert *eve, int x, int y, int index),
         void *userData, eV3DClipTest clipVerts)
 {
-<<<<<<< HEAD
-	struct { void (*func)(void *userData, BMVert *eve, int x, int y, int index);
-	         void *userData; ViewContext vc; eV3DClipTest clipVerts; float pmat[4][4], vmat[4][4]; } data;
+	foreachScreenVert_userData data;
 	DerivedMesh *dm = editbmesh_get_derived_cage(vc->scene, vc->obedit, vc->em, CD_MASK_BAREMESH);
-=======
-	foreachScreenVert_userData data;
-	DerivedMesh *dm = editmesh_get_derived_cage(vc->scene, vc->obedit, vc->em, CD_MASK_BAREMESH);
->>>>>>> 2f9925f9
 	
 	data.vc= *vc;
 	data.func = func;
@@ -2049,18 +2045,11 @@
 }
 static void mesh_foreachScreenEdge__mapFunc(void *userData, int index, float *v0co, float *v1co)
 {
-<<<<<<< HEAD
-	struct { void (*func)(void *userData, BMEdge *eed, int x0, int y0, int x1, int y1, int index);
-	         void *userData; ViewContext vc; eV3DClipTest clipVerts; float pmat[4][4], vmat[4][4]; } *data = userData;
+	foreachScreenEdge_userData *data = userData;
 	BMEdge *eed = EDBM_get_edge_for_index(data->vc.em, index);
 
 	if (!BM_TestHFlag(eed, BM_HIDDEN)) {
 		short s[2][2];
-=======
-	foreachScreenEdge_userData *data = userData;
-	EditEdge *eed = EM_get_edge_for_index(index);
-	short s[2][2];
->>>>>>> 2f9925f9
 
 		if (data->clipVerts == V3D_CLIP_TEST_RV3D_CLIPPING) {
 			view3d_project_short_clip(data->vc.ar, v0co, s[0], 1);
@@ -2093,14 +2082,8 @@
         void (*func)(void *userData, BMEdge *eed, int x0, int y0, int x1, int y1, int index),
         void *userData, eV3DClipTest clipVerts)
 {
-<<<<<<< HEAD
-	struct { void (*func)(void *userData, BMEdge *eed, int x0, int y0, int x1, int y1, int index);
-	         void *userData; ViewContext vc; int clipVerts; float pmat[4][4], vmat[4][4]; } data;
+	foreachScreenEdge_userData data;
 	DerivedMesh *dm = editbmesh_get_derived_cage(vc->scene, vc->obedit, vc->em, CD_MASK_BAREMESH);
-=======
-	foreachScreenEdge_userData data;
-	DerivedMesh *dm = editmesh_get_derived_cage(vc->scene, vc->obedit, vc->em, CD_MASK_BAREMESH);
->>>>>>> 2f9925f9
 
 	data.vc= *vc;
 	data.func = func;
@@ -2119,18 +2102,12 @@
 
 static void mesh_foreachScreenFace__mapFunc(void *userData, int index, float *cent, float *UNUSED(no))
 {
-<<<<<<< HEAD
-	struct { void (*func)(void *userData, BMFace *efa, int x, int y, int index); void *userData; ViewContext vc; float pmat[4][4], vmat[4][4]; } *data = userData;
+	foreachScreenFace_userData *data = userData;
 	BMFace *efa = EDBM_get_face_for_index(data->vc.em, index);
 
 	if (efa && !BM_TestHFlag(efa, BM_HIDDEN)) {
 		float cent2[3];
 		short s[2];
-=======
-	foreachScreenFace_userData *data = userData;
-	EditFace *efa = EM_get_face_for_index(index);
-	short s[2];
->>>>>>> 2f9925f9
 
 		mul_v3_m4v3(cent2, data->vc.obedit->obmat, cent);
 		project_short(data->vc.ar, cent2, s);
@@ -2146,13 +2123,8 @@
         void (*func)(void *userData, BMFace *efa, int x, int y, int index),
         void *userData)
 {
-<<<<<<< HEAD
-	struct { void (*func)(void *userData, BMFace *efa, int x, int y, int index); void *userData; ViewContext vc; float pmat[4][4], vmat[4][4]; } data;
+	foreachScreenFace_userData data;
 	DerivedMesh *dm = editbmesh_get_derived_cage(vc->scene, vc->obedit, vc->em, CD_MASK_BAREMESH);
-=======
-	foreachScreenFace_userData data;
-	DerivedMesh *dm = editmesh_get_derived_cage(vc->scene, vc->obedit, vc->em, CD_MASK_BAREMESH);
->>>>>>> 2f9925f9
 
 	data.vc= *vc;
 	data.func = func;
@@ -2305,13 +2277,8 @@
 /* Draw verts with color set based on selection */
 static void draw_dm_verts__mapFunc(void *userData, int index, float *co, float *UNUSED(no_f), short *UNUSED(no_s))
 {
-<<<<<<< HEAD
-	struct { BMEditMesh *em; int sel; BMVert *eve_act; } *data = userData;
+	drawDMVerts_userData * data = userData;
 	BMVert *eve = EDBM_get_vert_for_index(data->em, index);
-=======
-	drawDMVerts_userData * data = userData;
-	EditVert *eve = EM_get_vert_for_index(index);
->>>>>>> 2f9925f9
 
 	if (!BM_TestHFlag(eve, BM_HIDDEN) && BM_TestHFlag(eve, BM_SELECT)==data->sel) {
 		/* draw active larger - need to stop/start point drawing for this :/ */
@@ -2337,11 +2304,7 @@
 
 static void draw_dm_verts(BMEditMesh *em, DerivedMesh *dm, int sel, BMVert *eve_act)
 {
-<<<<<<< HEAD
-	struct { BMEditMesh *em; int sel; BMVert *eve_act; } data;
-=======
 	drawDMVerts_userData data;
->>>>>>> 2f9925f9
 	data.sel = sel;
 	data.eve_act = eve_act;
 	data.em = em;
@@ -2356,11 +2319,7 @@
 {
 	BMEdge *eed;
 	//unsigned char **cols = userData, *col;
-<<<<<<< HEAD
-	struct { BMEditMesh *em; unsigned char *baseCol, *selCol, *actCol; BMEdge *eed_act; } * data = userData;
-=======
 	drawDMEdgesSel_userData * data = userData;
->>>>>>> 2f9925f9
 	unsigned char *col;
 
 	eed = EDBM_get_edge_for_index(data->em, index);
@@ -2387,11 +2346,7 @@
 static void draw_dm_edges_sel(BMEditMesh *em, DerivedMesh *dm, unsigned char *baseCol, 
 			      unsigned char *selCol, unsigned char *actCol, BMEdge *eed_act) 
 {
-<<<<<<< HEAD
-	struct { BMEditMesh *em; unsigned char *baseCol, *selCol, *actCol; BMEdge *eed_act; } data;
-=======
 	drawDMEdgesSel_userData data;
->>>>>>> 2f9925f9
 	
 	data.baseCol = baseCol;
 	data.selCol = selCol;
@@ -2466,13 +2421,8 @@
 	 * return 2 for the active face so it renders with stipple enabled */
 static int draw_dm_faces_sel__setDrawOptions(void *userData, int index, int *UNUSED(drawSmooth_r))
 {
-<<<<<<< HEAD
-	struct { DerivedMesh *dm; unsigned char *cols[3]; BMEditMesh *em; BMFace *efa_act; int *orig_index;} *data = userData;
+	drawDMFacesSel_userData * data = userData;
 	BMFace *efa = EDBM_get_face_for_index(data->em, index);
-=======
-	drawDMFacesSel_userData * data = userData;
-	EditFace *efa = EM_get_face_for_index(index);
->>>>>>> 2f9925f9
 	unsigned char *col;
 	
 	if (!efa)
@@ -2494,17 +2444,11 @@
 
 static int draw_dm_faces_sel__compareDrawOptions(void *userData, int index, int next_index)
 {
-<<<<<<< HEAD
-
-	struct { DerivedMesh *dm; unsigned char *cols[3]; BMEditMesh *em; BMFace *efa_act; int *orig_index; } * data = userData;
+
+	drawDMFacesSel_userData *data = userData;
 	BMFace *efa;
 	BMFace *next_efa;
 
-=======
-	drawDMFacesSel_userData *data = userData;
-	EditFace *efa;
-	EditFace *next_efa;
->>>>>>> 2f9925f9
 	unsigned char *col, *next_col;
 
 	if(!data->orig_index)
@@ -2532,12 +2476,8 @@
 static void draw_dm_faces_sel(BMEditMesh *em, DerivedMesh *dm, unsigned char *baseCol, 
 			      unsigned char *selCol, unsigned char *actCol, BMFace *efa_act)
 {
-<<<<<<< HEAD
-	struct { DerivedMesh *dm; unsigned char *cols[3]; BMEditMesh *em; BMFace *efa_act; int *orig_index; } data;
+	drawDMFacesSel_userData data;
 	data.dm= dm;
-=======
-	drawDMFacesSel_userData data;
->>>>>>> 2f9925f9
 	data.cols[0] = baseCol;
 	data.em = em;
 	data.cols[1] = selCol;
