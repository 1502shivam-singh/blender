/*
 * ***** BEGIN GPL LICENSE BLOCK *****
 *
 * This program is free software; you can redistribute it and/or
 * modify it under the terms of the GNU General Public License
 * as published by the Free Software Foundation; either version 2
 * of the License, or (at your option) any later version. 
 *
 * This program is distributed in the hope that it will be useful,
 * but WITHOUT ANY WARRANTY; without even the implied warranty of
 * MERCHANTABILITY or FITNESS FOR A PARTICULAR PURPOSE.  See the
 * GNU General Public License for more details.
 *
 * You should have received a copy of the GNU General Public License
 * along with this program; if not, write to the Free Software Foundation,
 * Inc., 51 Franklin Street, Fifth Floor, Boston, MA 02110-1301, USA.
 *
 * The Original Code is Copyright (C) 2008 Blender Foundation.
 * All rights reserved.
 *
 * 
 * Contributor(s): Blender Foundation
 *
 * ***** END GPL LICENSE BLOCK *****
 */

/** \file blender/editors/space_view3d/view3d_draw_legacy.c
 *  \ingroup spview3d
 */

#include <string.h>
#include <stdio.h>
#include <math.h>

#include "DNA_armature_types.h"
#include "DNA_camera_types.h"
#include "DNA_customdata_types.h"
#include "DNA_object_types.h"
#include "DNA_group_types.h"
#include "DNA_mesh_types.h"
#include "DNA_key_types.h"
#include "DNA_lamp_types.h"
#include "DNA_scene_types.h"
#include "DNA_world_types.h"
#include "DNA_brush_types.h"

#include "MEM_guardedalloc.h"

#include "BLI_blenlib.h"
#include "BLI_math.h"
#include "BLI_jitter.h"
#include "BLI_utildefines.h"
#include "BLI_endian_switch.h"
#include "BLI_threads.h"

#include "BKE_anim.h"
#include "BKE_camera.h"
#include "BKE_context.h"
#include "BKE_customdata.h"
#include "BKE_DerivedMesh.h"
#include "BKE_image.h"
#include "BKE_key.h"
#include "BKE_layer.h"
#include "BKE_main.h"
#include "BKE_object.h"
#include "BKE_global.h"
#include "BKE_paint.h"
#include "BKE_scene.h"
#include "BKE_screen.h"
#include "BKE_unit.h"
#include "BKE_movieclip.h"

#include "DEG_depsgraph.h"

#include "RE_engine.h"

#include "IMB_imbuf_types.h"
#include "IMB_imbuf.h"
#include "IMB_colormanagement.h"

#include "BIF_glutil.h"

#include "WM_api.h"
#include "WM_types.h"

#include "BLF_api.h"
#include "BLT_translation.h"

#include "ED_armature.h"
#include "ED_keyframing.h"
#include "ED_gpencil.h"
#include "ED_screen.h"
#include "ED_space_api.h"
#include "ED_screen_types.h"
#include "ED_transform.h"

#include "UI_interface.h"
#include "UI_interface_icons.h"
#include "UI_resources.h"

#include "GPU_draw.h"
#include "GPU_framebuffer.h"
#include "GPU_lamp.h"
#include "GPU_material.h"
#include "GPU_compositing.h"
#include "GPU_extensions.h"
#include "GPU_immediate.h"
#include "GPU_immediate_util.h"
#include "GPU_select.h"
#include "GPU_matrix.h"

#include "RE_engine.h"

#include "DRW_engine.h"

#include "view3d_intern.h"  /* own include */

/* ********* custom clipping *********** */

static void view3d_draw_clipping(RegionView3D *rv3d)
{
	BoundBox *bb = rv3d->clipbb;

	if (bb) {
		const unsigned int clipping_index[6][4] = {
			{0, 1, 2, 3},
			{0, 4, 5, 1},
			{4, 7, 6, 5},
			{7, 3, 2, 6},
			{1, 5, 6, 2},
			{7, 4, 0, 3}
		};

		/* fill in zero alpha for rendering & re-projection [#31530] */
		unsigned char col[4];
		UI_GetThemeColor4ubv(TH_V3D_CLIPPING_BORDER, col);
		glColor4ubv(col);

		glEnable(GL_BLEND);
		glEnableClientState(GL_VERTEX_ARRAY);
		glVertexPointer(3, GL_FLOAT, 0, bb->vec);
		glDrawElements(GL_QUADS, sizeof(clipping_index) / sizeof(unsigned int), GL_UNSIGNED_INT, clipping_index);
		glDisableClientState(GL_VERTEX_ARRAY);
		glDisable(GL_BLEND);
	}
}

void ED_view3d_clipping_set(RegionView3D *rv3d)
{
	double plane[4];
	const unsigned int tot = (rv3d->viewlock & RV3D_BOXCLIP) ? 4 : 6;

	for (unsigned a = 0; a < tot; a++) {
		copy_v4db_v4fl(plane, rv3d->clip[a]);
		glClipPlane(GL_CLIP_PLANE0 + a, plane);
		glEnable(GL_CLIP_PLANE0 + a);
	}
}

/* use these to temp disable/enable clipping when 'rv3d->rflag & RV3D_CLIPPING' is set */
void ED_view3d_clipping_disable(void)
{
	for (unsigned a = 0; a < 6; a++) {
		glDisable(GL_CLIP_PLANE0 + a);
	}
}
void ED_view3d_clipping_enable(void)
{
	for (unsigned a = 0; a < 6; a++) {
		glEnable(GL_CLIP_PLANE0 + a);
	}
}

static bool view3d_clipping_test(const float co[3], const float clip[6][4])
{
	if (plane_point_side_v3(clip[0], co) > 0.0f)
		if (plane_point_side_v3(clip[1], co) > 0.0f)
			if (plane_point_side_v3(clip[2], co) > 0.0f)
				if (plane_point_side_v3(clip[3], co) > 0.0f)
					return false;

	return true;
}

/* for 'local' ED_view3d_clipping_local must run first
 * then all comparisons can be done in localspace */
bool ED_view3d_clipping_test(const RegionView3D *rv3d, const float co[3], const bool is_local)
{
	return view3d_clipping_test(co, is_local ? rv3d->clip_local : rv3d->clip);
}

/* ********* end custom clipping *********** */

static void draw_view_icon(RegionView3D *rv3d, rcti *rect)
{
	BIFIconID icon;
	
	if (ELEM(rv3d->view, RV3D_VIEW_TOP, RV3D_VIEW_BOTTOM))
		icon = ICON_AXIS_TOP;
	else if (ELEM(rv3d->view, RV3D_VIEW_FRONT, RV3D_VIEW_BACK))
		icon = ICON_AXIS_FRONT;
	else if (ELEM(rv3d->view, RV3D_VIEW_RIGHT, RV3D_VIEW_LEFT))
		icon = ICON_AXIS_SIDE;
	else return;
	
	glEnable(GL_BLEND);
	glBlendFunc(GL_SRC_ALPHA,  GL_ONE_MINUS_SRC_ALPHA); 
	
	UI_icon_draw(5.0 + rect->xmin, 5.0 + rect->ymin, icon);
	
	glDisable(GL_BLEND);
}

/* *********************** backdraw for selection *************** */

static void backdrawview3d(const struct EvaluationContext *eval_ctx, Scene *scene, SceneLayer *sl, wmWindow *win, ARegion *ar, View3D *v3d)
{
	RegionView3D *rv3d = ar->regiondata;
	struct Base *base = sl->basact;
	int multisample_enabled;

	BLI_assert(ar->regiontype == RGN_TYPE_WINDOW);

	if (base && (base->object->mode & (OB_MODE_VERTEX_PAINT | OB_MODE_WEIGHT_PAINT) ||
	             BKE_paint_select_face_test(base->object)))
	{
		/* do nothing */
	}
	/* texture paint mode sampling */
	else if (base && (base->object->mode & OB_MODE_TEXTURE_PAINT) &&
	         (v3d->drawtype > OB_WIRE))
	{
		/* do nothing */
	}
	else if ((base && (base->object->mode & OB_MODE_PARTICLE_EDIT)) &&
	         V3D_IS_ZBUF(v3d))
	{
		/* do nothing */
	}
	else if (scene->obedit &&
	         V3D_IS_ZBUF(v3d))
	{
		/* do nothing */
	}
	else {
		v3d->flag &= ~V3D_INVALID_BACKBUF;
		return;
	}

	if (!(v3d->flag & V3D_INVALID_BACKBUF))
		return;

#if 0
	if (test) {
		if (qtest()) {
			addafterqueue(ar->win, BACKBUFDRAW, 1);
			return;
		}
	}
#endif

	if (v3d->drawtype > OB_WIRE) v3d->zbuf = true;
	
	/* dithering and AA break color coding, so disable */
	glDisable(GL_DITHER);

	multisample_enabled = glIsEnabled(GL_MULTISAMPLE);
	if (multisample_enabled)
		glDisable(GL_MULTISAMPLE);

	if (win->multisamples != USER_MULTISAMPLE_NONE) {
		/* for multisample we use an offscreen FBO. multisample drawing can fail
		 * with color coded selection drawing, and reading back depths from such
		 * a buffer can also cause a few seconds freeze on OS X / NVidia. */
		int w = BLI_rcti_size_x(&ar->winrct);
		int h = BLI_rcti_size_y(&ar->winrct);
		char error[256];

		if (rv3d->gpuoffscreen) {
			if (GPU_offscreen_width(rv3d->gpuoffscreen)  != w ||
			    GPU_offscreen_height(rv3d->gpuoffscreen) != h)
			{
				GPU_offscreen_free(rv3d->gpuoffscreen);
				rv3d->gpuoffscreen = NULL;
			}
		}

		if (!rv3d->gpuoffscreen) {
			rv3d->gpuoffscreen = GPU_offscreen_create(w, h, 0, error);

			if (!rv3d->gpuoffscreen)
				fprintf(stderr, "Failed to create offscreen selection buffer for multisample: %s\n", error);
		}
	}

	if (rv3d->gpuoffscreen)
		GPU_offscreen_bind(rv3d->gpuoffscreen, true);
	else
		glScissor(ar->winrct.xmin, ar->winrct.ymin, BLI_rcti_size_x(&ar->winrct), BLI_rcti_size_y(&ar->winrct));

	glClearColor(0.0, 0.0, 0.0, 0.0);
	if (v3d->zbuf) {
		glEnable(GL_DEPTH_TEST);
		glClear(GL_COLOR_BUFFER_BIT | GL_DEPTH_BUFFER_BIT);
	}
	else {
		glClear(GL_COLOR_BUFFER_BIT);
		glDisable(GL_DEPTH_TEST);
	}
	
	if (rv3d->rflag & RV3D_CLIPPING)
		ED_view3d_clipping_set(rv3d);
	
	G.f |= G_BACKBUFSEL;
	
	if (base && ((base->flag & BASE_VISIBLED) != 0))
		draw_object_backbufsel(eval_ctx, scene, v3d, rv3d, base->object);
	
	if (rv3d->gpuoffscreen)
		GPU_offscreen_unbind(rv3d->gpuoffscreen, true);
	else
		ar->swap = 0; /* mark invalid backbuf for wm draw */

	v3d->flag &= ~V3D_INVALID_BACKBUF;

	G.f &= ~G_BACKBUFSEL;
	v3d->zbuf = false;
	glDisable(GL_DEPTH_TEST);
	glEnable(GL_DITHER);
	if (multisample_enabled)
		glEnable(GL_MULTISAMPLE);

	if (rv3d->rflag & RV3D_CLIPPING)
		ED_view3d_clipping_disable();
}

void view3d_opengl_read_pixels(ARegion *ar, int x, int y, int w, int h, int format, int type, void *data)
{
	RegionView3D *rv3d = ar->regiondata;

	if (rv3d->gpuoffscreen) {
		GPU_offscreen_bind(rv3d->gpuoffscreen, true);
		glReadBuffer(GL_COLOR_ATTACHMENT0);
		glReadPixels(x, y, w, h, format, type, data);
		GPU_offscreen_unbind(rv3d->gpuoffscreen, true);
	}
	else {
		glReadPixels(ar->winrct.xmin + x, ar->winrct.ymin + y, w, h, format, type, data);
	}
}

/* XXX depth reading exception, for code not using gpu offscreen */
static void view3d_opengl_read_Z_pixels(ARegion *ar, int x, int y, int w, int h, int format, int type, void *data)
{
	glReadPixels(ar->winrct.xmin + x, ar->winrct.ymin + y, w, h, format, type, data);
}

void ED_view3d_backbuf_validate(const struct EvaluationContext *eval_ctx, ViewContext *vc)
{
	if (vc->v3d->flag & V3D_INVALID_BACKBUF) {
		backdrawview3d(eval_ctx, vc->scene, vc->scene_layer, vc->win, vc->ar, vc->v3d);
	}
}

/**
 * allow for small values [0.5 - 2.5],
 * and large values, FLT_MAX by clamping by the area size
 */
int ED_view3d_backbuf_sample_size_clamp(ARegion *ar, const float dist)
{
	return (int)min_ff(ceilf(dist), (float)max_ii(ar->winx, ar->winx));
}

/* samples a single pixel (copied from vpaint) */
unsigned int ED_view3d_backbuf_sample(
        const EvaluationContext *eval_ctx, ViewContext *vc, int x, int y)
{
	if (x >= vc->ar->winx || y >= vc->ar->winy) {
		return 0;
	}

	ED_view3d_backbuf_validate(eval_ctx, vc);

	unsigned int col;
	view3d_opengl_read_pixels(vc->ar, x, y, 1, 1, GL_RGBA, GL_UNSIGNED_BYTE, &col);
	glReadBuffer(GL_BACK);

	if (ENDIAN_ORDER == B_ENDIAN) {
		BLI_endian_switch_uint32(&col);
	}

	return GPU_select_to_index(col);
}

/* reads full rect, converts indices */
ImBuf *ED_view3d_backbuf_read(
        const EvaluationContext *eval_ctx, ViewContext *vc, int xmin, int ymin, int xmax, int ymax)
{
	/* clip */
	const rcti clip = {
	    max_ii(xmin, 0), min_ii(xmax, vc->ar->winx - 1),
	    max_ii(ymin, 0), min_ii(ymax, vc->ar->winy - 1)};
	const int size_clip[2] = {
	    BLI_rcti_size_x(&clip) + 1,
	    BLI_rcti_size_y(&clip) + 1};

	if (UNLIKELY((clip.xmin > clip.xmax) ||
	             (clip.ymin > clip.ymax)))
	{
		return NULL;
	}

	ImBuf *ibuf_clip = IMB_allocImBuf(size_clip[0], size_clip[1], 32, IB_rect);

	ED_view3d_backbuf_validate(eval_ctx, vc);

	view3d_opengl_read_pixels(vc->ar, clip.xmin, clip.ymin, size_clip[0], size_clip[1], GL_RGBA, GL_UNSIGNED_BYTE, ibuf_clip->rect);

	glReadBuffer(GL_BACK);

	if (ENDIAN_ORDER == B_ENDIAN) {
		IMB_convert_rgba_to_abgr(ibuf_clip);
	}

	GPU_select_to_index_array(ibuf_clip->rect, size_clip[0] * size_clip[1]);
	
	if ((clip.xmin == xmin) &&
	    (clip.xmax == xmax) &&
	    (clip.ymin == ymin) &&
	    (clip.ymax == ymax))
	{
		return ibuf_clip;
	}
	else {
		/* put clipped result into a non-clipped buffer */
		const int size[2] = {
		    (xmax - xmin + 1),
		    (ymax - ymin + 1)};

		ImBuf *ibuf_full = IMB_allocImBuf(size[0], size[1], 32, IB_rect);

		IMB_rectcpy(
		        ibuf_full, ibuf_clip,
		        clip.xmin - xmin, clip.ymin - ymin,
		        0, 0,
		        size_clip[0], size_clip[1]);
		IMB_freeImBuf(ibuf_clip);
		return ibuf_full;
	}
}

/* smart function to sample a rect spiralling outside, nice for backbuf selection */
unsigned int ED_view3d_backbuf_sample_rect(
        const EvaluationContext *eval_ctx, ViewContext *vc, const int mval[2], int size,
        unsigned int min, unsigned int max, float *r_dist)
{
	int dirvec[4][2];

	const int amount = (size - 1) / 2;

	const int minx = mval[0] - (amount + 1);
	const int miny = mval[1] - (amount + 1);
	ImBuf *buf = ED_view3d_backbuf_read(eval_ctx, vc, minx, miny, minx + size - 1, miny + size - 1);
	if (!buf) return 0;

	unsigned index = 0;
	int rc = 0;
	
	dirvec[0][0] = 1; dirvec[0][1] = 0;
	dirvec[1][0] = 0; dirvec[1][1] = -size;
	dirvec[2][0] = -1; dirvec[2][1] = 0;
	dirvec[3][0] = 0; dirvec[3][1] = size;
	
	const unsigned *bufmin = buf->rect;
	const unsigned *tbuf = buf->rect;
	const unsigned *bufmax = buf->rect + size * size;
	tbuf += amount * size + amount;
	
	for (int nr = 1; nr <= size; nr++) {
		for (int a = 0; a < 2; a++) {
			for (int b = 0; b < nr; b++) {
				if (*tbuf && *tbuf >= min && *tbuf < max) {
					/* we got a hit */

					/* get x,y pixel coords from the offset
					 * (manhatten distance in keeping with other screen-based selection) */
					*r_dist = (float)(
					        abs(((int)(tbuf - buf->rect) % size) - (size / 2)) +
					        abs(((int)(tbuf - buf->rect) / size) - (size / 2)));

					/* indices start at 1 here */
					index = (*tbuf - min) + 1;
					goto exit;
				}
				
				tbuf += (dirvec[rc][0] + dirvec[rc][1]);
				
				if (tbuf < bufmin || tbuf >= bufmax) {
					goto exit;
				}
			}
			rc++;
			rc &= 3;
		}
	}

exit:
	IMB_freeImBuf(buf);
	return index;
}


/* ************************************************************* */

static void view3d_stereo_bgpic_setup(Scene *scene, View3D *v3d, Image *ima, ImageUser *iuser)
{
	if (BKE_image_is_stereo(ima)) {
		iuser->flag |= IMA_SHOW_STEREO;

		if ((scene->r.scemode & R_MULTIVIEW) == 0) {
			iuser->multiview_eye = STEREO_LEFT_ID;
		}
		else if (v3d->stereo3d_camera != STEREO_3D_ID) {
			/* show only left or right camera */
			iuser->multiview_eye = v3d->stereo3d_camera;
		}

		BKE_image_multiview_index(ima, iuser);
	}
	else {
		iuser->flag &= ~IMA_SHOW_STEREO;
	}
}

static void view3d_draw_bgpic(Scene *scene, ARegion *ar, View3D *v3d,
                              const bool do_foreground, const bool do_camera_frame)
{
	RegionView3D *rv3d = ar->regiondata;
	int fg_flag = do_foreground ? V3D_BGPIC_FOREGROUND : 0;

	for (BGpic *bgpic = v3d->bgpicbase.first; bgpic; bgpic = bgpic->next) {
		bgpic->iuser.scene = scene;  /* Needed for render results. */

		if ((bgpic->flag & V3D_BGPIC_FOREGROUND) != fg_flag)
			continue;

		if ((bgpic->view == 0) || /* zero for any */
		    (bgpic->view & (1 << rv3d->view)) || /* check agaist flags */
		    (rv3d->persp == RV3D_CAMOB && bgpic->view == (1 << RV3D_VIEW_CAMERA)))
		{
			float image_aspect[2];
			float x1, y1, x2, y2, centx, centy;

			void *lock;

			Image *ima = NULL;

			/* disable individual images */
			if ((bgpic->flag & V3D_BGPIC_DISABLED))
				continue;

			ImBuf *ibuf = NULL;
			ImBuf *freeibuf = NULL;
			ImBuf *releaseibuf = NULL;
			if (bgpic->source == V3D_BGPIC_IMAGE) {
				ima = bgpic->ima;
				if (ima == NULL)
					continue;
				BKE_image_user_frame_calc(&bgpic->iuser, CFRA, 0);
				if (ima->source == IMA_SRC_SEQUENCE && !(bgpic->iuser.flag & IMA_USER_FRAME_IN_RANGE)) {
					ibuf = NULL; /* frame is out of range, dont show */
				}
				else {
					view3d_stereo_bgpic_setup(scene, v3d, ima, &bgpic->iuser);
					ibuf = BKE_image_acquire_ibuf(ima, &bgpic->iuser, &lock);
					releaseibuf = ibuf;
				}

				image_aspect[0] = ima->aspx;
				image_aspect[1] = ima->aspy;
			}
			else if (bgpic->source == V3D_BGPIC_MOVIE) {
				/* TODO: skip drawing when out of frame range (as image sequences do above) */
				MovieClip *clip = NULL;

				if (bgpic->flag & V3D_BGPIC_CAMERACLIP) {
					if (scene->camera)
						clip = BKE_object_movieclip_get(scene, scene->camera, true);
				}
				else {
					clip = bgpic->clip;
				}

				if (clip == NULL)
					continue;

				BKE_movieclip_user_set_frame(&bgpic->cuser, CFRA);
				ibuf = BKE_movieclip_get_ibuf(clip, &bgpic->cuser);

				image_aspect[0] = clip->aspx;
				image_aspect[1] = clip->aspy;

				/* working with ibuf from image and clip has got different workflow now.
				 * ibuf acquired from clip is referenced by cache system and should
				 * be dereferenced after usage. */
				freeibuf = ibuf;
			}
			else {
				/* perhaps when loading future files... */
				BLI_assert(0);
				copy_v2_fl(image_aspect, 1.0f);
			}

			if (ibuf == NULL)
				continue;

			if ((ibuf->rect == NULL && ibuf->rect_float == NULL) || ibuf->channels != 4) { /* invalid image format */
				if (freeibuf)
					IMB_freeImBuf(freeibuf);
				if (releaseibuf)
					BKE_image_release_ibuf(ima, releaseibuf, lock);

				continue;
			}

			if (ibuf->rect == NULL)
				IMB_rect_from_float(ibuf);

			if (rv3d->persp == RV3D_CAMOB) {

				if (do_camera_frame) {
					rctf vb;
					ED_view3d_calc_camera_border(scene, ar, v3d, rv3d, &vb, false);
					x1 = vb.xmin;
					y1 = vb.ymin;
					x2 = vb.xmax;
					y2 = vb.ymax;
				}
				else {
					x1 = ar->winrct.xmin;
					y1 = ar->winrct.ymin;
					x2 = ar->winrct.xmax;
					y2 = ar->winrct.ymax;
				}

				/* apply offset last - camera offset is different to offset in blender units */
				/* so this has some sane way of working - this matches camera's shift _exactly_ */
				{
					const float max_dim = max_ff(x2 - x1, y2 - y1);
					const float xof_scale = bgpic->xof * max_dim;
					const float yof_scale = bgpic->yof * max_dim;

					x1 += xof_scale;
					y1 += yof_scale;
					x2 += xof_scale;
					y2 += yof_scale;
				}

				centx = (x1 + x2) * 0.5f;
				centy = (y1 + y2) * 0.5f;

				/* aspect correction */
				if (bgpic->flag & V3D_BGPIC_CAMERA_ASPECT) {
					/* apply aspect from clip */
					const float w_src = ibuf->x * image_aspect[0];
					const float h_src = ibuf->y * image_aspect[1];

					/* destination aspect is already applied from the camera frame */
					const float w_dst = x1 - x2;
					const float h_dst = y1 - y2;

					const float asp_src = w_src / h_src;
					const float asp_dst = w_dst / h_dst;

					if (fabsf(asp_src - asp_dst) >= FLT_EPSILON) {
						if ((asp_src > asp_dst) == ((bgpic->flag & V3D_BGPIC_CAMERA_CROP) != 0)) {
							/* fit X */
							const float div = asp_src / asp_dst;
							x1 = ((x1 - centx) * div) + centx;
							x2 = ((x2 - centx) * div) + centx;
						}
						else {
							/* fit Y */
							const float div = asp_dst / asp_src;
							y1 = ((y1 - centy) * div) + centy;
							y2 = ((y2 - centy) * div) + centy;
						}
					}
				}
			}
			else {
				float tvec[3];
				float sco[2];
				const float mval_f[2] = {1.0f, 0.0f};
				const float co_zero[3] = {0};

				/* calc window coord */
				float zfac = ED_view3d_calc_zfac(rv3d, co_zero, NULL);
				ED_view3d_win_to_delta(ar, mval_f, tvec, zfac);
				float fac = 1.0f / max_ff(fabsf(tvec[0]), max_ff(fabsf(tvec[1]), fabsf(tvec[2]))); /* largest abs axis */
				float asp = (float)ibuf->y / (float)ibuf->x;

				zero_v3(tvec);
				ED_view3d_project_float_v2_m4(ar, tvec, sco, rv3d->persmat);

				x1 =  sco[0] + fac * (bgpic->xof - bgpic->size);
				y1 =  sco[1] + asp * fac * (bgpic->yof - bgpic->size);
				x2 =  sco[0] + fac * (bgpic->xof + bgpic->size);
				y2 =  sco[1] + asp * fac * (bgpic->yof + bgpic->size);

				centx = (x1 + x2) / 2.0f;
				centy = (y1 + y2) / 2.0f;
			}

			/* complete clip? */
			rctf clip_rect;
			BLI_rctf_init(&clip_rect, x1, x2, y1, y2);
			if (bgpic->rotation) {
				BLI_rctf_rotate_expand(&clip_rect, &clip_rect, bgpic->rotation);
			}

			if (clip_rect.xmax < 0 || clip_rect.ymax < 0 || clip_rect.xmin > ar->winx || clip_rect.ymin > ar->winy) {
				if (freeibuf)
					IMB_freeImBuf(freeibuf);
				if (releaseibuf)
					BKE_image_release_ibuf(ima, releaseibuf, lock);

				continue;
			}

			float zoomx = (x2 - x1) / ibuf->x;
			float zoomy = (y2 - y1) / ibuf->y;

			/* for some reason; zoomlevels down refuses to use GL_ALPHA_SCALE */
			if (zoomx < 1.0f || zoomy < 1.0f) {
				float tzoom = min_ff(zoomx, zoomy);
				int mip = 0;

				if ((ibuf->userflags & IB_MIPMAP_INVALID) != 0) {
					IMB_remakemipmap(ibuf, 0);
					ibuf->userflags &= ~IB_MIPMAP_INVALID;
				}
				else if (ibuf->mipmap[0] == NULL)
					IMB_makemipmap(ibuf, 0);

				while (tzoom < 1.0f && mip < 8 && ibuf->mipmap[mip]) {
					tzoom *= 2.0f;
					zoomx *= 2.0f;
					zoomy *= 2.0f;
					mip++;
				}
				if (mip > 0)
					ibuf = ibuf->mipmap[mip - 1];
			}

			if (v3d->zbuf) glDisable(GL_DEPTH_TEST);
			glDepthMask(GL_FALSE);

			glEnable(GL_BLEND);
			glBlendFunc(GL_SRC_ALPHA,  GL_ONE_MINUS_SRC_ALPHA);

			gpuPushProjectionMatrix();
			gpuPushMatrix();
			ED_region_pixelspace(ar);

			gpuTranslate2f(centx, centy);
			gpuRotate2D(RAD2DEGF(-bgpic->rotation));

			if (bgpic->flag & V3D_BGPIC_FLIP_X) {
				zoomx *= -1.0f;
				x1 = x2;
			}
			if (bgpic->flag & V3D_BGPIC_FLIP_Y) {
				zoomy *= -1.0f;
				y1 = y2;
			}

			float col[4] = {1.0f, 1.0f, 1.0f, 1.0f - bgpic->blend};
			IMMDrawPixelsTexState state = immDrawPixelsTexSetup(GPU_SHADER_2D_IMAGE_COLOR);
			immDrawPixelsTex(&state, x1 - centx, y1 - centy, ibuf->x, ibuf->y, GL_RGBA, GL_UNSIGNED_BYTE, GL_LINEAR, ibuf->rect,
			                 zoomx, zoomy, col);

			gpuPopProjectionMatrix();
			gpuPopMatrix();

			glDisable(GL_BLEND);

			glDepthMask(GL_TRUE);
			if (v3d->zbuf) glEnable(GL_DEPTH_TEST);

			if (freeibuf)
				IMB_freeImBuf(freeibuf);
			if (releaseibuf)
				BKE_image_release_ibuf(ima, releaseibuf, lock);
		}
	}
}

static void view3d_draw_bgpic_test(Scene *scene, ARegion *ar, View3D *v3d,
                                   const bool do_foreground, const bool do_camera_frame)
{
	RegionView3D *rv3d = ar->regiondata;

	if ((v3d->flag & V3D_DISPBGPICS) == 0)
		return;

	/* disabled - mango request, since footage /w only render is quite useful
	 * and this option is easy to disable all background images at once */
#if 0
	if (v3d->flag2 & V3D_RENDER_OVERRIDE)
		return;
#endif

	if ((rv3d->view == RV3D_VIEW_USER) || (rv3d->persp != RV3D_ORTHO)) {
		if (rv3d->persp == RV3D_CAMOB) {
			view3d_draw_bgpic(scene, ar, v3d, do_foreground, do_camera_frame);
		}
	}
	else {
		view3d_draw_bgpic(scene, ar, v3d, do_foreground, do_camera_frame);
	}
}

/* ****************** View3d afterdraw *************** */

typedef struct View3DAfter {
	struct View3DAfter *next, *prev;
	struct BaseLegacy *base;
	short dflag;
} View3DAfter;

/* temp storage of Objects that need to be drawn as last */
void ED_view3d_after_add(ListBase *lb, BaseLegacy *base, const short dflag)
{
	View3DAfter *v3da = MEM_callocN(sizeof(View3DAfter), "View 3d after");
	BLI_assert((base->flag_legacy & OB_FROMDUPLI) == 0);
	BLI_addtail(lb, v3da);
	v3da->base = base;
	v3da->dflag = dflag;
}

/* disables write in zbuffer and draws it over */
static void view3d_draw_transp(
        const EvaluationContext *eval_ctx, Scene *scene, SceneLayer *sl, ARegion *ar, View3D *v3d)
{
	View3DAfter *v3da;
	
	glDepthMask(GL_FALSE);
	v3d->transp = true;
	
	while ((v3da = BLI_pophead(&v3d->afterdraw_transp))) {
		draw_object(eval_ctx, scene, sl, ar, v3d, v3da->base, v3da->dflag);
		MEM_freeN(v3da);
	}
	v3d->transp = false;
	
	glDepthMask(GL_TRUE);
	
}

/* clears zbuffer and draws it over */
static void view3d_draw_xray(
        const EvaluationContext *eval_ctx, Scene *scene, SceneLayer *sl, ARegion *ar, View3D *v3d, bool *clear)
{
	if (*clear && v3d->zbuf) {
		glClear(GL_DEPTH_BUFFER_BIT);
		*clear = false;
	}

	v3d->xray = true;
	View3DAfter *v3da;
	while ((v3da = BLI_pophead(&v3d->afterdraw_xray))) {
		draw_object(eval_ctx, scene, sl, ar, v3d, v3da->base, v3da->dflag);
		MEM_freeN(v3da);
	}
	v3d->xray = false;
}


/* clears zbuffer and draws it over */
static void view3d_draw_xraytransp(
        const EvaluationContext *eval_ctx, Scene *scene, SceneLayer *sl, ARegion *ar, View3D *v3d, const bool clear)
{
	if (clear && v3d->zbuf)
		glClear(GL_DEPTH_BUFFER_BIT);

	v3d->xray = true;
	v3d->transp = true;
	
	glDepthMask(GL_FALSE);

	View3DAfter *v3da;
	while ((v3da = BLI_pophead(&v3d->afterdraw_xraytransp))) {
		draw_object(eval_ctx, scene, sl, ar, v3d, v3da->base, v3da->dflag);
		MEM_freeN(v3da);
	}

	v3d->transp = false;
	v3d->xray = false;

	glDepthMask(GL_TRUE);
}

/* clears zbuffer and draws it over,
 * note that in the select version we don't care about transparent flag as with regular drawing */
static void view3d_draw_xray_select(
        const struct EvaluationContext *eval_ctx, Scene *scene, SceneLayer *sl, ARegion *ar, View3D *v3d, bool *clear)
{
	/* Not ideal, but we need to read from the previous depths before clearing
	 * otherwise we could have a function to load the depths after drawing.
	 *
	 * Clearing the depth buffer isn't all that common between drawing objects so accept this for now.
	 */
	if (U.gpu_select_pick_deph) {
		GPU_select_load_id(-1);
	}

	View3DAfter *v3da;
	if (*clear && v3d->zbuf) {
		glClear(GL_DEPTH_BUFFER_BIT);
		*clear = false;
	}

	v3d->xray = true;
	while ((v3da = BLI_pophead(&v3d->afterdraw_xray))) {
		if (GPU_select_load_id(v3da->base->object->select_color)) {
			draw_object_select(eval_ctx, scene, sl, ar, v3d, v3da->base, v3da->dflag);
		}
		MEM_freeN(v3da);
	}
	v3d->xray = false;
}

/* *********************** */

/*
 * In most cases call draw_dupli_objects,
 * draw_dupli_objects_color was added because when drawing set dupli's
 * we need to force the color
 */

#if 0
int dupli_ob_sort(void *arg1, void *arg2)
{
	void *p1 = ((DupliObject *)arg1)->ob;
	void *p2 = ((DupliObject *)arg2)->ob;
	int val = 0;
	if (p1 < p2) val = -1;
	else if (p1 > p2) val = 1;
	return val;
}
#endif


static DupliObject *dupli_step(DupliObject *dob)
{
	while (dob && dob->no_draw)
		dob = dob->next;
	return dob;
}

static void draw_dupli_objects_color(
        const EvaluationContext *eval_ctx, Scene *scene, SceneLayer *sl, ARegion *ar, View3D *v3d, BaseLegacy *base,
        const short dflag, const int color)
{
	RegionView3D *rv3d = ar->regiondata;
	ListBase *lb;
	LodLevel *savedlod;
	Base tbase = {NULL};
	BoundBox bb, *bb_tmp; /* use a copy because draw_object, calls clear_mesh_caches */
	unsigned char color_rgb[3];
	const short dflag_dupli = dflag | DRAW_CONSTCOLOR;
	short transflag;
	char dt;
	short dtx;
	DupliApplyData *apply_data;

	if ((base->flag & BASE_VISIBLED) == 0) return;
	if ((base->object->restrictflag & OB_RESTRICT_RENDER) && (v3d->flag2 & V3D_RENDER_OVERRIDE)) return;

	if (dflag & DRAW_CONSTCOLOR) {
		BLI_assert(color == TH_UNDEFINED);
	}
	else {
		UI_GetThemeColorBlend3ubv(color, TH_BACK, 0.5f, color_rgb);
	}

	tbase.flag_legacy = OB_FROMDUPLI | base->flag_legacy;
	tbase.flag = base->flag;
	lb = object_duplilist(eval_ctx, scene, base->object);
	// BLI_listbase_sort(lb, dupli_ob_sort); /* might be nice to have if we have a dupli list with mixed objects. */

	apply_data = duplilist_apply(eval_ctx, base->object, scene, lb);

	DupliObject *dob_next = NULL;
	DupliObject *dob = dupli_step(lb->first);
	if (dob) dob_next = dupli_step(dob->next);

	for (; dob; dob = dob_next, dob_next = dob_next ? dupli_step(dob_next->next) : NULL) {
		bool testbb = false;

		tbase.object = dob->ob;

		/* Make sure lod is updated from dupli's position */
		savedlod = dob->ob->currentlod;

#ifdef WITH_GAMEENGINE
		if (rv3d->rflag & RV3D_IS_GAME_ENGINE) {
			BKE_object_lod_update(dob->ob, rv3d->viewinv[3]);
		}
#endif

		/* extra service: draw the duplicator in drawtype of parent, minimum taken
		 * to allow e.g. boundbox box objects in groups for LOD */
		dt = tbase.object->dt;
		tbase.object->dt = MIN2(tbase.object->dt, base->object->dt);

		/* inherit draw extra, but not if a boundbox under the assumption that this
		 * is intended to speed up drawing, and drawing extra (especially wire) can
		 * slow it down too much */
		dtx = tbase.object->dtx;
		if (tbase.object->dt != OB_BOUNDBOX)
			tbase.object->dtx = base->object->dtx;

		/* negative scale flag has to propagate */
		transflag = tbase.object->transflag;

		if (is_negative_m4(dob->mat))
			tbase.object->transflag |= OB_NEG_SCALE;
		else
			tbase.object->transflag &= ~OB_NEG_SCALE;
		
		/* should move outside the loop but possible color is set in draw_object still */
		if ((dflag & DRAW_CONSTCOLOR) == 0) {
			glColor3ubv(color_rgb);
		}
		
		if ((bb_tmp = BKE_object_boundbox_get(dob->ob))) {
			bb = *bb_tmp; /* must make a copy  */
			testbb = true;
		}

		if (!testbb || ED_view3d_boundbox_clip_ex(rv3d, &bb, dob->mat)) {
			copy_m4_m4(dob->ob->obmat, dob->mat);
			GPU_begin_dupli_object(dob);
			draw_object(eval_ctx, scene, sl, ar, v3d, &tbase, dflag_dupli);
			GPU_end_dupli_object();
		}
		
		tbase.object->dt = dt;
		tbase.object->dtx = dtx;
		tbase.object->transflag = transflag;
		tbase.object->currentlod = savedlod;
	}

	if (apply_data) {
		duplilist_restore(lb, apply_data);
		duplilist_free_apply_data(apply_data);
	}

	free_object_duplilist(lb);
}

void draw_dupli_objects(const EvaluationContext *eval_ctx, Scene *scene, SceneLayer *sl, ARegion *ar, View3D *v3d, BaseLegacy *base)
{
	/* define the color here so draw_dupli_objects_color can be called
	 * from the set loop */
	
	int color = (base->flag & BASE_SELECTED) ? TH_SELECT : TH_WIRE;
	/* debug */
	if (base->object->dup_group && base->object->dup_group->id.us < 1)
		color = TH_REDALERT;
	
	draw_dupli_objects_color(eval_ctx, scene, sl, ar, v3d, base, 0, color);
}

/* XXX warning, not using gpu offscreen here */
void view3d_update_depths_rect(ARegion *ar, ViewDepths *d, rcti *rect)
{
	/* clamp rect by region */
	rcti r = {
		.xmin = 0,
		.xmax = ar->winx - 1,
		.ymin = 0,
		.ymax = ar->winy - 1
	};

	/* Constrain rect to depth bounds */
	BLI_rcti_isect(&r, rect, rect);

	/* assign values to compare with the ViewDepths */
	int x = rect->xmin;
	int y = rect->ymin;

	int w = BLI_rcti_size_x(rect);
	int h = BLI_rcti_size_y(rect);

	if (w <= 0 || h <= 0) {
		if (d->depths)
			MEM_freeN(d->depths);
		d->depths = NULL;

		d->damaged = false;
	}
	else if (d->w != w ||
	         d->h != h ||
	         d->x != x ||
	         d->y != y ||
	         d->depths == NULL
	         )
	{
		d->x = x;
		d->y = y;
		d->w = w;
		d->h = h;

		if (d->depths)
			MEM_freeN(d->depths);

		d->depths = MEM_mallocN(sizeof(float) * d->w * d->h, "View depths Subset");
		
		d->damaged = true;
	}

	if (d->damaged) {
		/* XXX using special function here, it doesn't use the gpu offscreen system */
		view3d_opengl_read_Z_pixels(ar, d->x, d->y, d->w, d->h, GL_DEPTH_COMPONENT, GL_FLOAT, d->depths);
		glGetDoublev(GL_DEPTH_RANGE, d->depth_range);
		d->damaged = false;
	}
}

/* note, with nouveau drivers the glReadPixels() is very slow. [#24339] */
void ED_view3d_depth_update(ARegion *ar)
{
	RegionView3D *rv3d = ar->regiondata;
	
	/* Create storage for, and, if necessary, copy depth buffer */
	if (!rv3d->depths) rv3d->depths = MEM_callocN(sizeof(ViewDepths), "ViewDepths");
	if (rv3d->depths) {
		ViewDepths *d = rv3d->depths;
		if (d->w != ar->winx ||
		    d->h != ar->winy ||
		    !d->depths)
		{
			d->w = ar->winx;
			d->h = ar->winy;
			if (d->depths)
				MEM_freeN(d->depths);
			d->depths = MEM_mallocN(sizeof(float) * d->w * d->h, "View depths");
			d->damaged = true;
		}
		
		if (d->damaged) {
			view3d_opengl_read_pixels(ar, 0, 0, d->w, d->h, GL_DEPTH_COMPONENT, GL_FLOAT, d->depths);
			glGetDoublev(GL_DEPTH_RANGE, d->depth_range);
			
			d->damaged = false;
		}
	}
}

/* utility function to find the closest Z value, use for autodepth */
float view3d_depth_near(ViewDepths *d)
{
	/* convert to float for comparisons */
	const float near = (float)d->depth_range[0];
	const float far_real = (float)d->depth_range[1];
	float far = far_real;

	const float *depths = d->depths;
	float depth = FLT_MAX;
	int i = (int)d->w * (int)d->h; /* cast to avoid short overflow */

	/* far is both the starting 'far' value
	 * and the closest value found. */
	while (i--) {
		depth = *depths++;
		if ((depth < far) && (depth > near)) {
			far = depth;
		}
	}

	return far == far_real ? FLT_MAX : far;
}

void ED_view3d_draw_depth_gpencil(
        const EvaluationContext *eval_ctx, Scene *scene, ARegion *ar, View3D *v3d)
{
	bool zbuf = v3d->zbuf;

	/* Setup view matrix. */
	ED_view3d_draw_setup_view(NULL, eval_ctx, scene, ar, v3d, NULL, NULL, NULL);

	glClear(GL_DEPTH_BUFFER_BIT);

	v3d->zbuf = true;
	glEnable(GL_DEPTH_TEST);

	if (v3d->flag2 & V3D_SHOW_GPENCIL) {
		ED_gpencil_draw_view3d(NULL, scene, v3d, ar, true);
	}

	v3d->zbuf = zbuf;
	if (!zbuf) glDisable(GL_DEPTH_TEST);
}

void ED_view3d_draw_depth_loop(const EvaluationContext *eval_ctx, Scene *scene, ARegion *ar, View3D *v3d)
{
	Base *base;
	SceneLayer *sl = eval_ctx->scene_layer;
	/* no need for color when drawing depth buffer */
	const short dflag_depth = DRAW_CONSTCOLOR;

	/* draw set first */
	if (scene->set) {
		Scene *sce_iter;
		for (SETLOOPER(scene->set, sce_iter, base)) {
			if ((base->flag & BASE_VISIBLED) != 0) {
				draw_object(eval_ctx, scene, sl, ar, v3d, base, 0);
				if (base->object->transflag & OB_DUPLI) {
					draw_dupli_objects_color(eval_ctx, scene, sl, ar, v3d, base, dflag_depth, TH_UNDEFINED);
				}
			}
		}
	}
	
	for (base = sl->object_bases.first; base; base = base->next) {
		if ((base->flag & BASE_VISIBLED) != 0) {
			/* dupli drawing */
			if (base->object->transflag & OB_DUPLI) {
				draw_dupli_objects_color(eval_ctx, scene, sl, ar, v3d, base, dflag_depth, TH_UNDEFINED);
			}
			draw_object(eval_ctx, scene, sl, ar, v3d, base, dflag_depth);
		}
	}
	
	/* this isn't that nice, draw xray objects as if they are normal */
	if (v3d->afterdraw_transp.first ||
	    v3d->afterdraw_xray.first ||
	    v3d->afterdraw_xraytransp.first)
	{
		View3DAfter *v3da;
		int mask_orig;

		v3d->xray = true;
		
		/* transp materials can change the depth mask, see #21388 */
		glGetIntegerv(GL_DEPTH_WRITEMASK, &mask_orig);


		if (v3d->afterdraw_xray.first || v3d->afterdraw_xraytransp.first) {
			glDepthFunc(GL_ALWAYS); /* always write into the depth bufer, overwriting front z values */
			for (v3da = v3d->afterdraw_xray.first; v3da; v3da = v3da->next) {
				draw_object(eval_ctx, scene, sl, ar, v3d, v3da->base, dflag_depth);
			}
			glDepthFunc(GL_LEQUAL); /* Now write the depth buffer normally */
		}

		/* draw 3 passes, transp/xray/xraytransp */
		v3d->xray = false;
		v3d->transp = true;
		while ((v3da = BLI_pophead(&v3d->afterdraw_transp))) {
			draw_object(eval_ctx, scene, sl, ar, v3d, v3da->base, dflag_depth);
			MEM_freeN(v3da);
		}

		v3d->xray = true;
		v3d->transp = false;
		while ((v3da = BLI_pophead(&v3d->afterdraw_xray))) {
			draw_object(eval_ctx, scene, sl, ar, v3d, v3da->base, dflag_depth);
			MEM_freeN(v3da);
		}

		v3d->xray = true;
		v3d->transp = true;
		while ((v3da = BLI_pophead(&v3d->afterdraw_xraytransp))) {
			draw_object(eval_ctx, scene, sl, ar, v3d, v3da->base, dflag_depth);
			MEM_freeN(v3da);
		}

		
		v3d->xray = false;
		v3d->transp = false;

		glDepthMask(mask_orig);
	}
}

void ED_view3d_draw_select_loop(
        const struct EvaluationContext *eval_ctx, ViewContext *vc, Scene *scene, SceneLayer *sl,
        View3D *v3d, ARegion *ar, bool use_obedit_skip, bool use_nearest)
{
	short code = 1;
	const short dflag = DRAW_PICKING | DRAW_CONSTCOLOR;

	if (vc->obedit && vc->obedit->type == OB_MBALL) {
		draw_object(eval_ctx, scene, sl, ar, v3d, BASACT_NEW(sl), dflag);
	}
	else if ((vc->obedit && vc->obedit->type == OB_ARMATURE)) {
		/* if not drawing sketch, draw bones */
		if (!BDR_drawSketchNames(vc)) {
			draw_object(eval_ctx, scene, sl, ar, v3d, BASACT_NEW(sl), dflag);
		}
	}
	else {
		Base *base;

		for (base = sl->object_bases.first; base; base = base->next) {
			if ((base->flag & BASE_VISIBLED) != 0) {
				if (((base->flag & BASE_SELECTABLED) == 0) ||
				    (use_obedit_skip && (scene->obedit->data == base->object->data)))
				{
					base->object->select_color = 0;
				}
				else {
					base->object->select_color = code;

					if (use_nearest && (base->object->dtx & OB_DRAWXRAY)) {
						ED_view3d_after_add(&v3d->afterdraw_xray, base, dflag);
					}
					else {
						if (GPU_select_load_id(code)) {
							draw_object(eval_ctx, scene, sl, ar, v3d, base, dflag);
						}
					}
					code++;
				}
			}
		}

		if (use_nearest) {
			bool xrayclear = true;
			if (v3d->afterdraw_xray.first) {
				view3d_draw_xray_select(eval_ctx, scene, sl, ar, v3d, &xrayclear);
			}
		}
	}
}

typedef struct View3DShadow {
	struct View3DShadow *next, *prev;
	GPULamp *lamp;
} View3DShadow;

static void gpu_render_lamp_update(Scene *scene, View3D *v3d,
                                   Object *ob, Object *par,
                                   float obmat[4][4], unsigned int lay,
                                   ListBase *shadows, SceneRenderLayer *srl)
{
	GPULamp *lamp = GPU_lamp_from_blender(scene, ob, par);
	
	if (lamp) {
		Lamp *la = (Lamp *)ob->data;

		GPU_lamp_update(lamp, lay, (ob->restrictflag & OB_RESTRICT_RENDER), obmat);
		GPU_lamp_update_colors(lamp, la->r, la->g, la->b, la->energy);
		
		unsigned int layers = lay & v3d->lay;
		if (srl)
			layers &= srl->lay;

		if (layers &&
		    GPU_lamp_has_shadow_buffer(lamp) &&
		    /* keep last, may do string lookup */
		    GPU_lamp_visible(lamp, srl, NULL))
		{
			View3DShadow *shadow = MEM_callocN(sizeof(View3DShadow), "View3DShadow");
			shadow->lamp = lamp;
			BLI_addtail(shadows, shadow);
		}
	}
}

static void gpu_update_lamps_shadows_world(const EvaluationContext *eval_ctx, Scene *scene, View3D *v3d)
{
	ListBase shadows;
	Scene *sce_iter;
	Base *base;
	World *world = scene->world;
	SceneRenderLayer *srl = v3d->scenelock ? BLI_findlink(&scene->r.layers, scene->r.actlay) : NULL;
	
	BLI_listbase_clear(&shadows);
	
	/* update lamp transform and gather shadow lamps */
	for (SETLOOPER(scene, sce_iter, base)) {
		Object *ob = base->object;
		
		if (ob->type == OB_LAMP)
			gpu_render_lamp_update(scene, v3d, ob, NULL, ob->obmat, ob->lay, &shadows, srl);
		
		if (ob->transflag & OB_DUPLI) {
			DupliObject *dob;
			ListBase *lb = object_duplilist(G.main->eval_ctx, scene, ob);
			
			for (dob = lb->first; dob; dob = dob->next)
				if (dob->ob->type == OB_LAMP)
					gpu_render_lamp_update(scene, v3d, dob->ob, ob, dob->mat, ob->lay, &shadows, srl);
			
			free_object_duplilist(lb);
		}
	}
	
	/* render shadows after updating all lamps, nested object_duplilist
	 * don't work correct since it's replacing object matrices */
	for (View3DShadow *shadow = shadows.first; shadow; shadow = shadow->next) {
		/* this needs to be done better .. */
		float viewmat[4][4], winmat[4][4];
		ARegion ar = {NULL};
		RegionView3D rv3d = {{{0}}};

		int drawtype = v3d->drawtype;
		int lay = v3d->lay;
		int flag2 = v3d->flag2;

		v3d->drawtype = OB_SOLID;
		v3d->lay &= GPU_lamp_shadow_layer(shadow->lamp);
		v3d->flag2 &= ~(V3D_SOLID_TEX | V3D_SHOW_SOLID_MATCAP);
		v3d->flag2 |= V3D_RENDER_OVERRIDE | V3D_RENDER_SHADOW;
		
		int winsize;
		GPU_lamp_shadow_buffer_bind(shadow->lamp, viewmat, &winsize, winmat);

		ar.regiondata = &rv3d;
		ar.regiontype = RGN_TYPE_WINDOW;
		rv3d.persp = RV3D_CAMOB;
		copy_m4_m4(rv3d.winmat, winmat);
		copy_m4_m4(rv3d.viewmat, viewmat);
		invert_m4_m4(rv3d.viewinv, rv3d.viewmat);
		mul_m4_m4m4(rv3d.persmat, rv3d.winmat, rv3d.viewmat);
		invert_m4_m4(rv3d.persinv, rv3d.viewinv);

		/* no need to call ED_view3d_draw_offscreen_init since shadow buffers were already updated */
		ED_view3d_draw_offscreen(
		            eval_ctx, scene, eval_ctx->scene_layer, v3d, &ar, winsize, winsize, viewmat, winmat,
		            false, false, true,
		            NULL, NULL, NULL, NULL);
		GPU_lamp_shadow_buffer_unbind(shadow->lamp);
		
		v3d->drawtype = drawtype;
		v3d->lay = lay;
		v3d->flag2 = flag2;
	}

	BLI_freelistN(&shadows);

	/* update world values */
	if (world) {
		GPU_mist_update_enable(world->mode & WO_MIST);
		GPU_mist_update_values(world->mistype, world->miststa, world->mistdist, world->misi, &world->horr);
		GPU_horizon_update_color(&world->horr);
		GPU_ambient_update_color(&world->ambr);
		GPU_zenith_update_color(&world->zenr);
	}
}

/* *********************** customdata **************** */

CustomDataMask ED_view3d_datamask(const Scene *scene, const View3D *v3d)
{
	CustomDataMask mask = 0;
	const int drawtype = view3d_effective_drawtype(v3d);

	if (ELEM(drawtype, OB_TEXTURE, OB_MATERIAL) ||
	    ((drawtype == OB_SOLID) && (v3d->flag2 & V3D_SOLID_TEX)))
	{
		mask |= CD_MASK_MLOOPUV | CD_MASK_MLOOPCOL;

		if (BKE_scene_use_new_shading_nodes(scene)) {
			if (drawtype == OB_MATERIAL)
				mask |= CD_MASK_ORCO;
		}
		else {
			if ((scene->gm.matmode == GAME_MAT_GLSL && drawtype == OB_TEXTURE) || 
			    (drawtype == OB_MATERIAL))
			{
				mask |= CD_MASK_ORCO;
			}
		}
	}

	return mask;
}

/* goes over all modes and view3d settings */
CustomDataMask ED_view3d_screen_datamask(const Scene *scene, const bScreen *screen)
{
	CustomDataMask mask = CD_MASK_BAREMESH;
	
	/* check if we need tfaces & mcols due to view mode */
	for (const ScrArea *sa = screen->areabase.first; sa; sa = sa->next) {
		if (sa->spacetype == SPACE_VIEW3D) {
			mask |= ED_view3d_datamask(scene, sa->spacedata.first);
		}
	}

	return mask;
}

/**
* Draw grease pencil object strokes
*/
static void draw_gpencil_object_strokes(const bContext *C, Scene *scene, View3D *v3d, ARegion *ar, Base *base)
{
	const bool render_override = (v3d->flag2 & V3D_RENDER_OVERRIDE) != 0;
	Object *ob = base->object;

	if (ob != scene->obedit) {
		if (ob->restrictflag & OB_RESTRICT_VIEW)
			return;

		if (render_override) {
			if (ob->restrictflag & OB_RESTRICT_RENDER)
				return;

			if (ob->transflag & (OB_DUPLI & ~OB_DUPLIFRAMES))
				return;
		}
	}

	wmWindowManager *wm = (C != NULL) ? CTX_wm_manager(C) : NULL;
	if (v3d->zbuf) glDisable(GL_DEPTH_TEST);
	ED_gpencil_draw_view3d_object(wm, scene, ob, v3d, ar, true);
	if (v3d->zbuf) glEnable(GL_DEPTH_TEST);
}

/* helper function to sort gpencil objects using qsort */
static int compare_gpencil_zdepth(const void *a1, const void *a2)
{
	const tGPencilSort *ps1 = a1, *ps2 = a2;

	if (ps1->zdepth > ps2->zdepth) return 1;
	else if (ps1->zdepth < ps2->zdepth) return -1;

	return 0;
}

/* draw objects in cache from back to from */
static void gpencil_draw_objects(const bContext *C,	Scene *scene, View3D *v3d, ARegion *ar, tGPencilSort *cache, int gp_cache_used)
{
	if (gp_cache_used > 0) {
		/* sort by zdepth */
		qsort(cache, gp_cache_used, sizeof(tGPencilSort), compare_gpencil_zdepth);
		/* inverse loop to draw from back to front */
		for (int i = gp_cache_used; i > 0; --i) {
			Base *base = cache[i - 1].base;
			draw_gpencil_object_strokes(C, scene, v3d, ar, base);
		}
	}
	/* free memory */
	if (cache) {
		MEM_freeN(cache);
	}
}

/**
 * Shared by #ED_view3d_draw_offscreen and #view3d_main_region_draw_objects
 *
 * \note \a C and \a grid_unit will be NULL when \a draw_offscreen is set.
 * \note Drawing lamps and opengl render uses this, so dont do grease pencil or view widgets here.
 */
static void view3d_draw_objects(
        const bContext *C,
        const EvaluationContext *eval_ctx,
        Scene *scene, View3D *v3d, ARegion *ar,
        const char **grid_unit,
        const bool do_bgpic, const bool draw_offscreen, GPUFX *fx)
{
	SceneLayer *sl = C ? CTX_data_scene_layer(C) : BKE_scene_layer_from_scene_get(scene);
	RegionView3D *rv3d = ar->regiondata;
	Base *base;
	const bool do_camera_frame = !draw_offscreen;
	const bool draw_grids = !draw_offscreen && (v3d->flag2 & V3D_RENDER_OVERRIDE) == 0;
	const bool draw_floor = (rv3d->view == RV3D_VIEW_USER) || (rv3d->persp != RV3D_ORTHO);
	/* only draw grids after in solid modes, else it hovers over mesh wires */
	const bool draw_grids_after = draw_grids && draw_floor && (v3d->drawtype > OB_WIRE) && fx;
	bool do_composite_xray = false;
	bool xrayclear = true;

	int gp_cache_used = 0;
	int gp_cache_size = 0;
	tGPencilSort *gp_cache = NULL;

	if (!draw_offscreen) {
		ED_region_draw_cb_draw(C, ar, REGION_DRAW_PRE_VIEW);
	}

	if (rv3d->rflag & RV3D_CLIPPING)
		view3d_draw_clipping(rv3d);

	/* set zbuffer after we draw clipping region */
	v3d->zbuf = VP_legacy_use_depth(scene, v3d);

	if (v3d->zbuf) {
		glEnable(GL_DEPTH_TEST);
	}

	/* ortho grid goes first, does not write to depth buffer and doesn't need depth test so it will override
	 * objects if done last */
	if (draw_grids) {
		/* needs to be done always, gridview is adjusted in drawgrid() now, but only for ortho views. */
		rv3d->gridview = ED_view3d_grid_scale(scene, v3d, grid_unit);

		if (!draw_floor) {
			ED_region_pixelspace(ar);
			*grid_unit = NULL;  /* drawgrid need this to detect/affect smallest valid unit... */
			VP_legacy_drawgrid(&scene->unit, ar, v3d, grid_unit);
			gpuLoadProjectionMatrix(rv3d->winmat);
			gpuLoadMatrix(rv3d->viewmat);
		}
		else if (!draw_grids_after) {
			VP_legacy_drawfloor(scene, v3d, grid_unit, true);
		}
	}

	/* important to do before clipping */
	if (do_bgpic) {
		view3d_draw_bgpic_test(scene, ar, v3d, false, do_camera_frame);
	}

	if (rv3d->rflag & RV3D_CLIPPING) {
		ED_view3d_clipping_set(rv3d);
	}

	/* draw set first */
	if (scene->set) {
		const short dflag = DRAW_CONSTCOLOR | DRAW_SCENESET;
		Scene *sce_iter;
		for (SETLOOPER(scene->set, sce_iter, base)) {
			if ((base->flag & BASE_VISIBLED) != 0) {
				UI_ThemeColorBlend(TH_WIRE, TH_BACK, 0.6f);
				draw_object(eval_ctx, scene, sl, ar, v3d, base, dflag);

				if (base->object->transflag & OB_DUPLI) {
					draw_dupli_objects_color(eval_ctx, scene, sl, ar, v3d, base, dflag, TH_UNDEFINED);
				}
			}
		}

		/* Transp and X-ray afterdraw stuff for sets is done later */
	}

	if (draw_offscreen) {
		for (base = sl->object_bases.first; base; base = base->next) {
			if ((base->flag & BASE_VISIBLED) != 0) {
				/* dupli drawing */
				if (base->object->transflag & OB_DUPLI) {
					draw_dupli_objects(eval_ctx, scene, sl, ar, v3d, base);
				}

<<<<<<< HEAD
				draw_object(C, scene, sl, ar, v3d, base, 0);
				/* draw grease pencil */
				if (base->object->type == OB_GPENCIL) {
					/* allocate memory for saving gp objects */
					gp_cache = ED_gpencil_allocate_cache(gp_cache, &gp_cache_size, gp_cache_used);
					/* add for drawing later */
					ED_gpencil_add_to_cache(gp_cache, rv3d, base, &gp_cache_used);
				}
=======
				draw_object(eval_ctx, scene, sl, ar, v3d, base, 0);
>>>>>>> dbd300ab
			}
		}
		/* draw pending gpencil strokes */
		gpencil_draw_objects(C, scene, v3d, ar, gp_cache, gp_cache_used);
	}
	else {
		unsigned int lay_used = 0;

		/* then draw not selected and the duplis, but skip editmode object */
		for (base = sl->object_bases.first; base; base = base->next) {
			lay_used |= base->lay;

			if ((base->flag & BASE_VISIBLED) != 0) {

				/* dupli drawing */
				if (base->object->transflag & OB_DUPLI) {
					draw_dupli_objects(eval_ctx, scene, sl, ar, v3d, base);
				}
				if ((base->flag & BASE_SELECTED) == 0) {
<<<<<<< HEAD
					if (base->object != scene->obedit) {
						draw_object(C, scene, sl, ar, v3d, base, 0);

						/* draw grease pencil */
						if (base->object->type == OB_GPENCIL) {
							/* allocate memory for saving gp objects */
							gp_cache = ED_gpencil_allocate_cache(gp_cache, &gp_cache_size, gp_cache_used);
							/* add for drawing later */
							ED_gpencil_add_to_cache(gp_cache, rv3d, base, &gp_cache_used);
						}
					}
=======
					if (base->object != scene->obedit)
						draw_object(eval_ctx, scene, sl, ar, v3d, base, 0);
>>>>>>> dbd300ab
				}
			}
		}

		/* mask out localview */
		v3d->lay_used = lay_used & ((1 << 20) - 1);

		/* draw selected and editmode */
		for (base = sl->object_bases.first; base; base = base->next) {
			if ((base->flag & BASE_VISIBLED) != 0) {
				if (base->object == scene->obedit || (base->flag & BASE_SELECTED)) {
<<<<<<< HEAD
					draw_object(C, scene, sl, ar, v3d, base, 0);
					/* draw grease pencil */
					if (base->object->type == OB_GPENCIL) {
						/* allocate memory for saving gp objects */
						gp_cache = ED_gpencil_allocate_cache(gp_cache, &gp_cache_size, gp_cache_used);
						/* add for drawing later */
						ED_gpencil_add_to_cache(gp_cache, rv3d, base, &gp_cache_used);
					}
=======
					draw_object(eval_ctx, scene, sl, ar, v3d, base, 0);
>>>>>>> dbd300ab
				}
			}
		}
		/* draw pending gpencil strokes */
		gpencil_draw_objects(C, scene, v3d, ar, gp_cache, gp_cache_used);
	}

	/* perspective floor goes last to use scene depth and avoid writing to depth buffer */
	if (draw_grids_after) {
		VP_legacy_drawfloor(scene, v3d, grid_unit, false);
	}

	/* must be before xray draw which clears the depth buffer */
	if (v3d->flag2 & V3D_SHOW_GPENCIL) {
		wmWindowManager *wm = (C != NULL) ? CTX_wm_manager(C) : NULL;
		
		/* must be before xray draw which clears the depth buffer */
		if (v3d->zbuf) glDisable(GL_DEPTH_TEST);
		ED_gpencil_draw_view3d(wm, scene, v3d, ar, true);
		if (v3d->zbuf) glEnable(GL_DEPTH_TEST);
	}

	/* transp and X-ray afterdraw stuff */
	if (v3d->afterdraw_transp.first)     view3d_draw_transp(eval_ctx, scene, sl, ar, v3d);

	/* always do that here to cleanup depth buffers if none needed */
	if (fx) {
		do_composite_xray = v3d->zbuf && (v3d->afterdraw_xray.first || v3d->afterdraw_xraytransp.first);
		GPU_fx_compositor_setup_XRay_pass(fx, do_composite_xray);
	}

	if (v3d->afterdraw_xray.first)       view3d_draw_xray(eval_ctx, scene, sl, ar, v3d, &xrayclear);
	if (v3d->afterdraw_xraytransp.first) view3d_draw_xraytransp(eval_ctx, scene, sl, ar, v3d, xrayclear);

	if (fx && do_composite_xray) {
		GPU_fx_compositor_XRay_resolve(fx);
	}

	if (!draw_offscreen) {
		ED_region_draw_cb_draw(C, ar, REGION_DRAW_POST_VIEW);
	}

	if (rv3d->rflag & RV3D_CLIPPING)
		ED_view3d_clipping_disable();

	/* important to do after clipping */
	if (do_bgpic) {
		view3d_draw_bgpic_test(scene, ar, v3d, true, do_camera_frame);
	}

	/* cleanup */
	if (v3d->zbuf) {
		v3d->zbuf = false;
		glDisable(GL_DEPTH_TEST);
	}

	if ((v3d->flag2 & V3D_RENDER_SHADOW) == 0) {
		GPU_free_images_old();
	}
}

/**
 * Store values from #RegionView3D, set when drawing.
 * This is needed when we draw with to a viewport using a different matrix (offscreen drawing for example).
 *
 * Values set by #ED_view3d_update_viewmat should be handled here.
 */
struct RV3DMatrixStore {
	float winmat[4][4];
	float viewmat[4][4];
	float viewinv[4][4];
	float persmat[4][4];
	float persinv[4][4];
	float viewcamtexcofac[4];
	float pixsize;
};

struct RV3DMatrixStore *ED_view3d_mats_rv3d_backup(struct RegionView3D *rv3d)
{
	struct RV3DMatrixStore *rv3dmat = MEM_mallocN(sizeof(*rv3dmat), __func__);
	copy_m4_m4(rv3dmat->winmat, rv3d->winmat);
	copy_m4_m4(rv3dmat->viewmat, rv3d->viewmat);
	copy_m4_m4(rv3dmat->persmat, rv3d->persmat);
	copy_m4_m4(rv3dmat->persinv, rv3d->persinv);
	copy_m4_m4(rv3dmat->viewinv, rv3d->viewinv);
	copy_v4_v4(rv3dmat->viewcamtexcofac, rv3d->viewcamtexcofac);
	rv3dmat->pixsize = rv3d->pixsize;
	return (void *)rv3dmat;
}

void ED_view3d_mats_rv3d_restore(struct RegionView3D *rv3d, struct RV3DMatrixStore *rv3dmat_pt)
{
	struct RV3DMatrixStore *rv3dmat = rv3dmat_pt;
	copy_m4_m4(rv3d->winmat, rv3dmat->winmat);
	copy_m4_m4(rv3d->viewmat, rv3dmat->viewmat);
	copy_m4_m4(rv3d->persmat, rv3dmat->persmat);
	copy_m4_m4(rv3d->persinv, rv3dmat->persinv);
	copy_m4_m4(rv3d->viewinv, rv3dmat->viewinv);
	copy_v4_v4(rv3d->viewcamtexcofac, rv3dmat->viewcamtexcofac);
	rv3d->pixsize = rv3dmat->pixsize;
}

/**
 * \note The info that this uses is updated in #ED_refresh_viewport_fps,
 * which currently gets called during #SCREEN_OT_animation_step.
 */
void ED_scene_draw_fps(Scene *scene, const rcti *rect)
{
	ScreenFrameRateInfo *fpsi = scene->fps_info;
	char printable[16];
	
	if (!fpsi || !fpsi->lredrawtime || !fpsi->redrawtime)
		return;
	
	printable[0] = '\0';
	
#if 0
	/* this is too simple, better do an average */
	fps = (float)(1.0 / (fpsi->lredrawtime - fpsi->redrawtime))
#else
	fpsi->redrawtimes_fps[fpsi->redrawtime_index] = (float)(1.0 / (fpsi->lredrawtime - fpsi->redrawtime));
	
	float fps = 0.0f;
	int tot = 0;
	for (int i = 0; i < REDRAW_FRAME_AVERAGE; i++) {
		if (fpsi->redrawtimes_fps[i]) {
			fps += fpsi->redrawtimes_fps[i];
			tot++;
		}
	}
	if (tot) {
		fpsi->redrawtime_index = (fpsi->redrawtime_index + 1) % REDRAW_FRAME_AVERAGE;
		
		//fpsi->redrawtime_index++;
		//if (fpsi->redrawtime >= REDRAW_FRAME_AVERAGE)
		//	fpsi->redrawtime = 0;
		
		fps = fps / tot;
	}
#endif

	const int font_id = BLF_default();

	/* is this more than half a frame behind? */
	if (fps + 0.5f < (float)(FPS)) {
		UI_FontThemeColor(font_id, TH_REDALERT);
		BLI_snprintf(printable, sizeof(printable), IFACE_("fps: %.2f"), fps);
	}
	else {
		UI_FontThemeColor(font_id, TH_TEXT_HI);
		BLI_snprintf(printable, sizeof(printable), IFACE_("fps: %i"), (int)(fps + 0.5f));
	}

#ifdef WITH_INTERNATIONAL
	BLF_draw_default(rect->xmin + U.widget_unit,  rect->ymax - U.widget_unit, 0.0f, printable, sizeof(printable));
#else
	BLF_draw_default_ascii(rect->xmin + U.widget_unit,  rect->ymax - U.widget_unit, 0.0f, printable, sizeof(printable));
#endif
}

static bool view3d_main_region_do_render_draw(const Scene *scene)
{
	RenderEngineType *type = RE_engines_find(scene->r.engine);

	return (type && type->view_update && type->render_to_view);
}

bool ED_view3d_calc_render_border(const Scene *scene, View3D *v3d, ARegion *ar, rcti *rect)
{
	RegionView3D *rv3d = ar->regiondata;
	bool use_border;

	/* test if there is a 3d view rendering */
	if (v3d->drawtype != OB_RENDER || !view3d_main_region_do_render_draw(scene))
		return false;

	/* test if there is a border render */
	if (rv3d->persp == RV3D_CAMOB)
		use_border = (scene->r.mode & R_BORDER) != 0;
	else
		use_border = (v3d->flag2 & V3D_RENDER_BORDER) != 0;
	
	if (!use_border)
		return false;

	/* compute border */
	if (rv3d->persp == RV3D_CAMOB) {
		rctf viewborder;
		ED_view3d_calc_camera_border(scene, ar, v3d, rv3d, &viewborder, false);

		rect->xmin = viewborder.xmin + scene->r.border.xmin * BLI_rctf_size_x(&viewborder);
		rect->ymin = viewborder.ymin + scene->r.border.ymin * BLI_rctf_size_y(&viewborder);
		rect->xmax = viewborder.xmin + scene->r.border.xmax * BLI_rctf_size_x(&viewborder);
		rect->ymax = viewborder.ymin + scene->r.border.ymax * BLI_rctf_size_y(&viewborder);
	}
	else {
		rect->xmin = v3d->render_border.xmin * ar->winx;
		rect->xmax = v3d->render_border.xmax * ar->winx;
		rect->ymin = v3d->render_border.ymin * ar->winy;
		rect->ymax = v3d->render_border.ymax * ar->winy;
	}

	BLI_rcti_translate(rect, ar->winrct.xmin, ar->winrct.ymin);
	BLI_rcti_isect(&ar->winrct, rect, rect);

	return true;
}

/**
  * IMPORTANT: this is deprecated, any changes made in this function should
  * be mirrored in view3d_draw_render_draw() in view3d_draw.c
  */
static bool view3d_main_region_draw_engine(
        const bContext *C, const EvaluationContext *eval_ctx, Scene *scene,
        ARegion *ar, View3D *v3d,
        bool clip_border, const rcti *border_rect)
{
	RegionView3D *rv3d = ar->regiondata;
	RenderEngineType *type;
	GLint scissor[4];


	/* create render engine */
	if (!rv3d->render_engine) {
		RenderEngine *engine;

		type = RE_engines_find(scene->r.engine);

		if (!(type->view_update && type->render_to_view))
			return false;

		engine = RE_engine_create_ex(type, true);

		engine->tile_x = scene->r.tilex;
		engine->tile_y = scene->r.tiley;

		type->view_update(engine, C);

		rv3d->render_engine = engine;
	}

	/* setup view matrices */
	VP_legacy_view3d_main_region_setup_view(eval_ctx, scene, v3d, ar, NULL, NULL);

	/* background draw */
	ED_region_pixelspace(ar);

	if (clip_border) {
		/* for border draw, we only need to clear a subset of the 3d view */
		if (border_rect->xmax > border_rect->xmin && border_rect->ymax > border_rect->ymin) {
			glGetIntegerv(GL_SCISSOR_BOX, scissor);
			glScissor(border_rect->xmin, border_rect->ymin,
			          BLI_rcti_size_x(border_rect), BLI_rcti_size_y(border_rect));
		}
		else {
			return false;
		}
	}

	glClearColor(0.0f, 0.0f, 0.0f, 0.0f);
	glClear(GL_COLOR_BUFFER_BIT | GL_DEPTH_BUFFER_BIT);

	if (v3d->flag & V3D_DISPBGPICS)
		view3d_draw_bgpic_test(scene, ar, v3d, false, true);
	else
		imm_draw_checker_box(0, 0, ar->winx, ar->winy);

	/* render result draw */
	type = rv3d->render_engine->type;
	type->render_to_view(rv3d->render_engine, C);

	if (v3d->flag & V3D_DISPBGPICS)
		view3d_draw_bgpic_test(scene, ar, v3d, true, true);

	if (clip_border) {
		/* restore scissor as it was before */
		glScissor(scissor[0], scissor[1], scissor[2], scissor[3]);
	}

	return true;
}

static void view3d_main_region_draw_engine_info(View3D *v3d, RegionView3D *rv3d, ARegion *ar, bool render_border)
{
	float fill_color[4] = {0.0f, 0.0f, 0.0f, 0.25f};

	if (!rv3d->render_engine || !rv3d->render_engine->text[0])
		return;
	
	if (render_border) {
		/* draw darkened background color. no alpha because border render does
		 * partial redraw and will not redraw the region behind this info bar */
		float alpha = 1.0f - fill_color[3];
		Camera *camera = ED_view3d_camera_data_get(v3d, rv3d);

		if (camera) {
			if (camera->flag & CAM_SHOWPASSEPARTOUT) {
				alpha *= (1.0f - camera->passepartalpha);
			}
		}

		UI_GetThemeColor3fv(TH_HIGH_GRAD, fill_color);
		mul_v3_fl(fill_color, alpha);
		fill_color[3] = 1.0f;
	}

	ED_region_info_draw(ar, rv3d->render_engine->text, fill_color, true);
}

#ifdef WITH_GAMEENGINE
static void update_lods(Scene *scene, float camera_pos[3])
{
	Scene *sce_iter;
	Base *base;

	for (SETLOOPER(scene, sce_iter, base)) {
		Object *ob = base->object;
		BKE_object_lod_update(ob, camera_pos);
	}
}
#endif

static void view3d_main_region_draw_objects(const bContext *C, Scene *scene, SceneLayer *sl, View3D *v3d,
                                          ARegion *ar, const char **grid_unit)
{
	wmWindow *win = CTX_wm_window(C);
	EvaluationContext eval_ctx;
	RegionView3D *rv3d = ar->regiondata;
	unsigned int lay_used = v3d->lay_used;
	
	CTX_data_eval_ctx(C, &eval_ctx);

	/* post processing */
	bool do_compositing = false;
	
	/* shadow buffers, before we setup matrices */
	if (draw_glsl_material(scene, sl, NULL, v3d, v3d->drawtype))
		gpu_update_lamps_shadows_world(&eval_ctx, scene, v3d);

	/* reset default OpenGL lights if needed (i.e. after preferences have been altered) */
	if (rv3d->rflag & RV3D_GPULIGHT_UPDATE) {
		rv3d->rflag &= ~RV3D_GPULIGHT_UPDATE;
		GPU_default_lights();
	}

	/* setup the view matrix */
	if (VP_legacy_view3d_stereo3d_active(win, scene, v3d, rv3d)) {
		VP_legacy_view3d_stereo3d_setup(&eval_ctx, scene, v3d, ar);
	}
	else {
		VP_legacy_view3d_main_region_setup_view(&eval_ctx, scene, v3d, ar, NULL, NULL);
	}

	rv3d->rflag &= ~RV3D_IS_GAME_ENGINE;
#ifdef WITH_GAMEENGINE
	if (STREQ(scene->r.engine, RE_engine_id_BLENDER_GAME)) {
		rv3d->rflag |= RV3D_IS_GAME_ENGINE;

		/* Make sure LoDs are up to date */
		update_lods(scene, rv3d->viewinv[3]);
	}
#endif

	/* framebuffer fx needed, we need to draw offscreen first */
	if (v3d->fx_settings.fx_flag && v3d->drawtype >= OB_SOLID) {
		BKE_screen_gpu_fx_validate(&v3d->fx_settings);
		GPUFXSettings fx_settings = v3d->fx_settings;
		if (!rv3d->compositor)
			rv3d->compositor = GPU_fx_compositor_create();
		
		if (rv3d->persp == RV3D_CAMOB && v3d->camera)
			BKE_camera_to_gpu_dof(v3d->camera, &fx_settings);
		else {
			fx_settings.dof = NULL;
		}

		do_compositing = GPU_fx_compositor_initialize_passes(rv3d->compositor, &ar->winrct, &ar->drawrct, &fx_settings);
	}
	
	/* enables anti-aliasing for 3D view drawing */
	if (win->multisamples != USER_MULTISAMPLE_NONE) {
		glEnable(GL_MULTISAMPLE);
	}

	/* main drawing call */
	view3d_draw_objects(C, &eval_ctx, scene, v3d, ar, grid_unit, true, false, do_compositing ? rv3d->compositor : NULL);

	/* draw depth culled manipulators - manipulators need to be updated *after* view matrix was set up */
	/* TODO depth culling manipulators is not yet supported, just drawing _3D here, should
	 * later become _IN_SCENE (and draw _3D separate) */
	WM_manipulatormap_draw(ar->manipulator_map, C, WM_MANIPULATORMAP_DRAWSTEP_3D);

	/* post process */
	if (do_compositing) {
		GPU_fx_do_composite_pass(rv3d->compositor, rv3d->winmat, rv3d->is_persp, scene, NULL);
	}

	/* Disable back anti-aliasing */
	if (win->multisamples != USER_MULTISAMPLE_NONE) {
		glDisable(GL_MULTISAMPLE);
	}

	if (v3d->lay_used != lay_used) { /* happens when loading old files or loading with UI load */
		/* find header and force tag redraw */
		ScrArea *sa = CTX_wm_area(C);
		ARegion *ar_header = BKE_area_find_region_type(sa, RGN_TYPE_HEADER);
		ED_region_tag_redraw(ar_header); /* can be NULL */
	}

	if ((v3d->flag2 & V3D_RENDER_OVERRIDE) == 0) {
		BDR_drawSketch(C);
	}
}

static void view3d_main_region_draw_info(const bContext *C, Scene *scene,
                                       ARegion *ar, View3D *v3d,
                                       const char *grid_unit, bool render_border)
{
	SceneLayer *sl = CTX_data_scene_layer(C);
	wmWindowManager *wm = CTX_wm_manager(C);
	RegionView3D *rv3d = ar->regiondata;
	rcti rect;
	
	/* local coordinate visible rect inside region, to accomodate overlapping ui */
	ED_region_visible_rect(ar, &rect);

	if (rv3d->persp == RV3D_CAMOB) {
		VP_drawviewborder(scene, ar, v3d);
	}
	else if (v3d->flag2 & V3D_RENDER_BORDER) {
		VP_drawrenderborder(ar, v3d);
	}

	if (v3d->flag2 & V3D_SHOW_GPENCIL) {
		/* draw grease-pencil stuff - needed to get paint-buffer shown too (since it's 2D) */
		ED_gpencil_draw_view3d(wm, scene, v3d, ar, false);
		Object *obact = CTX_data_active_object(C);
		if (obact && obact->type == OB_GPENCIL) {
			ED_gpencil_draw_view3d_object(wm, scene, obact, v3d, ar, false);
		}
	}

	if ((v3d->flag2 & V3D_RENDER_OVERRIDE) == 0) {
		VP_legacy_drawcursor(scene, sl, ar, v3d); /* 3D cursor */

		if (U.uiflag & USER_SHOW_ROTVIEWICON)
			VP_legacy_draw_view_axis(rv3d, &rect);
		else
			draw_view_icon(rv3d, &rect);

		if (U.uiflag & USER_DRAWVIEWINFO) {
			Object *ob = OBACT_NEW(sl);
			VP_legacy_draw_selected_name(scene, ob, &rect);
		}
	}

	if (rv3d->render_engine) {
		view3d_main_region_draw_engine_info(v3d, rv3d, ar, render_border);
		return;
	}

	if ((v3d->flag2 & V3D_RENDER_OVERRIDE) == 0) {
		if ((U.uiflag & USER_SHOW_FPS) && ED_screen_animation_no_scrub(wm)) {
			ED_scene_draw_fps(scene, &rect);
		}
		else if (U.uiflag & USER_SHOW_VIEWPORTNAME) {
			VP_legacy_draw_viewport_name(ar, v3d, &rect);
		}

		if (grid_unit) { /* draw below the viewport name */
			char numstr[32] = "";

			UI_FontThemeColor(BLF_default(), TH_TEXT_HI);
			if (v3d->grid != 1.0f) {
				BLI_snprintf(numstr, sizeof(numstr), "%s x %.4g", grid_unit, v3d->grid);
			}

			BLF_draw_default_ascii(rect.xmin + U.widget_unit,
			                       rect.ymax - (USER_SHOW_VIEWPORTNAME ? 2 * U.widget_unit : U.widget_unit), 0.0f,
			                       numstr[0] ? numstr : grid_unit, sizeof(numstr));
		}
	}
}

void view3d_main_region_draw_legacy(const bContext *C, ARegion *ar)
{
	EvaluationContext eval_ctx;
	Scene *scene = CTX_data_scene(C);
	SceneLayer *sl = CTX_data_scene_layer(C);
	View3D *v3d = CTX_wm_view3d(C);
	const char *grid_unit = NULL;
	rcti border_rect;

	/* if we only redraw render border area, skip opengl draw and also
	 * don't do scissor because it's already set */
	bool render_border = ED_view3d_calc_render_border(scene, v3d, ar, &border_rect);
	bool clip_border = (render_border && !BLI_rcti_compare(&ar->drawrct, &border_rect));

	gpuPushProjectionMatrix();
	gpuLoadIdentityProjectionMatrix();
	gpuPushMatrix();
	gpuLoadIdentity();

	CTX_data_eval_ctx(C, &eval_ctx);

	/* draw viewport using opengl */
	if (v3d->drawtype != OB_RENDER || !view3d_main_region_do_render_draw(scene) || clip_border) {
		VP_view3d_main_region_clear(scene, v3d, ar); /* background */
		view3d_main_region_draw_objects(C, scene, sl, v3d, ar, &grid_unit);

		if (G.debug & G_DEBUG_SIMDATA)
			draw_sim_debug_data(scene, v3d, ar);

		glDisable(GL_DEPTH_TEST);
		ED_region_pixelspace(ar);
	}

	/* draw viewport using external renderer */
	if (v3d->drawtype == OB_RENDER) {
		view3d_main_region_draw_engine(C, &eval_ctx, scene, ar, v3d, clip_border, &border_rect);
	}

	VP_legacy_view3d_main_region_setup_view(&eval_ctx, scene, v3d, ar, NULL, NULL);
	glClear(GL_DEPTH_BUFFER_BIT);

	ED_region_pixelspace(ar);

	WM_manipulatormap_draw(ar->manipulator_map, C, WM_MANIPULATORMAP_DRAWSTEP_2D);

	view3d_main_region_draw_info(C, scene, ar, v3d, grid_unit, render_border);

	gpuPopProjectionMatrix();
	gpuPopMatrix();

	v3d->flag |= V3D_INVALID_BACKBUF;

	BLI_assert(BLI_listbase_is_empty(&v3d->afterdraw_transp));
	BLI_assert(BLI_listbase_is_empty(&v3d->afterdraw_xray));
	BLI_assert(BLI_listbase_is_empty(&v3d->afterdraw_xraytransp));
}


/* -------------------------------------------------------------------- */

/** \name Deprecated Interface
 *
 * New viewport sometimes has a check for new/old viewport code.
 * Use these functions so new viewport can *optionally* call.
 *
 * \{ */


void VP_deprecated_view3d_draw_objects(
        const bContext *C,
        const EvaluationContext *eval_ctx,
        Scene *scene, View3D *v3d, ARegion *ar,
        const char **grid_unit,
        const bool do_bgpic, const bool draw_offscreen, GPUFX *fx)
{
	view3d_draw_objects(C, eval_ctx, scene, v3d, ar, grid_unit, do_bgpic, draw_offscreen, fx);
}

void VP_deprecated_gpu_update_lamps_shadows_world(const EvaluationContext *eval_ctx, Scene *scene, View3D *v3d)
{
	gpu_update_lamps_shadows_world(eval_ctx, scene, v3d);
}

/** \} */<|MERGE_RESOLUTION|>--- conflicted
+++ resolved
@@ -1648,8 +1648,7 @@
 					draw_dupli_objects(eval_ctx, scene, sl, ar, v3d, base);
 				}
 
-<<<<<<< HEAD
-				draw_object(C, scene, sl, ar, v3d, base, 0);
+				draw_object(eval_ctx, scene, sl, ar, v3d, base, 0);
 				/* draw grease pencil */
 				if (base->object->type == OB_GPENCIL) {
 					/* allocate memory for saving gp objects */
@@ -1657,9 +1656,6 @@
 					/* add for drawing later */
 					ED_gpencil_add_to_cache(gp_cache, rv3d, base, &gp_cache_used);
 				}
-=======
-				draw_object(eval_ctx, scene, sl, ar, v3d, base, 0);
->>>>>>> dbd300ab
 			}
 		}
 		/* draw pending gpencil strokes */
@@ -1679,9 +1675,8 @@
 					draw_dupli_objects(eval_ctx, scene, sl, ar, v3d, base);
 				}
 				if ((base->flag & BASE_SELECTED) == 0) {
-<<<<<<< HEAD
 					if (base->object != scene->obedit) {
-						draw_object(C, scene, sl, ar, v3d, base, 0);
+						draw_object(eval_ctx, scene, sl, ar, v3d, base, 0);
 
 						/* draw grease pencil */
 						if (base->object->type == OB_GPENCIL) {
@@ -1691,10 +1686,6 @@
 							ED_gpencil_add_to_cache(gp_cache, rv3d, base, &gp_cache_used);
 						}
 					}
-=======
-					if (base->object != scene->obedit)
-						draw_object(eval_ctx, scene, sl, ar, v3d, base, 0);
->>>>>>> dbd300ab
 				}
 			}
 		}
@@ -1706,8 +1697,7 @@
 		for (base = sl->object_bases.first; base; base = base->next) {
 			if ((base->flag & BASE_VISIBLED) != 0) {
 				if (base->object == scene->obedit || (base->flag & BASE_SELECTED)) {
-<<<<<<< HEAD
-					draw_object(C, scene, sl, ar, v3d, base, 0);
+					draw_object(eval_ctx, scene, sl, ar, v3d, base, 0);
 					/* draw grease pencil */
 					if (base->object->type == OB_GPENCIL) {
 						/* allocate memory for saving gp objects */
@@ -1715,9 +1705,6 @@
 						/* add for drawing later */
 						ED_gpencil_add_to_cache(gp_cache, rv3d, base, &gp_cache_used);
 					}
-=======
-					draw_object(eval_ctx, scene, sl, ar, v3d, base, 0);
->>>>>>> dbd300ab
 				}
 			}
 		}
