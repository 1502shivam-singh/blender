--- conflicted
+++ resolved
@@ -50,26 +50,18 @@
 int ED_uvedit_test_silent(struct Object *obedit);
 int ED_uvedit_test(struct Object *obedit);
 
-<<<<<<< HEAD
+/* visibility and selection */
 int uvedit_face_visible(struct Scene *scene, struct Image *ima, struct BMFace *efa, struct MTexPoly *tf);
 int uvedit_face_selected(struct Scene *scene, struct BMEditMesh *em, struct BMFace *efa);
 int uvedit_edge_selected(struct BMEditMesh *em, struct Scene *scene, struct BMLoop *l);
 int uvedit_uv_selected(struct BMEditMesh *em, struct Scene *scene, struct BMLoop *l);
-=======
-/* visibility and selection */
-int uvedit_edge_selected(struct Scene *scene, struct EditFace *efa, struct MTFace *tf, int i);
-int uvedit_face_selected(struct Scene *scene, struct EditFace *efa, struct MTFace *tf);
-int uvedit_face_visible_nolocal(struct Scene *scene, struct EditFace *efa);
-int uvedit_face_visible(struct Scene *scene, struct Image *ima, struct EditFace *efa, struct MTFace *tf);
-int uvedit_uv_selected(struct Scene *scene, struct EditFace *efa, struct MTFace *tf, int i);
-void uvedit_edge_deselect(struct Scene *scene, struct EditFace *efa, struct MTFace *tf, int i);
-void uvedit_edge_select(struct Scene *scene, struct EditFace *efa, struct MTFace *tf, int i);
-void uvedit_face_deselect(struct Scene *scene, struct EditFace *efa, struct MTFace *tf);
-void uvedit_face_select(struct Scene *scene, struct EditFace *efa, struct MTFace *tf);
-void uvedit_uv_deselect(struct Scene *scene, struct EditFace *efa, struct MTFace *tf, int i);
-void uvedit_uv_select(struct Scene *scene, struct EditFace *efa, struct MTFace *tf, int i);
 
->>>>>>> 2198cfdb
+int uvedit_face_select(struct Scene *scene, struct BMEditMesh *em, struct BMFace *efa);
+int uvedit_face_deselect(struct Scene *scene, struct BMEditMesh *em, struct BMFace *efa);
+void uvedit_edge_select(struct BMEditMesh *em, struct Scene *scene, struct BMLoop *l);
+void uvedit_edge_deselect(struct BMEditMesh *em, struct Scene *scene, struct BMLoop *l);
+void uvedit_uv_select(struct BMEditMesh *em, struct Scene *scene, struct BMLoop *l);
+void uvedit_uv_deselect(struct BMEditMesh *em, struct Scene *scene, struct BMLoop *l);
 
 int ED_uvedit_nearest_uv(struct Scene *scene, struct Object *obedit, struct Image *ima, float co[2], float uv[2]);
 
