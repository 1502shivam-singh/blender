--- conflicted
+++ resolved
@@ -888,13 +888,8 @@
 #define UI_ITEM_R_IMMEDIATE     (1 << 8)
 #define UI_ITEM_O_DEPRESS       (1 << 9)
 #define UI_ITEM_R_COMPACT       (1 << 10)
-<<<<<<< HEAD
-
-
-=======
-
-
->>>>>>> 570455fb
+
+
 /* uiLayoutOperatorButs flags */
 enum {
 	UI_TEMPLATE_OP_PROPS_SHOW_TITLE       = (1 << 0),
@@ -1005,15 +1000,9 @@
 void uiTemplatePathBuilder(uiLayout *layout, struct PointerRNA *ptr, const char *propname, 
                            struct PointerRNA *root_ptr, const char *text);
 uiLayout *uiTemplateModifier(uiLayout *layout, struct bContext *C, struct PointerRNA *ptr);
-<<<<<<< HEAD
-#ifdef WITH_REDO_REGION_REMOVAL
-void uiTemplateOperatorRedoProperties(uiLayout *layout, struct bContext *C);
-#endif
-=======
 
 void uiTemplateOperatorRedoProperties(uiLayout *layout, const struct bContext *C);
 
->>>>>>> 570455fb
 uiLayout *uiTemplateConstraint(uiLayout *layout, struct PointerRNA *ptr);
 void uiTemplatePreview(uiLayout *layout, struct bContext *C, struct ID *id, int show_buttons, struct ID *parent,
                        struct MTex *slot, const char *preview_id);
@@ -1042,10 +1031,7 @@
         const struct bContext *C, uiLayout *layout, struct wmOperator *op,
         bool (*check_prop)(struct PointerRNA *, struct PropertyRNA *),
         const eButLabelAlign label_align, const short flag);
-<<<<<<< HEAD
-=======
 void uiTemplateHeader3D_mode(uiLayout *layout, struct bContext *C);
->>>>>>> 570455fb
 void uiTemplateHeader3D(uiLayout *layout, struct bContext *C);
 void uiTemplateEditModeSelection(uiLayout *layout, struct bContext *C);
 void uiTemplateReportsBanner(uiLayout *layout, struct bContext *C);
