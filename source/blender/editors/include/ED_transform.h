--- conflicted
+++ resolved
@@ -154,11 +154,8 @@
 #define P_NO_TEXSPACE   (1 << 11)
 #define P_CENTER        (1 << 12)
 #define P_GPENCIL_EDIT  (1 << 13)
-<<<<<<< HEAD
-#define P_CLNOR_INVALIDATE (1 << 14)
-=======
 #define P_CURSOR_EDIT   (1 << 14)
->>>>>>> 6946c413
+#define P_CLNOR_INVALIDATE (1 << 15)
 
 void Transform_Properties(struct wmOperatorType *ot, int flags);
 
