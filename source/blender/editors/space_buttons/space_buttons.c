--- conflicted
+++ resolved
@@ -43,11 +43,6 @@
 #include "ED_space_api.h"
 #include "ED_screen.h"
 
-<<<<<<< HEAD
-#include "GPU_glew.h"
-
-=======
->>>>>>> 146a1c77
 #include "WM_api.h"
 #include "WM_types.h"
 
