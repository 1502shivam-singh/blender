--- conflicted
+++ resolved
@@ -101,21 +101,20 @@
 	if (!scene || !view_layer || !ob || !(workspace->object_mode & OB_MODE_PARTICLE_EDIT)) {
 		return 0;
 	}
-	return (PE_get_current(scene, view_layer, ob) != NULL);
+	return (PE_get_current(scene, ob) != NULL);
 }
 
 int PE_hair_poll(bContext *C)
 {
 	const WorkSpace *workspace = CTX_wm_workspace(C);
 	Scene *scene= CTX_data_scene(C);
-	ViewLayer *view_layer = CTX_data_view_layer(C);
 	Object *ob= CTX_data_active_object(C);
 	PTCacheEdit *edit;
 
 	if (!scene || !ob || !(workspace->object_mode & OB_MODE_PARTICLE_EDIT)) {
 		return 0;
 	}
-	edit= PE_get_current(scene, view_layer, ob);
+	edit= PE_get_current(scene, ob);
 
 	return (edit && edit->psys);
 }
@@ -199,7 +198,7 @@
  * note: this function runs on poll, therefor it can runs many times a second
  * keep it fast! */
 static PTCacheEdit *pe_get_current(
-        const EvaluationContext *eval_ctx, Scene *scene, ViewLayer *view_layer, Object *ob, int create)
+        const EvaluationContext *eval_ctx, Scene *scene, Object *ob, int create)
 {
 	ParticleEditSettings *pset= PE_settings(scene);
 	PTCacheEdit *edit = NULL;
@@ -210,7 +209,6 @@
 		return NULL;
 
 	pset->scene = scene;
-	pset->view_layer = view_layer;
 	pset->object = ob;
 
 	BKE_ptcache_ids_from_object(&pidlist, ob, NULL, 0);
@@ -239,18 +237,18 @@
 				if (psys->part && psys->part->type == PART_HAIR) {
 					if (psys->flag & PSYS_HAIR_DYNAMICS && psys->pointcache->flag & PTCACHE_BAKED) {
 						if (create && !psys->pointcache->edit)
-							PE_create_particle_edit(eval_ctx, scene, view_layer, ob, pid->cache, NULL);
+							PE_create_particle_edit(eval_ctx, scene, ob, pid->cache, NULL);
 						edit = pid->cache->edit;
 					}
 					else {
 						if (create && !psys->edit && psys->flag & PSYS_HAIR_DONE)
-							PE_create_particle_edit(eval_ctx, scene, view_layer, ob, NULL, psys);
+							PE_create_particle_edit(eval_ctx, scene, ob, NULL, psys);
 						edit = psys->edit;
 					}
 				}
 				else {
 					if (create && pid->cache->flag & PTCACHE_BAKED && !pid->cache->edit)
-						PE_create_particle_edit(eval_ctx, scene, view_layer, ob, pid->cache, psys);
+						PE_create_particle_edit(eval_ctx, scene, ob, pid->cache, psys);
 					edit = pid->cache->edit;
 				}
 
@@ -261,7 +259,7 @@
 			if (create && pid->cache->flag & PTCACHE_BAKED && !pid->cache->edit) {
 				pset->flag |= PE_FADE_TIME;
 				// NICE TO HAVE but doesn't work: pset->brushtype = PE_BRUSH_COMB;
-				PE_create_particle_edit(eval_ctx, scene, view_layer, ob, pid->cache, NULL);
+				PE_create_particle_edit(eval_ctx, scene, ob, pid->cache, NULL);
 			}
 			edit = pid->cache->edit;
 			break;
@@ -270,7 +268,7 @@
 			if (create && pid->cache->flag & PTCACHE_BAKED && !pid->cache->edit) {
 				pset->flag |= PE_FADE_TIME;
 				// NICE TO HAVE but doesn't work: pset->brushtype = PE_BRUSH_COMB;
-				PE_create_particle_edit(eval_ctx, scene, view_layer, ob, pid->cache, NULL);
+				PE_create_particle_edit(eval_ctx, scene, ob, pid->cache, NULL);
 			}
 			edit = pid->cache->edit;
 			break;
@@ -285,14 +283,14 @@
 	return edit;
 }
 
-PTCacheEdit *PE_get_current(Scene *scene, ViewLayer *view_layer, Object *ob)
-{
-	return pe_get_current(NULL, scene, view_layer, ob, 0);
+PTCacheEdit *PE_get_current(Scene *scene, Object *ob)
+{
+	return pe_get_current(NULL, scene, ob, 0);
 }
 
 PTCacheEdit *PE_create_current(const EvaluationContext *eval_ctx, Scene *scene, Object *ob)
 {
-	return pe_get_current(eval_ctx, scene, eval_ctx->view_layer, ob, 1);
+	return pe_get_current(eval_ctx, scene, ob, 1);
 }
 
 void PE_current_changed(const EvaluationContext *eval_ctx, Scene *scene, Object *ob)
@@ -383,7 +381,7 @@
 	data->view_layer = CTX_data_view_layer(C);
 	data->ob = CTX_data_active_object(C);
 	CTX_data_eval_ctx(C, &data->eval_ctx);
-	data->edit = PE_get_current(data->scene, data->view_layer, data->ob);
+	data->edit = PE_get_current(data->scene, data->ob);
 }
 
 static void PE_set_view3d_data(bContext *C, PEData *data)
@@ -1144,7 +1142,7 @@
 
 static void PE_update_selection(const EvaluationContext *eval_ctx, Scene *scene, Object *ob, int useflag)
 {
-	PTCacheEdit *edit = PE_get_current(scene, eval_ctx->view_layer, ob);
+	PTCacheEdit *edit = PE_get_current(scene, ob);
 	HairKey *hkey;
 	POINT_P; KEY_K;
 
@@ -1254,7 +1252,7 @@
 	/* use this to do partial particle updates, not usable when adding or
 	 * removing, then a full redo is necessary and calling this may crash */
 	ParticleEditSettings *pset= PE_settings(scene);
-	PTCacheEdit *edit = PE_get_current(scene, eval_ctx->view_layer, ob);
+	PTCacheEdit *edit = PE_get_current(scene, ob);
 	POINT_P;
 
 	if (!edit)
@@ -1394,7 +1392,7 @@
 	EvaluationContext eval_ctx;
 	CTX_data_eval_ctx(C, &eval_ctx);
 	Object *ob= CTX_data_active_object(C);
-	PTCacheEdit *edit= PE_get_current(scene, eval_ctx.view_layer, ob);
+	PTCacheEdit *edit= PE_get_current(scene, ob);
 	POINT_P; KEY_K;
 	int action = RNA_enum_get(op->ptr, "action");
 
@@ -1446,9 +1444,8 @@
 {
 	PEData data;
 	Scene *scene= CTX_data_scene(C);
-	ViewLayer *view_layer = CTX_data_view_layer(C);
 	Object *ob= CTX_data_active_object(C);
-	PTCacheEdit *edit= PE_get_current(scene, view_layer, ob);
+	PTCacheEdit *edit= PE_get_current(scene, ob);
 	POINT_P; KEY_K;
 
 	if (!PE_start_edit(edit))
@@ -1640,7 +1637,7 @@
 	data.select_action = SEL_SELECT;
 	scene = CTX_data_scene(C);
 	ob = CTX_data_active_object(C);
-	edit = PE_get_current(scene, data.eval_ctx.view_layer, ob);
+	edit = PE_get_current(scene, ob);
 
 	rng = BLI_rng_new_srandom(seed);
 
@@ -1757,9 +1754,8 @@
 int PE_border_select(bContext *C, rcti *rect, bool select, bool extend)
 {
 	Scene *scene= CTX_data_scene(C);
-	ViewLayer *view_layer = CTX_data_view_layer(C);
 	Object *ob= CTX_data_active_object(C);
-	PTCacheEdit *edit= PE_get_current(scene, view_layer, ob);
+	PTCacheEdit *edit= PE_get_current(scene, ob);
 	PEData data;
 
 	if (!PE_start_edit(edit))
@@ -1785,9 +1781,8 @@
 int PE_circle_select(bContext *C, int selecting, const int mval[2], float rad)
 {
 	Scene *scene= CTX_data_scene(C);
-	ViewLayer *view_layer = CTX_data_view_layer(C);
 	Object *ob= CTX_data_active_object(C);
-	PTCacheEdit *edit= PE_get_current(scene, view_layer, ob);
+	PTCacheEdit *edit= PE_get_current(scene, ob);
 	PEData data;
 
 	if (!PE_start_edit(edit))
@@ -1811,11 +1806,10 @@
 int PE_lasso_select(bContext *C, const int mcords[][2], const short moves, bool extend, bool select)
 {
 	Scene *scene= CTX_data_scene(C);
-	ViewLayer *view_layer = CTX_data_view_layer(C);
 	Object *ob= CTX_data_active_object(C);
 	ARegion *ar= CTX_wm_region(C);
 	ParticleEditSettings *pset= PE_settings(scene);
-	PTCacheEdit *edit = PE_get_current(scene, view_layer, ob);
+	PTCacheEdit *edit = PE_get_current(scene, ob);
 	ParticleSystem *psys = edit->psys;
 	ParticleSystemModifierData *psmd = psys_get_modifier(ob, psys);
 	POINT_P; KEY_K;
@@ -1904,7 +1898,7 @@
 	EvaluationContext eval_ctx;
 	CTX_data_eval_ctx(C, &eval_ctx);
 
-	PTCacheEdit *edit= PE_get_current(scene, eval_ctx.view_layer, ob);
+	PTCacheEdit *edit= PE_get_current(scene, ob);
 	POINT_P; KEY_K;
 
 
@@ -1959,7 +1953,7 @@
 	Scene *scene= CTX_data_scene(C);
 	EvaluationContext eval_ctx;
 	CTX_data_eval_ctx(C, &eval_ctx);
-	PTCacheEdit *edit= PE_get_current(scene, eval_ctx.view_layer, ob);
+	PTCacheEdit *edit= PE_get_current(scene, ob);
 	const bool select = RNA_boolean_get(op->ptr, "select");
 	POINT_P; KEY_K;
 
@@ -2226,9 +2220,9 @@
 	RNA_def_int(ot->srna, "keys_number", 2, 2, INT_MAX, "Number of Keys", "", 2, 100);
 }
 
-static void rekey_particle_to_time(const bContext *C, Scene *scene, ViewLayer *view_layer, Object *ob, int pa_index, float path_time)
-{
-	PTCacheEdit *edit= PE_get_current(scene, view_layer, ob);
+static void rekey_particle_to_time(const bContext *C, Scene *scene, Object *ob, int pa_index, float path_time)
+{
+	PTCacheEdit *edit= PE_get_current(scene, ob);
 	ParticleSystem *psys;
 	ParticleSimulationData sim = {0};
 	ParticleData *pa;
@@ -2568,9 +2562,8 @@
 static int remove_doubles_exec(bContext *C, wmOperator *op)
 {
 	Scene *scene= CTX_data_scene(C);
-	ViewLayer *view_layer = CTX_data_view_layer(C);
 	Object *ob= CTX_data_active_object(C);
-	PTCacheEdit *edit= PE_get_current(scene, view_layer, ob);
+	PTCacheEdit *edit= PE_get_current(scene, ob);
 	ParticleSystem *psys = edit->psys;
 	ParticleSystemModifierData *psmd;
 	KDTree *tree;
@@ -2661,10 +2654,9 @@
 static int weight_set_exec(bContext *C, wmOperator *op)
 {
 	Scene *scene= CTX_data_scene(C);
-	ViewLayer *view_layer = CTX_data_view_layer(C);
 	ParticleEditSettings *pset= PE_settings(scene);
 	Object *ob= CTX_data_active_object(C);
-	PTCacheEdit *edit= PE_get_current(scene, view_layer, ob);
+	PTCacheEdit *edit= PE_get_current(scene, ob);
 	ParticleSystem *psys = edit->psys;
 	POINT_P;
 	KEY_K;
@@ -2822,11 +2814,11 @@
 /*************************** mirror operator **************************/
 
 static void PE_mirror_x(
-        Scene *scene, ViewLayer *view_layer, Object *ob, int tagged)
+        Scene *scene, Object *ob, int tagged)
 {
 	Mesh *me= (Mesh *)(ob->data);
 	ParticleSystemModifierData *psmd;
-	PTCacheEdit *edit = PE_get_current(scene, view_layer, ob);
+	PTCacheEdit *edit = PE_get_current(scene, ob);
 	ParticleSystem *psys = edit->psys;
 	ParticleData *pa, *newpa, *new_pars;
 	PTCacheEditPoint *newpoint, *new_points;
@@ -2973,11 +2965,10 @@
 static int mirror_exec(bContext *C, wmOperator *UNUSED(op))
 {
 	Scene *scene= CTX_data_scene(C);
-	ViewLayer *view_layer = CTX_data_view_layer(C);
 	Object *ob= CTX_data_active_object(C);
-	PTCacheEdit *edit= PE_get_current(scene, view_layer, ob);
-	
-	PE_mirror_x(scene, view_layer, ob, 0);
+	PTCacheEdit *edit= PE_get_current(scene, ob);
+	
+	PE_mirror_x(scene, ob, 0);
 
 	update_world_cos(ob, edit);
 	WM_event_add_notifier(C, NC_OBJECT|ND_PARTICLE|NA_EDITED, ob);
@@ -3114,7 +3105,7 @@
 			edit->points[pa_index].flag |= PEP_TAG;
 		}
 		else {
-			rekey_particle_to_time(data->context, data->scene, data->view_layer, ob, pa_index, cut_time);
+			rekey_particle_to_time(data->context, data->scene, ob, pa_index, cut_time);
 			edit->points[pa_index].flag |= PEP_EDIT_RECALC;
 		}
 	}
@@ -3769,7 +3760,7 @@
 	ViewLayer *view_layer = CTX_data_view_layer(C);
 	Object *ob= CTX_data_active_object(C);
 	ParticleEditSettings *pset= PE_settings(scene);
-	PTCacheEdit *edit= PE_get_current(scene, view_layer, ob);
+	PTCacheEdit *edit= PE_get_current(scene, ob);
 	ARegion *ar= CTX_wm_region(C);
 	BrushEdit *bedit;
 	float min[3], max[3];
@@ -3803,7 +3794,6 @@
 {
 	BrushEdit *bedit= op->customdata;
 	Scene *scene= bedit->scene;
-	ViewLayer *view_layer = bedit->view_layer;
 	Object *ob= bedit->ob;
 	PTCacheEdit *edit= bedit->edit;
 	ParticleEditSettings *pset= PE_settings(scene);
@@ -3998,7 +3988,7 @@
 
 			if (ELEM(pset->brushtype, PE_BRUSH_ADD, PE_BRUSH_CUT) && (added || removed)) {
 				if (pset->brushtype == PE_BRUSH_ADD && pe_x_mirror(ob))
-					PE_mirror_x(scene, view_layer, ob, 1);
+					PE_mirror_x(scene, ob, 1);
 
 				update_world_cos(ob, edit);
 				psys_free_path_cache(NULL, edit);
@@ -4221,7 +4211,7 @@
 			edit->points[pa_index].flag |= PEP_TAG;
 		}
 		else {
-			rekey_particle_to_time(data->context, data->scene, data->view_layer, ob, pa_index, cut_time);
+			rekey_particle_to_time(data->context, data->scene, ob, pa_index, cut_time);
 			edit->points[pa_index].flag |= PEP_EDIT_RECALC;
 		}
 	}
@@ -4230,10 +4220,9 @@
 static int shape_cut_exec(bContext *C, wmOperator *UNUSED(op))
 {
 	Scene *scene = CTX_data_scene(C);
-	ViewLayer *view_layer = CTX_data_view_layer(C);
 	Object *ob = CTX_data_active_object(C);
 	ParticleEditSettings *pset = PE_settings(scene);
-	PTCacheEdit *edit = PE_get_current(scene, view_layer, ob);
+	PTCacheEdit *edit = PE_get_current(scene, ob);
 	Object *shapeob = pset->shape_object;
 	int selected = count_selected_keys(scene, edit);
 	int lock_root = pset->flag & PE_LOCK_FIRST;
@@ -4308,7 +4297,7 @@
 int PE_minmax(Scene *scene, ViewLayer *view_layer, float min[3], float max[3])
 {
 	Object *ob= OBACT(view_layer);
-	PTCacheEdit *edit= PE_get_current(scene, view_layer, ob);
+	PTCacheEdit *edit= PE_get_current(scene, ob);
 	ParticleSystem *psys;
 	ParticleSystemModifierData *psmd = NULL;
 	POINT_P; KEY_K;
@@ -4346,7 +4335,7 @@
 
 /* initialize needed data for bake edit */
 void PE_create_particle_edit(
-        const EvaluationContext *eval_ctx, Scene *scene, ViewLayer *view_layer, Object *ob, PointCache *cache, ParticleSystem *psys)
+        const EvaluationContext *eval_ctx, Scene *scene, Object *ob, PointCache *cache, ParticleSystem *psys)
 {
 	PTCacheEdit *edit;
 	ParticleSystemModifierData *psmd = (psys) ? psys_get_modifier(ob, psys) : NULL;
@@ -4448,17 +4437,6 @@
 		if (psys && !cache)
 			recalc_emitter_field(ob, psys);
 		PE_update_object(eval_ctx, scene, ob, 1);
-
-<<<<<<< HEAD
-		PTCacheUndo_clear(edit);
-		PE_undo_push(scene, view_layer, "Original");
-=======
-		/* Causes issues, adding undo pushes while performing undo history.
-		 * Seems not to like this isn't needed anyway - Campbell. */
-#if 0
-		PE_undo_push(scene, "Original");
-#endif
->>>>>>> 473f17b3
 	}
 }
 
@@ -4672,7 +4650,7 @@
 	EvaluationContext eval_ctx;
 	CTX_data_eval_ctx(C, &eval_ctx);
 
-	PTCacheEdit *edit = PE_get_current(scene, eval_ctx.view_layer, ob);
+	PTCacheEdit *edit = PE_get_current(scene, ob);
 	float average_length = calculate_average_length(edit);
 
 	if (average_length == 0.0f) {
