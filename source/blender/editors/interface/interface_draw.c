--- conflicted
+++ resolved
@@ -641,8 +641,7 @@
 
 	/* scale widget */
 	scaler_x1 = rect->xmin + BLI_rctf_size_x(rect) / 2 - SCOPE_RESIZE_PAD;
-<<<<<<< HEAD
-	scaler_x2 = rect->xmin + BLI_rctf_size_y(rect) / 2 + SCOPE_RESIZE_PAD;
+	scaler_x2 = rect->xmin + BLI_rctf_size_x(rect) / 2 + SCOPE_RESIZE_PAD;
 
 	gpuImmediateFormat_C4_V2(); // DOODLE: fixed number of colored lines
 	gpuBegin(GL_LINES);
@@ -658,17 +657,6 @@
 	gpuEnd();
 	gpuImmediateUnformat();
 
-=======
-	scaler_x2 = rect->xmin + BLI_rctf_size_x(rect) / 2 + SCOPE_RESIZE_PAD;
-	
-	glColor4f(0.f, 0.f, 0.f, 0.25f);
-	fdrawline(scaler_x1, rect->ymin - 4, scaler_x2, rect->ymin - 4);
-	fdrawline(scaler_x1, rect->ymin - 7, scaler_x2, rect->ymin - 7);
-	glColor4f(1.f, 1.f, 1.f, 0.25f);
-	fdrawline(scaler_x1, rect->ymin - 5, scaler_x2, rect->ymin - 5);
-	fdrawline(scaler_x1, rect->ymin - 8, scaler_x2, rect->ymin - 8);
-	
->>>>>>> 83de5cb3
 	/* outline */
 	gpuCurrentColor4x(CPACK_BLACK, 0.500f);
 	uiSetRoundBox(UI_CNR_ALL);
@@ -1278,7 +1266,6 @@
 #endif
 		}
 		else {
-<<<<<<< HEAD
 			gpuColor3x(CPACK_BLACK);
 			gpuVertex2fv(v1);
 			gpuVertex2fv(v2);
@@ -1286,15 +1273,6 @@
 			gpuColor3x(CPACK_WHITE);
 			gpuVertex2fv(v2);
 			gpuVertex2fv(v3);
-=======
-			glColor3ub(0, 0, 0);
-			glVertex2fv(v1);
-			glVertex2fv(v2);
-			
-			glColor3ub(255, 255, 255);
-			glVertex2fv(v2);
-			glVertex2fv(v3);
->>>>>>> 83de5cb3
 		}
 	}
 	gpuEnd();
@@ -1792,8 +1770,7 @@
 
 	gpuEnd();
 	
-<<<<<<< HEAD
-	/* bottom quad */		
+	/* bottom quad */
 	gpuBegin(GL_TRIANGLE_FAN);
 
 	gpuColor4x(CPACK_BLACK, alpha);
@@ -1805,17 +1782,6 @@
 	gpuVertex2f(minx + 0.5f * shadsize, miny - shadsize);
 
 	gpuEnd();
-=======
-	/* bottom quad */
-	glBegin(GL_POLYGON);
-	glColor4ub(0, 0, 0, alpha);
-	glVertex2f(minx + 0.3f * shadsize, miny);
-	glVertex2f(maxx, miny);
-	glColor4ub(0, 0, 0, 0);
-	glVertex2f(maxx, miny - shadsize);
-	glVertex2f(minx + 0.5f * shadsize, miny - shadsize);
-	glEnd();
->>>>>>> 83de5cb3
 	
 	glDisable(GL_BLEND);
 	glShadeModel(GL_FLAT);
