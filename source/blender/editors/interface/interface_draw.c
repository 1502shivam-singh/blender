/*
 * ***** BEGIN GPL LICENSE BLOCK *****
 *
 * This program is free software; you can redistribute it and/or
 * modify it under the terms of the GNU General Public License
 * as published by the Free Software Foundation; either version 2
 * of the License, or (at your option) any later version.
 *
 * This program is distributed in the hope that it will be useful,
 * but WITHOUT ANY WARRANTY; without even the implied warranty of
 * MERCHANTABILITY or FITNESS FOR A PARTICULAR PURPOSE.  See the
 * GNU General Public License for more details.
 *
 * You should have received a copy of the GNU General Public License
 * along with this program; if not, write to the Free Software Foundation,
 * Inc., 51 Franklin Street, Fifth Floor, Boston, MA 02110-1301, USA.
 *
 * The Original Code is Copyright (C) 2001-2002 by NaN Holding BV.
 * All rights reserved.
 *
 * Contributor(s): Blender Foundation
 *
 * ***** END GPL LICENSE BLOCK *****
 */

/** \file blender/editors/interface/interface_draw.c
 *  \ingroup edinterface
 */


#include <math.h>
#include <string.h>

#include "DNA_color_types.h"
#include "DNA_screen_types.h"
#include "DNA_movieclip_types.h"

#include "BLI_math.h"
#include "BLI_rect.h"
#include "BLI_string.h"
#include "BLI_utildefines.h"

#include "BKE_colortools.h"
#include "BKE_node.h"
#include "BKE_texture.h"
#include "BKE_tracking.h"


#include "IMB_imbuf.h"
#include "IMB_imbuf_types.h"
#include "IMB_colormanagement.h"

#include "BIF_gl.h"
#include "BIF_glutil.h"

#include "BLF_api.h"

#include "GPU_draw.h"
#include "GPU_basic_shader.h"
#include "GPU_batch.h"
#include "GPU_immediate.h"
#include "GPU_matrix.h"

#include "UI_interface.h"

/* own include */
#include "interface_intern.h"

static int roundboxtype = UI_CNR_ALL;

void UI_draw_roundbox_corner_set(int type)
{
	/* Not sure the roundbox function is the best place to change this
	 * if this is undone, it's not that big a deal, only makes curves edges
	 * square for the  */
	roundboxtype = type;
	
}

int UI_draw_roundbox_corner_get(void)
{
	return roundboxtype;
}

void UI_draw_roundbox_gl_mode_3ubAlpha(int mode, float minx, float miny, float maxx, float maxy, float rad, unsigned char col[3], unsigned char alpha)
{
	float colv[4];
	colv[0] = ((float)col[0]) / 255;
	colv[1] = ((float)col[1]) / 255;
	colv[2] = ((float)col[2]) / 255;
	colv[3] = ((float)alpha) / 255;
	UI_draw_roundbox_gl_mode(mode, minx, miny, maxx, maxy, rad, colv);
}

void UI_draw_roundbox_gl_mode_3fvAlpha(int mode, float minx, float miny, float maxx, float maxy, float rad, float col[3], float alpha)
{
	float colv[4];
	colv[0] = col[0];
	colv[1] = col[1];
	colv[2] = col[2];
	colv[3] = alpha;
	UI_draw_roundbox_gl_mode(mode, minx, miny, maxx, maxy, rad, colv);
}

void UI_draw_roundbox_gl_mode(int mode, float minx, float miny, float maxx, float maxy, float rad, float col[4])
{
	float vec[7][2] = {{0.195, 0.02}, {0.383, 0.067}, {0.55, 0.169}, {0.707, 0.293},
	                   {0.831, 0.45}, {0.924, 0.617}, {0.98, 0.805}};
	int a;
	
	VertexFormat *format = immVertexFormat();
	unsigned pos = add_attrib(format, "pos", GL_FLOAT, 2, KEEP_FLOAT);

	/* mult */
	for (a = 0; a < 7; a++) {
		mul_v2_fl(vec[a], rad);
	}

	BLI_assert(mode != GL_POLYGON);

	immBindBuiltinProgram(GPU_SHADER_2D_UNIFORM_COLOR);
	immUniformColor4fv(col);

	immBeginAtMost(mode, 36);
	/* start with corner right-bottom */
	if (roundboxtype & UI_CNR_BOTTOM_RIGHT) {
		immVertex2f(pos, maxx - rad, miny);
		for (a = 0; a < 7; a++) {
			immVertex2f(pos, maxx - rad + vec[a][0], miny + vec[a][1]);
		}
		immVertex2f(pos, maxx, miny + rad);
	}
	else {
		immVertex2f(pos, maxx, miny);
	}
	
	/* corner right-top */
	if (roundboxtype & UI_CNR_TOP_RIGHT) {
		immVertex2f(pos, maxx, maxy - rad);
		for (a = 0; a < 7; a++) {
			immVertex2f(pos, maxx - vec[a][1], maxy - rad + vec[a][0]);
		}
		immVertex2f(pos, maxx - rad, maxy);
	}
	else {
		immVertex2f(pos, maxx, maxy);
	}
	
	/* corner left-top */
	if (roundboxtype & UI_CNR_TOP_LEFT) {
		immVertex2f(pos, minx + rad, maxy);
		for (a = 0; a < 7; a++) {
			immVertex2f(pos, minx + rad - vec[a][0], maxy - vec[a][1]);
		}
		immVertex2f(pos, minx, maxy - rad);
	}
	else {
		immVertex2f(pos, minx, maxy);
	}
	
	/* corner left-bottom */
	if (roundboxtype & UI_CNR_BOTTOM_LEFT) {
		immVertex2f(pos, minx, miny + rad);
		for (a = 0; a < 7; a++) {
			immVertex2f(pos, minx + vec[a][1], miny + rad - vec[a][0]);
		}
		immVertex2f(pos, minx + rad, miny);
	}
	else {
		immVertex2f(pos, minx, miny);
	}
	
	immEnd();
	immUnbindProgram();
}

static void round_box_shade_col(unsigned attrib, const float col1[3], float const col2[3], const float fac)
{
	float col[4] = {
		fac * col1[0] + (1.0f - fac) * col2[0],
		fac * col1[1] + (1.0f - fac) * col2[1],
		fac * col1[2] + (1.0f - fac) * col2[2],
		1.0f
	};
	immAttrib4fv(attrib, col);
}

/* linear horizontal shade within button or in outline */
/* view2d scrollers use it */
void UI_draw_roundbox_shade_x(
        int mode, float minx, float miny, float maxx, float maxy,
        float rad, float shadetop, float shadedown, const float col[4])
{
	float vec[7][2] = {{0.195, 0.02}, {0.383, 0.067}, {0.55, 0.169}, {0.707, 0.293},
	                   {0.831, 0.45}, {0.924, 0.617}, {0.98, 0.805}};
	const float div = maxy - miny;
	const float idiv = 1.0f / div;
	float coltop[3], coldown[3];
	int vert_count = 0;
	int a;

	VertexFormat *format = immVertexFormat();
	unsigned pos = add_attrib(format, "pos", GL_FLOAT, 2, KEEP_FLOAT);
	unsigned color = add_attrib(format, "color", GL_FLOAT, 4, KEEP_FLOAT);

	immBindBuiltinProgram(GPU_SHADER_2D_SMOOTH_COLOR);

	/* mult */
	for (a = 0; a < 7; a++) {
		mul_v2_fl(vec[a], rad);
	}

	BLI_assert(mode != GL_POLYGON);

	/* 'shade' defines strength of shading */
	coltop[0]  = min_ff(1.0f, col[0] + shadetop);
	coltop[1]  = min_ff(1.0f, col[1] + shadetop);
	coltop[2]  = min_ff(1.0f, col[2] + shadetop);
	coldown[0] = max_ff(0.0f, col[0] + shadedown);
	coldown[1] = max_ff(0.0f, col[1] + shadedown);
	coldown[2] = max_ff(0.0f, col[2] + shadedown);

	vert_count += (roundboxtype & UI_CNR_BOTTOM_RIGHT) ? 9 : 1;
	vert_count += (roundboxtype & UI_CNR_TOP_RIGHT) ? 9 : 1;
	vert_count += (roundboxtype & UI_CNR_TOP_LEFT) ? 9 : 1;
	vert_count += (roundboxtype & UI_CNR_BOTTOM_LEFT) ? 9 : 1;

	immBegin(mode, vert_count);

	/* start with corner right-bottom */
	if (roundboxtype & UI_CNR_BOTTOM_RIGHT) {
		
		round_box_shade_col(color, coltop, coldown, 0.0);
		immVertex2f(pos, maxx - rad, miny);
		
		for (a = 0; a < 7; a++) {
			round_box_shade_col(color, coltop, coldown, vec[a][1] * idiv);
			immVertex2f(pos, maxx - rad + vec[a][0], miny + vec[a][1]);
		}
		
		round_box_shade_col(color, coltop, coldown, rad * idiv);
		immVertex2f(pos, maxx, miny + rad);
	}
	else {
		round_box_shade_col(color, coltop, coldown, 0.0);
		immVertex2f(pos, maxx, miny);
	}
	
	/* corner right-top */
	if (roundboxtype & UI_CNR_TOP_RIGHT) {
		
		round_box_shade_col(color, coltop, coldown, (div - rad) * idiv);
		immVertex2f(pos, maxx, maxy - rad);
		
		for (a = 0; a < 7; a++) {
			round_box_shade_col(color, coltop, coldown, (div - rad + vec[a][1]) * idiv);
			immVertex2f(pos, maxx - vec[a][1], maxy - rad + vec[a][0]);
		}
		round_box_shade_col(color, coltop, coldown, 1.0);
		immVertex2f(pos, maxx - rad, maxy);
	}
	else {
		round_box_shade_col(color, coltop, coldown, 1.0);
		immVertex2f(pos, maxx, maxy);
	}
	
	/* corner left-top */
	if (roundboxtype & UI_CNR_TOP_LEFT) {
		
		round_box_shade_col(color, coltop, coldown, 1.0);
		immVertex2f(pos, minx + rad, maxy);
		
		for (a = 0; a < 7; a++) {
			round_box_shade_col(color, coltop, coldown, (div - vec[a][1]) * idiv);
			immVertex2f(pos, minx + rad - vec[a][0], maxy - vec[a][1]);
		}
		
		round_box_shade_col(color, coltop, coldown, (div - rad) * idiv);
		immVertex2f(pos, minx, maxy - rad);
	}
	else {
		round_box_shade_col(color, coltop, coldown, 1.0);
		immVertex2f(pos, minx, maxy);
	}
	
	/* corner left-bottom */
	if (roundboxtype & UI_CNR_BOTTOM_LEFT) {
		
		round_box_shade_col(color, coltop, coldown, rad * idiv);
		immVertex2f(pos, minx, miny + rad);
		
		for (a = 0; a < 7; a++) {
			round_box_shade_col(color, coltop, coldown, (rad - vec[a][1]) * idiv);
			immVertex2f(pos, minx + vec[a][1], miny + rad - vec[a][0]);
		}
		
		round_box_shade_col(color, coltop, coldown, 0.0);
		immVertex2f(pos, minx + rad, miny);
	}
	else {
		round_box_shade_col(color, coltop, coldown, 0.0);
		immVertex2f(pos, minx, miny);
	}

	immEnd();
	immUnbindProgram();
}

/* linear vertical shade within button or in outline */
/* view2d scrollers use it */
void UI_draw_roundbox_shade_y(
        int mode, float minx, float miny, float maxx, float maxy,
        float rad, float shadeleft, float shaderight, const float col[4])
{
	float vec[7][2] = {{0.195, 0.02}, {0.383, 0.067}, {0.55, 0.169}, {0.707, 0.293},
	                   {0.831, 0.45}, {0.924, 0.617}, {0.98, 0.805}};
	const float div = maxx - minx;
	const float idiv = 1.0f / div;
	float colLeft[3], colRight[3];
	int vert_count = 0;
	int a;
	
	/* mult */
	for (a = 0; a < 7; a++) {
		mul_v2_fl(vec[a], rad);
	}

	BLI_assert(mode != GL_POLYGON);

	VertexFormat *format = immVertexFormat();
	unsigned pos = add_attrib(format, "pos", GL_FLOAT, 2, KEEP_FLOAT);
	unsigned color = add_attrib(format, "color", GL_FLOAT, 4, KEEP_FLOAT);

	immBindBuiltinProgram(GPU_SHADER_2D_SMOOTH_COLOR);

	/* 'shade' defines strength of shading */
	colLeft[0]  = min_ff(1.0f, col[0] + shadeleft);
	colLeft[1]  = min_ff(1.0f, col[1] + shadeleft);
	colLeft[2]  = min_ff(1.0f, col[2] + shadeleft);
	colRight[0] = max_ff(0.0f, col[0] + shaderight);
	colRight[1] = max_ff(0.0f, col[1] + shaderight);
	colRight[2] = max_ff(0.0f, col[2] + shaderight);


	vert_count += (roundboxtype & UI_CNR_BOTTOM_RIGHT) ? 9 : 1;
	vert_count += (roundboxtype & UI_CNR_TOP_RIGHT) ? 9 : 1;
	vert_count += (roundboxtype & UI_CNR_TOP_LEFT) ? 9 : 1;
	vert_count += (roundboxtype & UI_CNR_BOTTOM_LEFT) ? 9 : 1;

	immBegin(mode, vert_count);

	/* start with corner right-bottom */
	if (roundboxtype & UI_CNR_BOTTOM_RIGHT) {
		round_box_shade_col(color, colLeft, colRight, 0.0);
		immVertex2f(pos, maxx - rad, miny);
		
		for (a = 0; a < 7; a++) {
			round_box_shade_col(color, colLeft, colRight, vec[a][0] * idiv);
			immVertex2f(pos, maxx - rad + vec[a][0], miny + vec[a][1]);
		}
		
		round_box_shade_col(color, colLeft, colRight, rad * idiv);
		immVertex2f(pos, maxx, miny + rad);
	}
	else {
		round_box_shade_col(color, colLeft, colRight, 0.0);
		immVertex2f(pos, maxx, miny);
	}
	
	/* corner right-top */
	if (roundboxtype & UI_CNR_TOP_RIGHT) {
		round_box_shade_col(color, colLeft, colRight, 0.0);
		immVertex2f(pos, maxx, maxy - rad);
		
		for (a = 0; a < 7; a++) {
			
			round_box_shade_col(color, colLeft, colRight, (div - rad - vec[a][0]) * idiv);
			immVertex2f(pos, maxx - vec[a][1], maxy - rad + vec[a][0]);
		}
		round_box_shade_col(color, colLeft, colRight, (div - rad) * idiv);
		immVertex2f(pos, maxx - rad, maxy);
	}
	else {
		round_box_shade_col(color, colLeft, colRight, 0.0);
		immVertex2f(pos, maxx, maxy);
	}
	
	/* corner left-top */
	if (roundboxtype & UI_CNR_TOP_LEFT) {
		round_box_shade_col(color, colLeft, colRight, (div - rad) * idiv);
		immVertex2f(pos, minx + rad, maxy);
		
		for (a = 0; a < 7; a++) {
			round_box_shade_col(color, colLeft, colRight, (div - rad + vec[a][0]) * idiv);
			immVertex2f(pos, minx + rad - vec[a][0], maxy - vec[a][1]);
		}
		
		round_box_shade_col(color, colLeft, colRight, 1.0);
		immVertex2f(pos, minx, maxy - rad);
	}
	else {
		round_box_shade_col(color, colLeft, colRight, 1.0);
		immVertex2f(pos, minx, maxy);
	}
	
	/* corner left-bottom */
	if (roundboxtype & UI_CNR_BOTTOM_LEFT) {
		round_box_shade_col(color, colLeft, colRight, 1.0);
		immVertex2f(pos, minx, miny + rad);
		
		for (a = 0; a < 7; a++) {
			round_box_shade_col(color, colLeft, colRight, (vec[a][0]) * idiv);
			immVertex2f(pos, minx + vec[a][1], miny + rad - vec[a][0]);
		}
		
		round_box_shade_col(color, colLeft, colRight, 1.0);
		immVertex2f(pos, minx + rad, miny);
	}
	else {
		round_box_shade_col(color, colLeft, colRight, 1.0);
		immVertex2f(pos, minx, miny);
	}

	immEnd();
	immUnbindProgram();
}

/* plain antialiased unfilled rectangle */
void UI_draw_roundbox_unfilled(float minx, float miny, float maxx, float maxy, float rad, const float color[4])
{
	float col[4];

	copy_v4_v4(col, color);

	if (roundboxtype & UI_RB_ALPHA) {
		col[3] = 0.5;
	}
	
	/* set antialias line */
	glEnable(GL_LINE_SMOOTH);
	glEnable(GL_BLEND);
	UI_draw_roundbox_gl_mode(GL_LINE_LOOP, minx, miny, maxx, maxy, rad, col);

	glDisable(GL_BLEND);
	glDisable(GL_LINE_SMOOTH);
}

/* (old, used in outliner) plain antialiased filled box */
void UI_draw_roundbox(float minx, float miny, float maxx, float maxy, float rad, const float color[4])
{
	ui_draw_anti_roundbox(GL_TRIANGLE_FAN, minx, miny, maxx, maxy, rad, roundboxtype & UI_RB_ALPHA, color);
}

void UI_draw_text_underline(int pos_x, int pos_y, int len, int height, const float color[4])
{
	int ofs_y = 4 * U.pixelsize;

	VertexFormat *format = immVertexFormat();
	unsigned pos = add_attrib(format, "pos", GL_INT, 2, CONVERT_INT_TO_FLOAT);

	immBindBuiltinProgram(GPU_SHADER_2D_UNIFORM_COLOR);
	immUniformColor4fv(color);

	immRecti(pos, pos_x, pos_y - ofs_y, pos_x + len, pos_y - ofs_y + (height * U.pixelsize));
	immUnbindProgram();
}

/* ************** SPECIAL BUTTON DRAWING FUNCTIONS ************* */

void ui_draw_but_IMAGE(ARegion *UNUSED(ar), uiBut *but, uiWidgetColors *UNUSED(wcol), const rcti *rect)
{
#ifdef WITH_HEADLESS
	(void)rect;
	(void)but;
#else
	ImBuf *ibuf = (ImBuf *)but->poin;

	if (!ibuf) return;

	float facx = 1.0f;
	float facy = 1.0f;
	
	int w = BLI_rcti_size_x(rect);
	int h = BLI_rcti_size_y(rect);
	
	/* scissor doesn't seem to be doing the right thing...? */
#if 0
	//glColor4f(1.0, 0.f, 0.f, 1.f);
	//fdrawbox(rect->xmin, rect->ymin, rect->xmax, rect->ymax)

	/* prevent drawing outside widget area */
	GLint scissor[4];
	glGetIntegerv(GL_SCISSOR_BOX, scissor);
	glScissor(ar->winrct.xmin + rect->xmin, ar->winrct.ymin + rect->ymin, w, h);
#endif
	
	glEnable(GL_BLEND);
	
	if (w != ibuf->x || h != ibuf->y) {
		facx = (float)w / (float)ibuf->x;
		facy = (float)h / (float)ibuf->y;
	}
<<<<<<< HEAD
	glaDrawPixelsAuto((float)rect->xmin, (float)rect->ymin, ibuf->x, ibuf->y, GL_RGBA, GL_UNSIGNED_BYTE, GL_NEAREST, 1.0f, ibuf->rect);
	
	glPixelZoom(1.0f, 1.0f);
=======

	immDrawPixelsTexSetup(GPU_SHADER_2D_IMAGE_COLOR);
	immDrawPixelsTex((float)rect->xmin, (float)rect->ymin, ibuf->x, ibuf->y, GL_RGBA, GL_UNSIGNED_BYTE, GL_NEAREST, ibuf->rect,
	                 facx, facy, NULL);
>>>>>>> bda04569
	
	glDisable(GL_BLEND);
	
#if 0
	// restore scissortest
	glScissor(scissor[0], scissor[1], scissor[2], scissor[3]);
#endif
	
#endif
}

/**
 * Draw title and text safe areas.
 *
 * The first parameter is a GL_FLOAT, 2, KEEP_FLOAT vertex attrib
 * The next 4 parameters are the offsets for the view, not the zones.
 */
void UI_draw_safe_areas(
        unsigned pos, float x1, float x2, float y1, float y2,
        const float title_aspect[2], const float action_aspect[2])
{
	const float size_x_half = (x2 - x1) * 0.5f;
	const float size_y_half = (y2 - y1) * 0.5f;

	const float *safe_areas[] = {title_aspect, action_aspect};
	const int safe_len = ARRAY_SIZE(safe_areas);
	bool is_first = true;

	for (int i = 0; i < safe_len; i++) {
		if (safe_areas[i][0] || safe_areas[i][1]) {
			if (is_first) {
				immUniformThemeColorBlend(TH_VIEW_OVERLAY, TH_BACK, 0.25f);
				is_first = false;
			}

			float margin_x = safe_areas[i][0] * size_x_half;
			float margin_y = safe_areas[i][1] * size_y_half;

			float minx = x1 + margin_x;
			float miny = y1 + margin_y;
			float maxx = x2 - margin_x;
			float maxy = y2 - margin_y;

			imm_draw_line_box(pos, minx, miny, maxx, maxy);
		}
	}
}


static void draw_scope_end(const rctf *rect, GLint *scissor)
{
	/* restore scissortest */
	glScissor(scissor[0], scissor[1], scissor[2], scissor[3]);

	glBlendFunc(GL_SRC_ALPHA, GL_ONE_MINUS_SRC_ALPHA);

	/* outline */
	UI_draw_roundbox_corner_set(UI_CNR_ALL);
	float color[4] = {0.0f, 0.0f, 0.0f, 0.5f};
	UI_draw_roundbox_gl_mode(GL_LINE_LOOP, rect->xmin - 1, rect->ymin, rect->xmax + 1, rect->ymax + 1, 3.0f, color);
}

static void histogram_draw_one(
        float r, float g, float b, float alpha,
        float x, float y, float w, float h, const float *data, int res, const bool is_line,
        unsigned int pos_attrib)
{
	float color[4] = {r, g, b, alpha};

	/* that can happen */
	if (res == 0)
		return;

	glEnable(GL_LINE_SMOOTH);
	glBlendFunc(GL_SRC_ALPHA, GL_ONE);

	immUniformColor4fv(color);

	if (is_line) {
		/* curve outline */
		glLineWidth(1.5);

		immBegin(GL_LINE_STRIP, res);
		for (int i = 0; i < res; i++) {
			float x2 = x + i * (w / (float)res);
			immVertex2f(pos_attrib, x2, y + (data[i] * h));
		}
		immEnd();
	}
	else {
		/* under the curve */
		immBegin(GL_TRIANGLE_STRIP, res * 2);
		immVertex2f(pos_attrib, x, y);
		immVertex2f(pos_attrib, x, y + (data[0] * h));
		for (int i = 1; i < res; i++) {
			float x2 = x + i * (w / (float)res);
			immVertex2f(pos_attrib, x2, y + (data[i] * h));
			immVertex2f(pos_attrib, x2, y);
		}
		immEnd();

		/* curve outline */
		immUniformColor4f(0.0f, 0.0f, 0.0f, 0.25f);

		glBlendFunc(GL_SRC_ALPHA, GL_ONE_MINUS_SRC_ALPHA);
		immBegin(GL_LINE_STRIP, res);
		for (int i = 0; i < res; i++) {
			float x2 = x + i * (w / (float)res);
			immVertex2f(pos_attrib, x2, y + (data[i] * h));
		}
		immEnd();
	}

	glDisable(GL_LINE_SMOOTH);
}

#define HISTOGRAM_TOT_GRID_LINES 4

void ui_draw_but_HISTOGRAM(ARegion *ar, uiBut *but, uiWidgetColors *UNUSED(wcol), const rcti *recti)
{
	Histogram *hist = (Histogram *)but->poin;
	int res = hist->x_resolution;
	const bool is_line = (hist->flag & HISTO_FLAG_LINE) != 0;

	rctf rect = {
		.xmin = (float)recti->xmin + 1,
		.xmax = (float)recti->xmax - 1,
		.ymin = (float)recti->ymin + 1,
		.ymax = (float)recti->ymax - 1
	};
	
	float w = BLI_rctf_size_x(&rect);
	float h = BLI_rctf_size_y(&rect) * hist->ymax;
	
	glEnable(GL_BLEND);
	glBlendFunc(GL_SRC_ALPHA, GL_ONE_MINUS_SRC_ALPHA);

	float color[4];
	UI_GetThemeColor4fv(TH_PREVIEW_BACK, color);
	UI_draw_roundbox_corner_set(UI_CNR_ALL);
	UI_draw_roundbox_gl_mode(GL_TRIANGLE_FAN, rect.xmin - 1, rect.ymin - 1, rect.xmax + 1, rect.ymax + 1, 3.0f, color);

	/* need scissor test, histogram can draw outside of boundary */
	GLint scissor[4];
	glGetIntegerv(GL_VIEWPORT, scissor);
	glScissor(ar->winrct.xmin + (rect.xmin - 1),
	          ar->winrct.ymin + (rect.ymin - 1),
	          (rect.xmax + 1) - (rect.xmin - 1),
	          (rect.ymax + 1) - (rect.ymin - 1));

	VertexFormat *format = immVertexFormat();
	unsigned pos = add_attrib(format, "pos", GL_FLOAT, 2, KEEP_FLOAT);

	immBindBuiltinProgram(GPU_SHADER_2D_UNIFORM_COLOR);

	immUniformColor4f(1.0f, 1.0f, 1.0f, 0.08f);
	/* draw grid lines here */
	for (int i = 1; i <= HISTOGRAM_TOT_GRID_LINES; i++) {
		const float fac = (float)i / (float)HISTOGRAM_TOT_GRID_LINES;

		/* so we can tell the 1.0 color point */
		if (i == HISTOGRAM_TOT_GRID_LINES) {
			immUniformColor4f(1.0f, 1.0f, 1.0f, 0.5f);
		}

		immBegin(GL_LINES, 4);

		immVertex2f(pos, rect.xmin, rect.ymin + fac * h);
		immVertex2f(pos, rect.xmax, rect.ymin + fac * h);

		immVertex2f(pos, rect.xmin + fac * w, rect.ymin);
		immVertex2f(pos, rect.xmin + fac * w, rect.ymax);

		immEnd();
	}

	if (hist->mode == HISTO_MODE_LUMA) {
		histogram_draw_one(1.0, 1.0, 1.0, 0.75, rect.xmin, rect.ymin, w, h, hist->data_luma, res, is_line, pos);
	}
	else if (hist->mode == HISTO_MODE_ALPHA) {
		histogram_draw_one(1.0, 1.0, 1.0, 0.75, rect.xmin, rect.ymin, w, h, hist->data_a, res, is_line, pos);
	}
	else {
		if (hist->mode == HISTO_MODE_RGB || hist->mode == HISTO_MODE_R)
			histogram_draw_one(1.0, 0.0, 0.0, 0.75, rect.xmin, rect.ymin, w, h, hist->data_r, res, is_line, pos);
		if (hist->mode == HISTO_MODE_RGB || hist->mode == HISTO_MODE_G)
			histogram_draw_one(0.0, 1.0, 0.0, 0.75, rect.xmin, rect.ymin, w, h, hist->data_g, res, is_line, pos);
		if (hist->mode == HISTO_MODE_RGB || hist->mode == HISTO_MODE_B)
			histogram_draw_one(0.0, 0.0, 1.0, 0.75, rect.xmin, rect.ymin, w, h, hist->data_b, res, is_line, pos);
	}

	immUnbindProgram();
	
	/* outline */
	draw_scope_end(&rect, scissor);
}

#undef HISTOGRAM_TOT_GRID_LINES

static void waveform_draw_one(float *waveform, int nbr, const float col[3])
{
	VertexFormat format = {0};
	unsigned int pos_id = add_attrib(&format, "pos", GL_FLOAT, 2, KEEP_FLOAT);

	VertexBuffer *vbo = VertexBuffer_create_with_format(&format);
	VertexBuffer_allocate_data(vbo, nbr);

	fillAttrib(vbo, pos_id, waveform);

	/* TODO store the Batch inside the scope */
	Batch *batch = Batch_create(GL_POINTS, vbo, NULL);
	Batch_set_builtin_program(batch, GPU_SHADER_2D_UNIFORM_COLOR);
	Batch_Uniform4f(batch, "color", col[0], col[1], col[2], 1.0f);
	Batch_draw(batch);

	Batch_discard_all(batch);
}

void ui_draw_but_WAVEFORM(ARegion *ar, uiBut *but, uiWidgetColors *UNUSED(wcol), const rcti *recti)
{
	Scopes *scopes = (Scopes *)but->poin;
	GLint scissor[4];
	float colors[3][3];
	float colorsycc[3][3] = {{1, 0, 1}, {1, 1, 0}, {0, 1, 1}};
	float colors_alpha[3][3], colorsycc_alpha[3][3]; /* colors  pre multiplied by alpha for speed up */
	float min, max;
	
	if (scopes == NULL) return;
	
	rctf rect = {
		.xmin = (float)recti->xmin + 1,
		.xmax = (float)recti->xmax - 1,
		.ymin = (float)recti->ymin + 1,
		.ymax = (float)recti->ymax - 1
	};

	if (scopes->wavefrm_yfac < 0.5f)
		scopes->wavefrm_yfac = 0.98f;
	float w = BLI_rctf_size_x(&rect) - 7;
	float h = BLI_rctf_size_y(&rect) * scopes->wavefrm_yfac;
	float yofs = rect.ymin + (BLI_rctf_size_y(&rect) - h) * 0.5f;
	float w3 = w / 3.0f;
	
	/* log scale for alpha */
	float alpha = scopes->wavefrm_alpha * scopes->wavefrm_alpha;
	
	unit_m3(colors);

	for (int c = 0; c < 3; c++) {
		for (int i = 0; i < 3; i++) {
			colors_alpha[c][i] = colors[c][i] * alpha;
			colorsycc_alpha[c][i] = colorsycc[c][i] * alpha;
		}
	}

	glEnable(GL_BLEND);
	glBlendFunc(GL_SRC_ALPHA, GL_ONE_MINUS_SRC_ALPHA);

	float color[4];
	UI_GetThemeColor4fv(TH_PREVIEW_BACK, color);
	UI_draw_roundbox_corner_set(UI_CNR_ALL);
	UI_draw_roundbox_gl_mode(GL_TRIANGLE_FAN, rect.xmin - 1, rect.ymin - 1, rect.xmax + 1, rect.ymax + 1, 3.0f, color);

	/* need scissor test, waveform can draw outside of boundary */
	glGetIntegerv(GL_VIEWPORT, scissor);
	glScissor(ar->winrct.xmin + (rect.xmin - 1),
	          ar->winrct.ymin + (rect.ymin - 1),
	          (rect.xmax + 1) - (rect.xmin - 1),
	          (rect.ymax + 1) - (rect.ymin - 1));

	/* draw scale numbers first before binding any shader */
	for (int i = 0; i < 6; i++) {
		char str[4];
		BLI_snprintf(str, sizeof(str), "%-3d", i * 20);
		str[3] = '\0';
		BLF_color4f(BLF_default(), 1.0f, 1.0f, 1.0f, 0.08f);
		BLF_draw_default(rect.xmin + 1, yofs - 5 + (i * 0.2f) * h, 0, str, sizeof(str) - 1);
	}

	glEnable(GL_BLEND);
	glBlendFunc(GL_SRC_ALPHA, GL_ONE_MINUS_SRC_ALPHA);

	VertexFormat *format = immVertexFormat();
	unsigned pos = add_attrib(format, "pos", GL_FLOAT, 2, KEEP_FLOAT);

	immBindBuiltinProgram(GPU_SHADER_2D_UNIFORM_COLOR);

	immUniformColor4f(1.0f, 1.0f, 1.0f, 0.08f);

	/* draw grid lines here */
	immBegin(GL_LINES, 12);

	for (int i = 0; i < 6; i++) {
		immVertex2f(pos, rect.xmin + 22, yofs + (i * 0.2f) * h);
		immVertex2f(pos, rect.xmax + 1, yofs + (i * 0.2f) * h);
	}

	immEnd();

	/* 3 vertical separation */
	if (scopes->wavefrm_mode != SCOPES_WAVEFRM_LUMA) {
		immBegin(GL_LINES, 4);

		for (int i = 1; i < 3; i++) {
			immVertex2f(pos, rect.xmin + i * w3, rect.ymin);
			immVertex2f(pos, rect.xmin + i * w3, rect.ymax);
		}

		immEnd();
	}
	
	/* separate min max zone on the right */
	immBegin(GL_LINES, 2);
	immVertex2f(pos, rect.xmin + w, rect.ymin);
	immVertex2f(pos, rect.xmin + w, rect.ymax);
	immEnd();

	/* 16-235-240 level in case of ITU-R BT601/709 */
	immUniformColor4f(1.0f, 0.4f, 0.0f, 0.2f);
	if (ELEM(scopes->wavefrm_mode, SCOPES_WAVEFRM_YCC_601, SCOPES_WAVEFRM_YCC_709)) {
		immBegin(GL_LINES, 8);

		immVertex2f(pos, rect.xmin + 22, yofs + h * 16.0f / 255.0f);
		immVertex2f(pos, rect.xmax + 1, yofs + h * 16.0f / 255.0f);

		immVertex2f(pos, rect.xmin + 22, yofs + h * 235.0f / 255.0f);
		immVertex2f(pos, rect.xmin + w3, yofs + h * 235.0f / 255.0f);

		immVertex2f(pos, rect.xmin + 3 * w3, yofs + h * 235.0f / 255.0f);
		immVertex2f(pos, rect.xmax + 1, yofs + h * 235.0f / 255.0f);

		immVertex2f(pos, rect.xmin + w3, yofs + h * 240.0f / 255.0f);
		immVertex2f(pos, rect.xmax + 1, yofs + h * 240.0f / 255.0f);

		immEnd();
	}
	/* 7.5 IRE black point level for NTSC */
	if (scopes->wavefrm_mode == SCOPES_WAVEFRM_LUMA) {
		immBegin(GL_LINES, 2);
		immVertex2f(pos, rect.xmin, yofs + h * 0.075f);
		immVertex2f(pos, rect.xmax + 1, yofs + h * 0.075f);
		immEnd();
	}

	if (scopes->ok && scopes->waveform_1 != NULL) {
		gpuMatrixBegin3D_legacy();
		glBlendFunc(GL_ONE, GL_ONE);
		glPointSize(1.0);

		/* LUMA (1 channel) */
		if (scopes->wavefrm_mode == SCOPES_WAVEFRM_LUMA) {
			float col[3] = {alpha, alpha, alpha};

			gpuPushMatrix();
			gpuTranslate3f(rect.xmin, yofs, 0.0f);
			gpuScale3f(w, h, 0.0f);

			waveform_draw_one(scopes->waveform_1, scopes->waveform_tot, col);

			gpuPopMatrix();

			/* min max */
			immUniformColor3f(0.5f, 0.5f, 0.5f);
			min = yofs + scopes->minmax[0][0] * h;
			max = yofs + scopes->minmax[0][1] * h;
			CLAMP(min, rect.ymin, rect.ymax);
			CLAMP(max, rect.ymin, rect.ymax);

			immBegin(GL_LINES, 2);
			immVertex2f(pos, rect.xmax - 3, min);
			immVertex2f(pos, rect.xmax - 3, max);
			immEnd();
		}
		/* RGB (3 channel) */
		else if (scopes->wavefrm_mode == SCOPES_WAVEFRM_RGB) {
			gpuPushMatrix();
			gpuTranslate3f(rect.xmin, yofs, 0.0f);
			gpuScale3f(w, h, 0.0f);

			waveform_draw_one(scopes->waveform_1, scopes->waveform_tot, colors_alpha[0]);
			waveform_draw_one(scopes->waveform_2, scopes->waveform_tot, colors_alpha[1]);
			waveform_draw_one(scopes->waveform_3, scopes->waveform_tot, colors_alpha[2]);

			gpuPopMatrix();
		}
		/* PARADE / YCC (3 channels) */
		else if (ELEM(scopes->wavefrm_mode,
		              SCOPES_WAVEFRM_RGB_PARADE,
		              SCOPES_WAVEFRM_YCC_601,
		              SCOPES_WAVEFRM_YCC_709,
		              SCOPES_WAVEFRM_YCC_JPEG
		              ))
		{
			int rgb = (scopes->wavefrm_mode == SCOPES_WAVEFRM_RGB_PARADE);

			gpuPushMatrix();
			gpuTranslate3f(rect.xmin, yofs, 0.0f);
			gpuScale3f(w3, h, 0.0f);

			waveform_draw_one(scopes->waveform_1, scopes->waveform_tot, (rgb) ? colors_alpha[0] : colorsycc_alpha[0]);

			gpuTranslate3f(1.0f, 0.0f, 0.0f);
			waveform_draw_one(scopes->waveform_2, scopes->waveform_tot, (rgb) ? colors_alpha[1] : colorsycc_alpha[1]);

			gpuTranslate3f(1.0f, 0.0f, 0.0f);
			waveform_draw_one(scopes->waveform_3, scopes->waveform_tot, (rgb) ? colors_alpha[2] : colorsycc_alpha[2]);

			gpuPopMatrix();
		}

		/* min max */
		if (scopes->wavefrm_mode != SCOPES_WAVEFRM_LUMA ) {
			for (int c = 0; c < 3; c++) {
				if (ELEM(scopes->wavefrm_mode, SCOPES_WAVEFRM_RGB_PARADE, SCOPES_WAVEFRM_RGB))
					immUniformColor3f(colors[c][0] * 0.75f, colors[c][1] * 0.75f, colors[c][2] * 0.75f);
				else
					immUniformColor3f(colorsycc[c][0] * 0.75f, colorsycc[c][1] * 0.75f, colorsycc[c][2] * 0.75f);
				min = yofs + scopes->minmax[c][0] * h;
				max = yofs + scopes->minmax[c][1] * h;
				CLAMP(min, rect.ymin, rect.ymax);
				CLAMP(max, rect.ymin, rect.ymax);

				immBegin(GL_LINES, 2);
				immVertex2f(pos, rect.xmin + w + 2 + c * 2, min);
				immVertex2f(pos, rect.xmin + w + 2 + c * 2, max);
				immEnd();
			}
		}
		gpuMatrixEnd();
	}

	immUnbindProgram();

	/* outline */
	draw_scope_end(&rect, scissor);

	glDisable(GL_BLEND);
}

static float polar_to_x(float center, float diam, float ampli, float angle)
{
	return center + diam * ampli * cosf(angle);
}

static float polar_to_y(float center, float diam, float ampli, float angle)
{
	return center + diam * ampli * sinf(angle);
}

static void vectorscope_draw_target(unsigned int pos, float centerx, float centery, float diam, const float colf[3])
{
	float y, u, v;
	float tangle = 0.0f, tampli;
	float dangle, dampli, dangle2, dampli2;

	rgb_to_yuv(colf[0], colf[1], colf[2], &y, &u, &v);
	if (u > 0 && v >= 0) tangle = atanf(v / u);
	else if (u > 0 && v < 0) tangle = atanf(v / u) + 2.0f * (float)M_PI;
	else if (u < 0) tangle = atanf(v / u) + (float)M_PI;
	else if (u == 0 && v > 0.0f) tangle = M_PI_2;
	else if (u == 0 && v < 0.0f) tangle = -M_PI_2;
	tampli = sqrtf(u * u + v * v);

	/* small target vary by 2.5 degree and 2.5 IRE unit */
	immUniformColor4f(1.0f, 1.0f, 1.0f, 0.12f);
	dangle = DEG2RADF(2.5f);
	dampli = 2.5f / 200.0f;
	immBegin(GL_LINE_LOOP, 4);
	immVertex2f(pos, polar_to_x(centerx, diam, tampli + dampli, tangle + dangle), polar_to_y(centery, diam, tampli + dampli, tangle + dangle));
	immVertex2f(pos, polar_to_x(centerx, diam, tampli - dampli, tangle + dangle), polar_to_y(centery, diam, tampli - dampli, tangle + dangle));
	immVertex2f(pos, polar_to_x(centerx, diam, tampli - dampli, tangle - dangle), polar_to_y(centery, diam, tampli - dampli, tangle - dangle));
	immVertex2f(pos, polar_to_x(centerx, diam, tampli + dampli, tangle - dangle), polar_to_y(centery, diam, tampli + dampli, tangle - dangle));
	immEnd();
	/* big target vary by 10 degree and 20% amplitude */
	immUniformColor4f(1.0f, 1.0f, 1.0f, 0.12f);
	dangle = DEG2RADF(10.0f);
	dampli = 0.2f * tampli;
	dangle2 = DEG2RADF(5.0f);
	dampli2 = 0.5f * dampli;
	immBegin(GL_LINE_STRIP, 3);
	immVertex2f(pos, polar_to_x(centerx, diam, tampli + dampli - dampli2, tangle + dangle), polar_to_y(centery, diam, tampli + dampli - dampli2, tangle + dangle));
	immVertex2f(pos, polar_to_x(centerx, diam, tampli + dampli, tangle + dangle), polar_to_y(centery, diam, tampli + dampli, tangle + dangle));
	immVertex2f(pos, polar_to_x(centerx, diam, tampli + dampli, tangle + dangle - dangle2), polar_to_y(centery, diam, tampli + dampli, tangle + dangle - dangle2));
	immEnd();
	immBegin(GL_LINE_STRIP, 3);
	immVertex2f(pos, polar_to_x(centerx, diam, tampli - dampli + dampli2, tangle + dangle), polar_to_y(centery, diam, tampli - dampli + dampli2, tangle + dangle));
	immVertex2f(pos, polar_to_x(centerx, diam, tampli - dampli, tangle + dangle), polar_to_y(centery, diam, tampli - dampli, tangle + dangle));
	immVertex2f(pos, polar_to_x(centerx, diam, tampli - dampli, tangle + dangle - dangle2), polar_to_y(centery, diam, tampli - dampli, tangle + dangle - dangle2));
	immEnd();
	immBegin(GL_LINE_STRIP, 3);
	immVertex2f(pos, polar_to_x(centerx, diam, tampli - dampli + dampli2, tangle - dangle), polar_to_y(centery, diam, tampli - dampli + dampli2, tangle - dangle));
	immVertex2f(pos, polar_to_x(centerx, diam, tampli - dampli, tangle - dangle), polar_to_y(centery, diam, tampli - dampli, tangle - dangle));
	immVertex2f(pos, polar_to_x(centerx, diam, tampli - dampli, tangle - dangle + dangle2), polar_to_y(centery, diam, tampli - dampli, tangle - dangle + dangle2));
	immEnd();
	immBegin(GL_LINE_STRIP, 3);
	immVertex2f(pos, polar_to_x(centerx, diam, tampli + dampli - dampli2, tangle - dangle), polar_to_y(centery, diam, tampli + dampli - dampli2, tangle - dangle));
	immVertex2f(pos, polar_to_x(centerx, diam, tampli + dampli, tangle - dangle), polar_to_y(centery, diam, tampli + dampli, tangle - dangle));
	immVertex2f(pos, polar_to_x(centerx, diam, tampli + dampli, tangle - dangle + dangle2), polar_to_y(centery, diam, tampli + dampli, tangle - dangle + dangle2));
	immEnd();
}

void ui_draw_but_VECTORSCOPE(ARegion *ar, uiBut *but, uiWidgetColors *UNUSED(wcol), const rcti *recti)
{
	const float skin_rad = DEG2RADF(123.0f); /* angle in radians of the skin tone line */
	Scopes *scopes = (Scopes *)but->poin;

	const float colors[6][3] = {
	    {0.75, 0.0, 0.0},  {0.75, 0.75, 0.0}, {0.0, 0.75, 0.0},
	    {0.0, 0.75, 0.75}, {0.0, 0.0, 0.75},  {0.75, 0.0, 0.75}};
	
	rctf rect = {
		.xmin = (float)recti->xmin + 1,
		.xmax = (float)recti->xmax - 1,
		.ymin = (float)recti->ymin + 1,
		.ymax = (float)recti->ymax - 1
	};
	
	float w = BLI_rctf_size_x(&rect);
	float h = BLI_rctf_size_y(&rect);
	float centerx = rect.xmin + w * 0.5f;
	float centery = rect.ymin + h * 0.5f;
	float diam = (w < h) ? w : h;
	
	float alpha = scopes->vecscope_alpha * scopes->vecscope_alpha * scopes->vecscope_alpha;

	glEnable(GL_BLEND);
	glBlendFunc(GL_SRC_ALPHA, GL_ONE_MINUS_SRC_ALPHA);

	float color[4];
	UI_GetThemeColor4fv(TH_PREVIEW_BACK, color);
	UI_draw_roundbox_corner_set(UI_CNR_ALL);
	UI_draw_roundbox_gl_mode(GL_TRIANGLE_FAN, rect.xmin - 1, rect.ymin - 1, rect.xmax + 1, rect.ymax + 1, 3.0f, color);

	/* need scissor test, hvectorscope can draw outside of boundary */
	GLint scissor[4];
	glGetIntegerv(GL_VIEWPORT, scissor);
	glScissor(ar->winrct.xmin + (rect.xmin - 1),
	          ar->winrct.ymin + (rect.ymin - 1),
	          (rect.xmax + 1) - (rect.xmin - 1),
	          (rect.ymax + 1) - (rect.ymin - 1));
	
	VertexFormat *format = immVertexFormat();
	unsigned pos = add_attrib(format, "pos", GL_FLOAT, 2, KEEP_FLOAT);

	immBindBuiltinProgram(GPU_SHADER_2D_UNIFORM_COLOR);

	immUniformColor4f(1.0f, 1.0f, 1.0f, 0.08f);
	/* draw grid elements */
	/* cross */
	immBegin(GL_LINES, 4);

	immVertex2f(pos, centerx - (diam * 0.5f) - 5, centery);
	immVertex2f(pos, centerx + (diam * 0.5f) + 5, centery);

	immVertex2f(pos, centerx, centery - (diam * 0.5f) - 5);
	immVertex2f(pos, centerx, centery + (diam * 0.5f) + 5);

	immEnd();

	/* circles */
	for (int j = 0; j < 5; j++) {
		const int increment = 15;
		immBegin(GL_LINE_LOOP, (int)(360 / increment));
		for (int i = 0; i <= 360 - increment; i += increment) {
			const float a = DEG2RADF((float)i);
			const float r = (j + 1) * 0.1f;
			immVertex2f(pos, polar_to_x(centerx, diam, r, a), polar_to_y(centery, diam, r, a));
		}
		immEnd();
	}
	/* skin tone line */
	immUniformColor4f(1.0f, 0.4f, 0.0f, 0.2f);

	immBegin(GL_LINES, 2);
	immVertex2f(pos, polar_to_x(centerx, diam, 0.5f, skin_rad), polar_to_y(centery, diam, 0.5f, skin_rad));
	immVertex2f(pos, polar_to_x(centerx, diam, 0.1f, skin_rad), polar_to_y(centery, diam, 0.1f, skin_rad));
	immEnd();

	/* saturation points */
	for (int i = 0; i < 6; i++)
		vectorscope_draw_target(pos, centerx, centery, diam, colors[i]);
	
	if (scopes->ok && scopes->vecscope != NULL) {
		/* pixel point cloud */
		float col[3] = {alpha, alpha, alpha};

		glBlendFunc(GL_ONE, GL_ONE);
		glPointSize(1.0);

		gpuMatrixBegin3D_legacy();
		gpuPushMatrix();
		gpuTranslate3f(centerx, centery, 0.0f);
		gpuScale3f(diam, diam, 0.0f);

		waveform_draw_one(scopes->vecscope, scopes->waveform_tot, col);

		gpuPopMatrix();
		gpuMatrixEnd();
	}

	immUnbindProgram();

	/* outline */
	draw_scope_end(&rect, scissor);

	glDisable(GL_BLEND);
}

static void ui_draw_colorband_handle_tri_hlight(unsigned int pos, float x1, float y1, float halfwidth, float height)
{
	glEnable(GL_LINE_SMOOTH);

	immBegin(GL_LINE_STRIP, 3);
	immVertex2f(pos, x1 + halfwidth, y1);
	immVertex2f(pos, x1, y1 + height);
	immVertex2f(pos, x1 - halfwidth, y1);
	immEnd();

	glDisable(GL_LINE_SMOOTH);
}

static void ui_draw_colorband_handle_tri(unsigned int pos, float x1, float y1, float halfwidth, float height, bool fill)
{
	glEnable(fill ? GL_POLYGON_SMOOTH : GL_LINE_SMOOTH);

	immBegin(fill ? GL_TRIANGLES : GL_LINE_LOOP, 3);
	immVertex2f(pos, x1 + halfwidth, y1);
	immVertex2f(pos, x1, y1 + height);
	immVertex2f(pos, x1 - halfwidth, y1);
	immEnd();

	glDisable(fill ? GL_POLYGON_SMOOTH : GL_LINE_SMOOTH);
}

static void ui_draw_colorband_handle_box(unsigned int pos, float x1, float y1, float x2, float y2, bool fill)
{
	immBegin(fill ? GL_QUADS : GL_LINE_LOOP, 4);
	immVertex2f(pos, x1, y1);
	immVertex2f(pos, x1, y2);
	immVertex2f(pos, x2, y2);
	immVertex2f(pos, x2, y1);
	immEnd();
}

static void ui_draw_colorband_handle(
        unsigned int pos, const rcti *rect, float x,
        const float rgb[3], struct ColorManagedDisplay *display,
        bool active)
{
	const float sizey = BLI_rcti_size_y(rect);
	const float min_width = 3.0f;
	float colf[3] = {UNPACK3(rgb)};

	float half_width = floorf(sizey / 3.5f);
	float height = half_width * 1.4f;

	float y1 = rect->ymin + (sizey * 0.16f);
	float y2 = rect->ymax;

	/* align to pixels */
	x  = floorf(x  + 0.5f);
	y1 = floorf(y1 + 0.5f);

	if (active || half_width < min_width) {
		immUniformColor3ub(0, 0, 0);
		immBegin(GL_LINES, 2);
		immVertex2f(pos, x, y1);
		immVertex2f(pos, x, y2);
		immEnd();

		setlinestyle(active ? 2 : 1);
		immUniformColor3ub(200, 200, 200);
		immBegin(GL_LINES, 2);
		immVertex2f(pos, x, y1);
		immVertex2f(pos, x, y2);
		immEnd();
		setlinestyle(0);

		/* hide handles when zoomed out too far */
		if (half_width < min_width) {
			return;
		}
	}

	/* shift handle down */
	y1 -= half_width;

	immUniformColor3ub(0, 0, 0);
	ui_draw_colorband_handle_box(pos, x - half_width, y1 - 1, x + half_width, y1 + height, false);

	/* draw all triangles blended */
	glEnable(GL_BLEND);

	ui_draw_colorband_handle_tri(pos, x, y1 + height, half_width, half_width, true);

	if (active)
		immUniformColor3ub(196, 196, 196);
	else
		immUniformColor3ub(96, 96, 96);
	ui_draw_colorband_handle_tri(pos, x, y1 + height, half_width, half_width, true);

	if (active)
		immUniformColor3ub(255, 255, 255);
	else
		immUniformColor3ub(128, 128, 128);
	ui_draw_colorband_handle_tri_hlight(pos, x, y1 + height - 1, (half_width - 1), (half_width - 1));

	immUniformColor3ub(0, 0, 0);
	ui_draw_colorband_handle_tri_hlight(pos, x, y1 + height, half_width, half_width);

	glDisable(GL_BLEND);

	immUniformColor3ub(128, 128, 128);
	ui_draw_colorband_handle_box(pos, x - (half_width - 1), y1, x + (half_width - 1), y1 + height, true);

	if (display) {
		IMB_colormanagement_scene_linear_to_display_v3(colf, display);
	}

	immUniformColor3fv(colf);
	ui_draw_colorband_handle_box(pos, x - (half_width - 2), y1 + 1, x + (half_width - 2), y1 + height - 2, true);
}

void ui_draw_but_COLORBAND(uiBut *but, uiWidgetColors *UNUSED(wcol), const rcti *rect)
{
	struct ColorManagedDisplay *display = NULL;
	unsigned int position, color;

	ColorBand *coba = (ColorBand *)(but->editcoba ? but->editcoba : but->poin);
	if (coba == NULL) return;

	if (but->block->color_profile)
		display = ui_block_cm_display_get(but->block);

	float x1 = rect->xmin;
	float sizex = rect->xmax - x1;
	float sizey = BLI_rcti_size_y(rect);
	float sizey_solid = sizey * 0.25f;
	float y1 = rect->ymin;

	VertexFormat *format = immVertexFormat();
	position = add_attrib(format, "pos", GL_FLOAT, 2, KEEP_FLOAT);
	immBindBuiltinProgram(GPU_SHADER_2D_CHECKER);

	/* Drawing the checkerboard. */
	immUniform4f("color1", UI_ALPHA_CHECKER_DARK / 255.0f, UI_ALPHA_CHECKER_DARK / 255.0f, UI_ALPHA_CHECKER_DARK / 255.0f, 1.0f);
	immUniform4f("color2", UI_ALPHA_CHECKER_LIGHT / 255.0f, UI_ALPHA_CHECKER_LIGHT / 255.0f, UI_ALPHA_CHECKER_LIGHT / 255.0f, 1.0f);
	immUniform1i("size", 8);
	immRectf(position, x1, y1, x1 + sizex, rect->ymax);
	immUnbindProgram();

	/* New format */
	format = immVertexFormat();
	position = add_attrib(format, "pos", GL_FLOAT, 2, KEEP_FLOAT);
	color = add_attrib(format, "color", GL_FLOAT, 4, KEEP_FLOAT);
	immBindBuiltinProgram(GPU_SHADER_2D_SMOOTH_COLOR);

	/* layer: color ramp */
	glEnable(GL_BLEND);

	CBData *cbd = coba->data;

	float v1[2], v2[2];
	float colf[4] = {0, 0, 0, 0}; /* initialize in case the colorband isn't valid */

	v1[1] = y1 + sizey_solid;
	v2[1] = rect->ymax;
	
	immBegin(GL_TRIANGLE_STRIP, (sizex + 1) * 2);
	for (int a = 0; a <= sizex; a++) {
		float pos = ((float)a) / sizex;
		do_colorband(coba, pos, colf);
		if (display)
			IMB_colormanagement_scene_linear_to_display_v3(colf, display);
		
		v1[0] = v2[0] = x1 + a;
		
		immAttrib4fv(color, colf);
		immVertex2fv(position, v1);
		immVertex2fv(position, v2);
	}
	immEnd();

	/* layer: color ramp without alpha for reference when manipulating ramp properties */
	v1[1] = y1;
	v2[1] = y1 + sizey_solid;

	immBegin(GL_TRIANGLE_STRIP, (sizex + 1) * 2);
	for (int a = 0; a <= sizex; a++) {
		float pos = ((float)a) / sizex;
		do_colorband(coba, pos, colf);
		if (display)
			IMB_colormanagement_scene_linear_to_display_v3(colf, display);

		v1[0] = v2[0] = x1 + a;

		immAttrib4f(color, colf[0], colf[1], colf[2], 1.0f);
		immVertex2fv(position, v1);
		immVertex2fv(position, v2);
	}
	immEnd();

	immUnbindProgram();

	glDisable(GL_BLEND);

	/* New format */
	format = immVertexFormat();
	position = add_attrib(format, "pos", GL_FLOAT, 2, KEEP_FLOAT);
	immBindBuiltinProgram(GPU_SHADER_2D_UNIFORM_COLOR);

	/* layer: box outline */
	immUniformColor4f(0.0f, 0.0f, 0.0f, 1.0f);
	imm_draw_line_box(position, x1, y1, x1 + sizex, rect->ymax);

	/* layer: box outline */
	glEnable(GL_BLEND);
	immUniformColor4f(0.0f, 0.0f, 0.0f, 0.5f);

	immBegin(GL_LINES, 2);
	immVertex2f(position, x1, y1);
	immVertex2f(position, x1 + sizex, y1);
	immEnd();

	immUniformColor4f(1.0f, 1.0f, 1.0f, 0.25f);

	immBegin(GL_LINES, 2);
	immVertex2f(position, x1, y1 - 1);
	immVertex2f(position, x1 + sizex, y1 - 1);
	immEnd();

	glDisable(GL_BLEND);
	
	/* layer: draw handles */
	for (int a = 0; a < coba->tot; a++, cbd++) {
		if (a != coba->cur) {
			float pos = x1 + cbd->pos * (sizex - 1) + 1;
			ui_draw_colorband_handle(position, rect, pos, &cbd->r, display, false);
		}
	}

	/* layer: active handle */
	if (coba->tot != 0) {
		cbd = &coba->data[coba->cur];
		float pos = x1 + cbd->pos * (sizex - 1) + 1;
		ui_draw_colorband_handle(position, rect, pos, &cbd->r, display, true);
	}

	immUnbindProgram();
}

void ui_draw_but_UNITVEC(uiBut *but, uiWidgetColors *wcol, const rcti *rect)
{
	/* sphere color */
	float diffuse[3] = {1.0f, 1.0f, 1.0f};
	float light[3];
	float size;
	
	/* backdrop */
	UI_draw_roundbox_corner_set(UI_CNR_ALL);
	UI_draw_roundbox_gl_mode_3ubAlpha(GL_TRIANGLE_FAN, rect->xmin, rect->ymin, rect->xmax, rect->ymax, 5.0f, (unsigned char *)wcol->inner, 255);
	
	glCullFace(GL_BACK);
	glEnable(GL_CULL_FACE);
	
	/* setup lights */
	ui_but_v3_get(but, light);

	/* transform to button */
	gpuMatrixBegin3D_legacy();
	gpuPushMatrix();
	
	if (BLI_rcti_size_x(rect) < BLI_rcti_size_y(rect))
		size = 0.5f * BLI_rcti_size_x(rect);
	else
		size = 0.5f * BLI_rcti_size_y(rect);

	gpuTranslate3f(rect->xmin + 0.5f * BLI_rcti_size_x(rect), rect->ymin + 0.5f * BLI_rcti_size_y(rect), 0.0f);
	gpuScale3f(size, size, size);

	Batch *sphere = Batch_get_sphere(2);
	Batch_set_builtin_program(sphere, GPU_SHADER_SIMPLE_LIGHTING);
	Batch_Uniform4f(sphere, "color", diffuse[0], diffuse[1], diffuse[2], 1.0f);
	Batch_Uniform3fv(sphere, "light", light);
	Batch_draw(sphere);

	/* restore */
	glDisable(GL_CULL_FACE);
	
	/* AA circle */
	VertexFormat *format = immVertexFormat();
	unsigned int pos = add_attrib(format, "pos", GL_FLOAT, 2, KEEP_FLOAT);
	immBindBuiltinProgram(GPU_SHADER_2D_UNIFORM_COLOR);
	immUniformColor3ubv((unsigned char *)wcol->inner);

	glEnable(GL_BLEND);
	glEnable(GL_LINE_SMOOTH);
	imm_draw_lined_circle(pos, 0.0f, 0.0f, 1.0f, 32);
	glDisable(GL_BLEND);
	glDisable(GL_LINE_SMOOTH);

	/* matrix after circle */
	gpuPopMatrix();
	gpuMatrixEnd();

	immUnbindProgram();
}

static void ui_draw_but_curve_grid(unsigned int pos, const rcti *rect, float zoomx, float zoomy, float offsx, float offsy, float step)
{
	float dx = step * zoomx;
	float fx = rect->xmin + zoomx * (-offsx);
	if (fx > rect->xmin) fx -= dx * (floorf(fx - rect->xmin));
	
	float dy = step * zoomy;
	float fy = rect->ymin + zoomy * (-offsy);
	if (fy > rect->ymin) fy -= dy * (floorf(fy - rect->ymin));

	float line_count = floorf((rect->xmax - fx) / dx) + 1.0f +
	                   floorf((rect->ymax - fy) / dy) + 1.0f;

	immBegin(GL_LINES, (int)line_count * 2);
	while (fx < rect->xmax) {
		immVertex2f(pos, fx, rect->ymin);
		immVertex2f(pos, fx, rect->ymax);
		fx += dx;
	}
	while (fy < rect->ymax) {
		immVertex2f(pos, rect->xmin, fy);
		immVertex2f(pos, rect->xmax, fy);
		fy += dy;
	}
	immEnd();
	
}

static void gl_shaded_color(unsigned char *col, int shade)
{
	immUniformColor3ub(col[0] - shade > 0 ? col[0] - shade : 0,
	                   col[1] - shade > 0 ? col[1] - shade : 0,
	                   col[2] - shade > 0 ? col[2] - shade : 0);
}

void ui_draw_but_CURVE(ARegion *ar, uiBut *but, uiWidgetColors *wcol, const rcti *rect)
{
	CurveMapping *cumap;

	if (but->editcumap) {
		cumap = but->editcumap;
	}
	else {
		cumap = (CurveMapping *)but->poin;
	}

	CurveMap *cuma = &cumap->cm[cumap->cur];

	/* need scissor test, curve can draw outside of boundary */
	GLint scissor[4];
	glGetIntegerv(GL_VIEWPORT, scissor);
	rcti scissor_new = {
		.xmin = ar->winrct.xmin + rect->xmin,
		.ymin = ar->winrct.ymin + rect->ymin,
		.xmax = ar->winrct.xmin + rect->xmax,
		.ymax = ar->winrct.ymin + rect->ymax
	};
	BLI_rcti_isect(&scissor_new, &ar->winrct, &scissor_new);
	glScissor(scissor_new.xmin,
	          scissor_new.ymin,
	          BLI_rcti_size_x(&scissor_new),
	          BLI_rcti_size_y(&scissor_new));

	/* calculate offset and zoom */
	float zoomx = (BLI_rcti_size_x(rect) - 2.0f) / BLI_rctf_size_x(&cumap->curr);
	float zoomy = (BLI_rcti_size_y(rect) - 2.0f) / BLI_rctf_size_y(&cumap->curr);
	float offsx = cumap->curr.xmin - (1.0f / zoomx);
	float offsy = cumap->curr.ymin - (1.0f / zoomy);

	/* Do this first to not mess imm context */
	if (but->a1 == UI_GRAD_H) {
		/* magic trigger for curve backgrounds */
		float col[3] = {0.0f, 0.0f, 0.0f}; /* dummy arg */

		rcti grid = {
			.xmin = rect->xmin + zoomx * (-offsx),
			.xmax = grid.xmin + zoomx,
			.ymin = rect->ymin + zoomy * (-offsy),
			.ymax = grid.ymin + zoomy
		};

		ui_draw_gradient(&grid, col, UI_GRAD_H, 1.0f);
	}

	glLineWidth(1.0f);

	VertexFormat *format = immVertexFormat();
	unsigned int pos = add_attrib(format, "pos", GL_FLOAT, 2, KEEP_FLOAT);
	immBindBuiltinProgram(GPU_SHADER_2D_UNIFORM_COLOR);

	/* backdrop */
	if (but->a1 == UI_GRAD_H) {
		/* grid, hsv uses different grid */
		glEnable(GL_BLEND);
		glBlendFunc(GL_SRC_ALPHA, GL_ONE_MINUS_SRC_ALPHA);
		immUniformColor4ub(0, 0, 0, 48);
		ui_draw_but_curve_grid(pos, rect, zoomx, zoomy, offsx, offsy, 0.1666666f);
		glDisable(GL_BLEND);
	}
	else {
		if (cumap->flag & CUMA_DO_CLIP) {
			gl_shaded_color((unsigned char *)wcol->inner, -20);
			immRectf(pos, rect->xmin, rect->ymin, rect->xmax, rect->ymax);
			immUniformColor3ubv((unsigned char *)wcol->inner);
			immRectf(pos, rect->xmin + zoomx * (cumap->clipr.xmin - offsx),
			              rect->ymin + zoomy * (cumap->clipr.ymin - offsy),
			              rect->xmin + zoomx * (cumap->clipr.xmax - offsx),
			              rect->ymin + zoomy * (cumap->clipr.ymax - offsy));
		}
		else {
			immUniformColor3ubv((unsigned char *)wcol->inner);
			immRectf(pos, rect->xmin, rect->ymin, rect->xmax, rect->ymax);
		}

		/* grid, every 0.25 step */
		gl_shaded_color((unsigned char *)wcol->inner, -16);
		ui_draw_but_curve_grid(pos, rect, zoomx, zoomy, offsx, offsy, 0.25f);
		/* grid, every 1.0 step */
		gl_shaded_color((unsigned char *)wcol->inner, -24);
		ui_draw_but_curve_grid(pos, rect, zoomx, zoomy, offsx, offsy, 1.0f);
		/* axes */
		gl_shaded_color((unsigned char *)wcol->inner, -50);
		immBegin(GL_LINES, 4);
		immVertex2f(pos, rect->xmin, rect->ymin + zoomy * (-offsy));
		immVertex2f(pos, rect->xmax, rect->ymin + zoomy * (-offsy));
		immVertex2f(pos, rect->xmin + zoomx * (-offsx), rect->ymin);
		immVertex2f(pos, rect->xmin + zoomx * (-offsx), rect->ymax);
		immEnd();
	}

	/* cfra option */
	/* XXX 2.48 */
#if 0
	if (cumap->flag & CUMA_DRAW_CFRA) {
		immUniformColor3ub(0x60, 0xc0, 0x40);
		immBegin(GL_LINES, 2);
		immVertex2f(pos, rect->xmin + zoomx * (cumap->sample[0] - offsx), rect->ymin);
		immVertex2f(pos, rect->xmin + zoomx * (cumap->sample[0] - offsx), rect->ymax);
		immEnd();
	}
#endif
	/* sample option */

	if (cumap->flag & CUMA_DRAW_SAMPLE) {
		immBegin(GL_LINES, 2); /* will draw one of the following 3 lines */
		if (but->a1 == UI_GRAD_H) {
			float tsample[3];
			float hsv[3];
			linearrgb_to_srgb_v3_v3(tsample, cumap->sample);
			rgb_to_hsv_v(tsample, hsv);
			immUniformColor3ub(240, 240, 240);

			immVertex2f(pos, rect->xmin + zoomx * (hsv[0] - offsx), rect->ymin);
			immVertex2f(pos, rect->xmin + zoomx * (hsv[0] - offsx), rect->ymax);
		}
		else if (cumap->cur == 3) {
			float lum = IMB_colormanagement_get_luminance(cumap->sample);
			immUniformColor3ub(240, 240, 240);
			
			immVertex2f(pos, rect->xmin + zoomx * (lum - offsx), rect->ymin);
			immVertex2f(pos, rect->xmin + zoomx * (lum - offsx), rect->ymax);
		}
		else {
			if (cumap->cur == 0)
				immUniformColor3ub(240, 100, 100);
			else if (cumap->cur == 1)
				immUniformColor3ub(100, 240, 100);
			else
				immUniformColor3ub(100, 100, 240);
			
			immVertex2f(pos, rect->xmin + zoomx * (cumap->sample[cumap->cur] - offsx), rect->ymin);
			immVertex2f(pos, rect->xmin + zoomx * (cumap->sample[cumap->cur] - offsx), rect->ymax);
		}
		immEnd();
	}

	/* the curve */
	immUniformColor3ubv((unsigned char *)wcol->item);
	glEnable(GL_LINE_SMOOTH);
	glEnable(GL_BLEND);
	immBegin(GL_LINE_STRIP, (CM_TABLE+1) + 2);
	
	if (cuma->table == NULL)
		curvemapping_changed(cumap, false);

	CurveMapPoint *cmp = cuma->table;

	/* first point */
	if ((cuma->flag & CUMA_EXTEND_EXTRAPOLATE) == 0) {
		immVertex2f(pos, rect->xmin, rect->ymin + zoomy * (cmp[0].y - offsy));
	}
	else {
		float fx = rect->xmin + zoomx * (cmp[0].x - offsx + cuma->ext_in[0]);
		float fy = rect->ymin + zoomy * (cmp[0].y - offsy + cuma->ext_in[1]);
		immVertex2f(pos, fx, fy);
	}
	for (int a = 0; a <= CM_TABLE; a++) {
		float fx = rect->xmin + zoomx * (cmp[a].x - offsx);
		float fy = rect->ymin + zoomy * (cmp[a].y - offsy);
		immVertex2f(pos, fx, fy);
	}
	/* last point */
	if ((cuma->flag & CUMA_EXTEND_EXTRAPOLATE) == 0) {
		immVertex2f(pos, rect->xmax, rect->ymin + zoomy * (cmp[CM_TABLE].y - offsy));
	}
	else {
		float fx = rect->xmin + zoomx * (cmp[CM_TABLE].x - offsx - cuma->ext_out[0]);
		float fy = rect->ymin + zoomy * (cmp[CM_TABLE].y - offsy - cuma->ext_out[1]);
		immVertex2f(pos, fx, fy);
	}
	immEnd();
	glDisable(GL_LINE_SMOOTH);
	glDisable(GL_BLEND);
	immUnbindProgram();

	/* the points, use aspect to make them visible on edges */
	format = immVertexFormat();
	pos = add_attrib(format, "pos", GL_FLOAT, 2, KEEP_FLOAT);
	unsigned int col = add_attrib(format, "color", GL_FLOAT, 4, KEEP_FLOAT);
	immBindBuiltinProgram(GPU_SHADER_2D_FLAT_COLOR);

	cmp = cuma->curve;
	glPointSize(3.0f);
	immBegin(GL_POINTS, cuma->totpoint);
	for (int a = 0; a < cuma->totpoint; a++) {
		float color[4];
		if (cmp[a].flag & CUMA_SELECT)
			UI_GetThemeColor4fv(TH_TEXT_HI, color);
		else
			UI_GetThemeColor4fv(TH_TEXT, color);
		float fx = rect->xmin + zoomx * (cmp[a].x - offsx);
		float fy = rect->ymin + zoomy * (cmp[a].y - offsy);
		immAttrib4fv(col, color);
		immVertex2f(pos, fx, fy);
	}
	immEnd();
	immUnbindProgram();
	
	/* restore scissortest */
	glScissor(scissor[0], scissor[1], scissor[2], scissor[3]);

	/* outline */
	format = immVertexFormat();
	pos = add_attrib(format, "pos", GL_FLOAT, 2, KEEP_FLOAT);
	immBindBuiltinProgram(GPU_SHADER_2D_UNIFORM_COLOR);

	immUniformColor3ubv((unsigned char *)wcol->outline);
	imm_draw_line_box(pos, rect->xmin, rect->ymin, rect->xmax, rect->ymax);

	immUnbindProgram();
}

void ui_draw_but_TRACKPREVIEW(ARegion *ar, uiBut *but, uiWidgetColors *UNUSED(wcol), const rcti *recti)
{
	bool ok = false;
	MovieClipScopes *scopes = (MovieClipScopes *)but->poin;

	rctf rect = {
		.xmin = (float)recti->xmin + 1,
		.xmax = (float)recti->xmax - 1,
		.ymin = (float)recti->ymin + 1,
		.ymax = (float)recti->ymax - 1
	};

	int width  = BLI_rctf_size_x(&rect) + 1;
	int height = BLI_rctf_size_y(&rect);

	glEnable(GL_BLEND);
	glBlendFunc(GL_SRC_ALPHA, GL_ONE_MINUS_SRC_ALPHA);

	/* need scissor test, preview image can draw outside of boundary */
	GLint scissor[4];
	glGetIntegerv(GL_VIEWPORT, scissor);
	glScissor(ar->winrct.xmin + (rect.xmin - 1),
	          ar->winrct.ymin + (rect.ymin - 1),
	          (rect.xmax + 1) - (rect.xmin - 1),
	          (rect.ymax + 1) - (rect.ymin - 1));

	if (scopes->track_disabled) {
		float color[4] = {0.7f, 0.3f, 0.3f, 0.3f};
		UI_draw_roundbox_corner_set(UI_CNR_ALL);
		UI_draw_roundbox_gl_mode(GL_TRIANGLE_FAN, rect.xmin - 1, rect.ymin, rect.xmax + 1, rect.ymax + 1, 3.0f, color);

		ok = true;
	}
	else if ((scopes->track_search) &&
	         ((!scopes->track_preview) ||
	          (scopes->track_preview->x != width || scopes->track_preview->y != height)))
	{
		if (scopes->track_preview)
			IMB_freeImBuf(scopes->track_preview);

		ImBuf *tmpibuf = BKE_tracking_sample_pattern(scopes->frame_width, scopes->frame_height,
		                                             scopes->track_search, scopes->track,
		                                             &scopes->undist_marker, true, scopes->use_track_mask,
		                                             width, height, scopes->track_pos);
		if (tmpibuf) {
			if (tmpibuf->rect_float)
				IMB_rect_from_float(tmpibuf);

			if (tmpibuf->rect)
				scopes->track_preview = tmpibuf;
			else
				IMB_freeImBuf(tmpibuf);
		}
	}

	if (!ok && scopes->track_preview) {
		gpuMatrixBegin3D_legacy();
		gpuPushMatrix();

		/* draw content of pattern area */
		glScissor(ar->winrct.xmin + rect.xmin, ar->winrct.ymin + rect.ymin, scissor[2], scissor[3]);

		if (width > 0 && height > 0) {
			ImBuf *drawibuf = scopes->track_preview;
			float col_sel[4], col_outline[4];

			if (scopes->use_track_mask) {
				float color[4] = {0.0f, 0.0f, 0.0f, 0.3f};
				UI_draw_roundbox_corner_set(UI_CNR_ALL);
				UI_draw_roundbox_gl_mode(GL_TRIANGLE_FAN, rect.xmin - 1, rect.ymin, rect.xmax + 1, rect.ymax + 1, 3.0f, color);
			}

			immDrawPixelsTexSetup(GPU_SHADER_2D_IMAGE_COLOR);
			immDrawPixelsTex(rect.xmin, rect.ymin + 1, drawibuf->x, drawibuf->y, GL_RGBA, GL_UNSIGNED_BYTE, GL_LINEAR, drawibuf->rect, 1.0f, 1.0f, NULL);

			/* draw cross for pixel position */
			gpuTranslate3f(rect.xmin + scopes->track_pos[0], rect.ymin + scopes->track_pos[1], 0.0f);
			glScissor(ar->winrct.xmin + rect.xmin,
			          ar->winrct.ymin + rect.ymin,
			          BLI_rctf_size_x(&rect),
			          BLI_rctf_size_y(&rect));

			VertexFormat *format = immVertexFormat();
			unsigned int pos = add_attrib(format, "pos", GL_FLOAT, 2, KEEP_FLOAT);
			unsigned int col = add_attrib(format, "color", GL_FLOAT, 4, KEEP_FLOAT);
			immBindBuiltinProgram(GPU_SHADER_2D_FLAT_COLOR);

			UI_GetThemeColor4fv(TH_SEL_MARKER, col_sel);
			UI_GetThemeColor4fv(TH_MARKER_OUTLINE, col_outline);

			/* Do stipple cross with geometry */
			immBegin(GL_LINES, 7*2*2);
			float pos_sel[8] = {-10.0f, -7.0f, -4.0f, -1.0f, 2.0f, 5.0f, 8.0f, 11.0f};
			for (int axe = 0; axe < 2; ++axe) {
				for (int i = 0; i < 7; ++i) {
					float x1 = pos_sel[i] * (1 - axe);
					float y1 = pos_sel[i] * axe;
					float x2 = pos_sel[i+1] * (1 - axe);
					float y2 = pos_sel[i+1] * axe;

					if (i % 2 == 1)
						immAttrib4fv(col, col_sel);
					else
						immAttrib4fv(col, col_outline);

					immVertex2f(pos, x1, y1);
					immVertex2f(pos, x2, y2);
				}
			}
			immEnd();

			immUnbindProgram();
		}

		gpuPopMatrix();
		gpuMatrixEnd();

		ok = true;
	}

	if (!ok) {
		float color[4] = {0.0f, 0.0f, 0.0f, 0.3f};
		UI_draw_roundbox_corner_set(UI_CNR_ALL);
		UI_draw_roundbox_gl_mode(GL_TRIANGLE_FAN, rect.xmin - 1, rect.ymin, rect.xmax + 1, rect.ymax + 1, 3.0f, color);
	}

	/* outline */
	draw_scope_end(&rect, scissor);

	glDisable(GL_BLEND);
}

void ui_draw_but_NODESOCKET(ARegion *ar, uiBut *but, uiWidgetColors *UNUSED(wcol), const rcti *recti)
{
	static const float size = 5.0f;
	
	/* 16 values of sin function */
	const float si[16] = {
	    0.00000000f, 0.39435585f, 0.72479278f, 0.93775213f,
	    0.99871650f, 0.89780453f, 0.65137248f, 0.29936312f,
	    -0.10116832f, -0.48530196f, -0.79077573f, -0.96807711f,
	    -0.98846832f, -0.84864425f, -0.57126821f, -0.20129852f
	};
	/* 16 values of cos function */
	const float co[16] = {
	    1.00000000f, 0.91895781f, 0.68896691f, 0.34730525f,
	    -0.05064916f, -0.44039415f, -0.75875812f, -0.95413925f,
	    -0.99486932f, -0.87434661f, -0.61210598f, -0.25065253f,
	    0.15142777f, 0.52896401f, 0.82076344f, 0.97952994f,
	};
	
	GLint scissor[4];
	
	/* need scissor test, can draw outside of boundary */
	glGetIntegerv(GL_VIEWPORT, scissor);
	
	rcti scissor_new = {
		.xmin = ar->winrct.xmin + recti->xmin,
		.ymin = ar->winrct.ymin + recti->ymin,
		.xmax = ar->winrct.xmin + recti->xmax,
		.ymax = ar->winrct.ymin + recti->ymax
	};

	BLI_rcti_isect(&scissor_new, &ar->winrct, &scissor_new);
	glScissor(scissor_new.xmin,
	          scissor_new.ymin,
	          BLI_rcti_size_x(&scissor_new),
	          BLI_rcti_size_y(&scissor_new));
	
	float x = 0.5f * (recti->xmin + recti->xmax);
	float y = 0.5f * (recti->ymin + recti->ymax);

	VertexFormat *format = immVertexFormat();
	unsigned int pos = add_attrib(format, "pos", GL_FLOAT, 2, KEEP_FLOAT);
	immBindBuiltinProgram(GPU_SHADER_2D_UNIFORM_COLOR);
	immUniformColor4ubv(but->col);

	glEnable(GL_BLEND);
	immBegin(GL_TRIANGLE_FAN, 16);
	for (int a = 0; a < 16; a++)
		immVertex2f(pos, x + size * si[a], y + size * co[a]);
	immEnd();
	
	immUniformColor4ub(0, 0, 0, 150);
	glLineWidth(1);
	glEnable(GL_LINE_SMOOTH);
	immBegin(GL_LINE_LOOP, 16);
	for (int a = 0; a < 16; a++)
		immVertex2f(pos, x + size * si[a], y + size * co[a]);
	immEnd();
	glDisable(GL_LINE_SMOOTH);
	glDisable(GL_BLEND);

	immUnbindProgram();
	
	/* restore scissortest */
	glScissor(scissor[0], scissor[1], scissor[2], scissor[3]);
}

/* ****************************************************** */


static void ui_shadowbox(unsigned pos, unsigned color, float minx, float miny, float maxx, float maxy, float shadsize, unsigned char alpha)
{
	/* right quad */
	immAttrib4ub(color, 0, 0, 0, alpha);
	immVertex2f(pos, maxx, miny);
	immVertex2f(pos, maxx, maxy - 0.3f * shadsize);
	immAttrib4ub(color, 0, 0, 0, 0);
	immVertex2f(pos, maxx + shadsize, maxy - 0.75f * shadsize);
	immVertex2f(pos, maxx + shadsize, miny);
	
	/* corner shape */
	immAttrib4ub(color, 0, 0, 0, alpha);
	immVertex2f(pos, maxx, miny);
	immAttrib4ub(color, 0, 0, 0, 0);
	immVertex2f(pos, maxx + shadsize, miny);
	immVertex2f(pos, maxx + 0.7f * shadsize, miny - 0.7f * shadsize);
	immVertex2f(pos, maxx, miny - shadsize);
	
	/* bottom quad */
	immAttrib4ub(color, 0, 0, 0, alpha);
	immVertex2f(pos, minx + 0.3f * shadsize, miny);
	immVertex2f(pos, maxx, miny);
	immAttrib4ub(color, 0, 0, 0, 0);
	immVertex2f(pos, maxx, miny - shadsize);
	immVertex2f(pos, minx + 0.5f * shadsize, miny - shadsize);
}

void UI_draw_box_shadow(unsigned char alpha, float minx, float miny, float maxx, float maxy)
{
	glEnable(GL_BLEND);

	VertexFormat *format = immVertexFormat();
	unsigned pos = add_attrib(format, "pos", GL_FLOAT, 2, KEEP_FLOAT);
	unsigned color = add_attrib(format, "color", GL_UNSIGNED_BYTE, 4, NORMALIZE_INT_TO_FLOAT);

	immBindBuiltinProgram(GPU_SHADER_2D_SMOOTH_COLOR);

	immBegin(GL_QUADS, 36);

	/* accumulated outline boxes to make shade not linear, is more pleasant */
	ui_shadowbox(pos, color, minx, miny, maxx, maxy, 11.0, (20 * alpha) >> 8);
	ui_shadowbox(pos, color, minx, miny, maxx, maxy, 7.0, (40 * alpha) >> 8);
	ui_shadowbox(pos, color, minx, miny, maxx, maxy, 5.0, (80 * alpha) >> 8);
	
	immEnd();

	immUnbindProgram();

	glDisable(GL_BLEND);
}


void ui_draw_dropshadow(const rctf *rct, float radius, float aspect, float alpha, int UNUSED(select))
{
	float rad;
	
	if (radius > (BLI_rctf_size_y(rct) - 10.0f) * 0.5f)
		rad = (BLI_rctf_size_y(rct) - 10.0f) * 0.5f;
	else
		rad = radius;

	int a, i = 12;
#if 0
	if (select) {
		a = i * aspect; /* same as below */
	}
	else
#endif
	{
		a = i * aspect;
	}
	
	glEnable(GL_BLEND);

	const float dalpha = alpha * 2.0f / 255.0f;
	float calpha = dalpha;
	for (; i--; a -= aspect) {
		/* alpha ranges from 2 to 20 or so */
		float color[4] = {0.0f, 0.0f, 0.0f, calpha};
		UI_draw_roundbox_gl_mode(GL_TRIANGLE_FAN, rct->xmin - a, rct->ymin - a, rct->xmax + a, rct->ymax - 10.0f + a, rad + a, color);
		calpha += dalpha;
	}
	
	/* outline emphasis */
	glEnable(GL_LINE_SMOOTH);
	float color[4] = {0.0f, 0.0f, 0.0f, 0.4f};
	UI_draw_roundbox_gl_mode(GL_LINE_LOOP, rct->xmin - 0.5f, rct->ymin - 0.5f, rct->xmax + 0.5f, rct->ymax + 0.5f, radius + 0.5f, color);
	glDisable(GL_LINE_SMOOTH);
	
	glDisable(GL_BLEND);
}

/**
 * Reset GL state (keep minimal).
 *
 * \note Blender's internal code doesn't assume these are reset,
 * but external callbacks may depend on their state.
 */
void UI_reinit_gl_state(void)
{
	glLineWidth(1.0f);
	glPointSize(1.0f);
}<|MERGE_RESOLUTION|>--- conflicted
+++ resolved
@@ -500,16 +500,10 @@
 		facx = (float)w / (float)ibuf->x;
 		facy = (float)h / (float)ibuf->y;
 	}
-<<<<<<< HEAD
-	glaDrawPixelsAuto((float)rect->xmin, (float)rect->ymin, ibuf->x, ibuf->y, GL_RGBA, GL_UNSIGNED_BYTE, GL_NEAREST, 1.0f, ibuf->rect);
-	
-	glPixelZoom(1.0f, 1.0f);
-=======
 
 	immDrawPixelsTexSetup(GPU_SHADER_2D_IMAGE_COLOR);
 	immDrawPixelsTex((float)rect->xmin, (float)rect->ymin, ibuf->x, ibuf->y, GL_RGBA, GL_UNSIGNED_BYTE, GL_NEAREST, ibuf->rect,
 	                 facx, facy, NULL);
->>>>>>> bda04569
 	
 	glDisable(GL_BLEND);
 	
