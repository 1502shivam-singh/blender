--- conflicted
+++ resolved
@@ -3292,13 +3292,8 @@
 	}
 
 	BLI_addtail(&block->buttons, but);
-<<<<<<< HEAD
-	
+
 	if (block->curlayout) {
-=======
-
-	if (block->curlayout)
->>>>>>> 7d48a342
 		ui_layout_add_but(block->curlayout, but);
 	}
 	if (block->current_group) {
@@ -4796,9 +4791,5 @@
 {
 	ui_resources_free();
 	ui_but_clipboard_free();
-<<<<<<< HEAD
 	ui_exit_button_group_types();
-}
-=======
-}
->>>>>>> 7d48a342
+}