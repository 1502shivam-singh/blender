# $Id: CMakeLists.txt 12931 2007-12-17 18:20:48Z theeth $
# ***** BEGIN GPL LICENSE BLOCK *****
#
# This program is free software; you can redistribute it and/or
# modify it under the terms of the GNU General Public LicenseS
# as published by the Free Software Foundation; either version 2
# of the License, or (at your option) any later version.
#
# This program is distributed in the hope that it will be useful,
# but WITHOUT ANY WARRANTY; without even the implied warranty of
# MERCHANTABILITY or FITNESS FOR A PARTICULAR PURPOSE.  See the
# GNU General Public License for more details.
#
# You should have received a copy of the GNU General Public License
# along with this program; if not, write to the Free Software Foundation,
# Inc., 51 Franklin Street, Fifth Floor, Boston, MA 02110-1301, USA.
#
# Contributor(s): Jacques Beaurain.
#
# ***** END GPL LICENSE BLOCK *****

<<<<<<< HEAD
FILE(GLOB SRC *.c)

SET(INC "")
=======
set(INC "")

set(SRC
	Bfont.c
	add.png.c
	bfont.ttf.c
	blenderbuttons.c
	blob.png.c
	blur.png.c
	bmonofont.ttf.c
	clay.png.c
	clone.png.c
	crease.png.c
	darken.png.c
	draw.png.c
	fill.png.c
	flatten.png.c
	grab.png.c
	inflate.png.c
	layer.png.c
	lighten.png.c
	mix.png.c
	multiply.png.c
	nudge.png.c
	pinch.png.c
	preview.blend.c
	prvicons.c
	scrape.png.c
	smear.png.c
	smooth.png.c
	snake_hook.png.c
	soften.png.c
	splash.png.c
	startup.blend.c
	subtract.png.c
	texdraw.png.c
	thumb.png.c
	twist.png.c
	vertexdraw.png.c
)
>>>>>>> 6d201907

blenderlib(bf_editor_datafiles "${SRC}" "${INC}")<|MERGE_RESOLUTION|>--- conflicted
+++ resolved
@@ -19,11 +19,6 @@
 #
 # ***** END GPL LICENSE BLOCK *****
 
-<<<<<<< HEAD
-FILE(GLOB SRC *.c)
-
-SET(INC "")
-=======
 set(INC "")
 
 set(SRC
@@ -64,6 +59,5 @@
 	twist.png.c
 	vertexdraw.png.c
 )
->>>>>>> 6d201907
 
 blenderlib(bf_editor_datafiles "${SRC}" "${INC}")