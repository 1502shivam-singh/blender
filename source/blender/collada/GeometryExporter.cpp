/*
 * ***** BEGIN GPL LICENSE BLOCK *****
 *
 * This program is free software; you can redistribute it and/or
 * modify it under the terms of the GNU General Public License
 * as published by the Free Software Foundation; either version 2
 * of the License, or (at your option) any later version.
 *
 * This program is distributed in the hope that it will be useful,
 * but WITHOUT ANY WARRANTY; without even the implied warranty of
 * MERCHANTABILITY or FITNESS FOR A PARTICULAR PURPOSE.  See the
 * GNU General Public License for more details.
 *
 * You should have received a copy of the GNU General Public License
 * along with this program; if not, write to the Free Software Foundation,
 * Inc., 51 Franklin Street, Fifth Floor, Boston, MA 02110-1301, USA.
 *
 * Contributor(s): Chingiz Dyussenov, Arystanbek Dyussenov, Jan Diederich, Tod Liverseed,
 *                 Nathan Letwory
 *
 * ***** END GPL LICENSE BLOCK *****
 */

/** \file blender/collada/GeometryExporter.cpp
 *  \ingroup collada
 */


#include <sstream>

#include "COLLADASWPrimitves.h"
#include "COLLADASWSource.h"
#include "COLLADASWVertices.h"
#include "COLLADABUUtils.h"

#include "GeometryExporter.h"

#include "DNA_meshdata_types.h"

extern "C" {
	#include "BLI_utildefines.h"

	#include "BKE_DerivedMesh.h"
	#include "BKE_main.h"
	#include "BKE_global.h"
	#include "BKE_library.h"
	#include "BKE_customdata.h"
	#include "BKE_material.h"
	#include "BKE_mesh.h"
}

#include "collada_internal.h"
#include "collada_utils.h"

// TODO: optimize UV sets by making indexed list with duplicates removed
GeometryExporter::GeometryExporter(COLLADASW::StreamWriter *sw, const ExportSettings *export_settings) : COLLADASW::LibraryGeometries(sw), export_settings(export_settings)
{
}

void GeometryExporter::exportGeom(const struct EvaluationContext *eval_ctx, Scene *sce)
{
	openLibrary();

	mEvalCtx = eval_ctx;
	mScene = sce;
	GeometryFunctor gf;
	gf.forEachMeshObjectInExportSet<GeometryExporter>(sce, *this, this->export_settings->export_set);

	closeLibrary();
}

void GeometryExporter::operator()(Object *ob)
{ 
	// XXX don't use DerivedMesh, Mesh instead?
#if 0		
	DerivedMesh *dm = mesh_get_derived_final(mScene, ob, CD_MASK_BAREMESH);
#endif

	bool use_instantiation = this->export_settings->use_object_instantiation;
	Mesh *me = bc_get_mesh_copy(mEvalCtx, mScene, 
					ob,
					this->export_settings->export_mesh_type,
					this->export_settings->apply_modifiers,
					this->export_settings->triangulate);

	std::string geom_id = get_geometry_id(ob, use_instantiation);
	std::vector<Normal> nor;
	std::vector<BCPolygonNormalsIndices> norind;

	// Skip if linked geometry was already exported from another reference
	if (use_instantiation && 
	    exportedGeometry.find(geom_id) != exportedGeometry.end())
	{
		return;
	}

	std::string geom_name = (use_instantiation) ? id_name(ob->data) : id_name(ob);

	exportedGeometry.insert(geom_id);

	bool has_color = (bool)CustomData_has_layer(&me->fdata, CD_MCOL);

	create_normals(nor, norind, me);

	// openMesh(geoId, geoName, meshId)
	openMesh(geom_id, geom_name);
	
	// writes <source> for vertex coords
	createVertsSource(geom_id, me);
	
	// writes <source> for normal coords
	createNormalsSource(geom_id, me, nor);

	bool has_uvs = (bool)CustomData_has_layer(&me->fdata, CD_MTFACE);
	
	// writes <source> for uv coords if mesh has uv coords
	if (has_uvs) {
		createTexcoordsSource(geom_id, me);
	}

	if (has_color) {
		createVertexColorSource(geom_id, me);
	}
	// <vertices>

	COLLADASW::Vertices verts(mSW);
	verts.setId(getIdBySemantics(geom_id, COLLADASW::InputSemantic::VERTEX));
	COLLADASW::InputList &input_list = verts.getInputList();
	COLLADASW::Input input(COLLADASW::InputSemantic::POSITION, getUrlBySemantics(geom_id, COLLADASW::InputSemantic::POSITION));
	input_list.push_back(input);
	verts.add();

	createLooseEdgeList(ob, me, geom_id);

	// Only create Polylists if number of faces > 0
	if (me->totface > 0) {
		// XXX slow
		if (ob->totcol) {
			for (int a = 0; a < ob->totcol; a++) {
				createPolylist(a, has_uvs, has_color, ob, me, geom_id, norind);
			}
		}
		else {
			createPolylist(0, has_uvs, has_color, ob, me, geom_id, norind);
		}
	}
	
	closeMesh();
	
	if (me->flag & ME_TWOSIDED) {
		mSW->appendTextBlock("<extra><technique profile=\"MAYA\"><double_sided>1</double_sided></technique></extra>");
	}

	closeGeometry();

	if (this->export_settings->include_shapekeys) {
		Key * key = BKE_key_from_object(ob);
		if (key) {
			KeyBlock * kb = (KeyBlock *)key->block.first;
			//skip the basis
			kb = kb->next;
			for (; kb; kb = kb->next) {
				BKE_keyblock_convert_to_mesh(kb, me);
				export_key_mesh(ob, me, kb);
			}
		}
	}

	BKE_libblock_free_us(G.main, me);

}

void GeometryExporter::export_key_mesh(Object *ob, Mesh *me, KeyBlock *kb)
{
	std::string geom_id = get_geometry_id(ob, false) + "_morph_" + translate_id(kb->name);
	std::vector<Normal> nor;
	std::vector<BCPolygonNormalsIndices> norind;
	
	if (exportedGeometry.find(geom_id) != exportedGeometry.end())
	{
		return;
	}

	std::string geom_name = kb->name;

	exportedGeometry.insert(geom_id);

	bool has_color = (bool)CustomData_has_layer(&me->fdata, CD_MCOL);

	create_normals(nor, norind, me);

	// openMesh(geoId, geoName, meshId)
	openMesh(geom_id, geom_name);
	
	// writes <source> for vertex coords
	createVertsSource(geom_id, me);
	
	// writes <source> for normal coords
	createNormalsSource(geom_id, me, nor);

	bool has_uvs = (bool)CustomData_has_layer(&me->fdata, CD_MTFACE);
	
	// writes <source> for uv coords if mesh has uv coords
	if (has_uvs) {
		createTexcoordsSource(geom_id, me);
	}

	if (has_color) {
		createVertexColorSource(geom_id, me);
	}

	// <vertices>

	COLLADASW::Vertices verts(mSW);
	verts.setId(getIdBySemantics(geom_id, COLLADASW::InputSemantic::VERTEX));
	COLLADASW::InputList &input_list = verts.getInputList();
	COLLADASW::Input input(COLLADASW::InputSemantic::POSITION, getUrlBySemantics(geom_id, COLLADASW::InputSemantic::POSITION));
	input_list.push_back(input);
	verts.add();

	//createLooseEdgeList(ob, me, geom_id, norind);

	// XXX slow		
	if (ob->totcol) {
		for (int a = 0; a < ob->totcol; a++) {
			createPolylist(a, has_uvs, has_color, ob, me, geom_id, norind);
		}
	}
	else {
		createPolylist(0, has_uvs, has_color, ob, me, geom_id, norind);
	}
	
	closeMesh();
	
	if (me->flag & ME_TWOSIDED) {
		mSW->appendTextBlock("<extra><technique profile=\"MAYA\"><double_sided>1</double_sided></technique></extra>");
	}

	closeGeometry();
}

void GeometryExporter::createLooseEdgeList(Object *ob,
                                           Mesh   *me,
                                           std::string& geom_id)
{

	MEdge *medges = me->medge;
	int totedges  = me->totedge;
	int edges_in_linelist = 0;
	std::vector<unsigned int> edge_list;
	int index;

	// Find all loose edges in Mesh 
	// and save vertex indices in edge_list
	for (index = 0; index < totedges; index++) 
	{
		MEdge *edge = &medges[index];

		if (edge->flag & ME_LOOSEEDGE)
		{
			edges_in_linelist += 1;
			edge_list.push_back(edge->v1);
			edge_list.push_back(edge->v2);
		}
	}

	if (edges_in_linelist > 0)
	{
		// Create the list of loose edges
		COLLADASW::Lines lines(mSW);

		lines.setCount(edges_in_linelist);


		COLLADASW::InputList &til = lines.getInputList();
			
		// creates <input> in <lines> for vertices 
		COLLADASW::Input input1(COLLADASW::InputSemantic::VERTEX, getUrlBySemantics(geom_id, COLLADASW::InputSemantic::VERTEX), 0);
		til.push_back(input1);

		lines.prepareToAppendValues();

		for (index = 0; index < edges_in_linelist; index++) 
		{
			lines.appendValues(edge_list[2 * index + 1]);
			lines.appendValues(edge_list[2 * index]);
		}
		lines.finish();
	}

}

std::string GeometryExporter::makeVertexColorSourceId(std::string& geom_id, char *layer_name)
{
	std::string result = getIdBySemantics(geom_id, COLLADASW::InputSemantic::COLOR) + "-" + layer_name;
	return result;
}

// powerful because it handles both cases when there is material and when there's not
void GeometryExporter::createPolylist(short material_index,
                                      bool has_uvs,
                                      bool has_color,
                                      Object *ob,
                                      Mesh *me,
                                      std::string& geom_id,
                                      std::vector<BCPolygonNormalsIndices>& norind)
{

	MPoly *mpolys = me->mpoly;
	MLoop *mloops = me->mloop;
	int totpolys  = me->totpoly;

	// <vcount>
	int i;
	int faces_in_polylist = 0;
	std::vector<unsigned long> vcount_list;

	// count faces with this material
	for (i = 0; i < totpolys; i++) {
		MPoly *p = &mpolys[i];
		
		if (p->mat_nr == material_index) {
			faces_in_polylist++;
			vcount_list.push_back(p->totloop);
		}
	}

	// no faces using this material
	if (faces_in_polylist == 0) {
		fprintf(stderr, "%s: material with index %d is not used.\n", id_name(ob).c_str(), material_index);
		return;
	}
		
	Material *ma = ob->totcol ? give_current_material(ob, material_index + 1) : NULL;
	COLLADASW::Polylist polylist(mSW);
		
	// sets count attribute in <polylist>
	polylist.setCount(faces_in_polylist);
		
	// sets material name
	if (ma) {
		std::string material_id = get_material_id(ma);
		std::ostringstream ostr;
		ostr << translate_id(material_id);
		polylist.setMaterial(ostr.str());
	}
			
	COLLADASW::InputList &til = polylist.getInputList();
		
	// creates <input> in <polylist> for vertices 
	COLLADASW::Input input1(COLLADASW::InputSemantic::VERTEX, getUrlBySemantics(geom_id, COLLADASW::InputSemantic::VERTEX), 0);
		
	// creates <input> in <polylist> for normals
	COLLADASW::Input input2(COLLADASW::InputSemantic::NORMAL, getUrlBySemantics(geom_id, COLLADASW::InputSemantic::NORMAL), 1);
		
	til.push_back(input1);
	til.push_back(input2);
		
	// if mesh has uv coords writes <input> for TEXCOORD
	int num_layers = CustomData_number_of_layers(&me->fdata, CD_MTFACE);
	int active_uv_index = CustomData_get_active_layer_index(&me->fdata, CD_MTFACE)-1;
	for (i = 0; i < num_layers; i++) {
		if (!this->export_settings->active_uv_only || i == active_uv_index) {

			// char *name = CustomData_get_layer_name(&me->fdata, CD_MTFACE, i);
			COLLADASW::Input input3(COLLADASW::InputSemantic::TEXCOORD,
									makeUrl(makeTexcoordSourceId(geom_id, i, this->export_settings->active_uv_only)),
									2, // this is only until we have optimized UV sets
									(this->export_settings->active_uv_only) ? 0 : i  // only_active_uv exported -> we have only one set
									);
			til.push_back(input3);
		}
	}

	int totlayer_mcol = CustomData_number_of_layers(&me->ldata, CD_MLOOPCOL);
	if (totlayer_mcol > 0) {
		int map_index = 0;

		for (int a = 0; a < totlayer_mcol; a++) {
			char *layer_name = bc_CustomData_get_layer_name(&me->ldata, CD_MLOOPCOL, a);
			COLLADASW::Input input4(COLLADASW::InputSemantic::COLOR,
			                        makeUrl(makeVertexColorSourceId(geom_id, layer_name)),
			                        (has_uvs) ? 3 : 2,  // all color layers have same index order
			                        map_index           // set number equals color map index
			                        );
			til.push_back(input4);
			map_index++;
		}
	}
		
	// sets <vcount>
	polylist.setVCountList(vcount_list);
		
	// performs the actual writing
	polylist.prepareToAppendValues();
	
	// <p>
	int texindex = 0;
	for (i = 0; i < totpolys; i++) {
		MPoly *p = &mpolys[i];
		int loop_count = p->totloop;

		if (p->mat_nr == material_index) {
			MLoop *l = &mloops[p->loopstart];
			BCPolygonNormalsIndices normal_indices = norind[i];

			for (int j = 0; j < loop_count; j++) {
				polylist.appendValues(l[j].v);
				polylist.appendValues(normal_indices[j]);
				if (has_uvs)
					polylist.appendValues(texindex + j);

				if (has_color)
					polylist.appendValues(texindex + j);
			}
		}

		texindex += loop_count;
	}
		
	polylist.finish();
}

<<<<<<< HEAD
=======
/* ===========================================================================
 * Export Meshes with UV Textures (export as materials, see also in 
 * effectExporter and MaterialExporter)
 * 
 * If imageid is the empty string, then collect only untextured polygons
 * =========================================================================== */ 
void GeometryExporter::createPolylist(std::string imageid,
	bool has_uvs,
	bool has_color,
	Object *ob,
	Mesh *me,
	std::string& geom_id,
	std::vector<BCPolygonNormalsIndices>& norind)
{

	MPoly *mpolys = me->mpoly;
	MLoop *mloops = me->mloop;
	MTexPoly *mtpolys = me->mtpoly;

	int totpolys = me->totpoly;

	// <vcount>
	int i;
	int faces_in_polylist = 0;
	std::vector<unsigned long> vcount_list;
	bool is_triangulated = true;
	// count faces with this material
	for (i = 0; i < totpolys; i++) {
		MTexPoly *tp = &mtpolys[i];
		MPoly *p = &mpolys[i];

		std::string tpageid = (mtpolys && tp->tpage) ? id_name(tp->tpage) : "";
		if (tpageid == imageid) {
			faces_in_polylist++;
			vcount_list.push_back(p->totloop);
			if (p->totloop != 3) {
				is_triangulated = false;
			}
		}
	}

	// no faces using this imageid
	if (faces_in_polylist == 0) {
		if (imageid != "")
			fprintf(stderr, "%s: Image %s is not used.\n", id_name(ob).c_str(), imageid.c_str());
		return;
	}

	COLLADASW::PrimitivesBase *facelist = getFacelist(is_triangulated, mSW);

	// sets count attribute in <polylist>
	facelist->setCount(faces_in_polylist);

	if (imageid != "") {
		// sets material name
		std::string material_id = get_material_id_from_id(imageid);
		std::ostringstream ostr;
		ostr << translate_id(material_id);
		facelist->setMaterial(ostr.str());
	}
	COLLADASW::InputList &til = facelist->getInputList();

	// creates <input> in <polylist> for vertices 
	COLLADASW::Input input1(COLLADASW::InputSemantic::VERTEX, getUrlBySemantics(geom_id, COLLADASW::InputSemantic::VERTEX), 0);

	// creates <input> in <polylist> for normals
	COLLADASW::Input input2(COLLADASW::InputSemantic::NORMAL, getUrlBySemantics(geom_id, COLLADASW::InputSemantic::NORMAL), 1);

	til.push_back(input1);
	til.push_back(input2);

	// if mesh has uv coords writes <input> for TEXCOORD
	int num_layers = CustomData_number_of_layers(&me->fdata, CD_MTFACE);
	int active_uv_index = CustomData_get_active_layer_index(&me->fdata, CD_MTFACE) - 1;
	for (i = 0; i < num_layers; i++) {
		if (!this->export_settings->active_uv_only || i == active_uv_index) {

			std::string uv_name(bc_get_uvlayer_name(me, i));
			std::string effective_id = geom_id; // (uv_name == "") ? geom_id : uv_name;
			std::string layer_id = makeTexcoordSourceId(
				effective_id,
				i, this->export_settings->active_uv_only);

			/* Note: the third parameter denotes the offset of TEXCOORD in polylist elements
			For now this is always 2 (This may change sometime/maybe)
			*/
			COLLADASW::Input input3(COLLADASW::InputSemantic::TEXCOORD,
				makeUrl(layer_id),
				2, // this is only until we have optimized UV sets
				(this->export_settings->active_uv_only) ? 0 : i  // only_active_uv exported -> we have only one set
				);
			til.push_back(input3);
		}
	}

	int totlayer_mcol = CustomData_number_of_layers(&me->ldata, CD_MLOOPCOL);
	if (totlayer_mcol > 0) {
		int map_index = 0;

		for (int a = 0; a < totlayer_mcol; a++) {
			char *layer_name = bc_CustomData_get_layer_name(&me->ldata, CD_MLOOPCOL, a);
			COLLADASW::Input input4(COLLADASW::InputSemantic::COLOR,
				makeUrl(makeVertexColorSourceId(geom_id, layer_name)),
				(has_uvs) ? 3 : 2,  // all color layers have same index order
				map_index           // set number equals color map index
				);
			til.push_back(input4);
			map_index++;
		}
	}

	// performs the actual writing
	prepareToAppendValues(is_triangulated, facelist, vcount_list);

	// <p>
	int texindex = 0;
	for (i = 0; i < totpolys; i++) {
		MTexPoly *tp = &mtpolys[i];
		MPoly *p = &mpolys[i];
		int loop_count = p->totloop;
		std::string tpageid = (mtpolys && tp->tpage) ? id_name(tp->tpage) : "";
		if (tpageid == imageid) {
			MLoop *l = &mloops[p->loopstart];
			BCPolygonNormalsIndices normal_indices = norind[i];

			for (int j = 0; j < loop_count; j++) {
				facelist->appendValues(l[j].v);
				facelist->appendValues(normal_indices[j]);
				if (has_uvs)
					facelist->appendValues(texindex + j);

				if (has_color)
					facelist->appendValues(texindex + j);
			}
		}

		texindex += loop_count;
	}

	finishList(is_triangulated, facelist);
	delete facelist;
}
>>>>>>> 99b7dc60

// creates <source> for positions
void GeometryExporter::createVertsSource(std::string geom_id, Mesh *me)
{
#if 0
	int totverts = dm->getNumVerts(dm);
	MVert *verts = dm->getVertArray(dm);
#endif
	int totverts = me->totvert;
	MVert *verts = me->mvert;
	
	COLLADASW::FloatSourceF source(mSW);
	source.setId(getIdBySemantics(geom_id, COLLADASW::InputSemantic::POSITION));
	source.setArrayId(getIdBySemantics(geom_id, COLLADASW::InputSemantic::POSITION) +
	                  ARRAY_ID_SUFFIX);
	source.setAccessorCount(totverts);
	source.setAccessorStride(3);

	COLLADASW::SourceBase::ParameterNameList &param = source.getParameterNameList();
	param.push_back("X");
	param.push_back("Y");
	param.push_back("Z");
	/* main function, it creates <source id = "">, <float_array id = ""
	 * count = ""> */
	source.prepareToAppendValues();
	//appends data to <float_array>
	int i = 0;
	for (i = 0; i < totverts; i++) {
		source.appendValues(verts[i].co[0], verts[i].co[1], verts[i].co[2]);
	}
	
	source.finish();

}


void GeometryExporter::createVertexColorSource(std::string geom_id, Mesh *me)
{
	/* Find number of vertex color layers */
	int totlayer_mcol = CustomData_number_of_layers(&me->ldata, CD_MLOOPCOL);
	if (totlayer_mcol == 0)
		return;

	int map_index = 0;
	for (int a = 0; a < totlayer_mcol; a++) {

		map_index++;
		MLoopCol *mloopcol = (MLoopCol *)CustomData_get_layer_n(&me->ldata, CD_MLOOPCOL, a);

		COLLADASW::FloatSourceF source(mSW);

		char *layer_name = bc_CustomData_get_layer_name(&me->ldata, CD_MLOOPCOL, a);
		std::string layer_id = makeVertexColorSourceId(geom_id, layer_name);
		source.setId(layer_id);

		source.setNodeName(layer_name);

		source.setArrayId(layer_id + ARRAY_ID_SUFFIX);
		source.setAccessorCount(me->totloop);
		source.setAccessorStride(4);

		COLLADASW::SourceBase::ParameterNameList &param = source.getParameterNameList();
		param.push_back("R");
		param.push_back("G");
		param.push_back("B");
		param.push_back("A");

		source.prepareToAppendValues();

		MPoly *mpoly;
		int i;
		for (i = 0, mpoly = me->mpoly; i < me->totpoly; i++, mpoly++) {
			MLoopCol *mlc = mloopcol + mpoly->loopstart;
			for (int j = 0; j < mpoly->totloop; j++, mlc++) {
				source.appendValues(
						mlc->r / 255.0f,
						mlc->g / 255.0f,
						mlc->b / 255.0f,
						mlc->a / 255.0f
				);
			}
		}
	
		source.finish();
	}
}


std::string GeometryExporter::makeTexcoordSourceId(std::string& geom_id, int layer_index, bool is_single_layer)
{
	char suffix[20];
	if (is_single_layer) {
		suffix[0] = '\0';
	}
	else {
		sprintf(suffix, "-%d", layer_index);
	}
	return getIdBySemantics(geom_id, COLLADASW::InputSemantic::TEXCOORD) + suffix;
}

//creates <source> for texcoords
void GeometryExporter::createTexcoordsSource(std::string geom_id, Mesh *me)
{

	int totpoly   = me->totpoly;
	int totuv     = me->totloop;
	MPoly *mpolys = me->mpoly;

	int num_layers = CustomData_number_of_layers(&me->ldata, CD_MLOOPUV);

	// write <source> for each layer
	// each <source> will get id like meshName + "map-channel-1"
	int active_uv_index = CustomData_get_active_layer_index(&me->ldata, CD_MLOOPUV);
	for (int a = 0; a < num_layers; a++) {
		int layer_index = CustomData_get_layer_index_n(&me->ldata, CD_MLOOPUV, a);
		if (!this->export_settings->active_uv_only || layer_index == active_uv_index) {
			MLoopUV *mloops = (MLoopUV *)CustomData_get_layer_n(&me->ldata, CD_MLOOPUV, a);
			
			COLLADASW::FloatSourceF source(mSW);
			std::string layer_id = makeTexcoordSourceId(geom_id, a, this->export_settings->active_uv_only);
			source.setId(layer_id);
			source.setArrayId(layer_id + ARRAY_ID_SUFFIX);
			
			source.setAccessorCount(totuv);
			source.setAccessorStride(2);
			COLLADASW::SourceBase::ParameterNameList &param = source.getParameterNameList();
			param.push_back("S");
			param.push_back("T");
			
			source.prepareToAppendValues();
			
			for (int index = 0; index < totpoly; index++) {
				MPoly   *mpoly = mpolys+index;
				MLoopUV *mloop = mloops+mpoly->loopstart;
				for (int j = 0; j < mpoly->totloop; j++) {
					source.appendValues(mloop[j].uv[0],
										mloop[j].uv[1]);
				}
			}
			
			source.finish();
		}
	}
}

bool operator<(const Normal &a, const Normal &b)
{
	/* only needed to sort normal vectors and find() them later in a map.*/
	return a.x < b.x || (a.x == b.x && (a.y < b.y || (a.y == b.y && a.z < b.z)));
}

//creates <source> for normals
void GeometryExporter::createNormalsSource(std::string geom_id, Mesh *me, std::vector<Normal>& nor)
{
#if 0
	int totverts = dm->getNumVerts(dm);
	MVert *verts = dm->getVertArray(dm);
#endif

	COLLADASW::FloatSourceF source(mSW);
	source.setId(getIdBySemantics(geom_id, COLLADASW::InputSemantic::NORMAL));
	source.setArrayId(getIdBySemantics(geom_id, COLLADASW::InputSemantic::NORMAL) +
	                  ARRAY_ID_SUFFIX);
	source.setAccessorCount((unsigned long)nor.size());
	source.setAccessorStride(3);
	COLLADASW::SourceBase::ParameterNameList &param = source.getParameterNameList();
	param.push_back("X");
	param.push_back("Y");
	param.push_back("Z");
	
	source.prepareToAppendValues();

	std::vector<Normal>::iterator it;
	for (it = nor.begin(); it != nor.end(); it++) {
		Normal& n = *it;
		source.appendValues(n.x, n.y, n.z);
	}

	source.finish();
}

void GeometryExporter::create_normals(std::vector<Normal> &normals, std::vector<BCPolygonNormalsIndices> &polygons_normals, Mesh *me)
{
	std::map<Normal, unsigned int> shared_normal_indices;
	int last_normal_index = -1;

	MVert *verts  = me->mvert;
	MLoop *mloops = me->mloop;
	float(*lnors)[3] = NULL;
	bool use_custom_normals = false;

	BKE_mesh_calc_normals_split(me);
	if (CustomData_has_layer(&me->ldata, CD_NORMAL)) {
		lnors = (float(*)[3])CustomData_get_layer(&me->ldata, CD_NORMAL);
		use_custom_normals = true;
	}

	for (int poly_index = 0; poly_index < me->totpoly; poly_index++) {
		MPoly *mpoly  = &me->mpoly[poly_index];
		bool use_vertex_normals = use_custom_normals || mpoly->flag & ME_SMOOTH;

		if (!use_vertex_normals) {
			// For flat faces use face normal as vertex normal:

			float vector[3];
			BKE_mesh_calc_poly_normal(mpoly, mloops+mpoly->loopstart, verts, vector);

			Normal n = { vector[0], vector[1], vector[2] };
			normals.push_back(n);
			last_normal_index++;
		}

		BCPolygonNormalsIndices poly_indices;
		for (int loop_index = 0; loop_index < mpoly->totloop; loop_index++) {
			unsigned int loop_idx = mpoly->loopstart + loop_index;
			if (use_vertex_normals) {
				float normalized[3];

				if (use_custom_normals) {
					normalize_v3_v3(normalized, lnors[loop_idx]);
				}
				else {
					normal_short_to_float_v3(normalized, verts[mloops[loop_index].v].no);
					normalize_v3(normalized);
				}
				Normal n = { normalized[0], normalized[1], normalized[2] };

				if (shared_normal_indices.find(n) != shared_normal_indices.end()) {
					poly_indices.add_index(shared_normal_indices[n]);
				}
				else {
					last_normal_index++;
					poly_indices.add_index(last_normal_index);
					shared_normal_indices[n] = last_normal_index;
					normals.push_back(n);
				}
			}
			else {
				poly_indices.add_index(last_normal_index);
			}
		}

		polygons_normals.push_back(poly_indices);
	}
}

std::string GeometryExporter::getIdBySemantics(std::string geom_id, COLLADASW::InputSemantic::Semantics type, std::string other_suffix)
{
	return geom_id + getSuffixBySemantic(type) + other_suffix;
}


COLLADASW::URI GeometryExporter::getUrlBySemantics(std::string geom_id, COLLADASW::InputSemantic::Semantics type, std::string other_suffix)
{
	
	std::string id(getIdBySemantics(geom_id, type, other_suffix));
	return COLLADASW::URI(COLLADABU::Utils::EMPTY_STRING, id);
	
}

COLLADASW::URI GeometryExporter::makeUrl(std::string id)
{
	return COLLADASW::URI(COLLADABU::Utils::EMPTY_STRING, id);
}

<|MERGE_RESOLUTION|>--- conflicted
+++ resolved
@@ -421,8 +421,43 @@
 	polylist.finish();
 }
 
-<<<<<<< HEAD
-=======
+void GeometryExporter::createPolylists(std::set<Image *> uv_images,
+	bool has_uvs,
+	bool has_color,
+	Object *ob,
+	Mesh *me,
+	std::string& geom_id,
+	std::vector<BCPolygonNormalsIndices>& norind)
+{
+	std::set<Image *>::iterator uv_images_iter;
+	for (uv_images_iter = uv_images.begin();
+		uv_images_iter != uv_images.end();
+		uv_images_iter++) {
+
+		Image *ima = *uv_images_iter;
+		std::string imageid(id_name(ima));
+		createPolylist(imageid, has_uvs,
+			has_color,
+			ob,
+			me,
+			geom_id,
+			norind);
+	}
+
+	/* We msut add an additional collector for the case when 
+	 * some parts of the object are not textured at all.
+	 * The next call creates a polylist for all untextured polygons
+	 */
+
+	createPolylist("", has_uvs,
+		has_color,
+		ob,
+		me,
+		geom_id,
+		norind);
+
+}
+
 /* ===========================================================================
  * Export Meshes with UV Textures (export as materials, see also in 
  * effectExporter and MaterialExporter)
@@ -454,7 +489,7 @@
 		MTexPoly *tp = &mtpolys[i];
 		MPoly *p = &mpolys[i];
 
-		std::string tpageid = (mtpolys && tp->tpage) ? id_name(tp->tpage) : "";
+		std::string tpageid = (tp->tpage) ? id_name(tp->tpage):"";
 		if (tpageid == imageid) {
 			faces_in_polylist++;
 			vcount_list.push_back(p->totloop);
@@ -543,7 +578,7 @@
 		MTexPoly *tp = &mtpolys[i];
 		MPoly *p = &mpolys[i];
 		int loop_count = p->totloop;
-		std::string tpageid = (mtpolys && tp->tpage) ? id_name(tp->tpage) : "";
+		std::string tpageid = (tp->tpage) ? id_name(tp->tpage) : "";
 		if (tpageid == imageid) {
 			MLoop *l = &mloops[p->loopstart];
 			BCPolygonNormalsIndices normal_indices = norind[i];
@@ -565,7 +600,6 @@
 	finishList(is_triangulated, facelist);
 	delete facelist;
 }
->>>>>>> 99b7dc60
 
 // creates <source> for positions
 void GeometryExporter::createVertsSource(std::string geom_id, Mesh *me)
