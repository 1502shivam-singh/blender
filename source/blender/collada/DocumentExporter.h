/*
 * This program is free software; you can redistribute it and/or
 * modify it under the terms of the GNU General Public License
 * as published by the Free Software Foundation; either version 2
 * of the License, or (at your option) any later version.
 *
 * This program is distributed in the hope that it will be useful,
 * but WITHOUT ANY WARRANTY; without even the implied warranty of
 * MERCHANTABILITY or FITNESS FOR A PARTICULAR PURPOSE.  See the
 * GNU General Public License for more details.
 *
 * You should have received a copy of the GNU General Public License
 * along with this program; if not, write to the Free Software Foundation,
 * Inc., 51 Franklin Street, Fifth Floor, Boston, MA 02110-1301, USA.
 */

/** \file
 * \ingroup collada
 */

#ifndef __DOCUMENTEXPORTER_H__
#define __DOCUMENTEXPORTER_H__

#include "collada.h"
#include "collada_utils.h"
#include "BlenderContext.h"

extern "C" {
#include "DNA_customdata_types.h"
}

class DocumentExporter {
 public:
<<<<<<< HEAD
	DocumentExporter(BlenderContext &blender_context, ExportSettings *export_settings);
	int  exportCurrentScene();
	void exportScenes(const char *filename);
private:
	BlenderContext &blender_context;
	BCExportSettings export_settings;
	KeyImageMap key_image_map;
=======
  DocumentExporter(BlenderContext &blender_context, const ExportSettings *export_settings);
  int exportCurrentScene();
  void exportScenes(const char *filename);

 private:
  BlenderContext &blender_context;
  const ExportSettings *export_settings;
  KeyImageMap key_image_map;
>>>>>>> 3076d95b
};

#endif<|MERGE_RESOLUTION|>--- conflicted
+++ resolved
@@ -31,24 +31,14 @@
 
 class DocumentExporter {
  public:
-<<<<<<< HEAD
-	DocumentExporter(BlenderContext &blender_context, ExportSettings *export_settings);
-	int  exportCurrentScene();
-	void exportScenes(const char *filename);
-private:
-	BlenderContext &blender_context;
-	BCExportSettings export_settings;
-	KeyImageMap key_image_map;
-=======
-  DocumentExporter(BlenderContext &blender_context, const ExportSettings *export_settings);
+  DocumentExporter(BlenderContext &blender_context, ExportSettings *export_settings);
   int exportCurrentScene();
   void exportScenes(const char *filename);
 
  private:
   BlenderContext &blender_context;
-  const ExportSettings *export_settings;
+  BCExportSettings export_settings;
   KeyImageMap key_image_map;
->>>>>>> 3076d95b
 };
 
 #endif