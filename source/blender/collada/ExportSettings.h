/*
 * ***** BEGIN GPL LICENSE BLOCK *****
 *
 * This program is free software; you can redistribute it and/or
 * modify it under the terms of the GNU General Public License
 * as published by the Free Software Foundation; either version 2
 * of the License, or (at your option) any later version.
 *
 * This program is distributed in the hope that it will be useful,
 * but WITHOUT ANY WARRANTY; without even the implied warranty of
 * MERCHANTABILITY or FITNESS FOR A PARTICULAR PURPOSE.  See the
 * GNU General Public License for more details.
 *
 * You should have received a copy of the GNU General Public License
 * along with this program; if not, write to the Free Software Foundation,
 * Inc., 51 Franklin Street, Fifth Floor, Boston, MA 02110-1301, USA.
 *
 * Contributor(s): Chingiz Dyussenov, Arystanbek Dyussenov.
 *
 * ***** END GPL LICENSE BLOCK *****
 */

/** \file ExportSettings.h
 *  \ingroup collada
 */

#ifndef __EXPORTSETTINGS_H__
#define __EXPORTSETTINGS_H__

<<<<<<< HEAD
#include "collada.h"
#include "collada.h"
=======
#ifdef __cplusplus
extern "C" {
#endif
>>>>>>> a363324f

#include "BLI_linklist.h"

typedef enum BC_export_mesh_type {
	BC_MESH_TYPE_VIEW,
	BC_MESH_TYPE_RENDER
} BC_export_mesh_type;

typedef enum BC_export_transformation_type {
	BC_TRANSFORMATION_TYPE_MATRIX,
	BC_TRANSFORMATION_TYPE_TRANSROTLOC
} BC_export_transformation_type;

typedef enum BC_export_texture_type {
	BC_TEXTURE_TYPE_MAT,
	BC_TEXTURE_TYPE_UV
} BC_export_texture_type;

typedef struct ExportSettings {
	bool apply_modifiers;
	BC_export_mesh_type export_mesh_type;

	bool selected;
	bool include_children;
	bool include_armatures;
	bool include_shapekeys;
	bool deform_bones_only;
	bool include_animations;
	int sampling_rate;

	bool active_uv_only;
	bool include_material_textures;
	bool use_texture_copies;

	bool triangulate;
	bool use_object_instantiation;
	bool use_blender_profile;
	bool sort_by_name;
	BC_export_transformation_type export_transformation_type;

	bool open_sim;
	bool limit_precision;
	bool keep_bind_info;

	char *filepath;
	LinkNode *export_set;
} ExportSettings;

#ifdef __cplusplus
}
#endif

#endif<|MERGE_RESOLUTION|>--- conflicted
+++ resolved
@@ -27,14 +27,9 @@
 #ifndef __EXPORTSETTINGS_H__
 #define __EXPORTSETTINGS_H__
 
-<<<<<<< HEAD
-#include "collada.h"
-#include "collada.h"
-=======
 #ifdef __cplusplus
 extern "C" {
 #endif
->>>>>>> a363324f
 
 #include "BLI_linklist.h"
 
@@ -48,10 +43,6 @@
 	BC_TRANSFORMATION_TYPE_TRANSROTLOC
 } BC_export_transformation_type;
 
-typedef enum BC_export_texture_type {
-	BC_TEXTURE_TYPE_MAT,
-	BC_TEXTURE_TYPE_UV
-} BC_export_texture_type;
 
 typedef struct ExportSettings {
 	bool apply_modifiers;
