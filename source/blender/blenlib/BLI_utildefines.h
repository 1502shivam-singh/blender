/*
 * ***** BEGIN GPL LICENSE BLOCK *****
 *
 * This program is free software; you can redistribute it and/or
 * modify it under the terms of the GNU General Public License
 * as published by the Free Software Foundation; either version 2
 * of the License, or (at your option) any later version.
 *
 * This program is distributed in the hope that it will be useful,
 * but WITHOUT ANY WARRANTY; without even the implied warranty of
 * MERCHANTABILITY or FITNESS FOR A PARTICULAR PURPOSE.  See the
 * GNU General Public License for more details.
 *
 * You should have received a copy of the GNU General Public License
 * along with this program; if not, write to the Free Software Foundation,
 * Inc., 51 Franklin Street, Fifth Floor, Boston, MA 02110-1301, USA.
 *
 * The Original Code is Copyright (C) 2001-2002 by NaN Holding BV.
 * All rights reserved.
 *
 * The Original Code is: all of this file.
 *
 * Contributor(s): none yet.
 *
 * ***** END GPL LICENSE BLOCK *****
 */

#ifndef __BLI_UTILDEFINES_H__
#define __BLI_UTILDEFINES_H__

/** \file BLI_utildefines.h
 *  \ingroup bli
 */

#ifdef __cplusplus
extern "C" {
#endif

/* avoid many includes for now */
#include "BLI_sys_types.h"
#include "BLI_compiler_compat.h"

#ifndef NDEBUG /* for BLI_assert */
#include <stdio.h>
#endif


/* varargs macros (keep first so others can use) */
/* --- internal helpers --- */
#define _VA_NARGS_GLUE(x, y) x y
#define _VA_NARGS_RETURN_COUNT(\
	_1_, _2_, _3_, _4_, _5_, _6_, _7_, _8_, _9_, _10_, _11_, _12_, _13_, _14_, _15_, _16_, \
	_17_, _18_, _19_, _20_, _21_, _22_, _23_, _24_, _25_, _26_, _27_, _28_, _29_, _30_, _31_, _32_, \
	_33_, _34_, _35_, _36_, _37_, _38_, _39_, _40_, _41_, _42_, _43_, _44_, _45_, _46_, _47_, _48_, \
	_49_, _50_, _51_, _52_, _53_, _54_, _55_, _56_, _57_, _58_, _59_, _60_, _61_, _62_, _63_, _64_, \
	count, ...) count
#define _VA_NARGS_EXPAND(args) _VA_NARGS_RETURN_COUNT args
/* 64 args max */
#define _VA_NARGS_COUNT(...) _VA_NARGS_EXPAND((__VA_ARGS__, \
	64, 63, 62, 61, 60, 59, 58, 57, 56, 55, 54, 53, 52, 51, 50, 49, \
	48, 47, 46, 45, 44, 43, 42, 41, 40, 39, 38, 37, 36, 35, 34, 33, \
	32, 31, 30, 29, 28, 27, 26, 25, 24, 23, 22, 21, 20, 19, 18, 17, \
	16, 15, 14, 13, 12, 11, 10,  9,  8,  7,  6,  5,  4,  3,  2, 1, 0))
#define _VA_NARGS_OVERLOAD_MACRO2(name, count) name##count
#define _VA_NARGS_OVERLOAD_MACRO1(name, count) _VA_NARGS_OVERLOAD_MACRO2(name, count)
#define _VA_NARGS_OVERLOAD_MACRO(name,  count) _VA_NARGS_OVERLOAD_MACRO1(name, count)
/* --- expose for re-use --- */
#define VA_NARGS_CALL_OVERLOAD(name, ...) \
	_VA_NARGS_GLUE(_VA_NARGS_OVERLOAD_MACRO(name, _VA_NARGS_COUNT(__VA_ARGS__)), (__VA_ARGS__))

/* useful for finding bad use of min/max */
#if 0
/* gcc only */
#  define _TYPECHECK(a, b)  ((void)(((typeof(a) *)0) == ((typeof(b) *)0)))
#  define MIN2(x, y)          (_TYPECHECK(x, y), (((x) < (y) ? (x) : (y))))
#  define MAX2(x, y)          (_TYPECHECK(x, y), (((x) > (y) ? (x) : (y))))
#endif

/* include after _VA_NARGS macro */
#include "BLI_compiler_typecheck.h"

/* min/max */
#if defined(__GNUC__) || defined(__clang__)

#define MIN2(a, b) __extension__ ({  \
	typeof(a) a_ = (a); typeof(b) b_ = (b); \
	((a_) < (b_) ? (a_) : (b_)); })

#define MAX2(a, b) __extension__ ({  \
	typeof(a) a_ = (a); typeof(b) b_ = (b); \
	((a_) > (b_) ? (a_) : (b_)); })

#define MIN3(a, b, c) __extension__ ({  \
	typeof(a) a_ = (a); typeof(b) b_ = (b); typeof(c) c_ = (c); \
	((a_ < b_) ? ((a_ < c_) ? a_ : c_) : ((b_ < c_) ? b_ : c_)); })

#define MAX3(a, b, c) __extension__ ({  \
	typeof(a) a_ = (a); typeof(b) b_ = (b);  typeof(c) c_ = (c); \
	((a_ > b_) ? ((a_ > c_) ? a_ : c_) : ((b_ > c_) ? b_ : c_)); })

#define MIN4(a, b, c, d) __extension__ ({  \
	typeof(a) a_ = (a); typeof(b) b_ = (b); typeof(c) c_ = (c); typeof(d) d_ = (d); \
	((a_ < b_) ? ((a_ < c_) ? ((a_ < d_) ? a_ : d_) : ((c_ < d_) ? c_ : d_)) : \
	             ((b_ < c_) ? ((b_ < d_) ? b_ : d_) : ((c_ < d_) ? c_ : d_))); })

#define MAX4(a, b, c, d) __extension__ ({  \
	typeof(a) a_ = (a); typeof(b) b_ = (b); typeof(c) c_ = (c); typeof(d) d_ = (d); \
	((a_ > b_) ? ((a_ > c_) ? ((a_ > d_) ? a_ : d_) : ((c_ > d_) ? c_ : d_)) : \
	             ((b_ > c_) ? ((b_ > d_) ? b_ : d_) : ((c_ > d_) ? c_ : d_))); })

#else
#define MIN2(a, b)  ((a) < (b) ? (a) : (b))
#define MAX2(a, b)  ((a) > (b) ? (a) : (b))

#define MIN3(a, b, c)       (MIN2(MIN2((a), (b)), (c)))
#define MIN4(a, b, c, d)    (MIN2(MIN2((a), (b)), MIN2((c), (d))))

#define MAX3(a, b, c)       (MAX2(MAX2((a), (b)), (c)))
#define MAX4(a, b, c, d)    (MAX2(MAX2((a), (b)), MAX2((c), (d))))
#endif

/* min/max that return a value of our choice */
#define MAX3_PAIR(cmp_a, cmp_b, cmp_c, ret_a, ret_b, ret_c) \
	((cmp_a > cmp_b) ? ((cmp_a > cmp_c) ? ret_a : ret_c) : \
	                   ((cmp_b > cmp_c) ? ret_b : ret_c))

#define MIN3_PAIR(cmp_a, cmp_b, cmp_c, ret_a, ret_b, ret_c) \
	((cmp_a < cmp_b) ? ((cmp_a < cmp_c) ? ret_a : ret_c) : \
	                   ((cmp_b < cmp_c) ? ret_b : ret_c))

#define INIT_MINMAX(min, max) {                                               \
		(min)[0] = (min)[1] = (min)[2] =  1.0e30f;                            \
		(max)[0] = (max)[1] = (max)[2] = -1.0e30f;                            \
	} (void)0
#define INIT_MINMAX2(min, max) {                                              \
		(min)[0] = (min)[1] = 1.0e30f;                                        \
		(max)[0] = (max)[1] = -1.0e30f;                                       \
	} (void)0
#define DO_MIN(vec, min) {                                                    \
		if ((min)[0] > (vec)[0]) (min)[0] = (vec)[0];                         \
		if ((min)[1] > (vec)[1]) (min)[1] = (vec)[1];                         \
		if ((min)[2] > (vec)[2]) (min)[2] = (vec)[2];                         \
	} (void)0
#define DO_MAX(vec, max) {                                                    \
		if ((max)[0] < (vec)[0]) (max)[0] = (vec)[0];                         \
		if ((max)[1] < (vec)[1]) (max)[1] = (vec)[1];                         \
		if ((max)[2] < (vec)[2]) (max)[2] = (vec)[2];                         \
	} (void)0
#define DO_MINMAX(vec, min, max) {                                            \
		if ((min)[0] > (vec)[0] ) (min)[0] = (vec)[0];                        \
		if ((min)[1] > (vec)[1] ) (min)[1] = (vec)[1];                        \
		if ((min)[2] > (vec)[2] ) (min)[2] = (vec)[2];                        \
		if ((max)[0] < (vec)[0] ) (max)[0] = (vec)[0];                        \
		if ((max)[1] < (vec)[1] ) (max)[1] = (vec)[1];                        \
		if ((max)[2] < (vec)[2] ) (max)[2] = (vec)[2];                        \
	} (void)0
#define DO_MINMAX2(vec, min, max) {                                           \
		if ((min)[0] > (vec)[0] ) (min)[0] = (vec)[0];                        \
		if ((min)[1] > (vec)[1] ) (min)[1] = (vec)[1];                        \
		if ((max)[0] < (vec)[0] ) (max)[0] = (vec)[0];                        \
		if ((max)[1] < (vec)[1] ) (max)[1] = (vec)[1];                        \
	} (void)0

/* some math and copy defines */


#define SWAP(type, a, b)  {    \
	type sw_ap;                \
	CHECK_TYPE(a, type);       \
	CHECK_TYPE(b, type);       \
	sw_ap = (a);               \
	(a) = (b);                 \
	(b) = sw_ap;               \
} (void)0

/* swap with a temp value */
#define SWAP_TVAL(tval, a, b)  {  \
	CHECK_TYPE_PAIR(tval, a);     \
	CHECK_TYPE_PAIR(tval, b);     \
	(tval) = (a);                 \
	(a) = (b);                    \
	(b) = (tval);                 \
} (void)0

/* ELEM#(v, ...): is the first arg equal any others? */
/* internal helpers*/
#define _VA_ELEM2(v, a) \
       ((v) == (a))
#define _VA_ELEM3(v, a, b) \
       (_VA_ELEM2(v, a) || ((v) == (b)))
#define _VA_ELEM4(v, a, b, c) \
       (_VA_ELEM3(v, a, b) || ((v) == (c)))
#define _VA_ELEM5(v, a, b, c, d) \
       (_VA_ELEM4(v, a, b, c) || ((v) == (d)))
#define _VA_ELEM6(v, a, b, c, d, e) \
       (_VA_ELEM5(v, a, b, c, d) || ((v) == (e)))
#define _VA_ELEM7(v, a, b, c, d, e, f) \
       (_VA_ELEM6(v, a, b, c, d, e) || ((v) == (f)))
#define _VA_ELEM8(v, a, b, c, d, e, f, g) \
       (_VA_ELEM7(v, a, b, c, d, e, f) || ((v) == (g)))
#define _VA_ELEM9(v, a, b, c, d, e, f, g, h) \
       (_VA_ELEM8(v, a, b, c, d, e, f, g) || ((v) == (h)))
#define _VA_ELEM10(v, a, b, c, d, e, f, g, h, i) \
       (_VA_ELEM9(v, a, b, c, d, e, f, g, h) || ((v) == (i)))
#define _VA_ELEM11(v, a, b, c, d, e, f, g, h, i, j) \
       (_VA_ELEM10(v, a, b, c, d, e, f, g, h, i) || ((v) == (j)))
#define _VA_ELEM12(v, a, b, c, d, e, f, g, h, i, j, k) \
       (_VA_ELEM11(v, a, b, c, d, e, f, g, h, i, j) || ((v) == (k)))
#define _VA_ELEM13(v, a, b, c, d, e, f, g, h, i, j, k, l) \
       (_VA_ELEM12(v, a, b, c, d, e, f, g, h, i, j, k) || ((v) == (l)))
#define _VA_ELEM14(v, a, b, c, d, e, f, g, h, i, j, k, l, m) \
       (_VA_ELEM13(v, a, b, c, d, e, f, g, h, i, j, k, l) || ((v) == (m)))
#define _VA_ELEM15(v, a, b, c, d, e, f, g, h, i, j, k, l, m, n) \
       (_VA_ELEM14(v, a, b, c, d, e, f, g, h, i, j, k, l, m) || ((v) == (n)))
#define _VA_ELEM16(v, a, b, c, d, e, f, g, h, i, j, k, l, m, n, o) \
       (_VA_ELEM15(v, a, b, c, d, e, f, g, h, i, j, k, l, m, n) || ((v) == (o)))
#define _VA_ELEM17(v, a, b, c, d, e, f, g, h, i, j, k, l, m, n, o, p) \
       (_VA_ELEM16(v, a, b, c, d, e, f, g, h, i, j, k, l, m, n, o) || ((v) == (p)))

/* reusable ELEM macro */
#define ELEM(...) VA_NARGS_CALL_OVERLOAD(_VA_ELEM, __VA_ARGS__)

/* no-op for expressions we don't want to instansiate, but must remian valid */
#define EXPR_NOP(expr) (void)(0 ? ((void)(expr), 1) : 0)

/* shift around elements */
#define SHIFT3(type, a, b, c)  {                                              \
	type tmp;                                                                 \
	CHECK_TYPE(a, type);                                                      \
	CHECK_TYPE(b, type);                                                      \
	CHECK_TYPE(c, type);                                                      \
	tmp = a;                                                                  \
	a = c;                                                                    \
	c = b;                                                                    \
	b = tmp;                                                                  \
} (void)0

#define SHIFT4(type, a, b, c, d)  {                                           \
	type tmp;                                                                 \
	CHECK_TYPE(a, type);                                                      \
	CHECK_TYPE(b, type);                                                      \
	CHECK_TYPE(c, type);                                                      \
	CHECK_TYPE(d, type);                                                      \
	tmp = a;                                                                  \
	a = d;                                                                    \
	d = c;                                                                    \
	c = b;                                                                    \
	b = tmp;                                                                  \
} (void)0


#define FTOCHAR(val) ((CHECK_TYPE_INLINE(val, float)), \
		(char)(((val) <= 0.0f) ? 0 : (((val) > (1.0f - 0.5f / 255.0f)) ? 255 : ((255.0f * (val)) + 0.5f))))
#define FTOUSHORT(val) ((CHECK_TYPE_INLINE(val, float)), \
		(unsigned short)((val >= 1.0f - 0.5f / 65535) ? 65535 : (val <= 0.0f) ? 0 : (val * 65535.0f + 0.5f)))
#define USHORTTOUCHAR(val) ((unsigned char)(((val) >= 65535 - 128) ? 255 : ((val) + 128) >> 8))
#define F3TOCHAR3(v2, v1) {                                                   \
		(v1)[0] = FTOCHAR((v2[0]));                                           \
		(v1)[1] = FTOCHAR((v2[1]));                                           \
		(v1)[2] = FTOCHAR((v2[2]));                                           \
} (void)0
#define F3TOCHAR4(v2, v1) {                                                   \
		(v1)[0] = FTOCHAR((v2[0]));                                           \
		(v1)[1] = FTOCHAR((v2[1]));                                           \
		(v1)[2] = FTOCHAR((v2[2]));                                           \
		(v1)[3] = 255;                                                        \
} (void)0
#define F4TOCHAR4(v2, v1) {                                                   \
		(v1)[0] = FTOCHAR((v2[0]));                                           \
		(v1)[1] = FTOCHAR((v2[1]));                                           \
		(v1)[2] = FTOCHAR((v2[2]));                                           \
		(v1)[3] = FTOCHAR((v2[3]));                                           \
} (void)0
#define VECCOPY(v1, v2) {                                                     \
		*(v1) =   *(v2);                                                      \
		*(v1 + 1) = *(v2 + 1);                                                \
		*(v1 + 2) = *(v2 + 2);                                                \
} (void)0
#define VECCOPY2D(v1, v2) {                                                   \
		*(v1) =   *(v2);                                                      \
		*(v1 + 1) = *(v2 + 1);                                                \
} (void)0
#define VECADD(v1, v2, v3) {                                                  \
		*(v1) =   *(v2)   + *(v3);                                            \
		*(v1 + 1) = *(v2 + 1) + *(v3 + 1);                                    \
		*(v1 + 2) = *(v2 + 2) + *(v3 + 2);                                    \
} (void)0
#define VECSUB(v1, v2, v3) {                                                  \
		*(v1) =   *(v2)   - *(v3);                                            \
		*(v1 + 1) = *(v2 + 1) - *(v3 + 1);                                    \
		*(v1 + 2) = *(v2 + 2) - *(v3 + 2);                                    \
} (void)0
#define VECSUB2D(v1, v2, v3)     {                                            \
		*(v1) =   *(v2)   - *(v3);                                            \
		*(v1 + 1) = *(v2 + 1) - *(v3 + 1);                                    \
} (void)0
#define VECADDFAC(v1, v2, v3, fac) {                                          \
		*(v1) =   *(v2)   + *(v3) * (fac);                                    \
		*(v1 + 1) = *(v2 + 1) + *(v3 + 1) * (fac);                            \
		*(v1 + 2) = *(v2 + 2) + *(v3 + 2) * (fac);                            \
} (void)0
#define VECMADD(v1, v2, v3, v4) {                                             \
		*(v1) =   *(v2)   + *(v3) * (*(v4));                                  \
		*(v1 + 1) = *(v2 + 1) + *(v3 + 1) * (*(v4 + 1));                      \
		*(v1 + 2) = *(v2 + 2) + *(v3 + 2) * (*(v4 + 2));                      \
} (void)0
#define VECSUBFAC(v1, v2, v3, fac) {                                          \
		*(v1) =   *(v2)   - *(v3) * (fac);                                    \
		*(v1 + 1) = *(v2 + 1) - *(v3 + 1) * (fac);                            \
		*(v1 + 2) = *(v2 + 2) - *(v3 + 2) * (fac);                            \
} (void)0

/* some misc stuff.... */

/* avoid multiple access for supported compilers */
#if defined(__GNUC__) || defined(__clang__)

#define ABS(a)  ({ \
	typeof(a) a_ = (a); \
	((a_) < 0 ? (-(a_)) : (a_)); })
#define SQUARE(a)  ({ \
	typeof(a) a_ = (a); \
	((a_) * (a_)); })

#else

#define ABS(a)  ((a) < 0 ? (-(a)) : (a))
#define SQUARE(a)  ((a) * (a))

#endif

#define CLAMPIS(a, b, c)  ((a) < (b) ? (b) : (a) > (c) ? (c) : (a))

#define CLAMP(a, b, c)  {           \
	if      ((a) < (b)) (a) = (b);  \
	else if ((a) > (c)) (a) = (c);  \
} (void)0

#define CLAMP_MAX(a, c)  {          \
	if ((a) > (c)) (a) = (c);       \
} (void)0

#define CLAMP_MIN(a, b)  {          \
	if      ((a) < (b)) (a) = (b);  \
} (void)0

#define CLAMP2(vec, b, c) { \
	CLAMP((vec)[0], b, c); \
	CLAMP((vec)[1], b, c); \
} (void)0

#define CLAMP2_MIN(vec, b) { \
	CLAMP_MIN((vec)[0], b); \
	CLAMP_MIN((vec)[1], b); \
} (void)0

#define CLAMP2_MAX(vec, b) { \
	CLAMP_MAX((vec)[0], b); \
	CLAMP_MAX((vec)[1], b); \
} (void)0

#define CLAMP3(vec, b, c) { \
	CLAMP((vec)[0], b, c); \
	CLAMP((vec)[1], b, c); \
	CLAMP((vec)[2], b, c); \
} (void)0

#define CLAMP3_MIN(vec, b) { \
	CLAMP_MIN((vec)[0], b); \
	CLAMP_MIN((vec)[1], b); \
	CLAMP_MIN((vec)[2], b); \
} (void)0

#define CLAMP3_MAX(vec, b) { \
	CLAMP_MAX((vec)[0], b); \
	CLAMP_MAX((vec)[1], b); \
	CLAMP_MAX((vec)[2], b); \
} (void)0

#define CLAMP4(vec, b, c) { \
	CLAMP((vec)[0], b, c); \
	CLAMP((vec)[1], b, c); \
	CLAMP((vec)[2], b, c); \
	CLAMP((vec)[3], b, c); \
} (void)0

#define CLAMP4_MIN(vec, b) { \
	CLAMP_MIN((vec)[0], b); \
	CLAMP_MIN((vec)[1], b); \
	CLAMP_MIN((vec)[2], b); \
	CLAMP_MIN((vec)[3], b); \
} (void)0

#define CLAMP4_MAX(vec, b) { \
	CLAMP_MAX((vec)[0], b); \
	CLAMP_MAX((vec)[1], b); \
	CLAMP_MAX((vec)[2], b); \
	CLAMP_MAX((vec)[3], b); \
} (void)0

#define IS_EQ(a, b)  ( \
	CHECK_TYPE_INLINE(a, double), CHECK_TYPE_INLINE(b, double), \
	((fabs((double)((a) - (b))) >= (double) FLT_EPSILON) ? false : true))

#define IS_EQF(a, b)  ( \
	CHECK_TYPE_INLINE(a, float), CHECK_TYPE_INLINE(b, float), \
	((fabsf((float)((a) - (b))) >= (float) FLT_EPSILON) ? false : true))

#define IS_EQT(a, b, c) ((a > b) ? ((((a) - (b)) <= c) ? 1 : 0) : (((((b) - (a)) <= c) ? 1 : 0)))
#define IN_RANGE(a, b, c) ((b < c) ? ((b < a && a < c) ? 1 : 0) : ((c < a && a < b) ? 1 : 0))
#define IN_RANGE_INCL(a, b, c) ((b < c) ? ((b <= a && a <= c) ? 1 : 0) : ((c <= a && a <= b) ? 1 : 0))

/* unpack vector for args */
#define UNPACK2(a)  ((a)[0]),   ((a)[1])
#define UNPACK3(a)  UNPACK2(a), ((a)[2])
#define UNPACK4(a)  UNPACK3(a), ((a)[3])
/* pre may be '&', '*' or func, post may be '->member' */
#define UNPACK2_EX(pre, a, post)  (pre((a)[0])post),        (pre((a)[1])post)
#define UNPACK3_EX(pre, a, post)  UNPACK2_EX(pre, a, post), (pre((a)[2])post)
#define UNPACK4_EX(pre, a, post)  UNPACK3_EX(pre, a, post), (pre((a)[3])post)

/* array helpers */
#define ARRAY_LAST_ITEM(arr_start, arr_dtype, tot) \
	(arr_dtype *)((char *)(arr_start) + (sizeof(*((arr_dtype *)NULL)) * (size_t)(tot - 1)))

#define ARRAY_HAS_ITEM(arr_item, arr_start, tot)  ( \
	CHECK_TYPE_PAIR_INLINE(arr_start, arr_item), \
	((unsigned int)((arr_item) - (arr_start)) < (unsigned int)(tot)))

#define ARRAY_DELETE(arr, index, tot_delete, tot)  { \
		BLI_assert(index + tot_delete <= tot);  \
		memmove(&(arr)[(index)], \
		        &(arr)[(index) + (tot_delete)], \
		         (((tot) - (index)) - (tot_delete)) * sizeof(*(arr))); \
	} (void)0

/* assuming a static array */
#if defined(__GNUC__) && !defined(__cplusplus) && !defined(__clang__)
#  define ARRAY_SIZE(arr) \
	((sizeof(struct {int isnt_array : ((const void *)&(arr) == &(arr)[0]);}) * 0) + \
	 (sizeof(arr) / sizeof(*(arr))))
#else
#  define ARRAY_SIZE(arr)  (sizeof(arr) / sizeof(*(arr)))
#endif

/* ARRAY_SET_ITEMS#(v, ...): set indices of array 'v'  */
/* internal helpers */
#define _VA_ARRAY_SET_ITEMS2(v, a) \
        ((v)[0] = (a))
#define _VA_ARRAY_SET_ITEMS3(v, a, b) \
        _VA_ARRAY_SET_ITEMS2(v, a); ((v)[1] = (b))
#define _VA_ARRAY_SET_ITEMS4(v, a, b, c) \
        _VA_ARRAY_SET_ITEMS3(v, a, b); ((v)[2] = (c))
#define _VA_ARRAY_SET_ITEMS5(v, a, b, c, d) \
        _VA_ARRAY_SET_ITEMS4(v, a, b, c); ((v)[3] = (d))
#define _VA_ARRAY_SET_ITEMS6(v, a, b, c, d, e) \
        _VA_ARRAY_SET_ITEMS5(v, a, b, c, d); ((v)[4] = (e))
#define _VA_ARRAY_SET_ITEMS7(v, a, b, c, d, e, f) \
        _VA_ARRAY_SET_ITEMS6(v, a, b, c, d, e); ((v)[5] = (f))
#define _VA_ARRAY_SET_ITEMS8(v, a, b, c, d, e, f, g) \
        _VA_ARRAY_SET_ITEMS7(v, a, b, c, d, e, f); ((v)[6] = (g))
#define _VA_ARRAY_SET_ITEMS9(v, a, b, c, d, e, f, g, h) \
        _VA_ARRAY_SET_ITEMS8(v, a, b, c, d, e, f, g); ((v)[7] = (h))
#define _VA_ARRAY_SET_ITEMS10(v, a, b, c, d, e, f, g, h, i) \
        _VA_ARRAY_SET_ITEMS9(v, a, b, c, d, e, f, g, h); ((v)[8] = (i))
#define _VA_ARRAY_SET_ITEMS11(v, a, b, c, d, e, f, g, h, i, j) \
        _VA_ARRAY_SET_ITEMS10(v, a, b, c, d, e, f, g, h, i); ((v)[9] = (j))
#define _VA_ARRAY_SET_ITEMS12(v, a, b, c, d, e, f, g, h, i, j, k) \
        _VA_ARRAY_SET_ITEMS11(v, a, b, c, d, e, f, g, h, i, j); ((v)[10] = (k))
#define _VA_ARRAY_SET_ITEMS13(v, a, b, c, d, e, f, g, h, i, j, k, l) \
        _VA_ARRAY_SET_ITEMS12(v, a, b, c, d, e, f, g, h, i, j, k); ((v)[11] = (l))
#define _VA_ARRAY_SET_ITEMS14(v, a, b, c, d, e, f, g, h, i, j, k, l, m) \
        _VA_ARRAY_SET_ITEMS13(v, a, b, c, d, e, f, g, h, i, j, k, l); ((v)[12] = (m))
#define _VA_ARRAY_SET_ITEMS15(v, a, b, c, d, e, f, g, h, i, j, k, l, m, n) \
        _VA_ARRAY_SET_ITEMS14(v, a, b, c, d, e, f, g, h, i, j, k, l, m); ((v)[13] = (n))
#define _VA_ARRAY_SET_ITEMS16(v, a, b, c, d, e, f, g, h, i, j, k, l, m, n, o) \
        _VA_ARRAY_SET_ITEMS15(v, a, b, c, d, e, f, g, h, i, j, k, l, m, n); ((v)[14] = (o))
#define _VA_ARRAY_SET_ITEMS17(v, a, b, c, d, e, f, g, h, i, j, k, l, m, n, o, p) \
        _VA_ARRAY_SET_ITEMS16(v, a, b, c, d, e, f, g, h, i, j, k, l, m, n, o); ((v)[15] = (p))

/* reusable ARRAY_SET_ITEMS macro */
#define ARRAY_SET_ITEMS(...) { VA_NARGS_CALL_OVERLOAD(_VA_ARRAY_SET_ITEMS, __VA_ARGS__); } (void)0

#if defined(__GNUC__) || defined(__clang__)
#define POINTER_OFFSET(v, ofs) \
	((typeof(v))((char *)(v) + (ofs)))
#else
#define POINTER_OFFSET(v, ofs) \
	((void *)((char *)(v) + (ofs)))
#endif

/* Like offsetof(typeof(), member), for non-gcc compilers */
#define OFFSETOF_STRUCT(_struct, _member) \
	((((char *)&((_struct)->_member)) - ((char *)(_struct))) + sizeof((_struct)->_member))

/**
 * memcpy helper, skipping the first part of a struct,
 * ensures 'struct_dst' isn't const and the offset can be computed at compile time.
 * This isn't inclusive, the value of \a member isn't copied.
 */
#define MEMCPY_STRUCT_OFS(struct_dst, struct_src, member)  { \
	CHECK_TYPE_NONCONST(struct_dst); \
	((void)(struct_dst == struct_src), \
	 memcpy((char *)(struct_dst)  + OFFSETOF_STRUCT(struct_dst, member), \
	        (char *)(struct_src)  + OFFSETOF_STRUCT(struct_dst, member), \
	        sizeof(*(struct_dst)) - OFFSETOF_STRUCT(struct_dst, member))); \
} (void)0

#define MEMSET_STRUCT_OFS(struct_var, value, member)  { \
	CHECK_TYPE_NONCONST(struct_var); \
	memset((char *)(struct_var)  + OFFSETOF_STRUCT(struct_var, member), \
	       value, \
	       sizeof(*(struct_var)) - OFFSETOF_STRUCT(struct_var, member)); \
} (void)0

/* Warning-free macros for storing ints in pointers. Use these _only_
 * for storing an int in a pointer, not a pointer in an int (64bit)! */
#define SET_INT_IN_POINTER(i)    ((void *)(intptr_t)(i))
#define GET_INT_FROM_POINTER(i)  ((void)0, ((int)(intptr_t)(i)))

#define SET_UINT_IN_POINTER(i)    ((void *)(uintptr_t)(i))
#define GET_UINT_FROM_POINTER(i)  ((void)0, ((unsigned int)(uintptr_t)(i)))


/* Macro to convert a value to string in the preprocessor
 * STRINGIFY_ARG: gives the argument as a string
 * STRINGIFY_APPEND: appends any argument 'b' onto the string argument 'a',
 *   used by STRINGIFY because some preprocessors warn about zero arguments
 * STRINGIFY: gives the argument's value as a string */
#define STRINGIFY_ARG(x) "" #x
#define STRINGIFY_APPEND(a, b) "" a #b
#define STRINGIFY(x) STRINGIFY_APPEND("", x)


/* generic strcmp macros */
#if defined(_MSC_VER)
#  define strcasecmp _stricmp
#  define strncasecmp _strnicmp
#endif

#define STREQ(a, b) (strcmp(a, b) == 0)
#define STRCASEEQ(a, b) (strcasecmp(a, b) == 0)
#define STREQLEN(a, b, n) (strncmp(a, b, n) == 0)
#define STRCASEEQLEN(a, b, n) (strncasecmp(a, b, n) == 0)

#define STRPREFIX(a, b) (strncmp((a), (b), strlen(b)) == 0)
/* useful for debugging */
#define AT __FILE__ ":" STRINGIFY(__LINE__)


/* UNUSED macro, for function argument */
#ifdef __GNUC__
#  define UNUSED(x) UNUSED_ ## x __attribute__((__unused__))
#else
#  define UNUSED(x) UNUSED_ ## x
#endif

#ifdef __GNUC__
#  define UNUSED_FUNCTION(x) __attribute__((__unused__)) UNUSED_ ## x
#else
#  define UNUSED_FUNCTION(x) UNUSED_ ## x
#endif

/**
 * UNUSED_VARS#(a, ...): quiet unused warnings
 *
 * \code{.py}
 * for i in range(16):
 *     args = [(chr(ord('a') + (c % 26)) + (chr(ord('0') + (c // 26)))) for c in range(i + 1)]
 *     print("#define _VA_UNUSED_VARS_%d(%s) \\" % (i + 1, ", ".join(args)))
 *     print("\t((void)(%s)%s)" %
 *             (args[0], ((", _VA_UNUSED_VARS_" + str(i) + "(%s)") if i else "%s") % ", ".join((args[1:]))))
 * \endcode
 */

#define _VA_UNUSED_VARS_1(a0) \
	((void)(a0))
#define _VA_UNUSED_VARS_2(a0, b0) \
	((void)(a0), _VA_UNUSED_VARS_1(b0))
#define _VA_UNUSED_VARS_3(a0, b0, c0) \
	((void)(a0), _VA_UNUSED_VARS_2(b0, c0))
#define _VA_UNUSED_VARS_4(a0, b0, c0, d0) \
	((void)(a0), _VA_UNUSED_VARS_3(b0, c0, d0))
#define _VA_UNUSED_VARS_5(a0, b0, c0, d0, e0) \
	((void)(a0), _VA_UNUSED_VARS_4(b0, c0, d0, e0))
#define _VA_UNUSED_VARS_6(a0, b0, c0, d0, e0, f0) \
	((void)(a0), _VA_UNUSED_VARS_5(b0, c0, d0, e0, f0))
#define _VA_UNUSED_VARS_7(a0, b0, c0, d0, e0, f0, g0) \
	((void)(a0), _VA_UNUSED_VARS_6(b0, c0, d0, e0, f0, g0))
#define _VA_UNUSED_VARS_8(a0, b0, c0, d0, e0, f0, g0, h0) \
	((void)(a0), _VA_UNUSED_VARS_7(b0, c0, d0, e0, f0, g0, h0))
#define _VA_UNUSED_VARS_9(a0, b0, c0, d0, e0, f0, g0, h0, i0) \
	((void)(a0), _VA_UNUSED_VARS_8(b0, c0, d0, e0, f0, g0, h0, i0))
#define _VA_UNUSED_VARS_10(a0, b0, c0, d0, e0, f0, g0, h0, i0, j0) \
	((void)(a0), _VA_UNUSED_VARS_9(b0, c0, d0, e0, f0, g0, h0, i0, j0))
#define _VA_UNUSED_VARS_11(a0, b0, c0, d0, e0, f0, g0, h0, i0, j0, k0) \
	((void)(a0), _VA_UNUSED_VARS_10(b0, c0, d0, e0, f0, g0, h0, i0, j0, k0))
#define _VA_UNUSED_VARS_12(a0, b0, c0, d0, e0, f0, g0, h0, i0, j0, k0, l0) \
	((void)(a0), _VA_UNUSED_VARS_11(b0, c0, d0, e0, f0, g0, h0, i0, j0, k0, l0))
#define _VA_UNUSED_VARS_13(a0, b0, c0, d0, e0, f0, g0, h0, i0, j0, k0, l0, m0) \
	((void)(a0), _VA_UNUSED_VARS_12(b0, c0, d0, e0, f0, g0, h0, i0, j0, k0, l0, m0))
#define _VA_UNUSED_VARS_14(a0, b0, c0, d0, e0, f0, g0, h0, i0, j0, k0, l0, m0, n0) \
	((void)(a0), _VA_UNUSED_VARS_13(b0, c0, d0, e0, f0, g0, h0, i0, j0, k0, l0, m0, n0))
#define _VA_UNUSED_VARS_15(a0, b0, c0, d0, e0, f0, g0, h0, i0, j0, k0, l0, m0, n0, o0) \
	((void)(a0), _VA_UNUSED_VARS_14(b0, c0, d0, e0, f0, g0, h0, i0, j0, k0, l0, m0, n0, o0))
#define _VA_UNUSED_VARS_16(a0, b0, c0, d0, e0, f0, g0, h0, i0, j0, k0, l0, m0, n0, o0, p0) \
	((void)(a0), _VA_UNUSED_VARS_15(b0, c0, d0, e0, f0, g0, h0, i0, j0, k0, l0, m0, n0, o0, p0))


/* reusable ELEM macro */
#define UNUSED_VARS(...) VA_NARGS_CALL_OVERLOAD(_VA_UNUSED_VARS_, __VA_ARGS__)

/* for debug-only variables */
#ifndef NDEBUG
#  define UNUSED_VARS_NDEBUG(...)
#else
#  define UNUSED_VARS_NDEBUG UNUSED_VARS
#endif

/*little macro so inline keyword works*/
#if defined(_MSC_VER)
#  define BLI_INLINE static __forceinline
#else
#  if (defined(__APPLE__) && defined(__ppc__))
/* static inline __attribute__ here breaks osx ppc gcc42 build */
#    define BLI_INLINE static __attribute__((always_inline)) __attribute__((__unused__))
#  else
#    define BLI_INLINE static inline __attribute__((always_inline)) __attribute__((__unused__))
#  endif
#endif


/* BLI_assert(), default only to print
 * for aborting need to define WITH_ASSERT_ABORT
 */
#ifndef NDEBUG
extern void BLI_system_backtrace(FILE *fp);
#  ifdef WITH_ASSERT_ABORT
#    define _BLI_DUMMY_ABORT abort
#  else
#    define _BLI_DUMMY_ABORT() (void)0
#  endif
#  if defined(__GNUC__) || defined(_MSC_VER) /* check __func__ is available */
#    define BLI_assert(a)                                                     \
	(void)((!(a)) ?  (                                                        \
		(                                                                     \
		BLI_system_backtrace(stderr),                                         \
		fprintf(stderr,                                                       \
			"BLI_assert failed: %s:%d, %s(), at \'%s\'\n",                    \
			__FILE__, __LINE__, __func__, STRINGIFY(a)),                      \
		_BLI_DUMMY_ABORT(),                                                   \
		NULL)) : NULL)
#  else
#    define BLI_assert(a)                                                     \
	(void)((!(a)) ?  (                                                        \
		(                                                                     \
		fprintf(stderr,                                                       \
			"BLI_assert failed: %s:%d, at \'%s\'\n",                          \
			__FILE__, __LINE__, STRINGIFY(a)),                                \
		_BLI_DUMMY_ABORT(),                                                   \
		NULL)) : NULL)
#  endif
#else
#  define BLI_assert(a) (void)0
#endif

/* C++ can't use _Static_assert, expects static_assert() but c++0x only,
 * Coverity also errors out. */
#if (!defined(__cplusplus)) && \
    (!defined(__COVERITY__)) && \
    (defined(__GNUC__) && ((__GNUC__ * 100 + __GNUC_MINOR__) >= 406))  /* gcc4.6+ only */
#  define BLI_STATIC_ASSERT(a, msg) __extension__ _Static_assert(a, msg);
#else
   /* TODO msvc, clang */
#  define BLI_STATIC_ASSERT(a, msg)
#endif

/* hints for branch prediction, only use in code that runs a _lot_ where */
#ifdef __GNUC__
#  define LIKELY(x)       __builtin_expect(!!(x), 1)
#  define UNLIKELY(x)     __builtin_expect(!!(x), 0)
#else
#  define LIKELY(x)       (x)
#  define UNLIKELY(x)     (x)
#endif

<<<<<<< HEAD
/* ***** BAD! ***** */
/* XXX Defined in array_utils.c for now. :( */
int BLI_memcmp_null(char *p, const size_t size);
/* ***** END of BAD! ***** */
=======
/* XXX Defined in array_utils.c for now. I do not know where we should put it actually... */
extern int BLI_memcmp_null(char *p, const size_t size);
>>>>>>> 3ffc5c92

#define MEMCMP_NULL_STRUCT_OFS(struct_var, member) \
	(BLI_memcmp_null( \
	       (char *)(struct_var)  + OFFSETOF_STRUCT(struct_var, member), \
	       sizeof(*(struct_var)) - OFFSETOF_STRUCT(struct_var, member)) == 0)


#ifdef __cplusplus
}
#endif

#endif  /* __BLI_UTILDEFINES_H__ */<|MERGE_RESOLUTION|>--- conflicted
+++ resolved
@@ -684,15 +684,8 @@
 #  define UNLIKELY(x)     (x)
 #endif
 
-<<<<<<< HEAD
-/* ***** BAD! ***** */
-/* XXX Defined in array_utils.c for now. :( */
-int BLI_memcmp_null(char *p, const size_t size);
-/* ***** END of BAD! ***** */
-=======
 /* XXX Defined in array_utils.c for now. I do not know where we should put it actually... */
 extern int BLI_memcmp_null(char *p, const size_t size);
->>>>>>> 3ffc5c92
 
 #define MEMCMP_NULL_STRUCT_OFS(struct_var, member) \
 	(BLI_memcmp_null( \
