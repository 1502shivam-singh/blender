/*
 * ***** BEGIN GPL LICENSE BLOCK *****
 *
 * This program is free software; you can redistribute it and/or
 * modify it under the terms of the GNU General Public License
 * as published by the Free Software Foundation; either version 2
 * of the License, or (at your option) any later version.
 *
 * This program is distributed in the hope that it will be useful,
 * but WITHOUT ANY WARRANTY; without even the implied warranty of
 * MERCHANTABILITY or FITNESS FOR A PARTICULAR PURPOSE.  See the
 * GNU General Public License for more details.
 *
 * You should have received a copy of the GNU General Public License
 * along with this program; if not, write to the Free Software Foundation,
 * Inc., 51 Franklin Street, Fifth Floor, Boston, MA 02110-1301, USA.
 *
 * The Original Code is Copyright (C) 2001-2002 by NaN Holding BV.
 * All rights reserved.
 *
 * The Original Code is: some of this file.
 *
 * ***** END GPL LICENSE BLOCK *****
 * */

/** \file blender/blenlib/intern/math_geom.c
 *  \ingroup bli
 */

#include "MEM_guardedalloc.h"

#include "BLI_math.h"
#include "BLI_math_bits.h"
#include "BLI_utildefines.h"

#include "BLI_strict_flags.h"

/********************************** Polygons *********************************/

<<<<<<< HEAD
void cent_tri_v3(float cent[3], const float v1[3], const float v2[3], const float v3[3])
{
	cent[0] = (v1[0] + v2[0] + v3[0]) / 3.0f;
	cent[1] = (v1[1] + v2[1] + v3[1]) / 3.0f;
	cent[2] = (v1[2] + v2[2] + v3[2]) / 3.0f;
}

void cent_quad_v3(float cent[3], const float v1[3], const float v2[3], const float v3[3], const float v4[3])
{
	cent[0] = 0.25f * (v1[0] + v2[0] + v3[0] + v4[0]);
	cent[1] = 0.25f * (v1[1] + v2[1] + v3[1] + v4[1]);
	cent[2] = 0.25f * (v1[2] + v2[2] + v3[2] + v4[2]);
}

void cent_poly_v3(float cent[3], const float verts[][3], unsigned int nr)
{
	unsigned int i;
	zero_v3(cent);

	for (i = 0; i < nr; i++) {
		madd_v3_v3fl(cent, verts[i], 1.0f / (float)nr);
	}
}

=======
>>>>>>> d4d8da28
void cross_tri_v3(float n[3], const float v1[3], const float v2[3], const float v3[3])
{
	float n1[3], n2[3];

	n1[0] = v1[0] - v2[0];
	n2[0] = v2[0] - v3[0];
	n1[1] = v1[1] - v2[1];
	n2[1] = v2[1] - v3[1];
	n1[2] = v1[2] - v2[2];
	n2[2] = v2[2] - v3[2];
	n[0] = n1[1] * n2[2] - n1[2] * n2[1];
	n[1] = n1[2] * n2[0] - n1[0] * n2[2];
	n[2] = n1[0] * n2[1] - n1[1] * n2[0];
}

float normal_tri_v3(float n[3], const float v1[3], const float v2[3], const float v3[3])
{
	float n1[3], n2[3];

	n1[0] = v1[0] - v2[0];
	n2[0] = v2[0] - v3[0];
	n1[1] = v1[1] - v2[1];
	n2[1] = v2[1] - v3[1];
	n1[2] = v1[2] - v2[2];
	n2[2] = v2[2] - v3[2];
	n[0] = n1[1] * n2[2] - n1[2] * n2[1];
	n[1] = n1[2] * n2[0] - n1[0] * n2[2];
	n[2] = n1[0] * n2[1] - n1[1] * n2[0];

	return normalize_v3(n);
}

float normal_quad_v3(float n[3], const float v1[3], const float v2[3], const float v3[3], const float v4[3])
{
	/* real cross! */
	float n1[3], n2[3];

	n1[0] = v1[0] - v3[0];
	n1[1] = v1[1] - v3[1];
	n1[2] = v1[2] - v3[2];

	n2[0] = v2[0] - v4[0];
	n2[1] = v2[1] - v4[1];
	n2[2] = v2[2] - v4[2];

	n[0] = n1[1] * n2[2] - n1[2] * n2[1];
	n[1] = n1[2] * n2[0] - n1[0] * n2[2];
	n[2] = n1[0] * n2[1] - n1[1] * n2[0];

	return normalize_v3(n);
}

/**
 * Computes the normal of a planar
 * polygon See Graphics Gems for
 * computing newell normal.
 */
float normal_poly_v3(float n[3], const float verts[][3], unsigned int nr)
{
	cross_poly_v3(n, verts, nr);
	return normalize_v3(n);
}

float area_quad_v3(const float v1[3], const float v2[3], const float v3[3], const float v4[3])
{
	const float verts[4][3] = {{UNPACK3(v1)}, {UNPACK3(v2)}, {UNPACK3(v3)}, {UNPACK3(v4)}};
	return area_poly_v3(verts, 4);
}

float area_squared_quad_v3(const float v1[3], const float v2[3], const float v3[3], const float v4[3])
{
	const float verts[4][3] = {{UNPACK3(v1)}, {UNPACK3(v2)}, {UNPACK3(v3)}, {UNPACK3(v4)}};
	return area_squared_poly_v3(verts, 4);
}

/* Triangles */
float area_tri_v3(const float v1[3], const float v2[3], const float v3[3])
{
	float n[3];
	cross_tri_v3(n, v1, v2, v3);
	return len_v3(n) * 0.5f;
}

float area_squared_tri_v3(const float v1[3], const float v2[3], const float v3[3])
{
	float n[3];
	cross_tri_v3(n, v1, v2, v3);
	mul_v3_fl(n, 0.5f);
	return len_squared_v3(n);
}

float area_tri_signed_v3(const float v1[3], const float v2[3], const float v3[3], const float normal[3])
{
	float area, n[3];

	cross_tri_v3(n, v1, v2, v3);
	area = len_v3(n) * 0.5f;

	/* negate area for flipped triangles */
	if (dot_v3v3(n, normal) < 0.0f)
		area = -area;

	return area;
}

float area_poly_v3(const float verts[][3], unsigned int nr)
{
	float n[3];
	cross_poly_v3(n, verts, nr);
	return len_v3(n) * 0.5f;
}

float area_squared_poly_v3(const float verts[][3], unsigned int nr)
{
	float n[3];

	cross_poly_v3(n, verts, nr);
	mul_v3_fl(n, 0.5f);
	return len_squared_v3(n);
}

/**
 * Scalar cross product of a 2d polygon.
 *
 * - equivalent to ``area * 2``
 * - useful for checking polygon winding (a positive value is clockwise).
 */
float cross_poly_v2(const float verts[][2], unsigned int nr)
{
	unsigned int a;
	float cross;
	const float *co_curr, *co_prev;

	/* The Trapezium Area Rule */
	co_prev = verts[nr - 1];
	co_curr = verts[0];
	cross = 0.0f;
	for (a = 0; a < nr; a++) {
		cross += (co_curr[0] - co_prev[0]) * (co_curr[1] + co_prev[1]);
		co_prev = co_curr;
		co_curr += 2;
	}

	return cross;
}

void cross_poly_v3(float n[3], const float verts[][3], unsigned int nr)
{
	const float *v_prev = verts[nr - 1];
	const float *v_curr = verts[0];
	unsigned int i;

	zero_v3(n);

	/* Newell's Method */
	for (i = 0; i < nr; v_prev = v_curr, v_curr = verts[++i]) {
		add_newell_cross_v3_v3v3(n, v_prev, v_curr);
	}
}

float area_poly_v2(const float verts[][2], unsigned int nr)
{
	return fabsf(0.5f * cross_poly_v2(verts, nr));
}

float area_poly_signed_v2(const float verts[][2], unsigned int nr)
{
	return (0.5f * cross_poly_v2(verts, nr));
}

float area_squared_poly_v2(const float verts[][2], unsigned int nr)
{
	float area = area_poly_signed_v2(verts, nr);
	return area * area;
}

float cotangent_tri_weight_v3(const float v1[3], const float v2[3], const float v3[3])
{
	float a[3], b[3], c[3], c_len;

	sub_v3_v3v3(a, v2, v1);
	sub_v3_v3v3(b, v3, v1);
	cross_v3_v3v3(c, a, b);

	c_len = len_v3(c);

	if (c_len > FLT_EPSILON) {
		return dot_v3v3(a, b) / c_len;
	}
	else {
		return 0.0f;
	}
}

/********************************* Planes **********************************/

/**
 * Calculate a plane from a point and a direction,
 * \note \a point_no isn't required to be normalized.
 */
void plane_from_point_normal_v3(float r_plane[4], const float plane_co[3], const float plane_no[3])
{
	copy_v3_v3(r_plane, plane_no);
	r_plane[3] = -dot_v3v3(r_plane, plane_co);
}

/**
 * Get a point and a direction from a plane.
 */
void plane_to_point_vector_v3(const float plane[4], float r_plane_co[3], float r_plane_no[3])
{
	mul_v3_v3fl(r_plane_co, plane, (-plane[3] / len_squared_v3(plane)));
	copy_v3_v3(r_plane_no, plane);
}

/**
 * version of #plane_to_point_vector_v3 that gets a unit length vector.
 */
void plane_to_point_vector_v3_normalized(const float plane[4], float r_plane_co[3], float r_plane_no[3])
{
	const float length = normalize_v3_v3(r_plane_no, plane);
	mul_v3_v3fl(r_plane_co, r_plane_no, (-plane[3] / length));
}

/********************************* Volume **********************************/

/**
 * The volume from a tetrahedron, points can be in any order
 */
float volume_tetrahedron_v3(const float v1[3], const float v2[3], const float v3[3], const float v4[3])
{
	float m[3][3];
	sub_v3_v3v3(m[0], v1, v2);
	sub_v3_v3v3(m[1], v2, v3);
	sub_v3_v3v3(m[2], v3, v4);
	return fabsf(determinant_m3_array(m)) / 6.0f;
}

/**
 * The volume from a tetrahedron, normal pointing inside gives negative volume
 */
float volume_tetrahedron_signed_v3(const float v1[3], const float v2[3], const float v3[3], const float v4[3])
{
	float m[3][3];
	sub_v3_v3v3(m[0], v1, v2);
	sub_v3_v3v3(m[1], v2, v3);
	sub_v3_v3v3(m[2], v3, v4);
	return determinant_m3_array(m) / 6.0f;
}


/********************************* Distance **********************************/

/* distance p to line v1-v2
 * using Hesse formula, NO LINE PIECE! */
float dist_squared_to_line_v2(const float p[2], const float l1[2], const float l2[2])
{
	float closest[2];

	closest_to_line_v2(closest, p, l1, l2);

	return len_squared_v2v2(closest, p);
}
float dist_to_line_v2(const float p[2], const float l1[2], const float l2[2])
{
	return sqrtf(dist_squared_to_line_v2(p, l1, l2));
}

/* distance p to line-piece v1-v2 */
float dist_squared_to_line_segment_v2(const float p[2], const float l1[2], const float l2[2])
{
	float closest[2];

	closest_to_line_segment_v2(closest, p, l1, l2);

	return len_squared_v2v2(closest, p);
}

float dist_to_line_segment_v2(const float p[2], const float l1[2], const float l2[2])
{
	return sqrtf(dist_squared_to_line_segment_v2(p, l1, l2));
}

/* point closest to v1 on line v2-v3 in 2D */
void closest_to_line_segment_v2(float r_close[2], const float p[2], const float l1[2], const float l2[2])
{
	float lambda, cp[2];

	lambda = closest_to_line_v2(cp, p, l1, l2);

	/* flip checks for !finite case (when segment is a point) */
	if (!(lambda > 0.0f)) {
		copy_v2_v2(r_close, l1);
	}
	else if (!(lambda < 1.0f)) {
		copy_v2_v2(r_close, l2);
	}
	else {
		copy_v2_v2(r_close, cp);
	}
}

/* point closest to v1 on line v2-v3 in 3D */
void closest_to_line_segment_v3(float r_close[3], const float p[3], const float l1[3], const float l2[3])
{
	float lambda, cp[3];

	lambda = closest_to_line_v3(cp, p, l1, l2);

	/* flip checks for !finite case (when segment is a point) */
	if (!(lambda > 0.0f)) {
		copy_v3_v3(r_close, l1);
	}
	else if (!(lambda < 1.0f)) {
		copy_v3_v3(r_close, l2);
	}
	else {
		copy_v3_v3(r_close, cp);
	}
}

/**
 * Find the closest point on a plane.
 *
 * \param r_close  Return coordinate
 * \param plane  The plane to test against.
 * \param pt  The point to find the nearest of
 *
 * \note non-unit-length planes are supported.
 */
void closest_to_plane_v3(float r_close[3], const float plane[4], const float pt[3])
{
	const float len_sq = len_squared_v3(plane);
	const float side = plane_point_side_v3(plane, pt);
	madd_v3_v3v3fl(r_close, pt, plane, -side / len_sq);
}

void closest_to_plane_normalized_v3(float r_close[3], const float plane[4], const float pt[3])
{
	const float side = plane_point_side_v3(plane, pt);
	BLI_ASSERT_UNIT_V3(plane);
	madd_v3_v3v3fl(r_close, pt, plane, -side);
}

void closest_to_plane3_v3(float r_close[3], const float plane[3], const float pt[3])
{
	const float len_sq = len_squared_v3(plane);
	const float side = dot_v3v3(plane, pt);
	madd_v3_v3v3fl(r_close, pt, plane, -side / len_sq);
}

void closest_to_plane3_normalized_v3(float r_close[3], const float plane[3], const float pt[3])
{
	const float side = dot_v3v3(plane, pt);
	BLI_ASSERT_UNIT_V3(plane);
	madd_v3_v3v3fl(r_close, pt, plane, -side);
}

float dist_signed_squared_to_plane_v3(const float pt[3], const float plane[4])
{
	const float len_sq = len_squared_v3(plane);
	const float side = plane_point_side_v3(plane, pt);
	const float fac = side / len_sq;
	return copysignf(len_sq * (fac * fac), side);
}
float dist_squared_to_plane_v3(const float pt[3], const float plane[4])
{
	const float len_sq = len_squared_v3(plane);
	const float side = plane_point_side_v3(plane, pt);
	const float fac = side / len_sq;
	/* only difference to code above - no 'copysignf' */
	return len_sq * (fac * fac);
}

float dist_signed_squared_to_plane3_v3(const float pt[3], const float plane[3])
{
	const float len_sq = len_squared_v3(plane);
	const float side = dot_v3v3(plane, pt);  /* only difference with 'plane[4]' version */
	const float fac = side / len_sq;
	return copysignf(len_sq * (fac * fac), side);
}
float dist_squared_to_plane3_v3(const float pt[3], const float plane[3])
{
	const float len_sq = len_squared_v3(plane);
	const float side = dot_v3v3(plane, pt);  /* only difference with 'plane[4]' version */
	const float fac = side / len_sq;
	/* only difference to code above - no 'copysignf' */
	return len_sq * (fac * fac);
}

/**
 * Return the signed distance from the point to the plane.
 */
float dist_signed_to_plane_v3(const float pt[3], const float plane[4])
{
	const float len_sq = len_squared_v3(plane);
	const float side = plane_point_side_v3(plane, pt);
	const float fac = side / len_sq;
	return sqrtf(len_sq) * fac;
}
float dist_to_plane_v3(const float pt[3], const float plane[4])
{
	return fabsf(dist_signed_to_plane_v3(pt, plane));
}

float dist_signed_to_plane3_v3(const float pt[3], const float plane[3])
{
	const float len_sq = len_squared_v3(plane);
	const float side = dot_v3v3(plane, pt);  /* only difference with 'plane[4]' version */
	const float fac = side / len_sq;
	return sqrtf(len_sq) * fac;
}
float dist_to_plane3_v3(const float pt[3], const float plane[3])
{
	return fabsf(dist_signed_to_plane3_v3(pt, plane));
}

/* distance v1 to line-piece l1-l2 in 3D */
float dist_squared_to_line_segment_v3(const float p[3], const float l1[3], const float l2[3])
{
	float closest[3];

	closest_to_line_segment_v3(closest, p, l1, l2);

	return len_squared_v3v3(closest, p);
}

float dist_to_line_segment_v3(const float p[3], const float l1[3], const float l2[3])
{
	return sqrtf(dist_squared_to_line_segment_v3(p, l1, l2));
}

float dist_squared_to_line_v3(const float p[3], const float l1[3], const float l2[3])
{
	float closest[3];

	closest_to_line_v3(closest, p, l1, l2);

	return len_squared_v3v3(closest, p);
}
float dist_to_line_v3(const float p[3], const float l1[3], const float l2[3])
{
	return sqrtf(dist_squared_to_line_v3(p, l1, l2));
}

/**
 * Check if \a p is inside the 2x planes defined by ``(v1, v2, v3)``
 * where the 3x points define 2x planes.
 *
 * \param axis_ref used when v1,v2,v3 form a line and to check if the corner is concave/convex.
 *
 * \note the distance from \a v1 & \a v3 to \a v2 doesnt matter
 * (it just defines the planes).
 *
 * \return the lowest squared distance to either of the planes.
 * where ``(return < 0.0)`` is outside.
 *
 * <pre>
 *            v1
 *            +
 *           /
 * x - out  /  x - inside
 *         /
 *        +----+
 *        v2   v3
 *           x - also outside
 * </pre>
 */
float dist_signed_squared_to_corner_v3v3v3(
        const float p[3],
        const float v1[3], const float v2[3], const float v3[3],
        const float axis_ref[3])
{
	float dir_a[3], dir_b[3];
	float plane_a[3], plane_b[3];
	float dist_a, dist_b;
	float axis[3];
	float s_p_v2[3];
	bool flip = false;

	sub_v3_v3v3(dir_a, v1, v2);
	sub_v3_v3v3(dir_b, v3, v2);

	cross_v3_v3v3(axis, dir_a, dir_b);

	if ((len_squared_v3(axis) < FLT_EPSILON)) {
		copy_v3_v3(axis, axis_ref);
	}
	else if (dot_v3v3(axis, axis_ref) < 0.0f) {
		/* concave */
		flip = true;
		negate_v3(axis);
	}

	cross_v3_v3v3(plane_a, dir_a, axis);
	cross_v3_v3v3(plane_b, axis, dir_b);

#if 0
	plane_from_point_normal_v3(plane_a, v2, plane_a);
	plane_from_point_normal_v3(plane_b, v2, plane_b);

	dist_a = dist_signed_squared_to_plane_v3(p, plane_a);
	dist_b = dist_signed_squared_to_plane_v3(p, plane_b);
#else
	/* calculate without the planes 4th component to avoid float precision issues */
	sub_v3_v3v3(s_p_v2, p, v2);

	dist_a = dist_signed_squared_to_plane3_v3(s_p_v2, plane_a);
	dist_b = dist_signed_squared_to_plane3_v3(s_p_v2, plane_b);
#endif



	if (flip) {
		return min_ff(dist_a, dist_b);
	}
	else {
		return max_ff(dist_a, dist_b);
	}
}

/**
 * return the distance squared of a point to a ray.
 */
float dist_squared_to_ray_v3(
        const float ray_origin[3], const float ray_direction[3],
        const float co[3], float *r_depth)
{
	float dvec[3];
	sub_v3_v3v3(dvec, co, ray_origin);
	*r_depth = dot_v3v3(dvec, ray_direction);
	return len_squared_v3(dvec) - SQUARE(*r_depth);
}
/**
 * Find the closest point in a seg to a ray and return the distance squared.
 * \param r_point : Is the point on segment closest to ray (or to ray_origin if the ray and the segment are parallel).
 * \param depth: the distance of r_point projection on ray to the ray_origin.
 */
float dist_squared_ray_to_seg_v3(
        const float ray_origin[3], const float ray_direction[3],
        const float v0[3], const float v1[3],
        float r_point[3], float *r_depth)
{
	float a[3], t[3], n[3], lambda;
	sub_v3_v3v3(a, v1, v0);
	sub_v3_v3v3(t, v0, ray_origin);
	cross_v3_v3v3(n, a, ray_direction);
	const float nlen = len_squared_v3(n);

	/* if (nlen == 0.0f) the lines are parallel,
	 * has no nearest point, only distance squared.*/
	if (nlen == 0.0f) {
		/* Calculate the distance to the point v0 then */
		copy_v3_v3(r_point, v0);
		*r_depth = dot_v3v3(t, ray_direction);
	}
	else {
		float c[3], cray[3];
		sub_v3_v3v3(c, n, t);
		cross_v3_v3v3(cray, c, ray_direction);
		lambda = dot_v3v3(cray, n) / nlen;
		if (lambda <= 0) {
			copy_v3_v3(r_point, v0);

			*r_depth = dot_v3v3(t, ray_direction);
		}
		else if (lambda >= 1) {
			copy_v3_v3(r_point, v1);

			sub_v3_v3v3(t, v1, ray_origin);
			*r_depth = dot_v3v3(t, ray_direction);
		}
		else {
			madd_v3_v3v3fl(r_point, v0, a, lambda);

			sub_v3_v3v3(t, r_point, ray_origin);
			*r_depth = dot_v3v3(t, ray_direction);
		}
	}
	return len_squared_v3(t) - SQUARE(*r_depth);
}

/* Adapted from "Real-Time Collision Detection" by Christer Ericson,
 * published by Morgan Kaufmann Publishers, copyright 2005 Elsevier Inc.
 * 
 * Set 'r' to the point in triangle (a, b, c) closest to point 'p' */
void closest_on_tri_to_point_v3(float r[3], const float p[3],
                                const float a[3], const float b[3], const float c[3])
{
	float ab[3], ac[3], ap[3], d1, d2;
	float bp[3], d3, d4, vc, cp[3], d5, d6, vb, va;
	float denom, v, w;

	/* Check if P in vertex region outside A */
	sub_v3_v3v3(ab, b, a);
	sub_v3_v3v3(ac, c, a);
	sub_v3_v3v3(ap, p, a);
	d1 = dot_v3v3(ab, ap);
	d2 = dot_v3v3(ac, ap);
	if (d1 <= 0.0f && d2 <= 0.0f) {
		/* barycentric coordinates (1,0,0) */
		copy_v3_v3(r, a);
		return;
	}

	/* Check if P in vertex region outside B */
	sub_v3_v3v3(bp, p, b);
	d3 = dot_v3v3(ab, bp);
	d4 = dot_v3v3(ac, bp);
	if (d3 >= 0.0f && d4 <= d3) {
		/* barycentric coordinates (0,1,0) */
		copy_v3_v3(r, b);
		return;
	}
	/* Check if P in edge region of AB, if so return projection of P onto AB */
	vc = d1 * d4 - d3 * d2;
	if (vc <= 0.0f && d1 >= 0.0f && d3 <= 0.0f) {
		v = d1 / (d1 - d3);
		/* barycentric coordinates (1-v,v,0) */
		madd_v3_v3v3fl(r, a, ab, v);
		return;
	}
	/* Check if P in vertex region outside C */
	sub_v3_v3v3(cp, p, c);
	d5 = dot_v3v3(ab, cp);
	d6 = dot_v3v3(ac, cp);
	if (d6 >= 0.0f && d5 <= d6) {
		/* barycentric coordinates (0,0,1) */
		copy_v3_v3(r, c);
		return;
	}
	/* Check if P in edge region of AC, if so return projection of P onto AC */
	vb = d5 * d2 - d1 * d6;
	if (vb <= 0.0f && d2 >= 0.0f && d6 <= 0.0f) {
		w = d2 / (d2 - d6);
		/* barycentric coordinates (1-w,0,w) */
		madd_v3_v3v3fl(r, a, ac, w);
		return;
	}
	/* Check if P in edge region of BC, if so return projection of P onto BC */
	va = d3 * d6 - d5 * d4;
	if (va <= 0.0f && (d4 - d3) >= 0.0f && (d5 - d6) >= 0.0f) {
		w = (d4 - d3) / ((d4 - d3) + (d5 - d6));
		/* barycentric coordinates (0,1-w,w) */
		sub_v3_v3v3(r, c, b);
		mul_v3_fl(r, w);
		add_v3_v3(r, b);
		return;
	}

	/* P inside face region. Compute Q through its barycentric coordinates (u,v,w) */
	denom = 1.0f / (va + vb + vc);
	v = vb * denom;
	w = vc * denom;

	/* = u*a + v*b + w*c, u = va * denom = 1.0f - v - w */
	/* ac * w */
	mul_v3_fl(ac, w);
	/* a + ab * v */
	madd_v3_v3v3fl(r, a, ab, v);
	/* a + ab * v + ac * w */
	add_v3_v3(r, ac);
}

/******************************* Intersection ********************************/

/* intersect Line-Line, shorts */
int isect_seg_seg_v2_int(const int v1[2], const int v2[2], const int v3[2], const int v4[2])
{
	float div, lambda, mu;

	div = (float)((v2[0] - v1[0]) * (v4[1] - v3[1]) - (v2[1] - v1[1]) * (v4[0] - v3[0]));
	if (div == 0.0f) return ISECT_LINE_LINE_COLINEAR;

	lambda = (float)((v1[1] - v3[1]) * (v4[0] - v3[0]) - (v1[0] - v3[0]) * (v4[1] - v3[1])) / div;

	mu = (float)((v1[1] - v3[1]) * (v2[0] - v1[0]) - (v1[0] - v3[0]) * (v2[1] - v1[1])) / div;

	if (lambda >= 0.0f && lambda <= 1.0f && mu >= 0.0f && mu <= 1.0f) {
		if (lambda == 0.0f || lambda == 1.0f || mu == 0.0f || mu == 1.0f) return ISECT_LINE_LINE_EXACT;
		return ISECT_LINE_LINE_CROSS;
	}
	return ISECT_LINE_LINE_NONE;
}

/* intersect Line-Line, floats - gives intersection point */
int isect_line_line_v2_point(const float v0[2], const float v1[2], const float v2[2], const float v3[2], float r_vi[2])
{
	float s10[2], s32[2];
	float div;

	sub_v2_v2v2(s10, v1, v0);
	sub_v2_v2v2(s32, v3, v2);

	div = cross_v2v2(s10, s32);
	if (div != 0.0f) {
		const float u = cross_v2v2(v1, v0);
		const float v = cross_v2v2(v3, v2);

		r_vi[0] = ((s32[0] * u) - (s10[0] * v)) / div;
		r_vi[1] = ((s32[1] * u) - (s10[1] * v)) / div;

		return ISECT_LINE_LINE_CROSS;
	}
	else {
		return ISECT_LINE_LINE_COLINEAR;
	}
}

/* intersect Line-Line, floats */
int isect_seg_seg_v2(const float v1[2], const float v2[2], const float v3[2], const float v4[2])
{
	float div, lambda, mu;

	div = (v2[0] - v1[0]) * (v4[1] - v3[1]) - (v2[1] - v1[1]) * (v4[0] - v3[0]);
	if (div == 0.0f) return ISECT_LINE_LINE_COLINEAR;

	lambda = ((float)(v1[1] - v3[1]) * (v4[0] - v3[0]) - (v1[0] - v3[0]) * (v4[1] - v3[1])) / div;

	mu = ((float)(v1[1] - v3[1]) * (v2[0] - v1[0]) - (v1[0] - v3[0]) * (v2[1] - v1[1])) / div;

	if (lambda >= 0.0f && lambda <= 1.0f && mu >= 0.0f && mu <= 1.0f) {
		if (lambda == 0.0f || lambda == 1.0f || mu == 0.0f || mu == 1.0f) return ISECT_LINE_LINE_EXACT;
		return ISECT_LINE_LINE_CROSS;
	}
	return ISECT_LINE_LINE_NONE;
}

/* get intersection point of two 2D segments and return intersection type:
 *  -1: collinear
 *   1: intersection
 */
int isect_seg_seg_v2_point(
        const float v0[2], const float v1[2],
        const float v2[2], const float v3[2],
        float r_vi[2])
{
	float s10[2], s32[2], s30[2], d;
	const float eps = 1e-6f;
	const float eps_sq = eps * eps;

	sub_v2_v2v2(s10, v1, v0);
	sub_v2_v2v2(s32, v3, v2);
	sub_v2_v2v2(s30, v3, v0);

	d = cross_v2v2(s10, s32);

	if (d != 0) {
		float u, v;

		u = cross_v2v2(s30, s32) / d;
		v = cross_v2v2(s10, s30) / d;

		if ((u >= -eps && u <= 1.0f + eps) &&
		    (v >= -eps && v <= 1.0f + eps))
		{
			/* intersection */
			float vi_test[2];
			float s_vi_v2[2];

			madd_v2_v2v2fl(vi_test, v0, s10, u);

			/* When 'd' approaches zero, float precision lets non-overlapping co-linear segments
			 * detect as an intersection. So re-calculate 'v' to ensure the point overlaps both.
			 * see T45123 */

			/* inline since we have most vars already */
#if 0
			v = line_point_factor_v2(ix_test, v2, v3);
#else
			sub_v2_v2v2(s_vi_v2, vi_test, v2);
			v = (dot_v2v2(s32, s_vi_v2) / dot_v2v2(s32, s32));
#endif
			if (v >= -eps && v <= 1.0f + eps) {
				copy_v2_v2(r_vi, vi_test);
				return 1;
			}
		}

		/* out of segment intersection */
		return -1;
	}
	else {
		if ((cross_v2v2(s10, s30) == 0.0f) &&
		    (cross_v2v2(s32, s30) == 0.0f))
		{
			/* equal lines */
			float s20[2];
			float u_a, u_b;

			if (equals_v2v2(v0, v1)) {
				if (len_squared_v2v2(v2, v3) > eps_sq) {
					/* use non-point segment as basis */
					SWAP(const float *, v0, v2);
					SWAP(const float *, v1, v3);

					sub_v2_v2v2(s10, v1, v0);
					sub_v2_v2v2(s30, v3, v0);
				}
				else { /* both of segments are points */
					if (equals_v2v2(v0, v2)) { /* points are equal */
						copy_v2_v2(r_vi, v0);
						return 1;
					}

					/* two different points */
					return -1;
				}
			}

			sub_v2_v2v2(s20, v2, v0);

			u_a = dot_v2v2(s20, s10) / dot_v2v2(s10, s10);
			u_b = dot_v2v2(s30, s10) / dot_v2v2(s10, s10);

			if (u_a > u_b)
				SWAP(float, u_a, u_b);

			if (u_a > 1.0f + eps || u_b < -eps) {
				/* non-overlapping segments */
				return -1;
			}
			else if (max_ff(0.0f, u_a) == min_ff(1.0f, u_b)) {
				/* one common point: can return result */
				madd_v2_v2v2fl(r_vi, v0, s10, max_ff(0, u_a));
				return 1;
			}
		}

		/* lines are collinear */
		return -1;
	}
}

bool isect_seg_seg_v2_simple(const float v1[2], const float v2[2], const float v3[2], const float v4[2])
{
#define CCW(A, B, C) \
	((C[1] - A[1]) * (B[0] - A[0]) > \
	 (B[1] - A[1]) * (C[0] - A[0]))

	return CCW(v1, v3, v4) != CCW(v2, v3, v4) && CCW(v1, v2, v3) != CCW(v1, v2, v4);

#undef CCW
}

/**
 * \param l1, l2: Coordinates (point of line).
 * \param sp, r:  Coordinate and radius (sphere).
 * \return r_p1, r_p2: Intersection coordinates.
 *
 * \note The order of assignment for intersection points (\a r_p1, \a r_p2) is predictable,
 * based on the direction defined by ``l2 - l1``,
 * this direction compared with the normal of each point on the sphere:
 * \a r_p1 always has a >= 0.0 dot product.
 * \a r_p2 always has a <= 0.0 dot product.
 * For example, when \a l1 is inside the sphere and \a l2 is outside,
 * \a r_p1 will always be between \a l1 and \a l2.
 */
int isect_line_sphere_v3(const float l1[3], const float l2[3],
                         const float sp[3], const float r,
                         float r_p1[3], float r_p2[3])
{
	/* adapted for use in blender by Campbell Barton - 2011
	 *
	 * atelier iebele abel - 2001
	 * atelier@iebele.nl
	 * http://www.iebele.nl
	 *
	 * sphere_line_intersection function adapted from:
	 * http://astronomy.swin.edu.au/pbourke/geometry/sphereline
	 * Paul Bourke pbourke@swin.edu.au
	 */

	const float ldir[3] = {
		l2[0] - l1[0],
		l2[1] - l1[1],
		l2[2] - l1[2]
	};

	const float a = len_squared_v3(ldir);

	const float b = 2.0f *
	                (ldir[0] * (l1[0] - sp[0]) +
	                 ldir[1] * (l1[1] - sp[1]) +
	                 ldir[2] * (l1[2] - sp[2]));

	const float c =
	    len_squared_v3(sp) +
	    len_squared_v3(l1) -
	    (2.0f * dot_v3v3(sp, l1)) -
	    (r * r);

	const float i = b * b - 4.0f * a * c;

	float mu;

	if (i < 0.0f) {
		/* no intersections */
		return 0;
	}
	else if (i == 0.0f) {
		/* one intersection */
		mu = -b / (2.0f * a);
		madd_v3_v3v3fl(r_p1, l1, ldir, mu);
		return 1;
	}
	else if (i > 0.0f) {
		const float i_sqrt = sqrtf(i);  /* avoid calc twice */

		/* first intersection */
		mu = (-b + i_sqrt) / (2.0f * a);
		madd_v3_v3v3fl(r_p1, l1, ldir, mu);

		/* second intersection */
		mu = (-b - i_sqrt) / (2.0f * a);
		madd_v3_v3v3fl(r_p2, l1, ldir, mu);
		return 2;
	}
	else {
		/* math domain error - nan */
		return -1;
	}
}

/* keep in sync with isect_line_sphere_v3 */
int isect_line_sphere_v2(const float l1[2], const float l2[2],
                         const float sp[2], const float r,
                         float r_p1[2], float r_p2[2])
{
	const float ldir[2] = {l2[0] - l1[0],
	                       l2[1] - l1[1]};

	const float a = dot_v2v2(ldir, ldir);

	const float b = 2.0f *
	                (ldir[0] * (l1[0] - sp[0]) +
	                 ldir[1] * (l1[1] - sp[1]));

	const float c =
	    dot_v2v2(sp, sp) +
	    dot_v2v2(l1, l1) -
	    (2.0f * dot_v2v2(sp, l1)) -
	    (r * r);

	const float i = b * b - 4.0f * a * c;

	float mu;

	if (i < 0.0f) {
		/* no intersections */
		return 0;
	}
	else if (i == 0.0f) {
		/* one intersection */
		mu = -b / (2.0f * a);
		madd_v2_v2v2fl(r_p1, l1, ldir, mu);
		return 1;
	}
	else if (i > 0.0f) {
		const float i_sqrt = sqrtf(i);  /* avoid calc twice */

		/* first intersection */
		mu = (-b + i_sqrt) / (2.0f * a);
		madd_v2_v2v2fl(r_p1, l1, ldir, mu);

		/* second intersection */
		mu = (-b - i_sqrt) / (2.0f * a);
		madd_v2_v2v2fl(r_p2, l1, ldir, mu);
		return 2;
	}
	else {
		/* math domain error - nan */
		return -1;
	}
}

/* point in polygon (keep float and int versions in sync) */
#if 0
bool isect_point_poly_v2(const float pt[2], const float verts[][2], const unsigned int nr,
                         const bool use_holes)
{
	/* we do the angle rule, define that all added angles should be about zero or (2 * PI) */
	float angletot = 0.0;
	float fp1[2], fp2[2];
	unsigned int i;
	const float *p1, *p2;

	p1 = verts[nr - 1];

	/* first vector */
	fp1[0] = (float)(p1[0] - pt[0]);
	fp1[1] = (float)(p1[1] - pt[1]);

	for (i = 0; i < nr; i++) {
		p2 = verts[i];

		/* second vector */
		fp2[0] = (float)(p2[0] - pt[0]);
		fp2[1] = (float)(p2[1] - pt[1]);

		/* dot and angle and cross */
		angletot += angle_signed_v2v2(fp1, fp2);

		/* circulate */
		copy_v2_v2(fp1, fp2);
		p1 = p2;
	}

	angletot = fabsf(angletot);
	if (use_holes) {
		const float nested = floorf((angletot / (float)(M_PI * 2.0)) + 0.00001f);
		angletot -= nested * (float)(M_PI * 2.0);
		return (angletot > 4.0f) != ((int)nested % 2);
	}
	else {
		return (angletot > 4.0f);
	}
}
bool isect_point_poly_v2_int(const int pt[2], const int verts[][2], const unsigned int nr,
                             const bool use_holes)
{
	/* we do the angle rule, define that all added angles should be about zero or (2 * PI) */
	float angletot = 0.0;
	float fp1[2], fp2[2];
	unsigned int i;
	const int *p1, *p2;

	p1 = verts[nr - 1];

	/* first vector */
	fp1[0] = (float)(p1[0] - pt[0]);
	fp1[1] = (float)(p1[1] - pt[1]);

	for (i = 0; i < nr; i++) {
		p2 = verts[i];

		/* second vector */
		fp2[0] = (float)(p2[0] - pt[0]);
		fp2[1] = (float)(p2[1] - pt[1]);

		/* dot and angle and cross */
		angletot += angle_signed_v2v2(fp1, fp2);

		/* circulate */
		copy_v2_v2(fp1, fp2);
		p1 = p2;
	}

	angletot = fabsf(angletot);
	if (use_holes) {
		const float nested = floorf((angletot / (float)(M_PI * 2.0)) + 0.00001f);
		angletot -= nested * (float)(M_PI * 2.0);
		return (angletot > 4.0f) != ((int)nested % 2);
	}
	else {
		return (angletot > 4.0f);
	}
}

#else

bool isect_point_poly_v2(const float pt[2], const float verts[][2], const unsigned int nr,
                         const bool UNUSED(use_holes))
{
	unsigned int i, j;
	bool isect = false;
	for (i = 0, j = nr - 1; i < nr; j = i++) {
		if (((verts[i][1] > pt[1]) != (verts[j][1] > pt[1])) &&
		    (pt[0] < (verts[j][0] - verts[i][0]) * (pt[1] - verts[i][1]) / (verts[j][1] - verts[i][1]) + verts[i][0]))
		{
			isect = !isect;
		}
	}
	return isect;
}
bool isect_point_poly_v2_int(const int pt[2], const int verts[][2], const unsigned int nr,
                             const bool UNUSED(use_holes))
{
	unsigned int i, j;
	bool isect = false;
	for (i = 0, j = nr - 1; i < nr; j = i++) {
		if (((verts[i][1] > pt[1]) != (verts[j][1] > pt[1])) &&
		    (pt[0] < (verts[j][0] - verts[i][0]) * (pt[1] - verts[i][1]) / (verts[j][1] - verts[i][1]) + verts[i][0]))
		{
			isect = !isect;
		}
	}
	return isect;
}

#endif

/* point in tri */

/* only single direction */
bool isect_point_tri_v2_cw(const float pt[2], const float v1[2], const float v2[2], const float v3[2])
{
	if (line_point_side_v2(v1, v2, pt) >= 0.0f) {
		if (line_point_side_v2(v2, v3, pt) >= 0.0f) {
			if (line_point_side_v2(v3, v1, pt) >= 0.0f) {
				return true;
			}
		}
	}

	return false;
}

int isect_point_tri_v2(const float pt[2], const float v1[2], const float v2[2], const float v3[2])
{
	if (line_point_side_v2(v1, v2, pt) >= 0.0f) {
		if (line_point_side_v2(v2, v3, pt) >= 0.0f) {
			if (line_point_side_v2(v3, v1, pt) >= 0.0f) {
				return 1;
			}
		}
	}
	else {
		if (!(line_point_side_v2(v2, v3, pt) >= 0.0f)) {
			if (!(line_point_side_v2(v3, v1, pt) >= 0.0f)) {
				return -1;
			}
		}
	}

	return 0;
}

/* point in quad - only convex quads */
int isect_point_quad_v2(const float pt[2], const float v1[2], const float v2[2], const float v3[2], const float v4[2])
{
	if (line_point_side_v2(v1, v2, pt) >= 0.0f) {
		if (line_point_side_v2(v2, v3, pt) >= 0.0f) {
			if (line_point_side_v2(v3, v4, pt) >= 0.0f) {
				if (line_point_side_v2(v4, v1, pt) >= 0.0f) {
					return 1;
				}
			}
		}
	}
	else {
		if (!(line_point_side_v2(v2, v3, pt) >= 0.0f)) {
			if (!(line_point_side_v2(v3, v4, pt) >= 0.0f)) {
				if (!(line_point_side_v2(v4, v1, pt) >= 0.0f)) {
					return -1;
				}
			}
		}
	}

	return 0;
}

/* moved from effect.c
 * test if the line starting at p1 ending at p2 intersects the triangle v0..v2
 * return non zero if it does
 */
bool isect_line_segment_tri_v3(
        const float p1[3], const float p2[3],
        const float v0[3], const float v1[3], const float v2[3],
        float *r_lambda, float r_uv[2])
{

	float p[3], s[3], d[3], e1[3], e2[3], q[3];
	float a, f, u, v;

	sub_v3_v3v3(e1, v1, v0);
	sub_v3_v3v3(e2, v2, v0);
	sub_v3_v3v3(d, p2, p1);

	cross_v3_v3v3(p, d, e2);
	a = dot_v3v3(e1, p);
	if (a == 0.0f) return false;
	f = 1.0f / a;

	sub_v3_v3v3(s, p1, v0);

	u = f * dot_v3v3(s, p);
	if ((u < 0.0f) || (u > 1.0f)) return false;

	cross_v3_v3v3(q, s, e1);

	v = f * dot_v3v3(d, q);
	if ((v < 0.0f) || ((u + v) > 1.0f)) return false;

	*r_lambda = f * dot_v3v3(e2, q);
	if ((*r_lambda < 0.0f) || (*r_lambda > 1.0f)) return false;

	if (r_uv) {
		r_uv[0] = u;
		r_uv[1] = v;
	}

	return true;
}

/* like isect_line_segment_tri_v3, but allows epsilon tolerance around triangle */
bool isect_line_segment_tri_epsilon_v3(
        const float p1[3], const float p2[3],
        const float v0[3], const float v1[3], const float v2[3],
        float *r_lambda, float r_uv[2], const float epsilon)
{

	float p[3], s[3], d[3], e1[3], e2[3], q[3];
	float a, f, u, v;

	sub_v3_v3v3(e1, v1, v0);
	sub_v3_v3v3(e2, v2, v0);
	sub_v3_v3v3(d, p2, p1);

	cross_v3_v3v3(p, d, e2);
	a = dot_v3v3(e1, p);
	if (a == 0.0f) return false;
	f = 1.0f / a;

	sub_v3_v3v3(s, p1, v0);

	u = f * dot_v3v3(s, p);
	if ((u < -epsilon) || (u > 1.0f + epsilon)) return false;

	cross_v3_v3v3(q, s, e1);

	v = f * dot_v3v3(d, q);
	if ((v < -epsilon) || ((u + v) > 1.0f + epsilon)) return false;

	*r_lambda = f * dot_v3v3(e2, q);
	if ((*r_lambda < 0.0f) || (*r_lambda > 1.0f)) return false;

	if (r_uv) {
		r_uv[0] = u;
		r_uv[1] = v;
	}

	return true;
}

/* moved from effect.c
 * test if the ray starting at p1 going in d direction intersects the triangle v0..v2
 * return non zero if it does
 */
bool isect_ray_tri_v3(
        const float ray_origin[3], const float ray_direction[3],
        const float v0[3], const float v1[3], const float v2[3],
        float *r_lambda, float r_uv[2])
{
	/* note: these values were 0.000001 in 2.4x but for projection snapping on
	 * a human head (1BU == 1m), subsurf level 2, this gave many errors - campbell */
	const float epsilon = 0.00000001f;
	float p[3], s[3], e1[3], e2[3], q[3];
	float a, f, u, v;

	sub_v3_v3v3(e1, v1, v0);
	sub_v3_v3v3(e2, v2, v0);

	cross_v3_v3v3(p, ray_direction, e2);
	a = dot_v3v3(e1, p);
	if ((a > -epsilon) && (a < epsilon)) return false;
	f = 1.0f / a;

	sub_v3_v3v3(s, ray_origin, v0);

	u = f * dot_v3v3(s, p);
	if ((u < 0.0f) || (u > 1.0f)) return false;

	cross_v3_v3v3(q, s, e1);

	v = f * dot_v3v3(ray_direction, q);
	if ((v < 0.0f) || ((u + v) > 1.0f)) return false;

	*r_lambda = f * dot_v3v3(e2, q);
	if ((*r_lambda < 0.0f)) return false;

	if (r_uv) {
		r_uv[0] = u;
		r_uv[1] = v;
	}

	return true;
}

/**
 * if clip is nonzero, will only return true if lambda is >= 0.0
 * (i.e. intersection point is along positive \a ray_direction)
 *
 * \note #line_plane_factor_v3() shares logic.
 */
bool isect_ray_plane_v3(
        const float ray_origin[3], const float ray_direction[3],
        const float plane[4],
        float *r_lambda, const bool clip)
{
	float h[3], plane_co[3];
	float dot;

	dot = dot_v3v3(plane, ray_direction);
	if (dot == 0.0f) {
		return false;
	}
	mul_v3_v3fl(plane_co, plane, (-plane[3] / len_squared_v3(plane)));
	sub_v3_v3v3(h, ray_origin, plane_co);
	*r_lambda = -dot_v3v3(plane, h) / dot;
	if (clip && (*r_lambda < 0.0f)) {
		return false;
	}
	return true;
}

bool isect_ray_tri_epsilon_v3(
        const float ray_origin[3], const float ray_direction[3],
        const float v0[3], const float v1[3], const float v2[3],
        float *r_lambda, float r_uv[2], const float epsilon)
{
	float p[3], s[3], e1[3], e2[3], q[3];
	float a, f, u, v;

	sub_v3_v3v3(e1, v1, v0);
	sub_v3_v3v3(e2, v2, v0);

	cross_v3_v3v3(p, ray_direction, e2);
	a = dot_v3v3(e1, p);
	if (a == 0.0f) return false;
	f = 1.0f / a;

	sub_v3_v3v3(s, ray_origin, v0);

	u = f * dot_v3v3(s, p);
	if ((u < -epsilon) || (u > 1.0f + epsilon)) return false;

	cross_v3_v3v3(q, s, e1);

	v = f * dot_v3v3(ray_direction, q);
	if ((v < -epsilon) || ((u + v) > 1.0f + epsilon)) return false;

	*r_lambda = f * dot_v3v3(e2, q);
	if ((*r_lambda < 0.0f)) return false;

	if (r_uv) {
		r_uv[0] = u;
		r_uv[1] = v;
	}

	return true;
}

void isect_ray_tri_watertight_v3_precalc(struct IsectRayPrecalc *isect_precalc, const float ray_direction[3])
{
	float inv_dir_z;

	/* Calculate dimension where the ray direction is maximal. */
	int kz = axis_dominant_v3_single(ray_direction);
	int kx = (kz != 2) ? (kz + 1) : 0;
	int ky = (kx != 2) ? (kx + 1) : 0;

	/* Swap kx and ky dimensions to preserve winding direction of triangles. */
	if (ray_direction[kz] < 0.0f) {
		SWAP(int, kx, ky);
	}

	/* Calculate the shear constants. */
	inv_dir_z = 1.0f / ray_direction[kz];
	isect_precalc->sx = ray_direction[kx] * inv_dir_z;
	isect_precalc->sy = ray_direction[ky] * inv_dir_z;
	isect_precalc->sz = inv_dir_z;

	/* Store the dimensions. */
	isect_precalc->kx = kx;
	isect_precalc->ky = ky;
	isect_precalc->kz = kz;
}

bool isect_ray_tri_watertight_v3(
        const float ray_origin[3], const struct IsectRayPrecalc *isect_precalc,
        const float v0[3], const float v1[3], const float v2[3],
        float *r_lambda, float r_uv[2])
{
	const int kx = isect_precalc->kx;
	const int ky = isect_precalc->ky;
	const int kz = isect_precalc->kz;
	const float sx = isect_precalc->sx;
	const float sy = isect_precalc->sy;
	const float sz = isect_precalc->sz;

	/* Calculate vertices relative to ray origin. */
	const float a[3] = {v0[0] - ray_origin[0], v0[1] - ray_origin[1], v0[2] - ray_origin[2]};
	const float b[3] = {v1[0] - ray_origin[0], v1[1] - ray_origin[1], v1[2] - ray_origin[2]};
	const float c[3] = {v2[0] - ray_origin[0], v2[1] - ray_origin[1], v2[2] - ray_origin[2]};

	const float a_kx = a[kx], a_ky = a[ky], a_kz = a[kz];
	const float b_kx = b[kx], b_ky = b[ky], b_kz = b[kz];
	const float c_kx = c[kx], c_ky = c[ky], c_kz = c[kz];

	/* Perform shear and scale of vertices. */
	const float ax = a_kx - sx * a_kz;
	const float ay = a_ky - sy * a_kz;
	const float bx = b_kx - sx * b_kz;
	const float by = b_ky - sy * b_kz;
	const float cx = c_kx - sx * c_kz;
	const float cy = c_ky - sy * c_kz;

	/* Calculate scaled barycentric coordinates. */
	const float u = cx * by - cy * bx;
	const float v = ax * cy - ay * cx;
	const float w = bx * ay - by * ax;
	float det;

	if ((u < 0.0f || v < 0.0f || w < 0.0f) &&
	    (u > 0.0f || v > 0.0f || w > 0.0f))
	{
		return false;
	}

	/* Calculate determinant. */
	det = u + v + w;
	if (UNLIKELY(det == 0.0f)) {
		return false;
	}
	else {
		/* Calculate scaled z-coordinates of vertices and use them to calculate
		 * the hit distance.
		 */
		const int sign_det = (float_as_int(det) & (int)0x80000000);
		const float t = (u * a_kz + v * b_kz + w * c_kz) * sz;
		const float sign_t = xor_fl(t, sign_det);
		if ((sign_t < 0.0f)
		    /* differ from Cycles, don't read r_lambda's original value
		     * otherwise we won't match any of the other intersect functions here...
		     * which would be confusing */
#if 0
		    ||
		    (sign_T > *r_lambda * xor_signmask(det, sign_mask))
#endif
		    )
		{
			return false;
		}
		else {
			/* Normalize u, v and t. */
			const float inv_det = 1.0f / det;
			if (r_uv) {
				r_uv[0] = u * inv_det;
				r_uv[1] = v * inv_det;
			}
			*r_lambda = t * inv_det;
			return true;
		}
	}
}

bool isect_ray_tri_watertight_v3_simple(
        const float ray_origin[3], const float ray_direction[3],
        const float v0[3], const float v1[3], const float v2[3],
        float *r_lambda, float r_uv[2])
{
	struct IsectRayPrecalc isect_precalc;
	isect_ray_tri_watertight_v3_precalc(&isect_precalc, ray_direction);
	return isect_ray_tri_watertight_v3(ray_origin, &isect_precalc, v0, v1, v2, r_lambda, r_uv);
}

#if 0  /* UNUSED */
/**
 * A version of #isect_ray_tri_v3 which takes a threshold argument
 * so rays slightly outside the triangle to be considered as intersecting.
 */
bool isect_ray_tri_threshold_v3(
        const float ray_origin[3], const float ray_direction[3],
        const float v0[3], const float v1[3], const float v2[3],
        float *r_lambda, float r_uv[2], const float threshold)
{
	const float epsilon = 0.00000001f;
	float p[3], s[3], e1[3], e2[3], q[3];
	float a, f, u, v;
	float du, dv;

	sub_v3_v3v3(e1, v1, v0);
	sub_v3_v3v3(e2, v2, v0);

	cross_v3_v3v3(p, ray_direction, e2);
	a = dot_v3v3(e1, p);
	if ((a > -epsilon) && (a < epsilon)) return false;
	f = 1.0f / a;

	sub_v3_v3v3(s, ray_origin, v0);

	cross_v3_v3v3(q, s, e1);
	*r_lambda = f * dot_v3v3(e2, q);
	if ((*r_lambda < 0.0f)) return false;

	u = f * dot_v3v3(s, p);
	v = f * dot_v3v3(ray_direction, q);

	if (u > 0 && v > 0 && u + v > 1) {
		float t = (u + v - 1) / 2;
		du = u - t;
		dv = v - t;
	}
	else {
		if      (u < 0) du = u;
		else if (u > 1) du = u - 1;
		else            du = 0.0f;

		if      (v < 0) dv = v;
		else if (v > 1) dv = v - 1;
		else            dv = 0.0f;
	}

	mul_v3_fl(e1, du);
	mul_v3_fl(e2, dv);

	if (len_squared_v3(e1) + len_squared_v3(e2) > threshold * threshold) {
		return false;
	}

	if (r_uv) {
		r_uv[0] = u;
		r_uv[1] = v;
	}

	return true;
}
#endif


bool isect_ray_seg_v2(
        const float ray_origin[2], const float ray_direction[2],
        const float v0[2], const float v1[2],
        float *r_lambda, float *r_u)
{
	float v0_local[2], v1_local[2];
	sub_v2_v2v2(v0_local, v0, ray_origin);
	sub_v2_v2v2(v1_local, v1, ray_origin);

	float s10[2];
	float det;

	sub_v2_v2v2(s10, v1_local, v0_local);

	det = cross_v2v2(ray_direction, s10);
	if (det != 0.0f) {
		const float v = cross_v2v2(v0_local, v1_local);
		float p[2] = {(ray_direction[0] * v) / det, (ray_direction[1] * v) / det};

		const float t = (dot_v2v2(p, ray_direction) / dot_v2v2(ray_direction, ray_direction));
		if ((t >= 0.0f) == 0) {
			return false;
		}

		float h[2];
		sub_v2_v2v2(h, v1_local, p);
		const float u = (dot_v2v2(s10, h) / dot_v2v2(s10, s10));
		if ((u >= 0.0f && u <= 1.0f) == 0) {
			return false;
		}

		if (r_lambda) {
			*r_lambda = t;
		}
		if (r_u) {
			*r_u = u;
		}

		return true;
	}

	return false;
}

/**
 * Check if a point is behind all planes.
 */
bool isect_point_planes_v3(float (*planes)[4], int totplane, const float p[3])
{
	int i;

	for (i = 0; i < totplane; i++) {
		if (plane_point_side_v3(planes[i], p) > 0.0f) {
			return false;
		}
	}

	return true;
}

/**
 * Intersect line/plane.
 *
 * \param r_isect_co The intersection point.
 * \param l1 The first point of the line.
 * \param l2 The second point of the line.
 * \param plane_co A point on the plane to intersect with.
 * \param plane_no The direction of the plane (does not need to be normalized).
 *
 * \note #line_plane_factor_v3() shares logic.
 */
bool isect_line_plane_v3(
        float r_isect_co[3],
        const float l1[3], const float l2[3],
        const float plane_co[3], const float plane_no[3])
{
	float u[3], h[3];
	float dot;

	sub_v3_v3v3(u, l2, l1);
	sub_v3_v3v3(h, l1, plane_co);
	dot = dot_v3v3(plane_no, u);

	if (fabsf(dot) > FLT_EPSILON) {
		float lambda = -dot_v3v3(plane_no, h) / dot;
		madd_v3_v3v3fl(r_isect_co, l1, u, lambda);
		return true;
	}
	else {
		/* The segment is parallel to plane */
		return false;
	}
}

/**
 * Intersect three planes, return the point where all 3 meet.
 * See Graphics Gems 1 pg 305
 *
 * \param plane_a, plane_b, plane_c: Planes.
 * \param r_isect_co: The resulting intersection point.
 */
bool isect_plane_plane_plane_v3(
        const float plane_a[4], const float plane_b[4], const float plane_c[4],
        float r_isect_co[3])
{
	float det;

	det = determinant_m3(UNPACK3(plane_a), UNPACK3(plane_b), UNPACK3(plane_c));

	if (det != 0.0f) {
		float tmp[3];

		/* (plane_b.xyz.cross(plane_c.xyz) * -plane_a[3] +
		 *  plane_c.xyz.cross(plane_a.xyz) * -plane_b[3] +
		 *  plane_a.xyz.cross(plane_b.xyz) * -plane_c[3]) / det; */

		cross_v3_v3v3(tmp, plane_c, plane_b);
		mul_v3_v3fl(r_isect_co, tmp, plane_a[3]);

		cross_v3_v3v3(tmp, plane_a, plane_c);
		madd_v3_v3fl(r_isect_co, tmp, plane_b[3]);

		cross_v3_v3v3(tmp, plane_b, plane_a);
		madd_v3_v3fl(r_isect_co, tmp, plane_c[3]);

		mul_v3_fl(r_isect_co, 1.0f / det);

		return true;
	}
	else {
		return false;
	}
}

/**
 * Intersect two planes, return a point on the intersection and a vector
 * that runs on the direction of the intersection.
 *
 *
 * \note this is a slightly reduced version of #isect_plane_plane_plane_v3
 *
 * \param plane_a, plane_b: Planes.
 * \param r_isect_co: The resulting intersection point.
 * \param r_isect_no: The resulting vector of the intersection.
 *
 * \note \a r_isect_no isn't unit length.
 */
bool isect_plane_plane_v3(
        const float plane_a[4], const float plane_b[4],
        float r_isect_co[3], float r_isect_no[3])
{
	float det, plane_c[3];

	/* direction is simply the cross product */
	cross_v3_v3v3(plane_c, plane_a, plane_b);

	/* in this case we don't need to use 'determinant_m3' */
	det = len_squared_v3(plane_c);

	if (det != 0.0f) {
		float tmp[3];

		/* (plane_b.xyz.cross(plane_c.xyz) * -plane_a[3] +
		 *  plane_c.xyz.cross(plane_a.xyz) * -plane_b[3]) / det; */
		cross_v3_v3v3(tmp, plane_c, plane_b);
		mul_v3_v3fl(r_isect_co, tmp, plane_a[3]);

		cross_v3_v3v3(tmp, plane_a, plane_c);
		madd_v3_v3fl(r_isect_co, tmp, plane_b[3]);

		mul_v3_fl(r_isect_co, 1.0f / det);

		copy_v3_v3(r_isect_no, plane_c);

		return true;
	}
	else {
		return false;
	}
}

/**
 * Intersect two triangles.
 *
 * \param r_i1, r_i2: Optional arguments to retrieve the overlapping edge between the 2 triangles.
 * \return true when the triangles intersect.
 *
 * \note intersections between coplanar triangles are currently undetected.
 */
bool isect_tri_tri_epsilon_v3(
        const float t_a0[3], const float t_a1[3], const float t_a2[3],
        const float t_b0[3], const float t_b1[3], const float t_b2[3],
        float r_i1[3], float r_i2[3],
        const float epsilon)
{
	const float *tri_pair[2][3] = {{t_a0, t_a1, t_a2}, {t_b0, t_b1, t_b2}};
	float plane_a[4], plane_b[4];
	float plane_co[3], plane_no[3];

	BLI_assert((r_i1 != NULL) == (r_i2 != NULL));

	/* normalizing is needed for small triangles T46007 */
	normal_tri_v3(plane_a, UNPACK3(tri_pair[0]));
	normal_tri_v3(plane_b, UNPACK3(tri_pair[1]));

	plane_a[3] = -dot_v3v3(plane_a, t_a0);
	plane_b[3] = -dot_v3v3(plane_b, t_b0);

	if (isect_plane_plane_v3(plane_a, plane_b, plane_co, plane_no) &&
	    (normalize_v3(plane_no) > epsilon))
	{
		/**
		 * Implementation note: its simpler to project the triangles onto the intersection plane
		 * before intersecting their edges with the ray, defined by 'isect_plane_plane_v3'.
		 * This way we can use 'line_point_factor_v3_ex' to see if an edge crosses 'co_proj',
		 * then use the factor to calculate the world-space point.
		 */
		struct {
			float min, max;
		} range[2] = {{FLT_MAX, -FLT_MAX}, {FLT_MAX, -FLT_MAX}};
		int t;
		float co_proj[3];

		closest_to_plane3_normalized_v3(co_proj, plane_no, plane_co);

		/* For both triangles, find the overlap with the line defined by the ray [co_proj, plane_no].
		 * When the ranges overlap we know the triangles do too. */
		for (t = 0; t < 2; t++) {
			int j, j_prev;
			float tri_proj[3][3];

			closest_to_plane3_normalized_v3(tri_proj[0], plane_no, tri_pair[t][0]);
			closest_to_plane3_normalized_v3(tri_proj[1], plane_no, tri_pair[t][1]);
			closest_to_plane3_normalized_v3(tri_proj[2], plane_no, tri_pair[t][2]);

			for (j = 0, j_prev = 2; j < 3; j_prev = j++) {
				/* note that its important to have a very small nonzero epsilon here
				 * otherwise this fails for very small faces.
				 * However if its too small, large adjacent faces will count as intersecting */
				const float edge_fac = line_point_factor_v3_ex(co_proj, tri_proj[j_prev], tri_proj[j], 1e-10f, -1.0f);
				/* ignore collinear lines, they are either an edge shared between 2 tri's
				 * (which runs along [co_proj, plane_no], but can be safely ignored).
				 *
				 * or a collinear edge placed away from the ray - which we don't intersect with & can ignore. */
				if (UNLIKELY(edge_fac == -1.0f)) {
					/* pass */
				}
				else if (edge_fac > 0.0f && edge_fac < 1.0f) {
					float ix_tri[3];
					float span_fac;

					interp_v3_v3v3(ix_tri, tri_pair[t][j_prev], tri_pair[t][j], edge_fac);
					/* the actual distance, since 'plane_no' is normalized */
					span_fac = dot_v3v3(plane_no, ix_tri);

					range[t].min = min_ff(range[t].min, span_fac);
					range[t].max = max_ff(range[t].max, span_fac);
				}
			}

			if (range[t].min == FLT_MAX) {
				return false;
			}
		}

		if (((range[0].min > range[1].max) ||
		     (range[0].max < range[1].min)) == 0)
		{
			if (r_i1 && r_i2) {
				project_plane_v3_v3v3(plane_co, plane_co, plane_no);
				madd_v3_v3v3fl(r_i1, plane_co, plane_no, max_ff(range[0].min, range[1].min));
				madd_v3_v3v3fl(r_i2, plane_co, plane_no, min_ff(range[0].max, range[1].max));
			}

			return true;
		}
	}

	return false;
}

/* Adapted from the paper by Kasper Fauerby */

/* "Improved Collision detection and Response" */
static bool getLowestRoot(const float a, const float b, const float c, const float maxR, float *root)
{
	/* Check if a solution exists */
	const float determinant = b * b - 4.0f * a * c;

	/* If determinant is negative it means no solutions. */
	if (determinant >= 0.0f) {
		/* calculate the two roots: (if determinant == 0 then
		 * x1==x2 but lets disregard that slight optimization) */
		const float sqrtD = sqrtf(determinant);
		float r1 = (-b - sqrtD) / (2.0f * a);
		float r2 = (-b + sqrtD) / (2.0f * a);

		/* Sort so x1 <= x2 */
		if (r1 > r2)
			SWAP(float, r1, r2);

		/* Get lowest root: */
		if (r1 > 0.0f && r1 < maxR) {
			*root = r1;
			return true;
		}

		/* It is possible that we want x2 - this can happen */
		/* if x1 < 0 */
		if (r2 > 0.0f && r2 < maxR) {
			*root = r2;
			return true;
		}
	}
	/* No (valid) solutions */
	return false;
}

bool isect_sweeping_sphere_tri_v3(const float p1[3], const float p2[3], const float radius,
                                  const float v0[3], const float v1[3], const float v2[3],
                                  float *r_lambda, float ipoint[3])
{
	float e1[3], e2[3], e3[3], point[3], vel[3], /*dist[3],*/ nor[3], temp[3], bv[3];
	float a, b, c, d, e, x, y, z, radius2 = radius * radius;
	float elen2, edotv, edotbv, nordotv;
	float newLambda;
	bool found_by_sweep = false;

	sub_v3_v3v3(e1, v1, v0);
	sub_v3_v3v3(e2, v2, v0);
	sub_v3_v3v3(vel, p2, p1);

	/*---test plane of tri---*/
	cross_v3_v3v3(nor, e1, e2);
	normalize_v3(nor);

	/* flip normal */
	if (dot_v3v3(nor, vel) > 0.0f) negate_v3(nor);

	a = dot_v3v3(p1, nor) - dot_v3v3(v0, nor);
	nordotv = dot_v3v3(nor, vel);

	if (fabsf(nordotv) < 0.000001f) {
		if (fabsf(a) >= radius) {
			return false;
		}
	}
	else {
		float t0 = (-a + radius) / nordotv;
		float t1 = (-a - radius) / nordotv;

		if (t0 > t1)
			SWAP(float, t0, t1);

		if (t0 > 1.0f || t1 < 0.0f) return false;

		/* clamp to [0, 1] */
		CLAMP(t0, 0.0f, 1.0f);
		CLAMP(t1, 0.0f, 1.0f);

		/*---test inside of tri---*/
		/* plane intersection point */

		point[0] = p1[0] + vel[0] * t0 - nor[0] * radius;
		point[1] = p1[1] + vel[1] * t0 - nor[1] * radius;
		point[2] = p1[2] + vel[2] * t0 - nor[2] * radius;


		/* is the point in the tri? */
		a = dot_v3v3(e1, e1);
		b = dot_v3v3(e1, e2);
		c = dot_v3v3(e2, e2);

		sub_v3_v3v3(temp, point, v0);
		d = dot_v3v3(temp, e1);
		e = dot_v3v3(temp, e2);

		x = d * c - e * b;
		y = e * a - d * b;
		z = x + y - (a * c - b * b);


		if (z <= 0.0f && (x >= 0.0f && y >= 0.0f)) {
			//(((unsigned int)z)& ~(((unsigned int)x)|((unsigned int)y))) & 0x80000000) {
			*r_lambda = t0;
			copy_v3_v3(ipoint, point);
			return true;
		}
	}


	*r_lambda = 1.0f;

	/*---test points---*/
	a = dot_v3v3(vel, vel);

	/*v0*/
	sub_v3_v3v3(temp, p1, v0);
	b = 2.0f * dot_v3v3(vel, temp);
	c = dot_v3v3(temp, temp) - radius2;

	if (getLowestRoot(a, b, c, *r_lambda, r_lambda)) {
		copy_v3_v3(ipoint, v0);
		found_by_sweep = true;
	}

	/*v1*/
	sub_v3_v3v3(temp, p1, v1);
	b = 2.0f * dot_v3v3(vel, temp);
	c = dot_v3v3(temp, temp) - radius2;

	if (getLowestRoot(a, b, c, *r_lambda, r_lambda)) {
		copy_v3_v3(ipoint, v1);
		found_by_sweep = true;
	}

	/*v2*/
	sub_v3_v3v3(temp, p1, v2);
	b = 2.0f * dot_v3v3(vel, temp);
	c = dot_v3v3(temp, temp) - radius2;

	if (getLowestRoot(a, b, c, *r_lambda, r_lambda)) {
		copy_v3_v3(ipoint, v2);
		found_by_sweep = true;
	}

	/*---test edges---*/
	sub_v3_v3v3(e3, v2, v1);  /* wasnt yet calculated */


	/*e1*/
	sub_v3_v3v3(bv, v0, p1);

	elen2 = dot_v3v3(e1, e1);
	edotv = dot_v3v3(e1, vel);
	edotbv = dot_v3v3(e1, bv);

	a = elen2 * (-dot_v3v3(vel, vel)) + edotv * edotv;
	b = 2.0f * (elen2 * dot_v3v3(vel, bv) - edotv * edotbv);
	c = elen2 * (radius2 - dot_v3v3(bv, bv)) + edotbv * edotbv;

	if (getLowestRoot(a, b, c, *r_lambda, &newLambda)) {
		e = (edotv * newLambda - edotbv) / elen2;

		if (e >= 0.0f && e <= 1.0f) {
			*r_lambda = newLambda;
			copy_v3_v3(ipoint, e1);
			mul_v3_fl(ipoint, e);
			add_v3_v3(ipoint, v0);
			found_by_sweep = true;
		}
	}

	/*e2*/
	/*bv is same*/
	elen2 = dot_v3v3(e2, e2);
	edotv = dot_v3v3(e2, vel);
	edotbv = dot_v3v3(e2, bv);

	a = elen2 * (-dot_v3v3(vel, vel)) + edotv * edotv;
	b = 2.0f * (elen2 * dot_v3v3(vel, bv) - edotv * edotbv);
	c = elen2 * (radius2 - dot_v3v3(bv, bv)) + edotbv * edotbv;

	if (getLowestRoot(a, b, c, *r_lambda, &newLambda)) {
		e = (edotv * newLambda - edotbv) / elen2;

		if (e >= 0.0f && e <= 1.0f) {
			*r_lambda = newLambda;
			copy_v3_v3(ipoint, e2);
			mul_v3_fl(ipoint, e);
			add_v3_v3(ipoint, v0);
			found_by_sweep = true;
		}
	}

	/*e3*/
	/* sub_v3_v3v3(bv, v0, p1); */ /* UNUSED */
	/* elen2 = dot_v3v3(e1, e1); */ /* UNUSED */
	/* edotv = dot_v3v3(e1, vel); */ /* UNUSED */
	/* edotbv = dot_v3v3(e1, bv); */ /* UNUSED */

	sub_v3_v3v3(bv, v1, p1);
	elen2 = dot_v3v3(e3, e3);
	edotv = dot_v3v3(e3, vel);
	edotbv = dot_v3v3(e3, bv);

	a = elen2 * (-dot_v3v3(vel, vel)) + edotv * edotv;
	b = 2.0f * (elen2 * dot_v3v3(vel, bv) - edotv * edotbv);
	c = elen2 * (radius2 - dot_v3v3(bv, bv)) + edotbv * edotbv;

	if (getLowestRoot(a, b, c, *r_lambda, &newLambda)) {
		e = (edotv * newLambda - edotbv) / elen2;

		if (e >= 0.0f && e <= 1.0f) {
			*r_lambda = newLambda;
			copy_v3_v3(ipoint, e3);
			mul_v3_fl(ipoint, e);
			add_v3_v3(ipoint, v1);
			found_by_sweep = true;
		}
	}


	return found_by_sweep;
}

bool isect_axial_line_segment_tri_v3(
        const int axis, const float p1[3], const float p2[3],
        const float v0[3], const float v1[3], const float v2[3], float *r_lambda)
{
	const float epsilon = 0.000001f;
	float p[3], e1[3], e2[3];
	float u, v, f;
	int a0 = axis, a1 = (axis + 1) % 3, a2 = (axis + 2) % 3;

#if 0
	return isect_line_segment_tri_v3(p1, p2, v0, v1, v2, lambda);

	/* first a simple bounding box test */
	if (min_fff(v0[a1], v1[a1], v2[a1]) > p1[a1]) return false;
	if (min_fff(v0[a2], v1[a2], v2[a2]) > p1[a2]) return false;
	if (max_fff(v0[a1], v1[a1], v2[a1]) < p1[a1]) return false;
	if (max_fff(v0[a2], v1[a2], v2[a2]) < p1[a2]) return false;

	/* then a full intersection test */
#endif

	sub_v3_v3v3(e1, v1, v0);
	sub_v3_v3v3(e2, v2, v0);
	sub_v3_v3v3(p, v0, p1);

	f = (e2[a1] * e1[a2] - e2[a2] * e1[a1]);
	if ((f > -epsilon) && (f < epsilon)) return false;

	v = (p[a2] * e1[a1] - p[a1] * e1[a2]) / f;
	if ((v < 0.0f) || (v > 1.0f)) return false;

	f = e1[a1];
	if ((f > -epsilon) && (f < epsilon)) {
		f = e1[a2];
		if ((f > -epsilon) && (f < epsilon)) return false;
		u = (-p[a2] - v * e2[a2]) / f;
	}
	else
		u = (-p[a1] - v * e2[a1]) / f;

	if ((u < 0.0f) || ((u + v) > 1.0f)) return false;

	*r_lambda = (p[a0] + u * e1[a0] + v * e2[a0]) / (p2[a0] - p1[a0]);

	if ((*r_lambda < 0.0f) || (*r_lambda > 1.0f)) return false;

	return true;
}

/**
 * \return The number of point of interests
 * 0 - lines are collinear
 * 1 - lines are coplanar, i1 is set to intersection
 * 2 - i1 and i2 are the nearest points on line 1 (v1, v2) and line 2 (v3, v4) respectively
 */
int isect_line_line_epsilon_v3(
        const float v1[3], const float v2[3],
        const float v3[3], const float v4[3],
        float r_i1[3], float r_i2[3],
        const float epsilon)
{
	float a[3], b[3], c[3], ab[3], cb[3];
	float d, div;

	sub_v3_v3v3(c, v3, v1);
	sub_v3_v3v3(a, v2, v1);
	sub_v3_v3v3(b, v4, v3);

	cross_v3_v3v3(ab, a, b);
	d = dot_v3v3(c, ab);
	div = dot_v3v3(ab, ab);

	/* important not to use an epsilon here, see: T45919 */
	/* test zero length line */
	if (UNLIKELY(div == 0.0f)) {
		return 0;
	}
	/* test if the two lines are coplanar */
	else if (UNLIKELY(fabsf(d) <= epsilon)) {
		cross_v3_v3v3(cb, c, b);

		mul_v3_fl(a, dot_v3v3(cb, ab) / div);
		add_v3_v3v3(r_i1, v1, a);
		copy_v3_v3(r_i2, r_i1);

		return 1; /* one intersection only */
	}
	/* if not */
	else {
		float n[3], t[3];
		float v3t[3], v4t[3];
		sub_v3_v3v3(t, v1, v3);

		/* offset between both plane where the lines lies */
		cross_v3_v3v3(n, a, b);
		project_v3_v3v3(t, t, n);

		/* for the first line, offset the second line until it is coplanar */
		add_v3_v3v3(v3t, v3, t);
		add_v3_v3v3(v4t, v4, t);

		sub_v3_v3v3(c, v3t, v1);
		sub_v3_v3v3(a, v2, v1);
		sub_v3_v3v3(b, v4t, v3t);

		cross_v3_v3v3(ab, a, b);
		cross_v3_v3v3(cb, c, b);

		mul_v3_fl(a, dot_v3v3(cb, ab) / dot_v3v3(ab, ab));
		add_v3_v3v3(r_i1, v1, a);

		/* for the second line, just substract the offset from the first intersection point */
		sub_v3_v3v3(r_i2, r_i1, t);

		return 2; /* two nearest points */
	}
}

int isect_line_line_v3(
        const float v1[3], const float v2[3],
        const float v3[3], const float v4[3],
        float r_i1[3], float r_i2[3])
{
	const float epsilon = 0.000001f;
	return isect_line_line_epsilon_v3(v1, v2, v3, v4, r_i1, r_i2, epsilon);
}

/** Intersection point strictly between the two lines
 * \return false when no intersection is found
 */
bool isect_line_line_strict_v3(const float v1[3], const float v2[3],
                               const float v3[3], const float v4[3],
                               float vi[3], float *r_lambda)
{
	const float epsilon = 0.000001f;
	float a[3], b[3], c[3], ab[3], cb[3], ca[3];
	float d, div;

	sub_v3_v3v3(c, v3, v1);
	sub_v3_v3v3(a, v2, v1);
	sub_v3_v3v3(b, v4, v3);

	cross_v3_v3v3(ab, a, b);
	d = dot_v3v3(c, ab);
	div = dot_v3v3(ab, ab);

	/* important not to use an epsilon here, see: T45919 */
	/* test zero length line */
	if (UNLIKELY(div == 0.0f)) {
		return false;
	}
	/* test if the two lines are coplanar */
	else if (UNLIKELY(fabsf(d) < epsilon)) {
		return false;
	}
	else {
		float f1, f2;
		cross_v3_v3v3(cb, c, b);
		cross_v3_v3v3(ca, c, a);

		f1 = dot_v3v3(cb, ab) / div;
		f2 = dot_v3v3(ca, ab) / div;

		if (f1 >= 0 && f1 <= 1 &&
		    f2 >= 0 && f2 <= 1)
		{
			mul_v3_fl(a, f1);
			add_v3_v3v3(vi, v1, a);

			if (r_lambda) *r_lambda = f1;

			return true; /* intersection found */
		}
		else {
			return false;
		}
	}
}

bool isect_aabb_aabb_v3(const float min1[3], const float max1[3], const float min2[3], const float max2[3])
{
	return (min1[0] < max2[0] && min1[1] < max2[1] && min1[2] < max2[2] &&
	        min2[0] < max1[0] && min2[1] < max1[1] && min2[2] < max1[2]);
}

void isect_ray_aabb_v3_precalc(
        struct IsectRayAABB_Precalc *data,
        const float ray_origin[3], const float ray_direction[3])
{
	copy_v3_v3(data->ray_origin, ray_origin);

	data->ray_inv_dir[0] = 1.0f / ray_direction[0];
	data->ray_inv_dir[1] = 1.0f / ray_direction[1];
	data->ray_inv_dir[2] = 1.0f / ray_direction[2];

	data->sign[0] = data->ray_inv_dir[0] < 0.0f;
	data->sign[1] = data->ray_inv_dir[1] < 0.0f;
	data->sign[2] = data->ray_inv_dir[2] < 0.0f;
}

/* Adapted from http://www.gamedev.net/community/forums/topic.asp?topic_id=459973 */
bool isect_ray_aabb_v3(
        const struct IsectRayAABB_Precalc *data, const float bb_min[3],
        const float bb_max[3], float *tmin_out)
{
	float bbox[2][3];

	copy_v3_v3(bbox[0], bb_min);
	copy_v3_v3(bbox[1], bb_max);

	float tmin = (bbox[data->sign[0]][0] - data->ray_origin[0]) * data->ray_inv_dir[0];
	float tmax = (bbox[1 - data->sign[0]][0] - data->ray_origin[0]) * data->ray_inv_dir[0];

	const float tymin = (bbox[data->sign[1]][1] - data->ray_origin[1]) * data->ray_inv_dir[1];
	const float tymax = (bbox[1 - data->sign[1]][1] - data->ray_origin[1]) * data->ray_inv_dir[1];

	if ((tmin > tymax) || (tymin > tmax))
		return false;

	if (tymin > tmin)
		tmin = tymin;

	if (tymax < tmax)
		tmax = tymax;

	const float tzmin = (bbox[data->sign[2]][2] - data->ray_origin[2]) * data->ray_inv_dir[2];
	const float tzmax = (bbox[1 - data->sign[2]][2] - data->ray_origin[2]) * data->ray_inv_dir[2];

	if ((tmin > tzmax) || (tzmin > tmax))
		return false;

	if (tzmin > tmin)
		tmin = tzmin;

	/* Note: tmax does not need to be updated since we don't use it
	 * keeping this here for future reference - jwilkins */
	//if (tzmax < tmax) tmax = tzmax;

	if (tmin_out)
		(*tmin_out) = tmin;

	return true;
}

/*
 * Test a bounding box (AABB) for ray intersection
 * assumes the ray is already local to the boundbox space
 */
bool isect_ray_aabb_v3_simple(
        const float orig[3], const float dir[3],
        const float bb_min[3], const float bb_max[3],
        float *tmin, float *tmax)
{
	double t[7];
	float hit_dist[2];
	t[1] = (double)(bb_min[0] - orig[0]) / dir[0];
	t[2] = (double)(bb_max[0] - orig[0]) / dir[0];
	t[3] = (double)(bb_min[1] - orig[1]) / dir[1];
	t[4] = (double)(bb_max[1] - orig[1]) / dir[1];
	t[5] = (double)(bb_min[2] - orig[2]) / dir[2];
	t[6] = (double)(bb_max[2] - orig[2]) / dir[2];
	hit_dist[0] = (float)fmax(fmax(fmin(t[1], t[2]), fmin(t[3], t[4])), fmin(t[5], t[6]));
	hit_dist[1] = (float)fmin(fmin(fmax(t[1], t[2]), fmax(t[3], t[4])), fmax(t[5], t[6]));
	if ((hit_dist[1] < 0 || hit_dist[0] > hit_dist[1]))
		return false;
	else {
		if (tmin) *tmin = hit_dist[0];
		if (tmax) *tmax = hit_dist[1];
		return true;
	}
}

/* find closest point to p on line through (l1, l2) and return lambda,
 * where (0 <= lambda <= 1) when cp is in the line segment (l1, l2)
 */
float closest_to_line_v3(float r_close[3], const float p[3], const float l1[3], const float l2[3])
{
	float h[3], u[3], lambda;
	sub_v3_v3v3(u, l2, l1);
	sub_v3_v3v3(h, p, l1);
	lambda = dot_v3v3(u, h) / dot_v3v3(u, u);
	r_close[0] = l1[0] + u[0] * lambda;
	r_close[1] = l1[1] + u[1] * lambda;
	r_close[2] = l1[2] + u[2] * lambda;
	return lambda;
}

float closest_to_line_v2(float r_close[2], const float p[2], const float l1[2], const float l2[2])
{
	float h[2], u[2], lambda;
	sub_v2_v2v2(u, l2, l1);
	sub_v2_v2v2(h, p, l1);
	lambda = dot_v2v2(u, h) / dot_v2v2(u, u);
	r_close[0] = l1[0] + u[0] * lambda;
	r_close[1] = l1[1] + u[1] * lambda;
	return lambda;
}

float ray_point_factor_v3_ex(
        const float p[3], const float ray_origin[3], const float ray_direction[3],
        const float epsilon, const float fallback)
{
	float p_relative[3];
	sub_v3_v3v3(p_relative, p, ray_origin);
	const float dot = len_squared_v3(ray_direction);
	return (dot > epsilon) ? (dot_v3v3(ray_direction, p_relative) / dot) : fallback;
}

float ray_point_factor_v3(
        const float p[3], const float ray_origin[3], const float ray_direction[3])
{
	return ray_point_factor_v3_ex(p, ray_origin, ray_direction, 0.0f, 0.0f);
}

/**
 * A simplified version of #closest_to_line_v3
 * we only need to return the ``lambda``
 *
 * \param epsilon: avoid approaching divide-by-zero.
 * Passing a zero will just check for nonzero division.
 */
float line_point_factor_v3_ex(
        const float p[3], const float l1[3], const float l2[3],
        const float epsilon, const float fallback)
{
	float h[3], u[3];
	float dot;
	sub_v3_v3v3(u, l2, l1);
	sub_v3_v3v3(h, p, l1);
#if 0
	return (dot_v3v3(u, h) / dot_v3v3(u, u));
#else
	/* better check for zero */
	dot = len_squared_v3(u);
	return (dot > epsilon) ? (dot_v3v3(u, h) / dot) : fallback;
#endif
}
float line_point_factor_v3(
        const float p[3], const float l1[3], const float l2[3])
{
	return line_point_factor_v3_ex(p, l1, l2, 0.0f, 0.0f);
}

float line_point_factor_v2_ex(
        const float p[2], const float l1[2], const float l2[2],
        const float epsilon, const float fallback)
{
	float h[2], u[2];
	float dot;
	sub_v2_v2v2(u, l2, l1);
	sub_v2_v2v2(h, p, l1);
#if 0
	return (dot_v2v2(u, h) / dot_v2v2(u, u));
#else
	/* better check for zero */
	dot = len_squared_v2(u);
	return (dot > epsilon) ? (dot_v2v2(u, h) / dot) : fallback;
#endif
}

float line_point_factor_v2(const float p[2], const float l1[2], const float l2[2])
{
	return line_point_factor_v2_ex(p, l1, l2, 0.0f, 0.0f);
}

/**
 * \note #isect_line_plane_v3() shares logic
 */
float line_plane_factor_v3(const float plane_co[3], const float plane_no[3],
                           const float l1[3], const float l2[3])
{
	float u[3], h[3];
	float dot;
	sub_v3_v3v3(u, l2, l1);
	sub_v3_v3v3(h, l1, plane_co);
	dot = dot_v3v3(plane_no, u);
	return (dot != 0.0f) ? -dot_v3v3(plane_no, h) / dot : 0.0f;
}

/** Ensure the distance between these points is no greater than 'dist'.
 *  If it is, scale then both into the center.
 */
void limit_dist_v3(float v1[3], float v2[3], const float dist)
{
	const float dist_old = len_v3v3(v1, v2);

	if (dist_old > dist) {
		float v1_old[3];
		float v2_old[3];
		float fac = (dist / dist_old) * 0.5f;

		copy_v3_v3(v1_old, v1);
		copy_v3_v3(v2_old, v2);

		interp_v3_v3v3(v1, v1_old, v2_old, 0.5f - fac);
		interp_v3_v3v3(v2, v1_old, v2_old, 0.5f + fac);
	}
}

/*
 *     x1,y2
 *     |  \
 *     |   \     .(a,b)
 *     |    \
 *     x1,y1-- x2,y1
 */
int isect_point_tri_v2_int(const int x1, const int y1, const int x2, const int y2, const int a, const int b)
{
	float v1[2], v2[2], v3[2], p[2];

	v1[0] = (float)x1;
	v1[1] = (float)y1;

	v2[0] = (float)x1;
	v2[1] = (float)y2;

	v3[0] = (float)x2;
	v3[1] = (float)y1;

	p[0] = (float)a;
	p[1] = (float)b;

	return isect_point_tri_v2(p, v1, v2, v3);
}

static bool point_in_slice(const float p[3], const float v1[3], const float l1[3], const float l2[3])
{
	/*
	 * what is a slice ?
	 * some maths:
	 * a line including (l1, l2) and a point not on the line
	 * define a subset of R3 delimited by planes parallel to the line and orthogonal
	 * to the (point --> line) distance vector, one plane on the line one on the point,
	 * the room inside usually is rather small compared to R3 though still infinite
	 * useful for restricting (speeding up) searches
	 * e.g. all points of triangular prism are within the intersection of 3 'slices'
	 * another trivial case : cube
	 * but see a 'spat' which is a deformed cube with paired parallel planes needs only 3 slices too
	 */
	float h, rp[3], cp[3], q[3];

	closest_to_line_v3(cp, v1, l1, l2);
	sub_v3_v3v3(q, cp, v1);

	sub_v3_v3v3(rp, p, v1);
	h = dot_v3v3(q, rp) / dot_v3v3(q, q);
	/* note: when 'h' is nan/-nan, this check returns false
	 * without explicit check - covering the degenerate case */
	return (h >= 0.0f && h <= 1.0f);
}

/* adult sister defining the slice planes by the origin and the normal
 * NOTE |normal| may not be 1 but defining the thickness of the slice */
static bool point_in_slice_as(float p[3], float origin[3], float normal[3])
{
	float h, rp[3];
	sub_v3_v3v3(rp, p, origin);
	h = dot_v3v3(normal, rp) / dot_v3v3(normal, normal);
	if (h < 0.0f || h > 1.0f) return false;
	return true;
}

bool point_in_slice_seg(float p[3], float l1[3], float l2[3])
{
	float normal[3];

	sub_v3_v3v3(normal, l2, l1);

	return point_in_slice_as(p, l1, normal);
}

#if 0
/*mama (knowing the squared length of the normal) */
static int point_in_slice_m(float p[3], float origin[3], float normal[3], float lns)
{
	float h, rp[3];
	sub_v3_v3v3(rp, p, origin);
	h = dot_v3v3(normal, rp) / lns;
	if (h < 0.0f || h > 1.0f) return 0;
	return 1;
}
#endif

bool isect_point_tri_prism_v3(const float p[3], const float v1[3], const float v2[3], const float v3[3])
{
	if (!point_in_slice(p, v1, v2, v3)) return false;
	if (!point_in_slice(p, v2, v3, v1)) return false;
	if (!point_in_slice(p, v3, v1, v2)) return false;
	return true;
}

/**
 * \param r_isect_co: The point \a p projected onto the triangle.
 * \return True when \a p is inside the triangle.
 * \note Its up to the caller to check the distance between \a p and \a r_vi against an error margin.
 */
bool isect_point_tri_v3(
        const float p[3], const float v1[3], const float v2[3], const float v3[3],
        float r_isect_co[3])
{
	if (isect_point_tri_prism_v3(p, v1, v2, v3)) {
		float plane[4];
		float no[3];

		/* Could use normal_tri_v3, but doesn't have to be unit-length */
		cross_tri_v3(no, v1, v2, v3);
		BLI_assert(len_squared_v3(no) != 0.0f);

		plane_from_point_normal_v3(plane, v1, no);
		closest_to_plane_v3(r_isect_co, plane, p);

		return true;
	}
	else {
		return false;
	}
}

bool clip_segment_v3_plane(
        const float p1[3], const float p2[3],
        const float plane[4],
        float r_p1[3], float r_p2[3])
{
	float dp[3], div;

	sub_v3_v3v3(dp, p2, p1);
	div = dot_v3v3(dp, plane);

	if (div == 0.0f) /* parallel */
		return true;

	float t = -plane_point_side_v3(plane, p1);

	if (div > 0.0f) {
		/* behind plane, completely clipped */
		if (t >= div) {
			return false;
		}
		else if (t > 0.0f) {
			const float p1_copy[3] = {UNPACK3(p1)};
			copy_v3_v3(r_p2, p2);
			madd_v3_v3v3fl(r_p1, p1_copy, dp, t / div);
			return true;
		}
	}
	else {
		/* behind plane, completely clipped */
		if (t >= 0.0f) {
			return false;
		}
		else if (t > div) {
			const float p1_copy[3] = {UNPACK3(p1)};
			copy_v3_v3(r_p1, p1);
			madd_v3_v3v3fl(r_p2, p1_copy, dp, t / div);
			return true;
		}
	}

	/* incase input/output values match (above also) */
	const float p1_copy[3] = {UNPACK3(p1)};
	copy_v3_v3(r_p2, p2);
	copy_v3_v3(r_p1, p1_copy);
	return true;
}

bool clip_segment_v3_plane_n(
        const float p1[3], const float p2[3],
        const float plane_array[][4], const int plane_tot,
        float r_p1[3], float r_p2[3])
{
	/* intersect from both directions */
	float p1_fac = 0.0f, p2_fac = 1.0f;

	float dp[3];
	sub_v3_v3v3(dp, p2, p1);

	for (int i = 0; i < plane_tot; i++) {
		const float *plane = plane_array[i];
		const float div = dot_v3v3(dp, plane);

		if (div != 0.0f) {
			float t = -plane_point_side_v3(plane, p1);
			if (div > 0.0f) {
				/* clip p1 lower bounds */
				if (t >= div) {
					return false;
				}
				else if (t > 0.0f) {
					t /= div;
					if (t > p1_fac) {
						p1_fac = t;
						if (p1_fac > p2_fac) {
							return false;
						}
					}
				}
			}
			else if (div < 0.0f) {
				/* clip p2 upper bounds */
				if (t >= 0.0f) {
					return false;
				}
				else if (t > div) {
					t /= div;
					if (t < p2_fac) {
						p2_fac = t;
						if (p1_fac > p2_fac) {
							return false;
						}
					}
				}
			}
		}
	}

	/* incase input/output values match */
	const float p1_copy[3] = {UNPACK3(p1)};

	madd_v3_v3v3fl(r_p1, p1_copy, dp, p1_fac);
	madd_v3_v3v3fl(r_p2, p1_copy, dp, p2_fac);

	return true;
}

/****************************** Axis Utils ********************************/

/**
 * \brief Normal to x,y matrix
 *
 * Creates a 3x3 matrix from a normal.
 * This matrix can be applied to vectors so their 'z' axis runs along \a normal.
 * In practice it means you can use x,y as 2d coords. \see
 *
 * \param r_mat The matrix to return.
 * \param normal A unit length vector.
 */
void axis_dominant_v3_to_m3(float r_mat[3][3], const float normal[3])
{
	BLI_ASSERT_UNIT_V3(normal);

	copy_v3_v3(r_mat[2], normal);
	ortho_basis_v3v3_v3(r_mat[0], r_mat[1], r_mat[2]);

	BLI_ASSERT_UNIT_V3(r_mat[0]);
	BLI_ASSERT_UNIT_V3(r_mat[1]);

	transpose_m3(r_mat);

	BLI_assert(!is_negative_m3(r_mat));
	BLI_assert((fabsf(dot_m3_v3_row_z(r_mat, normal) - 1.0f) < BLI_ASSERT_UNIT_EPSILON) || is_zero_v3(normal));
}

/**
 * Same as axis_dominant_v3_to_m3, but flips the normal
 */
void axis_dominant_v3_to_m3_negate(float r_mat[3][3], const float normal[3])
{
	BLI_ASSERT_UNIT_V3(normal);

	negate_v3_v3(r_mat[2], normal);
	ortho_basis_v3v3_v3(r_mat[0], r_mat[1], r_mat[2]);

	BLI_ASSERT_UNIT_V3(r_mat[0]);
	BLI_ASSERT_UNIT_V3(r_mat[1]);

	transpose_m3(r_mat);

	BLI_assert(!is_negative_m3(r_mat));
	BLI_assert((dot_m3_v3_row_z(r_mat, normal) < BLI_ASSERT_UNIT_EPSILON) || is_zero_v3(normal));
}

/****************************** Interpolation ********************************/

static float tri_signed_area(const float v1[3], const float v2[3], const float v3[3], const int i, const int j)
{
	return 0.5f * ((v1[i] - v2[i]) * (v2[j] - v3[j]) + (v1[j] - v2[j]) * (v3[i] - v2[i]));
}

/* return 1 when degenerate */
static bool barycentric_weights(const float v1[3], const float v2[3], const float v3[3], const float co[3], const float n[3], float w[3])
{
	float wtot;
	int i, j;

	axis_dominant_v3(&i, &j, n);

	w[0] = tri_signed_area(v2, v3, co, i, j);
	w[1] = tri_signed_area(v3, v1, co, i, j);
	w[2] = tri_signed_area(v1, v2, co, i, j);

	wtot = w[0] + w[1] + w[2];

	if (fabsf(wtot) > FLT_EPSILON) {
		mul_v3_fl(w, 1.0f / wtot);
		return false;
	}
	else {
		/* zero area triangle */
		copy_v3_fl(w, 1.0f / 3.0f);
		return true;
	}
}

void interp_weights_tri_v3(float w[3], const float v1[3], const float v2[3], const float v3[3], const float co[3])
{
	float n[3];

	normal_tri_v3(n, v1, v2, v3);
	barycentric_weights(v1, v2, v3, co, n, w);
}

void interp_weights_quad_v3(float w[4], const float v1[3], const float v2[3], const float v3[3], const float v4[3], const float co[3])
{
	float w2[3];

	w[0] = w[1] = w[2] = w[3] = 0.0f;

	/* first check for exact match */
	if (equals_v3v3(co, v1))
		w[0] = 1.0f;
	else if (equals_v3v3(co, v2))
		w[1] = 1.0f;
	else if (equals_v3v3(co, v3))
		w[2] = 1.0f;
	else if (equals_v3v3(co, v4))
		w[3] = 1.0f;
	else {
		/* otherwise compute barycentric interpolation weights */
		float n1[3], n2[3], n[3];
		bool degenerate;

		sub_v3_v3v3(n1, v1, v3);
		sub_v3_v3v3(n2, v2, v4);
		cross_v3_v3v3(n, n1, n2);

		degenerate = barycentric_weights(v1, v2, v4, co, n, w);
		SWAP(float, w[2], w[3]);

		if (degenerate || (w[0] < 0.0f)) {
			/* if w[1] is negative, co is on the other side of the v1-v3 edge,
			 * so we interpolate using the other triangle */
			degenerate = barycentric_weights(v2, v3, v4, co, n, w2);

			if (!degenerate) {
				w[0] = 0.0f;
				w[1] = w2[0];
				w[2] = w2[1];
				w[3] = w2[2];
			}
		}
	}
}

/* return 1 of point is inside triangle, 2 if it's on the edge, 0 if point is outside of triangle */
int barycentric_inside_triangle_v2(const float w[3])
{
	if (IN_RANGE(w[0], 0.0f, 1.0f) &&
	    IN_RANGE(w[1], 0.0f, 1.0f) &&
	    IN_RANGE(w[2], 0.0f, 1.0f))
	{
		return 1;
	}
	else if (IN_RANGE_INCL(w[0], 0.0f, 1.0f) &&
	         IN_RANGE_INCL(w[1], 0.0f, 1.0f) &&
	         IN_RANGE_INCL(w[2], 0.0f, 1.0f))
	{
		return 2;
	}

	return 0;
}

/* returns 0 for degenerated triangles */
bool barycentric_coords_v2(const float v1[2], const float v2[2], const float v3[2], const float co[2], float w[3])
{
	const float x = co[0], y = co[1];
	const float x1 = v1[0], y1 = v1[1];
	const float x2 = v2[0], y2 = v2[1];
	const float x3 = v3[0], y3 = v3[1];
	const float det = (y2 - y3) * (x1 - x3) + (x3 - x2) * (y1 - y3);

	if (fabsf(det) > FLT_EPSILON) {
		w[0] = ((y2 - y3) * (x - x3) + (x3 - x2) * (y - y3)) / det;
		w[1] = ((y3 - y1) * (x - x3) + (x1 - x3) * (y - y3)) / det;
		w[2] = 1.0f - w[0] - w[1];

		return true;
	}

	return false;
}

/**
 * \note: using #cross_tri_v2 means locations outside the triangle are correctly weighted
 *
 * \note This is *exactly* the same calculation as #resolve_tri_uv_v2,
 * although it has double precision and is used for texture baking, so keep both.
 */
void barycentric_weights_v2(const float v1[2], const float v2[2], const float v3[2], const float co[2], float w[3])
{
	float wtot;

	w[0] = cross_tri_v2(v2, v3, co);
	w[1] = cross_tri_v2(v3, v1, co);
	w[2] = cross_tri_v2(v1, v2, co);
	wtot = w[0] + w[1] + w[2];

	if (wtot != 0.0f) {
		mul_v3_fl(w, 1.0f / wtot);
	}
	else { /* dummy values for zero area face */
		copy_v3_fl(w, 1.0f / 3.0f);
	}
}

/**
 * still use 2D X,Y space but this works for verts transformed by a perspective matrix,
 * using their 4th component as a weight
 */
void barycentric_weights_v2_persp(const float v1[4], const float v2[4], const float v3[4], const float co[2], float w[3])
{
	float wtot;

	w[0] = cross_tri_v2(v2, v3, co) / v1[3];
	w[1] = cross_tri_v2(v3, v1, co) / v2[3];
	w[2] = cross_tri_v2(v1, v2, co) / v3[3];
	wtot = w[0] + w[1] + w[2];

	if (wtot != 0.0f) {
		mul_v3_fl(w, 1.0f / wtot);
	}
	else { /* dummy values for zero area face */
		w[0] = w[1] = w[2] = 1.0f / 3.0f;
	}
}

/**
 * same as #barycentric_weights_v2 but works with a quad,
 * note: untested for values outside the quad's bounds
 * this is #interp_weights_poly_v2 expanded for quads only
 */
void barycentric_weights_v2_quad(const float v1[2], const float v2[2], const float v3[2], const float v4[2],
                                 const float co[2], float w[4])
{
	/* note: fabsf() here is not needed for convex quads (and not used in interp_weights_poly_v2).
	 *       but in the case of concave/bow-tie quads for the mask rasterizer it gives unreliable results
	 *       without adding absf(). If this becomes an issue for more general usage we could have
	 *       this optional or use a different function - Campbell */
#define MEAN_VALUE_HALF_TAN_V2(_area, i1, i2) \
	        ((_area = cross_v2v2(dirs[i1], dirs[i2])) != 0.0f ? \
	         fabsf(((lens[i1] * lens[i2]) - dot_v2v2(dirs[i1], dirs[i2])) / _area) : 0.0f)

	const float dirs[4][2] = {
	    {v1[0] - co[0], v1[1] - co[1]},
	    {v2[0] - co[0], v2[1] - co[1]},
	    {v3[0] - co[0], v3[1] - co[1]},
	    {v4[0] - co[0], v4[1] - co[1]},
	};

	const float lens[4] = {
	    len_v2(dirs[0]),
	    len_v2(dirs[1]),
	    len_v2(dirs[2]),
	    len_v2(dirs[3]),
	};

	/* avoid divide by zero */
	if      (UNLIKELY(lens[0] < FLT_EPSILON)) { w[0] = 1.0f; w[1] = w[2] = w[3] = 0.0f; }
	else if (UNLIKELY(lens[1] < FLT_EPSILON)) { w[1] = 1.0f; w[0] = w[2] = w[3] = 0.0f; }
	else if (UNLIKELY(lens[2] < FLT_EPSILON)) { w[2] = 1.0f; w[0] = w[1] = w[3] = 0.0f; }
	else if (UNLIKELY(lens[3] < FLT_EPSILON)) { w[3] = 1.0f; w[0] = w[1] = w[2] = 0.0f; }
	else {
		float wtot, area;

		/* variable 'area' is just for storage,
		 * the order its initialized doesn't matter */
#ifdef __clang__
#  pragma clang diagnostic push
#  pragma clang diagnostic ignored "-Wunsequenced"
#endif

		/* inline mean_value_half_tan four times here */
		const float t[4] = {
			MEAN_VALUE_HALF_TAN_V2(area, 0, 1),
			MEAN_VALUE_HALF_TAN_V2(area, 1, 2),
			MEAN_VALUE_HALF_TAN_V2(area, 2, 3),
			MEAN_VALUE_HALF_TAN_V2(area, 3, 0),
		};

#ifdef __clang__
#  pragma clang diagnostic pop
#endif

#undef MEAN_VALUE_HALF_TAN_V2

		w[0] = (t[3] + t[0]) / lens[0];
		w[1] = (t[0] + t[1]) / lens[1];
		w[2] = (t[1] + t[2]) / lens[2];
		w[3] = (t[2] + t[3]) / lens[3];

		wtot = w[0] + w[1] + w[2] + w[3];

		if (wtot != 0.0f) {
			mul_v4_fl(w, 1.0f / wtot);
		}
		else { /* dummy values for zero area face */
			copy_v4_fl(w, 1.0f / 4.0f);
		}
	}
}

/* given 2 triangles in 3D space, and a point in relation to the first triangle.
 * calculate the location of a point in relation to the second triangle.
 * Useful for finding relative positions with geometry */
void transform_point_by_tri_v3(
        float pt_tar[3], float const pt_src[3],
        const float tri_tar_p1[3], const float tri_tar_p2[3], const float tri_tar_p3[3],
        const float tri_src_p1[3], const float tri_src_p2[3], const float tri_src_p3[3])
{
	/* this works by moving the source triangle so its normal is pointing on the Z
	 * axis where its barycentric weights can be calculated in 2D and its Z offset can
	 *  be re-applied. The weights are applied directly to the targets 3D points and the
	 *  z-depth is used to scale the targets normal as an offset.
	 * This saves transforming the target into its Z-Up orientation and back (which could also work) */
	float no_tar[3], no_src[3];
	float mat_src[3][3];
	float pt_src_xy[3];
	float tri_xy_src[3][3];
	float w_src[3];
	float area_tar, area_src;
	float z_ofs_src;

	normal_tri_v3(no_tar, tri_tar_p1, tri_tar_p2, tri_tar_p3);
	normal_tri_v3(no_src, tri_src_p1, tri_src_p2, tri_src_p3);

	axis_dominant_v3_to_m3(mat_src, no_src);

	/* make the source tri xy space */
	mul_v3_m3v3(pt_src_xy,     mat_src, pt_src);
	mul_v3_m3v3(tri_xy_src[0], mat_src, tri_src_p1);
	mul_v3_m3v3(tri_xy_src[1], mat_src, tri_src_p2);
	mul_v3_m3v3(tri_xy_src[2], mat_src, tri_src_p3);


	barycentric_weights_v2(tri_xy_src[0], tri_xy_src[1], tri_xy_src[2], pt_src_xy, w_src);
	interp_v3_v3v3v3(pt_tar, tri_tar_p1, tri_tar_p2, tri_tar_p3, w_src);

	area_tar = sqrtf(area_tri_v3(tri_tar_p1, tri_tar_p2, tri_tar_p3));
	area_src = sqrtf(area_tri_v2(tri_xy_src[0], tri_xy_src[1], tri_xy_src[2]));

	z_ofs_src = pt_src_xy[2] - tri_xy_src[0][2];
	madd_v3_v3v3fl(pt_tar, pt_tar, no_tar, (z_ofs_src / area_src) * area_tar);
}

/**
 * Simply re-interpolates,
 * assumes p_src is between \a l_src_p1-l_src_p2
 */
void transform_point_by_seg_v3(
        float p_dst[3], const float p_src[3],
        const float l_dst_p1[3], const float l_dst_p2[3],
        const float l_src_p1[3], const float l_src_p2[3])
{
	float t = line_point_factor_v3(p_src, l_src_p1, l_src_p2);
	interp_v3_v3v3(p_dst, l_dst_p1, l_dst_p2, t);
}

/* given an array with some invalid values this function interpolates valid values
 * replacing the invalid ones */
int interp_sparse_array(float *array, const int list_size, const float skipval)
{
	int found_invalid = 0;
	int found_valid = 0;
	int i;

	for (i = 0; i < list_size; i++) {
		if (array[i] == skipval)
			found_invalid = 1;
		else
			found_valid = 1;
	}

	if (found_valid == 0) {
		return -1;
	}
	else if (found_invalid == 0) {
		return 0;
	}
	else {
		/* found invalid depths, interpolate */
		float valid_last = skipval;
		int valid_ofs = 0;

		float *array_up = MEM_callocN(sizeof(float) * (size_t)list_size, "interp_sparse_array up");
		float *array_down = MEM_callocN(sizeof(float) * (size_t)list_size, "interp_sparse_array up");

		int *ofs_tot_up = MEM_callocN(sizeof(int) * (size_t)list_size, "interp_sparse_array tup");
		int *ofs_tot_down = MEM_callocN(sizeof(int) * (size_t)list_size, "interp_sparse_array tdown");

		for (i = 0; i < list_size; i++) {
			if (array[i] == skipval) {
				array_up[i] = valid_last;
				ofs_tot_up[i] = ++valid_ofs;
			}
			else {
				valid_last = array[i];
				valid_ofs = 0;
			}
		}

		valid_last = skipval;
		valid_ofs = 0;

		for (i = list_size - 1; i >= 0; i--) {
			if (array[i] == skipval) {
				array_down[i] = valid_last;
				ofs_tot_down[i] = ++valid_ofs;
			}
			else {
				valid_last = array[i];
				valid_ofs = 0;
			}
		}

		/* now blend */
		for (i = 0; i < list_size; i++) {
			if (array[i] == skipval) {
				if (array_up[i] != skipval && array_down[i] != skipval) {
					array[i] = ((array_up[i]   * (float)ofs_tot_down[i]) +
					            (array_down[i] * (float)ofs_tot_up[i])) / (float)(ofs_tot_down[i] + ofs_tot_up[i]);
				}
				else if (array_up[i] != skipval) {
					array[i] = array_up[i];
				}
				else if (array_down[i] != skipval) {
					array[i] = array_down[i];
				}
			}
		}

		MEM_freeN(array_up);
		MEM_freeN(array_down);

		MEM_freeN(ofs_tot_up);
		MEM_freeN(ofs_tot_down);
	}

	return 1;
}

/** \name interp_weights_poly_v2, v3
 * \{ */

#define IS_POINT_IX     (1 << 0)
#define IS_SEGMENT_IX   (1 << 1)

#define DIR_V3_SET(d_len, va, vb)  { \
	sub_v3_v3v3((d_len)->dir, va, vb); \
	(d_len)->len = len_v3((d_len)->dir); \
} (void)0

#define DIR_V2_SET(d_len, va, vb)  { \
	sub_v2_v2v2((d_len)->dir, va, vb); \
	(d_len)->len = len_v2((d_len)->dir); \
} (void)0

struct Float3_Len {
	float dir[3], len;
};

struct Float2_Len {
	float dir[2], len;
};

/* Mean value weights - smooth interpolation weights for polygons with
 * more than 3 vertices */
static float mean_value_half_tan_v3(const struct Float3_Len *d_curr, const struct Float3_Len *d_next)
{
	float cross[3], area;
	cross_v3_v3v3(cross, d_curr->dir, d_next->dir);
	area = len_v3(cross);
	if (LIKELY(fabsf(area) > FLT_EPSILON)) {
		const float dot = dot_v3v3(d_curr->dir, d_next->dir);
		const float len = d_curr->len * d_next->len;
		return (len - dot) / area;
	}
	else {
		return 0.0f;
	}
}

static float mean_value_half_tan_v2(const struct Float2_Len *d_curr, const struct Float2_Len *d_next)
{
	float area;
	/* different from the 3d version but still correct */
	area = cross_v2v2(d_curr->dir, d_next->dir);
	if (LIKELY(fabsf(area) > FLT_EPSILON)) {
		const float dot = dot_v2v2(d_curr->dir, d_next->dir);
		const float len = d_curr->len * d_next->len;
		return (len - dot) / area;
	}
	else {
		return 0.0f;
	}
}

void interp_weights_poly_v3(float *w, float v[][3], const int n, const float co[3])
{
	const float eps = 1e-5f;  /* take care, low values cause [#36105] */
	const float eps_sq = eps * eps;
	const float *v_curr, *v_next;
	float ht_prev, ht;  /* half tangents */
	float totweight = 0.0f;
	int i_curr, i_next;
	char ix_flag = 0;
	struct Float3_Len d_curr, d_next;

	/* loop over 'i_next' */
	i_curr = n - 1;
	i_next = 0;

	v_curr = v[i_curr];
	v_next = v[i_next];

	DIR_V3_SET(&d_curr, v_curr - 3 /* v[n - 2] */, co);
	DIR_V3_SET(&d_next, v_curr     /* v[n - 1] */, co);
	ht_prev = mean_value_half_tan_v3(&d_curr, &d_next);

	while (i_next < n) {
		/* Mark Mayer et al algorithm that is used here does not operate well if vertex is close
		 * to borders of face. In that case, do simple linear interpolation between the two edge vertices */

		/* 'd_next.len' is infact 'd_curr.len', just avoid copy to begin with */
		if (UNLIKELY(d_next.len < eps)) {
			ix_flag = IS_POINT_IX;
			break;
		}
		else if (UNLIKELY(dist_squared_to_line_segment_v3(co, v_curr, v_next) < eps_sq)) {
			ix_flag = IS_SEGMENT_IX;
			break;
		}

		d_curr = d_next;
		DIR_V3_SET(&d_next, v_next, co);
		ht = mean_value_half_tan_v3(&d_curr, &d_next);
		w[i_curr] = (ht_prev + ht) / d_curr.len;
		totweight += w[i_curr];

		/* step */
		i_curr = i_next++;
		v_curr = v_next;
		v_next = v[i_next];

		ht_prev = ht;
	}

	if (ix_flag) {
		memset(w, 0, sizeof(*w) * (size_t)n);

		if (ix_flag & IS_POINT_IX) {
			w[i_curr] = 1.0f;
		}
		else {
			float fac = line_point_factor_v3(co, v_curr, v_next);
			CLAMP(fac, 0.0f, 1.0f);
			w[i_curr] = 1.0f - fac;
			w[i_next] = fac;
		}
	}
	else {
		if (totweight != 0.0f) {
			for (i_curr = 0; i_curr < n; i_curr++) {
				w[i_curr] /= totweight;
			}
		}
	}
}


void interp_weights_poly_v2(float *w, float v[][2], const int n, const float co[2])
{
	const float eps = 1e-5f;  /* take care, low values cause [#36105] */
	const float eps_sq = eps * eps;
	const float *v_curr, *v_next;
	float ht_prev, ht;  /* half tangents */
	float totweight = 0.0f;
	int i_curr, i_next;
	char ix_flag = 0;
	struct Float2_Len d_curr, d_next;

	/* loop over 'i_next' */
	i_curr = n - 1;
	i_next = 0;

	v_curr = v[i_curr];
	v_next = v[i_next];

	DIR_V2_SET(&d_curr, v_curr - 2 /* v[n - 2] */, co);
	DIR_V2_SET(&d_next, v_curr     /* v[n - 1] */, co);
	ht_prev = mean_value_half_tan_v2(&d_curr, &d_next);

	while (i_next < n) {
		/* Mark Mayer et al algorithm that is used here does not operate well if vertex is close
		 * to borders of face. In that case, do simple linear interpolation between the two edge vertices */

		/* 'd_next.len' is infact 'd_curr.len', just avoid copy to begin with */
		if (UNLIKELY(d_next.len < eps)) {
			ix_flag = IS_POINT_IX;
			break;
		}
		else if (UNLIKELY(dist_squared_to_line_segment_v2(co, v_curr, v_next) < eps_sq)) {
			ix_flag = IS_SEGMENT_IX;
			break;
		}

		d_curr = d_next;
		DIR_V2_SET(&d_next, v_next, co);
		ht = mean_value_half_tan_v2(&d_curr, &d_next);
		w[i_curr] = (ht_prev + ht) / d_curr.len;
		totweight += w[i_curr];

		/* step */
		i_curr = i_next++;
		v_curr = v_next;
		v_next = v[i_next];

		ht_prev = ht;
	}

	if (ix_flag) {
		memset(w, 0, sizeof(*w) * (size_t)n);

		if (ix_flag & IS_POINT_IX) {
			w[i_curr] = 1.0f;
		}
		else {
			float fac = line_point_factor_v2(co, v_curr, v_next);
			CLAMP(fac, 0.0f, 1.0f);
			w[i_curr] = 1.0f - fac;
			w[i_next] = fac;
		}
	}
	else {
		if (totweight != 0.0f) {
			for (i_curr = 0; i_curr < n; i_curr++) {
				w[i_curr] /= totweight;
			}
		}
	}
}

#undef IS_POINT_IX
#undef IS_SEGMENT_IX

#undef DIR_V3_SET
#undef DIR_V2_SET

/** \} */


/* (x1, v1)(t1=0)------(x2, v2)(t2=1), 0<t<1 --> (x, v)(t) */
void interp_cubic_v3(float x[3], float v[3], const float x1[3], const float v1[3], const float x2[3], const float v2[3], const float t)
{
	float a[3], b[3];
	const float t2 = t * t;
	const float t3 = t2 * t;

	/* cubic interpolation */
	a[0] = v1[0] + v2[0] + 2 * (x1[0] - x2[0]);
	a[1] = v1[1] + v2[1] + 2 * (x1[1] - x2[1]);
	a[2] = v1[2] + v2[2] + 2 * (x1[2] - x2[2]);

	b[0] = -2 * v1[0] - v2[0] - 3 * (x1[0] - x2[0]);
	b[1] = -2 * v1[1] - v2[1] - 3 * (x1[1] - x2[1]);
	b[2] = -2 * v1[2] - v2[2] - 3 * (x1[2] - x2[2]);

	x[0] = a[0] * t3 + b[0] * t2 + v1[0] * t + x1[0];
	x[1] = a[1] * t3 + b[1] * t2 + v1[1] * t + x1[1];
	x[2] = a[2] * t3 + b[2] * t2 + v1[2] * t + x1[2];

	v[0] = 3 * a[0] * t2 + 2 * b[0] * t + v1[0];
	v[1] = 3 * a[1] * t2 + 2 * b[1] * t + v1[1];
	v[2] = 3 * a[2] * t2 + 2 * b[2] * t + v1[2];
}

/* unfortunately internal calculations have to be done at double precision to achieve correct/stable results. */

#define IS_ZERO(x) ((x > (-DBL_EPSILON) && x < DBL_EPSILON) ? 1 : 0)

/**
 * Barycentric reverse
 *
 * Compute coordinates (u, v) for point \a st with respect to triangle (\a st0, \a st1, \a st2)
 *
 * \note same basic result as #barycentric_weights_v2, see it's comment for details.
 */
void resolve_tri_uv_v2(float r_uv[2], const float st[2],
                       const float st0[2], const float st1[2], const float st2[2])
{
	/* find UV such that
	 * t = u * t0 + v * t1 + (1 - u - v) * t2
	 * u * (t0 - t2) + v * (t1 - t2) = t - t2 */
	const double a = st0[0] - st2[0], b = st1[0] - st2[0];
	const double c = st0[1] - st2[1], d = st1[1] - st2[1];
	const double det = a * d - c * b;

	/* det should never be zero since the determinant is the signed ST area of the triangle. */
	if (IS_ZERO(det) == 0) {
		const double x[2] = {st[0] - st2[0], st[1] - st2[1]};

		r_uv[0] = (float)((d * x[0] - b * x[1]) / det);
		r_uv[1] = (float)(((-c) * x[0] + a * x[1]) / det);
	}
	else {
		zero_v2(r_uv);
	}
}

/**
 * Barycentric reverse 3d
 *
 * Compute coordinates (u, v) for point \a st with respect to triangle (\a st0, \a st1, \a st2)
 */
void resolve_tri_uv_v3(float r_uv[2], const float st[3], const float st0[3], const float st1[3], const float st2[3])
{
	float v0[3], v1[3], v2[3];
	double d00, d01, d11, d20, d21, det;

	sub_v3_v3v3(v0, st1, st0);
	sub_v3_v3v3(v1, st2, st0);
	sub_v3_v3v3(v2, st, st0);

	d00 = dot_v3v3(v0, v0);
	d01 = dot_v3v3(v0, v1);
	d11 = dot_v3v3(v1, v1);
	d20 = dot_v3v3(v2, v0);
	d21 = dot_v3v3(v2, v1);

	det = d00 * d11 - d01 * d01;

	/* det should never be zero since the determinant is the signed ST area of the triangle. */
	if (IS_ZERO(det) == 0) {
		float w;

		w =       (float)((d00 * d21 - d01 * d20) / det);
		r_uv[1] = (float)((d11 * d20 - d01 * d21) / det);
		r_uv[0] = 1.0f - r_uv[1] - w;
	}
	else {
		zero_v2(r_uv);
	}
}

/* bilinear reverse */
void resolve_quad_uv_v2(float r_uv[2], const float st[2],
                        const float st0[2], const float st1[2], const float st2[2], const float st3[2])
{
	resolve_quad_uv_v2_deriv(r_uv, NULL, st, st0, st1, st2, st3);
}

/* bilinear reverse with derivatives */
void resolve_quad_uv_v2_deriv(float r_uv[2], float r_deriv[2][2],
                              const float st[2], const float st0[2], const float st1[2], const float st2[2], const float st3[2])
{
	const double signed_area = (st0[0] * st1[1] - st0[1] * st1[0]) + (st1[0] * st2[1] - st1[1] * st2[0]) +
	                           (st2[0] * st3[1] - st2[1] * st3[0]) + (st3[0] * st0[1] - st3[1] * st0[0]);

	/* X is 2D cross product (determinant)
	 * A = (p0 - p) X (p0 - p3)*/
	const double a = (st0[0] - st[0]) * (st0[1] - st3[1]) - (st0[1] - st[1]) * (st0[0] - st3[0]);

	/* B = ( (p0 - p) X (p1 - p2) + (p1 - p) X (p0 - p3) ) / 2 */
	const double b = 0.5 * (double)(((st0[0] - st[0]) * (st1[1] - st2[1]) - (st0[1] - st[1]) * (st1[0] - st2[0])) +
	                                ((st1[0] - st[0]) * (st0[1] - st3[1]) - (st1[1] - st[1]) * (st0[0] - st3[0])));

	/* C = (p1-p) X (p1-p2) */
	const double fC = (st1[0] - st[0]) * (st1[1] - st2[1]) - (st1[1] - st[1]) * (st1[0] - st2[0]);
	double denom = a - 2 * b + fC;

	/* clear outputs */
	zero_v2(r_uv);

	if (IS_ZERO(denom) != 0) {
		const double fDen = a - fC;
		if (IS_ZERO(fDen) == 0)
			r_uv[0] = (float)(a / fDen);
	}
	else {
		const double desc_sq = b * b - a * fC;
		const double desc = sqrt(desc_sq < 0.0 ? 0.0 : desc_sq);
		const double s = signed_area > 0 ? (-1.0) : 1.0;

		r_uv[0] = (float)(((a - b) + s * desc) / denom);
	}

	/* find UV such that
	 * fST = (1-u)(1-v) * ST0 + u * (1-v) * ST1 + u * v * ST2 + (1-u) * v * ST3 */
	{
		const double denom_s = (1 - r_uv[0]) * (st0[0] - st3[0]) + r_uv[0] * (st1[0] - st2[0]);
		const double denom_t = (1 - r_uv[0]) * (st0[1] - st3[1]) + r_uv[0] * (st1[1] - st2[1]);
		int i = 0;
		denom = denom_s;

		if (fabs(denom_s) < fabs(denom_t)) {
			i = 1;
			denom = denom_t;
		}

		if (IS_ZERO(denom) == 0)
			r_uv[1] = (float)((double)((1.0f - r_uv[0]) * (st0[i] - st[i]) + r_uv[0] * (st1[i] - st[i])) / denom);
	}

	if (r_deriv) {
		float tmp1[2], tmp2[2], s[2], t[2];
		
		/* clear outputs */
		zero_v2(r_deriv[0]);
		zero_v2(r_deriv[1]);
		
		sub_v2_v2v2(tmp1, st1, st0);
		sub_v2_v2v2(tmp2, st2, st3);
		interp_v2_v2v2(s, tmp1, tmp2, r_uv[1]);
		sub_v2_v2v2(tmp1, st3, st0);
		sub_v2_v2v2(tmp2, st2, st1);
		interp_v2_v2v2(t, tmp1, tmp2, r_uv[0]);

		denom = t[0] * s[1] - t[1] * s[0];

		if (!IS_ZERO(denom)) {
			double inv_denom = 1.0 / denom;
			r_deriv[0][0] = (float)((double)-t[1] * inv_denom);
			r_deriv[0][1] = (float)((double) t[0] * inv_denom);
			r_deriv[1][0] = (float)((double) s[1] * inv_denom);
			r_deriv[1][1] = (float)((double)-s[0] * inv_denom);
		}
	}
}

/* a version of resolve_quad_uv_v2 that only calculates the 'u' */
float resolve_quad_u_v2(
        const float st[2],
        const float st0[2], const float st1[2], const float st2[2], const float st3[2])
{
	const double signed_area = (st0[0] * st1[1] - st0[1] * st1[0]) + (st1[0] * st2[1] - st1[1] * st2[0]) +
	                           (st2[0] * st3[1] - st2[1] * st3[0]) + (st3[0] * st0[1] - st3[1] * st0[0]);

	/* X is 2D cross product (determinant)
	 * A = (p0 - p) X (p0 - p3)*/
	const double a = (st0[0] - st[0]) * (st0[1] - st3[1]) - (st0[1] - st[1]) * (st0[0] - st3[0]);

	/* B = ( (p0 - p) X (p1 - p2) + (p1 - p) X (p0 - p3) ) / 2 */
	const double b = 0.5 * (double)(((st0[0] - st[0]) * (st1[1] - st2[1]) - (st0[1] - st[1]) * (st1[0] - st2[0])) +
	                                ((st1[0] - st[0]) * (st0[1] - st3[1]) - (st1[1] - st[1]) * (st0[0] - st3[0])));

	/* C = (p1-p) X (p1-p2) */
	const double fC = (st1[0] - st[0]) * (st1[1] - st2[1]) - (st1[1] - st[1]) * (st1[0] - st2[0]);
	double denom = a - 2 * b + fC;

	if (IS_ZERO(denom) != 0) {
		const double fDen = a - fC;
		if (IS_ZERO(fDen) == 0)
			return (float)(a / fDen);
		else
			return 0.0f;
	}
	else {
		const double desc_sq = b * b - a * fC;
		const double desc = sqrt(desc_sq < 0.0 ? 0.0 : desc_sq);
		const double s = signed_area > 0 ? (-1.0) : 1.0;

		return (float)(((a - b) + s * desc) / denom);
	}
}


#undef IS_ZERO

/* reverse of the functions above */
void interp_bilinear_quad_v3(float data[4][3], float u, float v, float res[3])
{
	float vec[3];

	copy_v3_v3(res, data[0]);
	mul_v3_fl(res, (1 - u) * (1 - v));
	copy_v3_v3(vec, data[1]);
	mul_v3_fl(vec, u * (1 - v)); add_v3_v3(res, vec);
	copy_v3_v3(vec, data[2]);
	mul_v3_fl(vec, u * v); add_v3_v3(res, vec);
	copy_v3_v3(vec, data[3]);
	mul_v3_fl(vec, (1 - u) * v); add_v3_v3(res, vec);
}

void interp_barycentric_tri_v3(float data[3][3], float u, float v, float res[3])
{
	float vec[3];

	copy_v3_v3(res, data[0]);
	mul_v3_fl(res, u);
	copy_v3_v3(vec, data[1]);
	mul_v3_fl(vec, v); add_v3_v3(res, vec);
	copy_v3_v3(vec, data[2]);
	mul_v3_fl(vec, 1.0f - u - v); add_v3_v3(res, vec);
}

/***************************** View & Projection *****************************/

/**
 * Matches `glOrtho` result.
 */
void orthographic_m4(float matrix[4][4], const float left, const float right, const float bottom, const float top,
                     const float nearClip, const float farClip)
{
	float Xdelta, Ydelta, Zdelta;

	Xdelta = right - left;
	Ydelta = top - bottom;
	Zdelta = farClip - nearClip;
	if (Xdelta == 0.0f || Ydelta == 0.0f || Zdelta == 0.0f) {
		return;
	}
	unit_m4(matrix);
	matrix[0][0] = 2.0f / Xdelta;
	matrix[3][0] = -(right + left) / Xdelta;
	matrix[1][1] = 2.0f / Ydelta;
	matrix[3][1] = -(top + bottom) / Ydelta;
	matrix[2][2] = -2.0f / Zdelta; /* note: negate Z	*/
	matrix[3][2] = -(farClip + nearClip) / Zdelta;
}

/**
 * Matches `glFrustum` result.
 */
void perspective_m4(float mat[4][4], const float left, const float right, const float bottom, const float top,
                    const float nearClip, const float farClip)
{
	const float Xdelta = right - left;
	const float Ydelta = top - bottom;
	const float Zdelta = farClip - nearClip;

	if (Xdelta == 0.0f || Ydelta == 0.0f || Zdelta == 0.0f) {
		return;
	}
	mat[0][0] = nearClip * 2.0f / Xdelta;
	mat[1][1] = nearClip * 2.0f / Ydelta;
	mat[2][0] = (right + left) / Xdelta; /* note: negate Z	*/
	mat[2][1] = (top + bottom) / Ydelta;
	mat[2][2] = -(farClip + nearClip) / Zdelta;
	mat[2][3] = -1.0f;
	mat[3][2] = (-2.0f * nearClip * farClip) / Zdelta;
	mat[0][1] = mat[0][2] = mat[0][3] =
	mat[1][0] = mat[1][2] = mat[1][3] =
	mat[3][0] = mat[3][1] = mat[3][3] = 0.0f;

}

/* translate a matrix created by orthographic_m4 or perspective_m4 in XY coords (used to jitter the view) */
void window_translate_m4(float winmat[4][4], float perspmat[4][4], const float x, const float y)
{
	if (winmat[2][3] == -1.0f) {
		/* in the case of a win-matrix, this means perspective always */
		float v1[3];
		float v2[3];
		float len1, len2;

		v1[0] = perspmat[0][0];
		v1[1] = perspmat[1][0];
		v1[2] = perspmat[2][0];

		v2[0] = perspmat[0][1];
		v2[1] = perspmat[1][1];
		v2[2] = perspmat[2][1];

		len1 = (1.0f / len_v3(v1));
		len2 = (1.0f / len_v3(v2));

		winmat[2][0] += len1 * winmat[0][0] * x;
		winmat[2][1] += len2 * winmat[1][1] * y;
	}
	else {
		winmat[3][0] += x;
		winmat[3][1] += y;
	}
}

/**
 * Frustum planes extraction from a projection matrix (homogeneous 4d vector representations of planes).
 *
 * plane parameters can be NULL if you do not need them.
 */
void planes_from_projmat(float mat[4][4], float left[4], float right[4], float top[4], float bottom[4],
                         float near[4], float far[4])
{
	/* References:
	 *
	 * https://fgiesen.wordpress.com/2012/08/31/frustum-planes-from-the-projection-matrix/
	 * http://www8.cs.umu.se/kurser/5DV051/HT12/lab/plane_extraction.pdf
	 */

	int i;

	if (left) {
		for (i = 4; i--; ) {
			left[i] = mat[i][3] + mat[i][0];
		}
	}

	if (right) {
		for (i = 4; i--; ) {
			right[i] = mat[i][3] - mat[i][0];
		}
	}

	if (bottom) {
		for (i = 4; i--; ) {
			bottom[i] = mat[i][3] + mat[i][1];
		}
	}

	if (top) {
		for (i = 4; i--; ) {
			top[i] = mat[i][3] - mat[i][1];
		}
	}

	if (near) {
		for (i = 4; i--; ) {
			near[i] = mat[i][3] + mat[i][2];
		}
	}

	if (far) {
		for (i = 4; i--; ) {
			far[i] = mat[i][3] - mat[i][2];
		}
	}
}

static void i_multmatrix(float icand[4][4], float Vm[4][4])
{
	int row, col;
	float temp[4][4];

	for (row = 0; row < 4; row++)
		for (col = 0; col < 4; col++)
			temp[row][col] = (icand[row][0] * Vm[0][col] +
			                  icand[row][1] * Vm[1][col] +
			                  icand[row][2] * Vm[2][col] +
			                  icand[row][3] * Vm[3][col]);
	copy_m4_m4(Vm, temp);
}

void polarview_m4(float Vm[4][4], float dist, float azimuth, float incidence, float twist)
{
	unit_m4(Vm);

	translate_m4(Vm, 0.0, 0.0, -dist);
	rotate_m4(Vm, 'Z', -twist);
	rotate_m4(Vm, 'X', -incidence);
	rotate_m4(Vm, 'Z', -azimuth);
}

void lookat_m4(float mat[4][4], float vx, float vy, float vz, float px, float py, float pz, float twist)
{
	float sine, cosine, hyp, hyp1, dx, dy, dz;
	float mat1[4][4];

	unit_m4(mat1);

	axis_angle_to_mat4_single(mat, 'Z', -twist);

	dx = px - vx;
	dy = py - vy;
	dz = pz - vz;
	hyp = dx * dx + dz * dz; /* hyp squared */
	hyp1 = sqrtf(dy * dy + hyp);
	hyp = sqrtf(hyp); /* the real hyp */

	if (hyp1 != 0.0f) { /* rotate X */
		sine = -dy / hyp1;
		cosine = hyp / hyp1;
	}
	else {
		sine = 0.0f;
		cosine = 1.0f;
	}
	mat1[1][1] = cosine;
	mat1[1][2] = sine;
	mat1[2][1] = -sine;
	mat1[2][2] = cosine;

	i_multmatrix(mat1, mat);

	mat1[1][1] = mat1[2][2] = 1.0f; /* be careful here to reinit */
	mat1[1][2] = mat1[2][1] = 0.0f; /* those modified by the last */

	/* paragraph */
	if (hyp != 0.0f) { /* rotate Y */
		sine = dx / hyp;
		cosine = -dz / hyp;
	}
	else {
		sine = 0.0f;
		cosine = 1.0f;
	}
	mat1[0][0] = cosine;
	mat1[0][2] = -sine;
	mat1[2][0] = sine;
	mat1[2][2] = cosine;

	i_multmatrix(mat1, mat);
	translate_m4(mat, -vx, -vy, -vz); /* translate viewpoint to origin */
}

int box_clip_bounds_m4(float boundbox[2][3], const float bounds[4], float winmat[4][4])
{
	float mat[4][4], vec[4];
	int a, fl, flag = -1;

	copy_m4_m4(mat, winmat);

	for (a = 0; a < 8; a++) {
		vec[0] = (a & 1) ? boundbox[0][0] : boundbox[1][0];
		vec[1] = (a & 2) ? boundbox[0][1] : boundbox[1][1];
		vec[2] = (a & 4) ? boundbox[0][2] : boundbox[1][2];
		vec[3] = 1.0;
		mul_m4_v4(mat, vec);

		fl = 0;
		if (bounds) {
			if (vec[0] > bounds[1] * vec[3]) fl |= 1;
			if (vec[0] < bounds[0] * vec[3]) fl |= 2;
			if (vec[1] > bounds[3] * vec[3]) fl |= 4;
			if (vec[1] < bounds[2] * vec[3]) fl |= 8;
		}
		else {
			if (vec[0] < -vec[3]) fl |= 1;
			if (vec[0] > vec[3]) fl |= 2;
			if (vec[1] < -vec[3]) fl |= 4;
			if (vec[1] > vec[3]) fl |= 8;
		}
		if (vec[2] < -vec[3]) fl |= 16;
		if (vec[2] > vec[3]) fl |= 32;

		flag &= fl;
		if (flag == 0) return 0;
	}

	return flag;
}

void box_minmax_bounds_m4(float min[3], float max[3], float boundbox[2][3], float mat[4][4])
{
	float mn[3], mx[3], vec[3];
	int a;

	copy_v3_v3(mn, min);
	copy_v3_v3(mx, max);

	for (a = 0; a < 8; a++) {
		vec[0] = (a & 1) ? boundbox[0][0] : boundbox[1][0];
		vec[1] = (a & 2) ? boundbox[0][1] : boundbox[1][1];
		vec[2] = (a & 4) ? boundbox[0][2] : boundbox[1][2];

		mul_m4_v3(mat, vec);
		minmax_v3v3_v3(mn, mx, vec);
	}

	copy_v3_v3(min, mn);
	copy_v3_v3(max, mx);
}

/********************************** Mapping **********************************/

void map_to_tube(float *r_u, float *r_v, const float x, const float y, const float z)
{
	float len;

	*r_v = (z + 1.0f) / 2.0f;

	len = sqrtf(x * x + y * y);
	if (len > 0.0f) {
		*r_u = (1.0f - (atan2f(x / len, y / len) / (float)M_PI)) / 2.0f;
	}
	else {
		*r_v = *r_u = 0.0f; /* to avoid un-initialized variables */
	}
}

void map_to_sphere(float *r_u, float *r_v, const float x, const float y, const float z)
{
	float len;

	len = sqrtf(x * x + y * y + z * z);
	if (len > 0.0f) {
		if (UNLIKELY(x == 0.0f && y == 0.0f)) {
			*r_u = 0.0f;  /* othwise domain error */
		}
		else {
			*r_u = (1.0f - atan2f(x, y) / (float)M_PI) / 2.0f;
		}

		*r_v = 1.0f - saacos(z / len) / (float)M_PI;
	}
	else {
		*r_v = *r_u = 0.0f; /* to avoid un-initialized variables */
	}
}

void map_to_plane_v2_v3v3(float r_co[2], const float co[3], const float no[3])
{
	float target[3] = {0.0f, 0.0f, 1.0f};
	float axis[3];

	cross_v3_v3v3(axis, no, target);
	normalize_v3(axis);

	map_to_plane_axis_angle_v2_v3v3fl(r_co, co, axis, angle_normalized_v3v3(no, target));
}

void map_to_plane_axis_angle_v2_v3v3fl(float r_co[2], const float co[3], const float axis[3], const float angle)
{
	float tmp[3];

	rotate_normalized_v3_v3v3fl(tmp, co, axis, angle);

	copy_v2_v2(r_co, tmp);
}

/********************************* Normals **********************************/

void accumulate_vertex_normals_tri(
        float n1[3], float n2[3], float n3[3],
        const float f_no[3],
        const float co1[3], const float co2[3], const float co3[3])
{
	float vdiffs[3][3];
	const int nverts = 3;

	/* compute normalized edge vectors */
	sub_v3_v3v3(vdiffs[0], co2, co1);
	sub_v3_v3v3(vdiffs[1], co3, co2);
	sub_v3_v3v3(vdiffs[2], co1, co3);

	normalize_v3(vdiffs[0]);
	normalize_v3(vdiffs[1]);
	normalize_v3(vdiffs[2]);

	/* accumulate angle weighted face normal */
	{
		float *vn[] = {n1, n2, n3};
		const float *prev_edge = vdiffs[nverts - 1];
		int i;

		for (i = 0; i < nverts; i++) {
			const float *cur_edge = vdiffs[i];
			const float fac = saacos(-dot_v3v3(cur_edge, prev_edge));

			/* accumulate */
			madd_v3_v3fl(vn[i], f_no, fac);
			prev_edge = cur_edge;
		}
	}
}

void accumulate_vertex_normals(
        float n1[3], float n2[3], float n3[3], float n4[3],
        const float f_no[3],
        const float co1[3], const float co2[3], const float co3[3], const float co4[3])
{
	float vdiffs[4][3];
	const int nverts = (n4 != NULL && co4 != NULL) ? 4 : 3;

	/* compute normalized edge vectors */
	sub_v3_v3v3(vdiffs[0], co2, co1);
	sub_v3_v3v3(vdiffs[1], co3, co2);

	if (nverts == 3) {
		sub_v3_v3v3(vdiffs[2], co1, co3);
	}
	else {
		sub_v3_v3v3(vdiffs[2], co4, co3);
		sub_v3_v3v3(vdiffs[3], co1, co4);
		normalize_v3(vdiffs[3]);
	}

	normalize_v3(vdiffs[0]);
	normalize_v3(vdiffs[1]);
	normalize_v3(vdiffs[2]);

	/* accumulate angle weighted face normal */
	{
		float *vn[] = {n1, n2, n3, n4};
		const float *prev_edge = vdiffs[nverts - 1];
		int i;

		for (i = 0; i < nverts; i++) {
			const float *cur_edge = vdiffs[i];
			const float fac = saacos(-dot_v3v3(cur_edge, prev_edge));

			/* accumulate */
			madd_v3_v3fl(vn[i], f_no, fac);
			prev_edge = cur_edge;
		}
	}
}

/* Add weighted face normal component into normals of the face vertices.
 * Caller must pass pre-allocated vdiffs of nverts length. */
void accumulate_vertex_normals_poly(float **vertnos, const float polyno[3],
                                    const float **vertcos, float vdiffs[][3], const int nverts)
{
	int i;

	/* calculate normalized edge directions for each edge in the poly */
	for (i = 0; i < nverts; i++) {
		sub_v3_v3v3(vdiffs[i], vertcos[(i + 1) % nverts], vertcos[i]);
		normalize_v3(vdiffs[i]);
	}

	/* accumulate angle weighted face normal */
	{
		const float *prev_edge = vdiffs[nverts - 1];

		for (i = 0; i < nverts; i++) {
			const float *cur_edge = vdiffs[i];

			/* calculate angle between the two poly edges incident on
			 * this vertex */
			const float fac = saacos(-dot_v3v3(cur_edge, prev_edge));

			/* accumulate */
			madd_v3_v3fl(vertnos[i], polyno, fac);
			prev_edge = cur_edge;
		}
	}
}

/********************************* Tangents **********************************/

void tangent_from_uv(
        const float uv1[2], const float uv2[2], const float uv3[3],
        const float co1[3], const float co2[3], const float co3[3],
        const float n[3],
        float r_tang[3])
{
	const float s1 = uv2[0] - uv1[0];
	const float s2 = uv3[0] - uv1[0];
	const float t1 = uv2[1] - uv1[1];
	const float t2 = uv3[1] - uv1[1];
	float det = (s1 * t2 - s2 * t1);

	/* otherwise 'r_tang' becomes nan */
	if (det != 0.0f) {
		float tangv[3], ct[3], e1[3], e2[3];

		det = 1.0f / det;

		/* normals in render are inversed... */
		sub_v3_v3v3(e1, co1, co2);
		sub_v3_v3v3(e2, co1, co3);
		r_tang[0] = (t2 * e1[0] - t1 * e2[0]) * det;
		r_tang[1] = (t2 * e1[1] - t1 * e2[1]) * det;
		r_tang[2] = (t2 * e1[2] - t1 * e2[2]) * det;
		tangv[0] = (s1 * e2[0] - s2 * e1[0]) * det;
		tangv[1] = (s1 * e2[1] - s2 * e1[1]) * det;
		tangv[2] = (s1 * e2[2] - s2 * e1[2]) * det;
		cross_v3_v3v3(ct, r_tang, tangv);

		/* check flip */
		if (dot_v3v3(ct, n) < 0.0f) {
			negate_v3(r_tang);
		}
	}
	else {
		zero_v3(r_tang);
	}
}

/****************************** Vector Clouds ********************************/

/* vector clouds */
/* void vcloud_estimate_transform(int list_size, float (*pos)[3], float *weight, float (*rpos)[3], float *rweight,
 *                                float lloc[3], float rloc[3], float lrot[3][3], float lscale[3][3])
 *
 * input
 * (
 * int list_size
 * 4 lists as pointer to array[list_size]
 * 1. current pos array of 'new' positions
 * 2. current weight array of 'new'weights (may be NULL pointer if you have no weights )
 * 3. reference rpos array of 'old' positions
 * 4. reference rweight array of 'old'weights (may be NULL pointer if you have no weights )
 * )
 * output
 * (
 * float lloc[3] center of mass pos
 * float rloc[3] center of mass rpos
 * float lrot[3][3] rotation matrix
 * float lscale[3][3] scale matrix
 * pointers may be NULL if not needed
 * )
 */

void vcloud_estimate_transform(int list_size, float (*pos)[3], float *weight, float (*rpos)[3], float *rweight,
                               float lloc[3], float rloc[3], float lrot[3][3], float lscale[3][3])
{
	float accu_com[3] = {0.0f, 0.0f, 0.0f}, accu_rcom[3] = {0.0f, 0.0f, 0.0f};
	float accu_weight = 0.0f, accu_rweight = 0.0f;
	const float eps = 1e-6f;

	int a;
	/* first set up a nice default response */
	if (lloc) zero_v3(lloc);
	if (rloc) zero_v3(rloc);
	if (lrot) unit_m3(lrot);
	if (lscale) unit_m3(lscale);
	/* do com for both clouds */
	if (pos && rpos && (list_size > 0)) { /* paranoya check */
		/* do com for both clouds */
		for (a = 0; a < list_size; a++) {
			if (weight) {
				float v[3];
				copy_v3_v3(v, pos[a]);
				mul_v3_fl(v, weight[a]);
				add_v3_v3(accu_com, v);
				accu_weight += weight[a];
			}
			else {
				add_v3_v3(accu_com, pos[a]);
			}

			if (rweight) {
				float v[3];
				copy_v3_v3(v, rpos[a]);
				mul_v3_fl(v, rweight[a]);
				add_v3_v3(accu_rcom, v);
				accu_rweight += rweight[a];
			}
			else {
				add_v3_v3(accu_rcom, rpos[a]);
			}
		}
		if (!weight || !rweight) {
			accu_weight = accu_rweight = (float)list_size;
		}

		mul_v3_fl(accu_com, 1.0f / accu_weight);
		mul_v3_fl(accu_rcom, 1.0f / accu_rweight);
		if (lloc) copy_v3_v3(lloc, accu_com);
		if (rloc) copy_v3_v3(rloc, accu_rcom);
		if (lrot || lscale) { /* caller does not want rot nor scale, strange but legal */
			/*so now do some reverse engineering and see if we can split rotation from scale ->Polardecompose*/
			/* build 'projection' matrix */
			float m[3][3], mr[3][3], q[3][3], qi[3][3];
			float va[3], vb[3], stunt[3];
			float odet, ndet;
			int i = 0, imax = 15;
			zero_m3(m);
			zero_m3(mr);

			/* build 'projection' matrix */
			for (a = 0; a < list_size; a++) {
				sub_v3_v3v3(va, rpos[a], accu_rcom);
				/* mul_v3_fl(va, bp->mass);  mass needs renormalzation here ?? */
				sub_v3_v3v3(vb, pos[a], accu_com);
				/* mul_v3_fl(va, rp->mass); */
				m[0][0] += va[0] * vb[0];
				m[0][1] += va[0] * vb[1];
				m[0][2] += va[0] * vb[2];

				m[1][0] += va[1] * vb[0];
				m[1][1] += va[1] * vb[1];
				m[1][2] += va[1] * vb[2];

				m[2][0] += va[2] * vb[0];
				m[2][1] += va[2] * vb[1];
				m[2][2] += va[2] * vb[2];

				/* building the reference matrix on the fly
				 * needed to scale properly later */

				mr[0][0] += va[0] * va[0];
				mr[0][1] += va[0] * va[1];
				mr[0][2] += va[0] * va[2];

				mr[1][0] += va[1] * va[0];
				mr[1][1] += va[1] * va[1];
				mr[1][2] += va[1] * va[2];

				mr[2][0] += va[2] * va[0];
				mr[2][1] += va[2] * va[1];
				mr[2][2] += va[2] * va[2];
			}
			copy_m3_m3(q, m);
			stunt[0] = q[0][0];
			stunt[1] = q[1][1];
			stunt[2] = q[2][2];
			/* renormalizing for numeric stability */
			mul_m3_fl(q, 1.f / len_v3(stunt));

			/* this is pretty much Polardecompose 'inline' the algo based on Higham's thesis */
			/* without the far case ... but seems to work here pretty neat                   */
			odet = 0.0f;
			ndet = determinant_m3_array(q);
			while ((odet - ndet) * (odet - ndet) > eps && i < imax) {
				invert_m3_m3(qi, q);
				transpose_m3(qi);
				add_m3_m3m3(q, q, qi);
				mul_m3_fl(q, 0.5f);
				odet = ndet;
				ndet = determinant_m3_array(q);
				i++;
			}

			if (i) {
				float scale[3][3];
				float irot[3][3];
				if (lrot) copy_m3_m3(lrot, q);
				invert_m3_m3(irot, q);
				invert_m3_m3(qi, mr);
				mul_m3_m3m3(q, m, qi);
				mul_m3_m3m3(scale, irot, q);
				if (lscale) copy_m3_m3(lscale, scale);

			}
		}
	}
}

/******************************* Form Factor *********************************/

static void vec_add_dir(float r[3], const float v1[3], const float v2[3], const float fac)
{
	r[0] = v1[0] + fac * (v2[0] - v1[0]);
	r[1] = v1[1] + fac * (v2[1] - v1[1]);
	r[2] = v1[2] + fac * (v2[2] - v1[2]);
}

bool form_factor_visible_quad(const float p[3], const float n[3],
                              const float v0[3], const float v1[3], const float v2[3],
                              float q0[3], float q1[3], float q2[3], float q3[3])
{
	static const float epsilon = 1e-6f;
	float sd[3];
	const float c = dot_v3v3(n, p);

	/* signed distances from the vertices to the plane. */
	sd[0] = dot_v3v3(n, v0) - c;
	sd[1] = dot_v3v3(n, v1) - c;
	sd[2] = dot_v3v3(n, v2) - c;

	if (fabsf(sd[0]) < epsilon) sd[0] = 0.0f;
	if (fabsf(sd[1]) < epsilon) sd[1] = 0.0f;
	if (fabsf(sd[2]) < epsilon) sd[2] = 0.0f;

	if (sd[0] > 0.0f) {
		if (sd[1] > 0.0f) {
			if (sd[2] > 0.0f) {
				/* +++ */
				copy_v3_v3(q0, v0);
				copy_v3_v3(q1, v1);
				copy_v3_v3(q2, v2);
				copy_v3_v3(q3, q2);
			}
			else if (sd[2] < 0.0f) {
				/* ++- */
				copy_v3_v3(q0, v0);
				copy_v3_v3(q1, v1);
				vec_add_dir(q2, v1, v2, (sd[1] / (sd[1] - sd[2])));
				vec_add_dir(q3, v0, v2, (sd[0] / (sd[0] - sd[2])));
			}
			else {
				/* ++0 */
				copy_v3_v3(q0, v0);
				copy_v3_v3(q1, v1);
				copy_v3_v3(q2, v2);
				copy_v3_v3(q3, q2);
			}
		}
		else if (sd[1] < 0.0f) {
			if (sd[2] > 0.0f) {
				/* +-+ */
				copy_v3_v3(q0, v0);
				vec_add_dir(q1, v0, v1, (sd[0] / (sd[0] - sd[1])));
				vec_add_dir(q2, v1, v2, (sd[1] / (sd[1] - sd[2])));
				copy_v3_v3(q3, v2);
			}
			else if (sd[2] < 0.0f) {
				/* +-- */
				copy_v3_v3(q0, v0);
				vec_add_dir(q1, v0, v1, (sd[0] / (sd[0] - sd[1])));
				vec_add_dir(q2, v0, v2, (sd[0] / (sd[0] - sd[2])));
				copy_v3_v3(q3, q2);
			}
			else {
				/* +-0 */
				copy_v3_v3(q0, v0);
				vec_add_dir(q1, v0, v1, (sd[0] / (sd[0] - sd[1])));
				copy_v3_v3(q2, v2);
				copy_v3_v3(q3, q2);
			}
		}
		else {
			if (sd[2] > 0.0f) {
				/* +0+ */
				copy_v3_v3(q0, v0);
				copy_v3_v3(q1, v1);
				copy_v3_v3(q2, v2);
				copy_v3_v3(q3, q2);
			}
			else if (sd[2] < 0.0f) {
				/* +0- */
				copy_v3_v3(q0, v0);
				copy_v3_v3(q1, v1);
				vec_add_dir(q2, v0, v2, (sd[0] / (sd[0] - sd[2])));
				copy_v3_v3(q3, q2);
			}
			else {
				/* +00 */
				copy_v3_v3(q0, v0);
				copy_v3_v3(q1, v1);
				copy_v3_v3(q2, v2);
				copy_v3_v3(q3, q2);
			}
		}
	}
	else if (sd[0] < 0.0f) {
		if (sd[1] > 0.0f) {
			if (sd[2] > 0.0f) {
				/* -++ */
				vec_add_dir(q0, v0, v1, (sd[0] / (sd[0] - sd[1])));
				copy_v3_v3(q1, v1);
				copy_v3_v3(q2, v2);
				vec_add_dir(q3, v0, v2, (sd[0] / (sd[0] - sd[2])));
			}
			else if (sd[2] < 0.0f) {
				/* -+- */
				vec_add_dir(q0, v0, v1, (sd[0] / (sd[0] - sd[1])));
				copy_v3_v3(q1, v1);
				vec_add_dir(q2, v1, v2, (sd[1] / (sd[1] - sd[2])));
				copy_v3_v3(q3, q2);
			}
			else {
				/* -+0 */
				vec_add_dir(q0, v0, v1, (sd[0] / (sd[0] - sd[1])));
				copy_v3_v3(q1, v1);
				copy_v3_v3(q2, v2);
				copy_v3_v3(q3, q2);
			}
		}
		else if (sd[1] < 0.0f) {
			if (sd[2] > 0.0f) {
				/* --+ */
				vec_add_dir(q0, v0, v2, (sd[0] / (sd[0] - sd[2])));
				vec_add_dir(q1, v1, v2, (sd[1] / (sd[1] - sd[2])));
				copy_v3_v3(q2, v2);
				copy_v3_v3(q3, q2);
			}
			else if (sd[2] < 0.0f) {
				/* --- */
				return false;
			}
			else {
				/* --0 */
				return false;
			}
		}
		else {
			if (sd[2] > 0.0f) {
				/* -0+ */
				vec_add_dir(q0, v0, v2, (sd[0] / (sd[0] - sd[2])));
				copy_v3_v3(q1, v1);
				copy_v3_v3(q2, v2);
				copy_v3_v3(q3, q2);
			}
			else if (sd[2] < 0.0f) {
				/* -0- */
				return false;
			}
			else {
				/* -00 */
				return false;
			}
		}
	}
	else {
		if (sd[1] > 0.0f) {
			if (sd[2] > 0.0f) {
				/* 0++ */
				copy_v3_v3(q0, v0);
				copy_v3_v3(q1, v1);
				copy_v3_v3(q2, v2);
				copy_v3_v3(q3, q2);
			}
			else if (sd[2] < 0.0f) {
				/* 0+- */
				copy_v3_v3(q0, v0);
				copy_v3_v3(q1, v1);
				vec_add_dir(q2, v1, v2, (sd[1] / (sd[1] - sd[2])));
				copy_v3_v3(q3, q2);
			}
			else {
				/* 0+0 */
				copy_v3_v3(q0, v0);
				copy_v3_v3(q1, v1);
				copy_v3_v3(q2, v2);
				copy_v3_v3(q3, q2);
			}
		}
		else if (sd[1] < 0.0f) {
			if (sd[2] > 0.0f) {
				/* 0-+ */
				copy_v3_v3(q0, v0);
				vec_add_dir(q1, v1, v2, (sd[1] / (sd[1] - sd[2])));
				copy_v3_v3(q2, v2);
				copy_v3_v3(q3, q2);
			}
			else if (sd[2] < 0.0f) {
				/* 0-- */
				return false;
			}
			else {
				/* 0-0 */
				return false;
			}
		}
		else {
			if (sd[2] > 0.0f) {
				/* 00+ */
				copy_v3_v3(q0, v0);
				copy_v3_v3(q1, v1);
				copy_v3_v3(q2, v2);
				copy_v3_v3(q3, q2);
			}
			else if (sd[2] < 0.0f) {
				/* 00- */
				return false;
			}
			else {
				/* 000 */
				return false;
			}
		}
	}

	return true;
}

/* altivec optimization, this works, but is unused */

#if 0
#include <Accelerate/Accelerate.h>

typedef union {
	vFloat v;
	float f[4];
} vFloatResult;

static vFloat vec_splat_float(float val)
{
	return (vFloat) {val, val, val, val};
}

static float ff_quad_form_factor(float *p, float *n, float *q0, float *q1, float *q2, float *q3)
{
	vFloat vcos, rlen, vrx, vry, vrz, vsrx, vsry, vsrz, gx, gy, gz, vangle;
	vUInt8 rotate = (vUInt8) {4, 5, 6, 7, 8, 9, 10, 11, 12, 13, 14, 15, 0, 1, 2, 3};
	vFloatResult vresult;
	float result;

	/* compute r* */
	vrx = (vFloat) {q0[0], q1[0], q2[0], q3[0]} -vec_splat_float(p[0]);
	vry = (vFloat) {q0[1], q1[1], q2[1], q3[1]} -vec_splat_float(p[1]);
	vrz = (vFloat) {q0[2], q1[2], q2[2], q3[2]} -vec_splat_float(p[2]);

	/* normalize r* */
	rlen = vec_rsqrte(vrx * vrx + vry * vry + vrz * vrz + vec_splat_float(1e-16f));
	vrx = vrx * rlen;
	vry = vry * rlen;
	vrz = vrz * rlen;

	/* rotate r* for cross and dot */
	vsrx = vec_perm(vrx, vrx, rotate);
	vsry = vec_perm(vry, vry, rotate);
	vsrz = vec_perm(vrz, vrz, rotate);

	/* cross product */
	gx = vsry * vrz - vsrz * vry;
	gy = vsrz * vrx - vsrx * vrz;
	gz = vsrx * vry - vsry * vrx;

	/* normalize */
	rlen = vec_rsqrte(gx * gx + gy * gy + gz * gz + vec_splat_float(1e-16f));
	gx = gx * rlen;
	gy = gy * rlen;
	gz = gz * rlen;

	/* angle */
	vcos = vrx * vsrx + vry * vsry + vrz * vsrz;
	vcos = vec_max(vec_min(vcos, vec_splat_float(1.0f)), vec_splat_float(-1.0f));
	vangle = vacosf(vcos);

	/* dot */
	vresult.v = (vec_splat_float(n[0]) * gx +
	             vec_splat_float(n[1]) * gy +
	             vec_splat_float(n[2]) * gz) * vangle;

	result = (vresult.f[0] + vresult.f[1] + vresult.f[2] + vresult.f[3]) * (0.5f / (float)M_PI);
	result = MAX2(result, 0.0f);

	return result;
}

#endif

/* SSE optimization, acos code doesn't work */

#if 0

#include <xmmintrin.h>

static __m128 sse_approx_acos(__m128 x)
{
	/* needs a better approximation than taylor expansion of acos, since that
	 * gives big errors for near 1.0 values, sqrt(2 * x) * acos(1 - x) should work
	 * better, see http://www.tom.womack.net/projects/sse-fast-arctrig.html */

	return _mm_set_ps1(1.0f);
}

static float ff_quad_form_factor(float *p, float *n, float *q0, float *q1, float *q2, float *q3)
{
	float r0[3], r1[3], r2[3], r3[3], g0[3], g1[3], g2[3], g3[3];
	float a1, a2, a3, a4, dot1, dot2, dot3, dot4, result;
	float fresult[4] __attribute__((aligned(16)));
	__m128 qx, qy, qz, rx, ry, rz, rlen, srx, sry, srz, gx, gy, gz, glen, rcos, angle, aresult;

	/* compute r */
	qx = _mm_set_ps(q3[0], q2[0], q1[0], q0[0]);
	qy = _mm_set_ps(q3[1], q2[1], q1[1], q0[1]);
	qz = _mm_set_ps(q3[2], q2[2], q1[2], q0[2]);

	rx = qx - _mm_set_ps1(p[0]);
	ry = qy - _mm_set_ps1(p[1]);
	rz = qz - _mm_set_ps1(p[2]);

	/* normalize r */
	rlen = _mm_rsqrt_ps(rx * rx + ry * ry + rz * rz + _mm_set_ps1(1e-16f));
	rx = rx * rlen;
	ry = ry * rlen;
	rz = rz * rlen;

	/* cross product */
	srx = _mm_shuffle_ps(rx, rx, _MM_SHUFFLE(0, 3, 2, 1));
	sry = _mm_shuffle_ps(ry, ry, _MM_SHUFFLE(0, 3, 2, 1));
	srz = _mm_shuffle_ps(rz, rz, _MM_SHUFFLE(0, 3, 2, 1));

	gx = sry * rz - srz * ry;
	gy = srz * rx - srx * rz;
	gz = srx * ry - sry * rx;

	/* normalize g */
	glen = _mm_rsqrt_ps(gx * gx + gy * gy + gz * gz + _mm_set_ps1(1e-16f));
	gx = gx * glen;
	gy = gy * glen;
	gz = gz * glen;

	/* compute angle */
	rcos = rx * srx + ry * sry + rz * srz;
	rcos = _mm_max_ps(_mm_min_ps(rcos, _mm_set_ps1(1.0f)), _mm_set_ps1(-1.0f));

	angle = sse_approx_cos(rcos);
	aresult = (_mm_set_ps1(n[0]) * gx + _mm_set_ps1(n[1]) * gy + _mm_set_ps1(n[2]) * gz) * angle;

	/* sum together */
	result = (fresult[0] + fresult[1] + fresult[2] + fresult[3]) * (0.5f / (float)M_PI);
	result = MAX2(result, 0.0f);

	return result;
}

#endif

static void ff_normalize(float n[3])
{
	float d;

	d = dot_v3v3(n, n);

	if (d > 1.0e-35f) {
		d = 1.0f / sqrtf(d);

		n[0] *= d;
		n[1] *= d;
		n[2] *= d;
	}
}

float form_factor_quad(const float p[3], const float n[3],
                       const float q0[3], const float q1[3], const float q2[3], const float q3[3])
{
	float r0[3], r1[3], r2[3], r3[3], g0[3], g1[3], g2[3], g3[3];
	float a1, a2, a3, a4, dot1, dot2, dot3, dot4, result;

	sub_v3_v3v3(r0, q0, p);
	sub_v3_v3v3(r1, q1, p);
	sub_v3_v3v3(r2, q2, p);
	sub_v3_v3v3(r3, q3, p);

	ff_normalize(r0);
	ff_normalize(r1);
	ff_normalize(r2);
	ff_normalize(r3);

	cross_v3_v3v3(g0, r1, r0);
	ff_normalize(g0);
	cross_v3_v3v3(g1, r2, r1);
	ff_normalize(g1);
	cross_v3_v3v3(g2, r3, r2);
	ff_normalize(g2);
	cross_v3_v3v3(g3, r0, r3);
	ff_normalize(g3);

	a1 = saacosf(dot_v3v3(r0, r1));
	a2 = saacosf(dot_v3v3(r1, r2));
	a3 = saacosf(dot_v3v3(r2, r3));
	a4 = saacosf(dot_v3v3(r3, r0));

	dot1 = dot_v3v3(n, g0);
	dot2 = dot_v3v3(n, g1);
	dot3 = dot_v3v3(n, g2);
	dot4 = dot_v3v3(n, g3);

	result = (a1 * dot1 + a2 * dot2 + a3 * dot3 + a4 * dot4) * 0.5f / (float)M_PI;
	result = MAX2(result, 0.0f);

	return result;
}

float form_factor_hemi_poly(float p[3], float n[3], float v1[3], float v2[3], float v3[3], float v4[3])
{
	/* computes how much hemisphere defined by point and normal is
	 * covered by a quad or triangle, cosine weighted */
	float q0[3], q1[3], q2[3], q3[3], contrib = 0.0f;

	if (form_factor_visible_quad(p, n, v1, v2, v3, q0, q1, q2, q3))
		contrib += form_factor_quad(p, n, q0, q1, q2, q3);

	if (v4 && form_factor_visible_quad(p, n, v1, v3, v4, q0, q1, q2, q3))
		contrib += form_factor_quad(p, n, q0, q1, q2, q3);

	return contrib;
}

/**
 * Evaluate if entire quad is a proper convex quad
 */
bool is_quad_convex_v3(const float v1[3], const float v2[3], const float v3[3], const float v4[3])
{
	/**
	 * Method projects points onto a plane and checks its convex using following method:
	 *
	 * - Create a plane from the cross-product of both diagonal vectors.
	 * - Project all points onto the plane.
	 * - Subtract for direction vectors.
	 * - Return true if all corners cross-products point the direction of the plane.
	 */

	/* non-unit length normal, used as a projection plane */
	float plane[3];

	{
		float v13[3], v24[3];

		sub_v3_v3v3(v13, v1, v3);
		sub_v3_v3v3(v24, v2, v4);

		cross_v3_v3v3(plane, v13, v24);

		if (len_squared_v3(plane) < FLT_EPSILON) {
			return false;
		}
	}

	const float *quad_coords[4] = {v1, v2, v3, v4};
	float        quad_proj[4][3];

	for (int i = 0; i < 4; i++) {
		project_plane_v3_v3v3(quad_proj[i], quad_coords[i], plane);
	}

	float        quad_dirs[4][3];
	for (int i = 0, j = 3; i < 4; j = i++) {
		sub_v3_v3v3(quad_dirs[i], quad_proj[i], quad_proj[j]);
	}

	float test_dir[3];

#define CROSS_SIGN(dir_a, dir_b) \
	((void)cross_v3_v3v3(test_dir, dir_a, dir_b), (dot_v3v3(plane, test_dir) > 0.0f))

	return (CROSS_SIGN(quad_dirs[0], quad_dirs[1]) &&
	        CROSS_SIGN(quad_dirs[1], quad_dirs[2]) &&
	        CROSS_SIGN(quad_dirs[2], quad_dirs[3]) &&
	        CROSS_SIGN(quad_dirs[3], quad_dirs[0]));

#undef CROSS_SIGN
}

bool is_quad_convex_v2(const float v1[2], const float v2[2], const float v3[2], const float v4[2])
{
	/* linetests, the 2 diagonals have to instersect to be convex */
	return (isect_seg_seg_v2(v1, v3, v2, v4) > 0);
}

bool is_poly_convex_v2(const float verts[][2], unsigned int nr)
{
	unsigned int sign_flag = 0;
	unsigned int a;
	const float *co_curr, *co_prev;
	float dir_curr[2], dir_prev[2];

	co_prev = verts[nr - 1];
	co_curr = verts[0];

	sub_v2_v2v2(dir_prev, verts[nr - 2], co_prev);

	for (a = 0; a < nr; a++) {
		float cross;

		sub_v2_v2v2(dir_curr, co_prev, co_curr);

		cross = cross_v2v2(dir_prev, dir_curr);

		if (cross < 0.0f) {
			sign_flag |= 1;
		}
		else if (cross > 0.0f) {
			sign_flag |= 2;
		}

		if (sign_flag == (1 | 2)) {
			return false;
		}

		copy_v2_v2(dir_prev, dir_curr);

		co_prev = co_curr;
		co_curr += 2;
	}

	return true;
}

/**
 * Check if either of the diagonals along this quad create flipped triangles
 * (normals pointing away from eachother).
 * - (1 << 0): (v1-v3) is flipped.
 * - (1 << 1): (v2-v4) is flipped.
 */
int is_quad_flip_v3(const float v1[3], const float v2[3], const float v3[3], const float v4[3])
{
	float d_12[3], d_23[3], d_34[3], d_41[3];
	float cross_a[3], cross_b[3];
	int ret = 0;

	sub_v3_v3v3(d_12, v1, v2);
	sub_v3_v3v3(d_23, v2, v3);
	sub_v3_v3v3(d_34, v3, v4);
	sub_v3_v3v3(d_41, v4, v1);

	cross_v3_v3v3(cross_a, d_12, d_23);
	cross_v3_v3v3(cross_b, d_34, d_41);
	ret |= ((dot_v3v3(cross_a, cross_b) < 0.0f) << 0);

	cross_v3_v3v3(cross_a, d_23, d_34);
	cross_v3_v3v3(cross_b, d_41, d_12);
	ret |= ((dot_v3v3(cross_a, cross_b) < 0.0f) << 1);

	return ret;
}

/**
 * Return the value which the distance between points will need to be scaled by,
 * to define a handle, given both points are on a perfect circle.
 *
 * Use when we want a bezier curve to match a circle as closely as possible.
 *
 * \note the return value will need to be divided by 0.75 for correct results.
 */
float cubic_tangent_factor_circle_v3(const float tan_l[3], const float tan_r[3])
{
	BLI_ASSERT_UNIT_V3(tan_l);
	BLI_ASSERT_UNIT_V3(tan_r);

	/* -7f causes instability/glitches with Bendy Bones + Custom Refs  */
	const float eps = 1e-5f;
	
	const float tan_dot = dot_v3v3(tan_l, tan_r);
	if (tan_dot > 1.0f - eps) {
		/* no angle difference (use fallback, length wont make any difference) */
		return (1.0f / 3.0f) * 0.75f;
	}
	else if (tan_dot < -1.0f + eps) {
		/* parallele tangents (half-circle) */
		return (1.0f / 2.0f);
	}
	else {
		/* non-aligned tangents, calculate handle length */
		const float angle = acosf(tan_dot) / 2.0f;

		/* could also use 'angle_sin = len_vnvn(tan_l, tan_r, dims) / 2.0' */
		const float angle_sin = sinf(angle);
		const float angle_cos = cosf(angle);
		return ((1.0f - angle_cos) / (angle_sin * 2.0f)) / angle_sin;
	}
}<|MERGE_RESOLUTION|>--- conflicted
+++ resolved
@@ -37,33 +37,6 @@
 
 /********************************** Polygons *********************************/
 
-<<<<<<< HEAD
-void cent_tri_v3(float cent[3], const float v1[3], const float v2[3], const float v3[3])
-{
-	cent[0] = (v1[0] + v2[0] + v3[0]) / 3.0f;
-	cent[1] = (v1[1] + v2[1] + v3[1]) / 3.0f;
-	cent[2] = (v1[2] + v2[2] + v3[2]) / 3.0f;
-}
-
-void cent_quad_v3(float cent[3], const float v1[3], const float v2[3], const float v3[3], const float v4[3])
-{
-	cent[0] = 0.25f * (v1[0] + v2[0] + v3[0] + v4[0]);
-	cent[1] = 0.25f * (v1[1] + v2[1] + v3[1] + v4[1]);
-	cent[2] = 0.25f * (v1[2] + v2[2] + v3[2] + v4[2]);
-}
-
-void cent_poly_v3(float cent[3], const float verts[][3], unsigned int nr)
-{
-	unsigned int i;
-	zero_v3(cent);
-
-	for (i = 0; i < nr; i++) {
-		madd_v3_v3fl(cent, verts[i], 1.0f / (float)nr);
-	}
-}
-
-=======
->>>>>>> d4d8da28
 void cross_tri_v3(float n[3], const float v1[3], const float v2[3], const float v3[3])
 {
 	float n1[3], n2[3];
