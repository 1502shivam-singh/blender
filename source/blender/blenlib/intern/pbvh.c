--- conflicted
+++ resolved
@@ -32,14 +32,10 @@
 #include "BKE_mesh.h" /* for mesh_calc_normals */
 #include "BKE_global.h" /* for mesh_calc_normals */
 
-<<<<<<< HEAD
-#include "gpu_buffers.h"
+#include "GPU_buffers.h"
 #include <GL/glew.h>
 
 static void pbvh_free_nodes(PBVH *bvh);
-=======
-#include "GPU_buffers.h"
->>>>>>> ae1748b9
 
 #define LEAF_LIMIT 10000
 
