/*
 * ***** BEGIN GPL LICENSE BLOCK *****
 *
 * This program is free software; you can redistribute it and/or
 * modify it under the terms of the GNU General Public License
 * as published by the Free Software Foundation; either version 2
 * of the License, or (at your option) any later version. 
 *
 * This program is distributed in the hope that it will be useful,
 * but WITHOUT ANY WARRANTY; without even the implied warranty of
 * MERCHANTABILITY or FITNESS FOR A PARTICULAR PURPOSE.  See the
 * GNU General Public License for more details.
 *
 * You should have received a copy of the GNU General Public License
 * along with this program; if not, write to the Free Software Foundation,
 * Inc., 51 Franklin Street, Fifth Floor, Boston, MA 02110-1301, USA.
 *
 * The Original Code is Copyright (C) 2007 Blender Foundation.
 * All rights reserved.
 *
 * 
 * Contributor(s): Blender Foundation
 *
 * ***** END GPL LICENSE BLOCK *****
 */

/** \file blender/windowmanager/intern/wm_operators.c
 *  \ingroup wm
 *
 * Functions for dealing with wmOperator, adding, removing, calling
 * as well as some generic operators and shared operator properties.
 */


#include <float.h>
#include <string.h>
#include <ctype.h>
#include <stdio.h>
#include <stddef.h>
#include <assert.h>
#include <errno.h>

#ifdef WIN32
#  include "GHOST_C-api.h"
#endif

#include "MEM_guardedalloc.h"

#include "DNA_ID.h"
#include "DNA_object_types.h"
#include "DNA_screen_types.h"
#include "DNA_scene_types.h"
#include "DNA_userdef_types.h"
#include "DNA_windowmanager_types.h"
#include "DNA_mesh_types.h" /* only for USE_BMESH_SAVE_AS_COMPAT */

#include "BLF_translation.h"

#include "PIL_time.h"

#include "BLI_blenlib.h"
#include "BLI_dial.h"
#include "BLI_dynstr.h" /*for WM_operator_pystring */
#include "BLI_math.h"
#include "BLI_utildefines.h"
#include "BLI_ghash.h"

#include "BLO_readfile.h"

#include "BKE_appdir.h"
#include "BKE_autoexec.h"
#include "BKE_blender.h"
#include "BKE_brush.h"
#include "BKE_context.h"
#include "BKE_depsgraph.h"
#include "BKE_idprop.h"
#include "BKE_image.h"
#include "BKE_library.h"
#include "BKE_global.h"
#include "BKE_main.h"
#include "BKE_material.h"
#include "BKE_report.h"
#include "BKE_scene.h"
#include "BKE_screen.h" /* BKE_ST_MAXNAME */
#include "BKE_unit.h"
#include "BKE_utildefines.h"

#include "BKE_idcode.h"

#include "BIF_gl.h"
#include "BIF_glutil.h" /* for paint cursor */
#include "BLF_api.h"

#include "IMB_colormanagement.h"
#include "IMB_imbuf_types.h"
#include "IMB_imbuf.h"

#include "ED_numinput.h"
#include "ED_screen.h"
#include "ED_util.h"
#include "ED_view3d.h"

#include "RNA_access.h"
#include "RNA_define.h"
#include "RNA_enum_types.h"

#include "UI_interface.h"
#include "UI_resources.h"

#include "WM_api.h"
#include "WM_types.h"

#include "wm.h"
#include "wm_draw.h"
#include "wm_event_system.h"
#include "wm_event_types.h"
#include "wm_files.h"
#include "wm_subwindow.h"
#include "wm_window.h"

static GHash *global_ops_hash = NULL;

#define UNDOCUMENTED_OPERATOR_TIP N_("(undocumented operator)")

/* ************ operator API, exported ********** */


wmOperatorType *WM_operatortype_find(const char *idname, bool quiet)
{
	if (idname[0]) {
		wmOperatorType *ot;

		/* needed to support python style names without the _OT_ syntax */
		char idname_bl[OP_MAX_TYPENAME];
		WM_operator_bl_idname(idname_bl, idname);

		ot = BLI_ghash_lookup(global_ops_hash, idname_bl);
		if (ot) {
			return ot;
		}

		if (!quiet) {
			printf("search for unknown operator '%s', '%s'\n", idname_bl, idname);
		}
	}
	else {
		if (!quiet) {
			printf("search for empty operator\n");
		}
	}

	return NULL;
}

/* caller must free */
void WM_operatortype_iter(GHashIterator *ghi)
{
	BLI_ghashIterator_init(ghi, global_ops_hash);
}

/* all ops in 1 list (for time being... needs evaluation later) */
void WM_operatortype_append(void (*opfunc)(wmOperatorType *))
{
	wmOperatorType *ot;
	
	ot = MEM_callocN(sizeof(wmOperatorType), "operatortype");
	ot->srna = RNA_def_struct_ptr(&BLENDER_RNA, "", &RNA_OperatorProperties);
	/* Set the default i18n context now, so that opfunc can redefine it if needed! */
	RNA_def_struct_translation_context(ot->srna, BLF_I18NCONTEXT_OPERATOR_DEFAULT);
	opfunc(ot);

	if (ot->name == NULL) {
		fprintf(stderr, "ERROR: Operator %s has no name property!\n", ot->idname);
		ot->name = N_("Dummy Name");
	}

	/* XXX All ops should have a description but for now allow them not to. */
	RNA_def_struct_ui_text(ot->srna, ot->name, ot->description ? ot->description : UNDOCUMENTED_OPERATOR_TIP);
	RNA_def_struct_identifier(ot->srna, ot->idname);

	BLI_ghash_insert(global_ops_hash, (void *)ot->idname, ot);
}

void WM_operatortype_append_ptr(void (*opfunc)(wmOperatorType *, void *), void *userdata)
{
	wmOperatorType *ot;

	ot = MEM_callocN(sizeof(wmOperatorType), "operatortype");
	ot->srna = RNA_def_struct_ptr(&BLENDER_RNA, "", &RNA_OperatorProperties);
	/* Set the default i18n context now, so that opfunc can redefine it if needed! */
	RNA_def_struct_translation_context(ot->srna, BLF_I18NCONTEXT_OPERATOR_DEFAULT);
	opfunc(ot, userdata);
	RNA_def_struct_ui_text(ot->srna, ot->name, ot->description ? ot->description : UNDOCUMENTED_OPERATOR_TIP);
	RNA_def_struct_identifier(ot->srna, ot->idname);

	BLI_ghash_insert(global_ops_hash, (void *)ot->idname, ot);
}

/* ********************* macro operator ******************** */

typedef struct {
	int retval;
} MacroData;

static void wm_macro_start(wmOperator *op)
{
	if (op->customdata == NULL) {
		op->customdata = MEM_callocN(sizeof(MacroData), "MacroData");
	}
}

static int wm_macro_end(wmOperator *op, int retval)
{
	if (retval & OPERATOR_CANCELLED) {
		MacroData *md = op->customdata;

		if (md->retval & OPERATOR_FINISHED) {
			retval |= OPERATOR_FINISHED;
			retval &= ~OPERATOR_CANCELLED;
		}
	}

	/* if modal is ending, free custom data */
	if (retval & (OPERATOR_FINISHED | OPERATOR_CANCELLED)) {
		if (op->customdata) {
			MEM_freeN(op->customdata);
			op->customdata = NULL;
		}
	}

	return retval;
}

/* macro exec only runs exec calls */
static int wm_macro_exec(bContext *C, wmOperator *op)
{
	wmOperator *opm;
	int retval = OPERATOR_FINISHED;
	
	wm_macro_start(op);

	for (opm = op->macro.first; opm; opm = opm->next) {
		
		if (opm->type->exec) {
			retval = opm->type->exec(C, opm);
			OPERATOR_RETVAL_CHECK(retval);
		
			if (retval & OPERATOR_FINISHED) {
				MacroData *md = op->customdata;
				md->retval = OPERATOR_FINISHED; /* keep in mind that at least one operator finished */
			}
			else {
				break; /* operator didn't finish, end macro */
			}
		}
		else {
			printf("%s: '%s' cant exec macro\n", __func__, opm->type->idname);
		}
	}
	
	return wm_macro_end(op, retval);
}

static int wm_macro_invoke_internal(bContext *C, wmOperator *op, const wmEvent *event, wmOperator *opm)
{
	int retval = OPERATOR_FINISHED;

	/* start from operator received as argument */
	for (; opm; opm = opm->next) {
		if (opm->type->invoke)
			retval = opm->type->invoke(C, opm, event);
		else if (opm->type->exec)
			retval = opm->type->exec(C, opm);

		OPERATOR_RETVAL_CHECK(retval);

		BLI_movelisttolist(&op->reports->list, &opm->reports->list);
		
		if (retval & OPERATOR_FINISHED) {
			MacroData *md = op->customdata;
			md->retval = OPERATOR_FINISHED; /* keep in mind that at least one operator finished */
		}
		else {
			break; /* operator didn't finish, end macro */
		}
	}

	return wm_macro_end(op, retval);
}

static int wm_macro_invoke(bContext *C, wmOperator *op, const wmEvent *event)
{
	wm_macro_start(op);
	return wm_macro_invoke_internal(C, op, event, op->macro.first);
}

static int wm_macro_modal(bContext *C, wmOperator *op, const wmEvent *event)
{
	wmOperator *opm = op->opm;
	int retval = OPERATOR_FINISHED;
	
	if (opm == NULL)
		printf("%s: macro error, calling NULL modal()\n", __func__);
	else {
		retval = opm->type->modal(C, opm, event);
		OPERATOR_RETVAL_CHECK(retval);

		/* if we're halfway through using a tool and cancel it, clear the options [#37149] */
		if (retval & OPERATOR_CANCELLED) {
			WM_operator_properties_clear(opm->ptr);
		}

		/* if this one is done but it's not the last operator in the macro */
		if ((retval & OPERATOR_FINISHED) && opm->next) {
			MacroData *md = op->customdata;

			md->retval = OPERATOR_FINISHED; /* keep in mind that at least one operator finished */

			retval = wm_macro_invoke_internal(C, op, event, opm->next);

			/* if new operator is modal and also added its own handler */
			if (retval & OPERATOR_RUNNING_MODAL && op->opm != opm) {
				wmWindow *win = CTX_wm_window(C);
				wmEventHandler *handler;

				handler = BLI_findptr(&win->modalhandlers, op, offsetof(wmEventHandler, op));
				if (handler) {
					BLI_remlink(&win->modalhandlers, handler);
					wm_event_free_handler(handler);
				}

				/* if operator is blocking, grab cursor
				 * This may end up grabbing twice, but we don't care.
				 * */
				if (op->opm->type->flag & OPTYPE_BLOCKING) {
					int bounds[4] = {-1, -1, -1, -1};
					int wrap = (U.uiflag & USER_CONTINUOUS_MOUSE) && ((op->opm->flag & OP_GRAB_POINTER) || (op->opm->type->flag & OPTYPE_GRAB_POINTER));

					if (wrap) {
						ARegion *ar = CTX_wm_region(C);
						if (ar) {
							bounds[0] = ar->winrct.xmin;
							bounds[1] = ar->winrct.ymax;
							bounds[2] = ar->winrct.xmax;
							bounds[3] = ar->winrct.ymin;
						}
					}

					WM_cursor_grab_enable(win, wrap, false, bounds);
				}
			}
		}
	}

	return wm_macro_end(op, retval);
}

static void wm_macro_cancel(bContext *C, wmOperator *op)
{
	/* call cancel on the current modal operator, if any */
	if (op->opm && op->opm->type->cancel) {
		op->opm->type->cancel(C, op->opm);
	}

	wm_macro_end(op, OPERATOR_CANCELLED);
}

/* Names have to be static for now */
wmOperatorType *WM_operatortype_append_macro(const char *idname, const char *name, const char *description, int flag)
{
	wmOperatorType *ot;
	
	if (WM_operatortype_find(idname, true)) {
		printf("%s: macro error: operator %s exists\n", __func__, idname);
		return NULL;
	}
	
	ot = MEM_callocN(sizeof(wmOperatorType), "operatortype");
	ot->srna = RNA_def_struct_ptr(&BLENDER_RNA, "", &RNA_OperatorProperties);
	
	ot->idname = idname;
	ot->name = name;
	ot->description = description;
	ot->flag = OPTYPE_MACRO | flag;
	
	ot->exec = wm_macro_exec;
	ot->invoke = wm_macro_invoke;
	ot->modal = wm_macro_modal;
	ot->cancel = wm_macro_cancel;
	ot->poll = NULL;

	if (!ot->description) /* XXX All ops should have a description but for now allow them not to. */
		ot->description = UNDOCUMENTED_OPERATOR_TIP;
	
	RNA_def_struct_ui_text(ot->srna, ot->name, ot->description);
	RNA_def_struct_identifier(ot->srna, ot->idname);
	/* Use i18n context from ext.srna if possible (py operators). */
	RNA_def_struct_translation_context(ot->srna, ot->ext.srna ? RNA_struct_translation_context(ot->ext.srna) :
	                                                            BLF_I18NCONTEXT_OPERATOR_DEFAULT);

	BLI_ghash_insert(global_ops_hash, (void *)ot->idname, ot);

	return ot;
}

void WM_operatortype_append_macro_ptr(void (*opfunc)(wmOperatorType *, void *), void *userdata)
{
	wmOperatorType *ot;

	ot = MEM_callocN(sizeof(wmOperatorType), "operatortype");
	ot->srna = RNA_def_struct_ptr(&BLENDER_RNA, "", &RNA_OperatorProperties);

	ot->flag = OPTYPE_MACRO;
	ot->exec = wm_macro_exec;
	ot->invoke = wm_macro_invoke;
	ot->modal = wm_macro_modal;
	ot->cancel = wm_macro_cancel;
	ot->poll = NULL;

	if (!ot->description)
		ot->description = UNDOCUMENTED_OPERATOR_TIP;

	/* Set the default i18n context now, so that opfunc can redefine it if needed! */
	RNA_def_struct_translation_context(ot->srna, BLF_I18NCONTEXT_OPERATOR_DEFAULT);
	opfunc(ot, userdata);

	RNA_def_struct_ui_text(ot->srna, ot->name, ot->description);
	RNA_def_struct_identifier(ot->srna, ot->idname);

	BLI_ghash_insert(global_ops_hash, (void *)ot->idname, ot);
}

wmOperatorTypeMacro *WM_operatortype_macro_define(wmOperatorType *ot, const char *idname)
{
	wmOperatorTypeMacro *otmacro = MEM_callocN(sizeof(wmOperatorTypeMacro), "wmOperatorTypeMacro");

	BLI_strncpy(otmacro->idname, idname, OP_MAX_TYPENAME);

	/* do this on first use, since operatordefinitions might have been not done yet */
	WM_operator_properties_alloc(&(otmacro->ptr), &(otmacro->properties), idname);
	WM_operator_properties_sanitize(otmacro->ptr, 1);

	BLI_addtail(&ot->macro, otmacro);

	{
		/* operator should always be found but in the event its not. don't segfault */
		wmOperatorType *otsub = WM_operatortype_find(idname, 0);
		if (otsub) {
			RNA_def_pointer_runtime(ot->srna, otsub->idname, otsub->srna,
			                        otsub->name, otsub->description);
		}
	}

	return otmacro;
}

static void wm_operatortype_free_macro(wmOperatorType *ot)
{
	wmOperatorTypeMacro *otmacro;
	
	for (otmacro = ot->macro.first; otmacro; otmacro = otmacro->next) {
		if (otmacro->ptr) {
			WM_operator_properties_free(otmacro->ptr);
			MEM_freeN(otmacro->ptr);
		}
	}
	BLI_freelistN(&ot->macro);
}

void WM_operatortype_remove_ptr(wmOperatorType *ot)
{
	BLI_assert(ot == WM_operatortype_find(ot->idname, false));

	RNA_struct_free(&BLENDER_RNA, ot->srna);

	if (ot->last_properties) {
		IDP_FreeProperty(ot->last_properties);
		MEM_freeN(ot->last_properties);
	}

	if (ot->macro.first)
		wm_operatortype_free_macro(ot);

	BLI_ghash_remove(global_ops_hash, (void *)ot->idname, NULL, NULL);

	WM_keyconfig_update_operatortype();

	MEM_freeN(ot);
}

bool WM_operatortype_remove(const char *idname)
{
	wmOperatorType *ot = WM_operatortype_find(idname, 0);

	if (ot == NULL)
		return false;

	WM_operatortype_remove_ptr(ot);

	return true;
}

/**
 * Remove memory of all previously executed tools.
 */
void WM_operatortype_last_properties_clear_all(void)
{
	GHashIterator iter;

	for (WM_operatortype_iter(&iter);
	     (!BLI_ghashIterator_done(&iter));
	     (BLI_ghashIterator_step(&iter)))
	{
		wmOperatorType *ot = BLI_ghashIterator_getValue(&iter);

		if (ot->last_properties) {
			IDP_FreeProperty(ot->last_properties);
			MEM_freeN(ot->last_properties);
			ot->last_properties = NULL;
		}
	}
}

/* SOME_OT_op -> some.op */
void WM_operator_py_idname(char *to, const char *from)
{
	const char *sep = strstr(from, "_OT_");
	if (sep) {
		int ofs = (sep - from);
		
		/* note, we use ascii tolower instead of system tolower, because the
		 * latter depends on the locale, and can lead to idname mismatch */
		memcpy(to, from, sizeof(char) * ofs);
		BLI_ascii_strtolower(to, ofs);

		to[ofs] = '.';
		BLI_strncpy(to + (ofs + 1), sep + 4, OP_MAX_TYPENAME - (ofs + 1));
	}
	else {
		/* should not happen but support just in case */
		BLI_strncpy(to, from, OP_MAX_TYPENAME);
	}
}

/* some.op -> SOME_OT_op */
void WM_operator_bl_idname(char *to, const char *from)
{
	if (from) {
		const char *sep = strchr(from, '.');

		if (sep) {
			int ofs = (sep - from);

			memcpy(to, from, sizeof(char) * ofs);
			BLI_ascii_strtoupper(to, ofs);
			strcpy(to + ofs, "_OT_");
			strcpy(to + (ofs + 4), sep + 1);
		}
		else {
			/* should not happen but support just in case */
			BLI_strncpy(to, from, OP_MAX_TYPENAME);
		}
	}
	else
		to[0] = 0;
}

/* Print a string representation of the operator, with the args that it runs so python can run it again.
 *
 * When calling from an existing wmOperator, better to use simple version:
 *     WM_operator_pystring(C, op);
 *
 * Note: both op and opptr may be NULL (op is only used for macro operators).
 */
char *WM_operator_pystring_ex(bContext *C, wmOperator *op, const bool all_args, const bool macro_args,
                              wmOperatorType *ot, PointerRNA *opptr)
{
	char idname_py[OP_MAX_TYPENAME];

	/* for building the string */
	DynStr *dynstr = BLI_dynstr_new();
	char *cstring;
	char *cstring_args;

	/* arbitrary, but can get huge string with stroke painting otherwise */
	int max_prop_length = 10;

	WM_operator_py_idname(idname_py, ot->idname);
	BLI_dynstr_appendf(dynstr, "bpy.ops.%s(", idname_py);

	if (op && op->macro.first) {
		/* Special handling for macros, else we only get default values in this case... */
		wmOperator *opm;
		bool first_op = true;

		opm = macro_args ? op->macro.first : NULL;

		for (; opm; opm = opm->next) {
			PointerRNA *opmptr = opm->ptr;
			PointerRNA opmptr_default;
			if (opmptr == NULL) {
				WM_operator_properties_create_ptr(&opmptr_default, opm->type);
				opmptr = &opmptr_default;
			}

			cstring_args = RNA_pointer_as_string_id(C, opmptr);
			if (first_op) {
				BLI_dynstr_appendf(dynstr, "%s=%s", opm->type->idname, cstring_args);
				first_op = false;
			}
			else {
				BLI_dynstr_appendf(dynstr, ", %s=%s", opm->type->idname, cstring_args);
			}
			MEM_freeN(cstring_args);

			if (opmptr == &opmptr_default) {
				WM_operator_properties_free(&opmptr_default);
			}
		}
	}
	else {
		/* only to get the orginal props for comparisons */
		PointerRNA opptr_default;
		const bool macro_args_test = ot->macro.first ? macro_args : true;

		if (opptr == NULL) {
			WM_operator_properties_create_ptr(&opptr_default, ot);
			opptr = &opptr_default;
		}

		cstring_args = RNA_pointer_as_string_keywords(C, opptr, false, all_args, macro_args_test, max_prop_length);
		BLI_dynstr_append(dynstr, cstring_args);
		MEM_freeN(cstring_args);

		if (opptr == &opptr_default) {
			WM_operator_properties_free(&opptr_default);
		}
	}

	BLI_dynstr_append(dynstr, ")");

	cstring = BLI_dynstr_get_cstring(dynstr);
	BLI_dynstr_free(dynstr);
	return cstring;
}

char *WM_operator_pystring(bContext *C, wmOperator *op,
                           const bool all_args, const bool macro_args)
{
	return WM_operator_pystring_ex(C, op, all_args, macro_args, op->type, op->ptr);
}


/**
 * \return true if the string was shortened
 */
bool WM_operator_pystring_abbreviate(char *str, int str_len_max)
{
	const int str_len = strlen(str);
	const char *parens_start = strchr(str, '(');

	if (parens_start) {
		const int parens_start_pos = parens_start - str;
		const char *parens_end = strrchr(parens_start + 1, ')');

		if (parens_end) {
			const int parens_len = parens_end - parens_start;

			if (parens_len > str_len_max) {
				const char *comma_first = strchr(parens_start, ',');

				/* truncate after the first comma */
				if (comma_first) {
					const char end_str[] = " ... )";
					const int end_str_len = sizeof(end_str) - 1;

					/* leave a place for the first argument*/
					const int new_str_len = (comma_first - parens_start) + 1;

					if (str_len >= new_str_len + parens_start_pos + end_str_len + 1) {
						/* append " ... )" to the string after the comma */
						memcpy(str + new_str_len + parens_start_pos, end_str, end_str_len + 1);

						return true;
					}
				}
			}
		}
	}

	return false;
}

/* return NULL if no match is found */
#if 0
static char *wm_prop_pystring_from_context(bContext *C, PointerRNA *ptr, PropertyRNA *prop, int index)
{

	/* loop over all context items and do 2 checks
	 *
	 * - see if the pointer is in the context.
	 * - see if the pointers ID is in the context.
	 */

	/* don't get from the context store since this is normally set only for the UI and not usable elsewhere */
	ListBase lb = CTX_data_dir_get_ex(C, false, true, true);
	LinkData *link;

	const char *member_found = NULL;
	const char *member_id = NULL;

	char *prop_str = NULL;
	char *ret = NULL;


	for (link = lb.first; link; link = link->next) {
		const char *identifier = link->data;
		PointerRNA ctx_item_ptr = {{0}} // CTX_data_pointer_get(C, identifier); // XXX, this isnt working

		if (ctx_item_ptr.type == NULL) {
			continue;
		}

		if (ptr->id.data == ctx_item_ptr.id.data) {
			if ((ptr->data == ctx_item_ptr.data) &&
			    (ptr->type == ctx_item_ptr.type))
			{
				/* found! */
				member_found = identifier;
				break;
			}
			else if (RNA_struct_is_ID(ctx_item_ptr.type)) {
				/* we found a reference to this ID,
				 * so fallback to it if there is no direct reference */
				member_id = identifier;
			}
		}
	}

	if (member_found) {
		prop_str = RNA_path_property_py(ptr, prop, index);
		if (prop_str) {
			ret = BLI_sprintfN("bpy.context.%s.%s", member_found, prop_str);
			MEM_freeN(prop_str);
		}
	}
	else if (member_id) {
		prop_str = RNA_path_struct_property_py(ptr, prop, index);
		if (prop_str) {
			ret = BLI_sprintfN("bpy.context.%s.%s", member_id, prop_str);
			MEM_freeN(prop_str);
		}
	}

	BLI_freelistN(&lb);

	return ret;
}
#else

/* use hard coded checks for now */
static char *wm_prop_pystring_from_context(bContext *C, PointerRNA *ptr, PropertyRNA *prop, int index)
{
	const char *member_id = NULL;

	char *prop_str = NULL;
	char *ret = NULL;

	if (ptr->id.data) {

#define CTX_TEST_PTR_ID(C, member, idptr) \
		{ \
			const char *ctx_member = member; \
			PointerRNA ctx_item_ptr = CTX_data_pointer_get(C, ctx_member); \
			if (ctx_item_ptr.id.data == idptr) { \
				member_id = ctx_member; \
				break; \
			} \
		} (void)0

#define CTX_TEST_PTR_ID_CAST(C, member, member_full, cast, idptr) \
		{ \
			const char *ctx_member = member; \
			const char *ctx_member_full = member_full; \
			PointerRNA ctx_item_ptr = CTX_data_pointer_get(C, ctx_member); \
			if (ctx_item_ptr.id.data && cast(ctx_item_ptr.id.data) == idptr) { \
				member_id = ctx_member_full; \
				break; \
			} \
		} (void)0

#define CTX_TEST_PTR_DATA_TYPE(C, member, rna_type, rna_ptr, dataptr_cmp) \
		{ \
			const char *ctx_member = member; \
			if (RNA_struct_is_a((ptr)->type, &(rna_type)) && (ptr)->data == (dataptr_cmp)) { \
				member_id = ctx_member; \
				break; \
			} \
		} (void)0

		switch (GS(((ID *)ptr->id.data)->name)) {
			case ID_SCE:
			{
				CTX_TEST_PTR_ID(C, "scene", ptr->id.data);
				break;
			}
			case ID_OB:
			{
				CTX_TEST_PTR_ID(C, "object", ptr->id.data);
				break;
			}
			/* from rna_Main_objects_new */
			case OB_DATA_SUPPORT_ID_CASE:
			{
#define ID_CAST_OBDATA(id_pt) (((Object *)(id_pt))->data)
				CTX_TEST_PTR_ID_CAST(C, "object", "object.data", ID_CAST_OBDATA, ptr->id.data);
				break;
#undef ID_CAST_OBDATA
			}
			case ID_MA:
			{
#define ID_CAST_OBMATACT(id_pt) (give_current_material(((Object *)id_pt), ((Object *)id_pt)->actcol))
				CTX_TEST_PTR_ID_CAST(C, "object", "object.active_material", ID_CAST_OBMATACT, ptr->id.data);
				break;
#undef ID_CAST_OBMATACT
			}
			case ID_WO:
			{
#define ID_CAST_SCENEWORLD(id_pt) (((Scene *)(id_pt))->world)
				CTX_TEST_PTR_ID_CAST(C, "scene", "scene.world", ID_CAST_SCENEWORLD, ptr->id.data);
				break;
#undef ID_CAST_SCENEWORLD
			}
			case ID_SCR:
			{
				CTX_TEST_PTR_ID(C, "screen", ptr->id.data);

				CTX_TEST_PTR_DATA_TYPE(C, "space_data", RNA_Space, ptr, CTX_wm_space_data(C));
				CTX_TEST_PTR_DATA_TYPE(C, "area", RNA_Area, ptr, CTX_wm_area(C));
				CTX_TEST_PTR_DATA_TYPE(C, "region", RNA_Region, ptr, CTX_wm_region(C));

				break;
			}
		}

		if (member_id) {
			prop_str = RNA_path_struct_property_py(ptr, prop, index);
			if (prop_str) {
				ret = BLI_sprintfN("bpy.context.%s.%s", member_id, prop_str);
				MEM_freeN(prop_str);
			}
		}
#undef CTX_TEST_PTR_ID
#undef CTX_TEST_PTR_ID_CAST
	}

	return ret;
}
#endif

char *WM_prop_pystring_assign(bContext *C, PointerRNA *ptr, PropertyRNA *prop, int index)
{
	char *lhs, *rhs, *ret;

	lhs = C ? wm_prop_pystring_from_context(C, ptr, prop, index) : NULL;

	if (lhs == NULL) {
		/* fallback to bpy.data.foo[id] if we dont find in the context */
		lhs = RNA_path_full_property_py(ptr, prop, index);
	}

	if (!lhs) {
		return NULL;
	}

	rhs = RNA_property_as_string(C, ptr, prop, index, INT_MAX);
	if (!rhs) {
		MEM_freeN(lhs);
		return NULL;
	}

	ret = BLI_sprintfN("%s = %s", lhs, rhs);
	MEM_freeN(lhs);
	MEM_freeN(rhs);
	return ret;
}

void WM_operator_properties_create_ptr(PointerRNA *ptr, wmOperatorType *ot)
{
	RNA_pointer_create(NULL, ot->srna, NULL, ptr);
}

void WM_operator_properties_create(PointerRNA *ptr, const char *opstring)
{
	wmOperatorType *ot = WM_operatortype_find(opstring, 0);

	if (ot)
		WM_operator_properties_create_ptr(ptr, ot);
	else
		RNA_pointer_create(NULL, &RNA_OperatorProperties, NULL, ptr);
}

/* similar to the function above except its uses ID properties
 * used for keymaps and macros */
void WM_operator_properties_alloc(PointerRNA **ptr, IDProperty **properties, const char *opstring)
{
	if (*properties == NULL) {
		IDPropertyTemplate val = {0};
		*properties = IDP_New(IDP_GROUP, &val, "wmOpItemProp");
	}

	if (*ptr == NULL) {
		*ptr = MEM_callocN(sizeof(PointerRNA), "wmOpItemPtr");
		WM_operator_properties_create(*ptr, opstring);
	}

	(*ptr)->data = *properties;

}

void WM_operator_properties_sanitize(PointerRNA *ptr, const bool no_context)
{
	RNA_STRUCT_BEGIN (ptr, prop)
	{
		switch (RNA_property_type(prop)) {
			case PROP_ENUM:
				if (no_context)
					RNA_def_property_flag(prop, PROP_ENUM_NO_CONTEXT);
				else
					RNA_def_property_clear_flag(prop, PROP_ENUM_NO_CONTEXT);
				break;
			case PROP_POINTER:
			{
				StructRNA *ptype = RNA_property_pointer_type(ptr, prop);

				/* recurse into operator properties */
				if (RNA_struct_is_a(ptype, &RNA_OperatorProperties)) {
					PointerRNA opptr = RNA_property_pointer_get(ptr, prop);
					WM_operator_properties_sanitize(&opptr, no_context);
				}
				break;
			}
			default:
				break;
		}
	}
	RNA_STRUCT_END;
}


/** set all props to their default,
 * \param do_update Only update un-initialized props.
 *
 * \note, theres nothing specific to operators here.
 * this could be made a general function.
 */
bool WM_operator_properties_default(PointerRNA *ptr, const bool do_update)
{
	bool changed = false;
	RNA_STRUCT_BEGIN (ptr, prop)
	{
		switch (RNA_property_type(prop)) {
			case PROP_POINTER:
			{
				StructRNA *ptype = RNA_property_pointer_type(ptr, prop);
				if (ptype != &RNA_Struct) {
					PointerRNA opptr = RNA_property_pointer_get(ptr, prop);
					changed |= WM_operator_properties_default(&opptr, do_update);
				}
				break;
			}
			default:
				if ((do_update == false) || (RNA_property_is_set(ptr, prop) == false)) {
					if (RNA_property_reset(ptr, prop, -1)) {
						changed = true;
					}
				}
				break;
		}
	}
	RNA_STRUCT_END;

	return changed;
}

/* remove all props without PROP_SKIP_SAVE */
void WM_operator_properties_reset(wmOperator *op)
{
	if (op->ptr->data) {
		PropertyRNA *iterprop;
		iterprop = RNA_struct_iterator_property(op->type->srna);

		RNA_PROP_BEGIN (op->ptr, itemptr, iterprop)
		{
			PropertyRNA *prop = itemptr.data;

			if ((RNA_property_flag(prop) & PROP_SKIP_SAVE) == 0) {
				const char *identifier = RNA_property_identifier(prop);
				RNA_struct_idprops_unset(op->ptr, identifier);
			}
		}
		RNA_PROP_END;
	}
}

void WM_operator_properties_clear(PointerRNA *ptr)
{
	IDProperty *properties = ptr->data;

	if (properties) {
		IDP_ClearProperty(properties);
	}
}

void WM_operator_properties_free(PointerRNA *ptr)
{
	IDProperty *properties = ptr->data;

	if (properties) {
		IDP_FreeProperty(properties);
		MEM_freeN(properties);
		ptr->data = NULL; /* just in case */
	}
}

/* ************ default op callbacks, exported *********** */

void WM_operator_view3d_unit_defaults(struct bContext *C, struct wmOperator *op)
{
	if (op->flag & OP_IS_INVOKE) {
		Scene *scene = CTX_data_scene(C);
		View3D *v3d = CTX_wm_view3d(C);

		const float dia = v3d ? ED_view3d_grid_scale(scene, v3d, NULL) : ED_scene_grid_scale(scene, NULL);

		/* always run, so the values are initialized,
		 * otherwise we may get differ behavior when (dia != 1.0) */
		RNA_STRUCT_BEGIN (op->ptr, prop)
		{
			if (RNA_property_type(prop) == PROP_FLOAT) {
				PropertySubType pstype = RNA_property_subtype(prop);
				if (pstype == PROP_DISTANCE) {
					/* we don't support arrays yet */
					BLI_assert(RNA_property_array_check(prop) == false);
					/* initialize */
					if (!RNA_property_is_set_ex(op->ptr, prop, false)) {
						const float value = RNA_property_float_get_default(op->ptr, prop) * dia;
						RNA_property_float_set(op->ptr, prop, value);
					}
				}
			}
		}
		RNA_STRUCT_END;
	}
}

int WM_operator_smooth_viewtx_get(const wmOperator *op)
{
	return (op->flag & OP_IS_INVOKE) ? U.smooth_viewtx : 0;
}

/* invoke callback, uses enum property named "type" */
int WM_menu_invoke(bContext *C, wmOperator *op, const wmEvent *UNUSED(event))
{
	PropertyRNA *prop = op->type->prop;
	uiPopupMenu *pup;
	uiLayout *layout;

	if (prop == NULL) {
		printf("%s: %s has no enum property set\n", __func__, op->type->idname);
	}
	else if (RNA_property_type(prop) != PROP_ENUM) {
		printf("%s: %s \"%s\" is not an enum property\n",
		       __func__, op->type->idname, RNA_property_identifier(prop));
	}
	else if (RNA_property_is_set(op->ptr, prop)) {
		const int retval = op->type->exec(C, op);
		OPERATOR_RETVAL_CHECK(retval);
		return retval;
	}
	else {
		pup = UI_popup_menu_begin(C, RNA_struct_ui_name(op->type->srna), ICON_NONE);
		layout = UI_popup_menu_layout(pup);
		/* set this so the default execution context is the same as submenus */
		uiLayoutSetOperatorContext(layout, WM_OP_INVOKE_REGION_WIN);
		uiItemsFullEnumO(layout, op->type->idname, RNA_property_identifier(prop), op->ptr->data, WM_OP_EXEC_REGION_WIN, 0);
		UI_popup_menu_end(C, pup);
		return OPERATOR_INTERFACE;
	}

	return OPERATOR_CANCELLED;
}


/* generic enum search invoke popup */
static uiBlock *wm_enum_search_menu(bContext *C, ARegion *ar, void *arg_op)
{
	static char search[256] = "";
	wmEvent event;
	wmWindow *win = CTX_wm_window(C);
	uiBlock *block;
	uiBut *but;
	wmOperator *op = (wmOperator *)arg_op;

	block = UI_block_begin(C, ar, "_popup", UI_EMBOSS);
	UI_block_flag_enable(block, UI_BLOCK_LOOP | UI_BLOCK_MOVEMOUSE_QUIT | UI_BLOCK_SEARCH_MENU);

#if 0 /* ok, this isn't so easy... */
	uiDefBut(block, UI_BTYPE_LABEL, 0, RNA_struct_ui_name(op->type->srna), 10, 10, UI_searchbox_size_x(), UI_UNIT_Y, NULL, 0.0, 0.0, 0, 0, "");
#endif
	but = uiDefSearchButO_ptr(block, op->type, op->ptr->data, search, 0, ICON_VIEWZOOM, sizeof(search),
	                          10, 10, UI_searchbox_size_x(), UI_UNIT_Y, 0, 0, "");

	/* fake button, it holds space for search items */
	uiDefBut(block, UI_BTYPE_LABEL, 0, "", 10, 10 - UI_searchbox_size_y(), UI_searchbox_size_x(), UI_searchbox_size_y(), NULL, 0, 0, 0, 0, NULL);

	UI_block_bounds_set_popup(block, 6, 0, -UI_UNIT_Y); /* move it downwards, mouse over button */

	wm_event_init_from_window(win, &event);
	event.type = EVT_BUT_OPEN;
	event.val = KM_PRESS;
	event.customdata = but;
	event.customdatafree = false;
	wm_event_add(win, &event);

	return block;
}


int WM_enum_search_invoke(bContext *C, wmOperator *op, const wmEvent *UNUSED(event))
{
	UI_popup_block_invoke(C, wm_enum_search_menu, op);
	return OPERATOR_INTERFACE;
}

/* Can't be used as an invoke directly, needs message arg (can be NULL) */
int WM_operator_confirm_message_ex(bContext *C, wmOperator *op,
                                   const char *title, const int icon,
                                   const char *message)
{
	uiPopupMenu *pup;
	uiLayout *layout;
	IDProperty *properties = op->ptr->data;

	if (properties && properties->len)
		properties = IDP_CopyProperty(op->ptr->data);
	else
		properties = NULL;

	pup = UI_popup_menu_begin(C, title, icon);
	layout = UI_popup_menu_layout(pup);
	uiItemFullO_ptr(layout, op->type, message, ICON_NONE, properties, WM_OP_EXEC_REGION_WIN, 0);
	UI_popup_menu_end(C, pup);
	
	return OPERATOR_INTERFACE;
}

int WM_operator_confirm_message(bContext *C, wmOperator *op, const char *message)
{
	return WM_operator_confirm_message_ex(C, op, IFACE_("OK?"), ICON_QUESTION, message);
}

int WM_operator_confirm(bContext *C, wmOperator *op, const wmEvent *UNUSED(event))
{
	return WM_operator_confirm_message(C, op, NULL);
}

/* op->invoke, opens fileselect if path property not set, otherwise executes */
int WM_operator_filesel(bContext *C, wmOperator *op, const wmEvent *UNUSED(event))
{
	if (RNA_struct_property_is_set(op->ptr, "filepath")) {
		return WM_operator_call_notest(C, op); /* call exec direct */
	}
	else {
		WM_event_add_fileselect(C, op);
		return OPERATOR_RUNNING_MODAL;
	}
}

bool WM_operator_filesel_ensure_ext_imtype(wmOperator *op, const struct ImageFormatData *im_format)
{
	PropertyRNA *prop;
	char filepath[FILE_MAX];
	/* dont NULL check prop, this can only run on ops with a 'filepath' */
	prop = RNA_struct_find_property(op->ptr, "filepath");
	RNA_property_string_get(op->ptr, prop, filepath);
	if (BKE_add_image_extension(filepath, im_format)) {
		RNA_property_string_set(op->ptr, prop, filepath);
		/* note, we could check for and update 'filename' here,
		 * but so far nothing needs this. */
		return true;
	}
	return false;
}

/* default properties for fileselect */
void WM_operator_properties_filesel(wmOperatorType *ot, int filter, short type, short action, short flag, short display)
{
	PropertyRNA *prop;

	static EnumPropertyItem file_display_items[] = {
		{FILE_DEFAULTDISPLAY, "FILE_DEFAULTDISPLAY", 0, "Default", "Automatically determine display type for files"},
		{FILE_SHORTDISPLAY, "FILE_SHORTDISPLAY", ICON_SHORTDISPLAY, "Short List", "Display files as short list"},
		{FILE_LONGDISPLAY, "FILE_LONGDISPLAY", ICON_LONGDISPLAY, "Long List", "Display files as a detailed list"},
		{FILE_IMGDISPLAY, "FILE_IMGDISPLAY", ICON_IMGDISPLAY, "Thumbnails", "Display files as thumbnails"},
		{0, NULL, 0, NULL, NULL}
	};


	if (flag & WM_FILESEL_FILEPATH)
		RNA_def_string_file_path(ot->srna, "filepath", NULL, FILE_MAX, "File Path", "Path to file");

	if (flag & WM_FILESEL_DIRECTORY)
		RNA_def_string_dir_path(ot->srna, "directory", NULL, FILE_MAX, "Directory", "Directory of the file");

	if (flag & WM_FILESEL_FILENAME)
		RNA_def_string_file_name(ot->srna, "filename", NULL, FILE_MAX, "File Name", "Name of the file");

	if (flag & WM_FILESEL_FILES)
		RNA_def_collection_runtime(ot->srna, "files", &RNA_OperatorFileListElement, "Files", "");

	if (action == FILE_SAVE) {
		/* note, this is only used to check if we should highlight the filename area red when the
		 * filepath is an existing file. */
		prop = RNA_def_boolean(ot->srna, "check_existing", true, "Check Existing",
		                       "Check and warn on overwriting existing files");
		RNA_def_property_flag(prop, PROP_HIDDEN | PROP_SKIP_SAVE);
	}
	
	prop = RNA_def_boolean(ot->srna, "filter_blender", (filter & FILE_TYPE_BLENDER) != 0, "Filter .blend files", "");
	RNA_def_property_flag(prop, PROP_HIDDEN | PROP_SKIP_SAVE);
	prop = RNA_def_boolean(ot->srna, "filter_backup", (filter & FILE_TYPE_BLENDER_BACKUP) != 0, "Filter .blend files", "");
	RNA_def_property_flag(prop, PROP_HIDDEN | PROP_SKIP_SAVE);
	prop = RNA_def_boolean(ot->srna, "filter_image", (filter & FILE_TYPE_IMAGE) != 0, "Filter image files", "");
	RNA_def_property_flag(prop, PROP_HIDDEN | PROP_SKIP_SAVE);
	prop = RNA_def_boolean(ot->srna, "filter_movie", (filter & FILE_TYPE_MOVIE) != 0, "Filter movie files", "");
	RNA_def_property_flag(prop, PROP_HIDDEN | PROP_SKIP_SAVE);
	prop = RNA_def_boolean(ot->srna, "filter_python", (filter & FILE_TYPE_PYSCRIPT) != 0, "Filter python files", "");
	RNA_def_property_flag(prop, PROP_HIDDEN | PROP_SKIP_SAVE);
	prop = RNA_def_boolean(ot->srna, "filter_font", (filter & FILE_TYPE_FTFONT) != 0, "Filter font files", "");
	RNA_def_property_flag(prop, PROP_HIDDEN | PROP_SKIP_SAVE);
	prop = RNA_def_boolean(ot->srna, "filter_sound", (filter & FILE_TYPE_SOUND) != 0, "Filter sound files", "");
	RNA_def_property_flag(prop, PROP_HIDDEN | PROP_SKIP_SAVE);
	prop = RNA_def_boolean(ot->srna, "filter_text", (filter & FILE_TYPE_TEXT) != 0, "Filter text files", "");
	RNA_def_property_flag(prop, PROP_HIDDEN | PROP_SKIP_SAVE);
	prop = RNA_def_boolean(ot->srna, "filter_btx", (filter & FILE_TYPE_BTX) != 0, "Filter btx files", "");
	RNA_def_property_flag(prop, PROP_HIDDEN | PROP_SKIP_SAVE);
	prop = RNA_def_boolean(ot->srna, "filter_collada", (filter & FILE_TYPE_COLLADA) != 0, "Filter COLLADA files", "");
	RNA_def_property_flag(prop, PROP_HIDDEN | PROP_SKIP_SAVE);
	prop = RNA_def_boolean(ot->srna, "filter_folder", (filter & FILE_TYPE_FOLDER) != 0, "Filter folders", "");
	RNA_def_property_flag(prop, PROP_HIDDEN | PROP_SKIP_SAVE);
	prop = RNA_def_boolean(ot->srna, "filter_blenlib", (filter & BLENDERLIB) != 0, "Filter Blender IDs", "");
	RNA_def_property_flag(prop, PROP_HIDDEN | PROP_SKIP_SAVE);

	prop = RNA_def_int(ot->srna, "filemode", type, FILE_LOADLIB, FILE_SPECIAL,
	                   "File Browser Mode", "The setting for the file browser mode to load a .blend file, a library or a special file",
	                   FILE_LOADLIB, FILE_SPECIAL);
	RNA_def_property_flag(prop, PROP_HIDDEN | PROP_SKIP_SAVE);

	if (flag & WM_FILESEL_RELPATH)
		RNA_def_boolean(ot->srna, "relative_path", true, "Relative Path", "Select the file relative to the blend file");

	prop = RNA_def_enum(ot->srna, "display_type", file_display_items, display, "Display Type", "");
	RNA_def_property_flag(prop, PROP_HIDDEN | PROP_SKIP_SAVE);
}

static void wm_operator_properties_select_action_ex(wmOperatorType *ot, int default_action,
                                                    const EnumPropertyItem *select_actions)
{
	RNA_def_enum(ot->srna, "action", select_actions, default_action, "Action", "Selection action to execute");
}

void WM_operator_properties_select_action(wmOperatorType *ot, int default_action)
{
	static EnumPropertyItem select_actions[] = {
		{SEL_TOGGLE, "TOGGLE", 0, "Toggle", "Toggle selection for all elements"},
		{SEL_SELECT, "SELECT", 0, "Select", "Select all elements"},
		{SEL_DESELECT, "DESELECT", 0, "Deselect", "Deselect all elements"},
		{SEL_INVERT, "INVERT", 0, "Invert", "Invert selection of all elements"},
		{0, NULL, 0, NULL, NULL}
	};

	wm_operator_properties_select_action_ex(ot, default_action, select_actions);
}

/**
 * only SELECT/DESELECT
 */
void WM_operator_properties_select_action_simple(wmOperatorType *ot, int default_action)
{
	static EnumPropertyItem select_actions[] = {
		{SEL_SELECT, "SELECT", 0, "Select", "Select all elements"},
		{SEL_DESELECT, "DESELECT", 0, "Deselect", "Deselect all elements"},
		{0, NULL, 0, NULL, NULL}
	};

	wm_operator_properties_select_action_ex(ot, default_action, select_actions);
}

void WM_operator_properties_select_all(wmOperatorType *ot)
{
	WM_operator_properties_select_action(ot, SEL_TOGGLE);
}

void WM_operator_properties_border(wmOperatorType *ot)
{
	PropertyRNA *prop;

	prop = RNA_def_int(ot->srna, "xmin", 0, INT_MIN, INT_MAX, "X Min", "", INT_MIN, INT_MAX);
	RNA_def_property_flag(prop, PROP_HIDDEN | PROP_SKIP_SAVE);
	prop = RNA_def_int(ot->srna, "xmax", 0, INT_MIN, INT_MAX, "X Max", "", INT_MIN, INT_MAX);
	RNA_def_property_flag(prop, PROP_HIDDEN | PROP_SKIP_SAVE);
	prop = RNA_def_int(ot->srna, "ymin", 0, INT_MIN, INT_MAX, "Y Min", "", INT_MIN, INT_MAX);
	RNA_def_property_flag(prop, PROP_HIDDEN | PROP_SKIP_SAVE);
	prop = RNA_def_int(ot->srna, "ymax", 0, INT_MIN, INT_MAX, "Y Max", "", INT_MIN, INT_MAX);
	RNA_def_property_flag(prop, PROP_HIDDEN | PROP_SKIP_SAVE);
}

void WM_operator_properties_border_to_rcti(struct wmOperator *op, rcti *rect)
{
	rect->xmin = RNA_int_get(op->ptr, "xmin");
	rect->ymin = RNA_int_get(op->ptr, "ymin");
	rect->xmax = RNA_int_get(op->ptr, "xmax");
	rect->ymax = RNA_int_get(op->ptr, "ymax");
}

void WM_operator_properties_border_to_rctf(struct wmOperator *op, rctf *rect)
{
	rcti rect_i;
	WM_operator_properties_border_to_rcti(op, &rect_i);
	BLI_rctf_rcti_copy(rect, &rect_i);
}

void WM_operator_properties_gesture_border(wmOperatorType *ot, bool extend)
{
	RNA_def_int(ot->srna, "gesture_mode", 0, INT_MIN, INT_MAX, "Gesture Mode", "", INT_MIN, INT_MAX);

	WM_operator_properties_border(ot);

	if (extend) {
		RNA_def_boolean(ot->srna, "extend", true, "Extend", "Extend selection instead of deselecting everything first");
	}
}

void WM_operator_properties_mouse_select(wmOperatorType *ot)
{
	PropertyRNA *prop;
	
	prop = RNA_def_boolean(ot->srna, "extend", false, "Extend",
	                       "Extend selection instead of deselecting everything first");
	RNA_def_property_flag(prop, PROP_SKIP_SAVE);
	prop = RNA_def_boolean(ot->srna, "deselect", false, "Deselect", "Remove from selection");
	RNA_def_property_flag(prop, PROP_SKIP_SAVE);
	prop = RNA_def_boolean(ot->srna, "toggle", false, "Toggle Selection", "Toggle the selection");
	RNA_def_property_flag(prop, PROP_SKIP_SAVE);
}

void WM_operator_properties_gesture_straightline(wmOperatorType *ot, int cursor)
{
	PropertyRNA *prop;

	prop = RNA_def_int(ot->srna, "xstart", 0, INT_MIN, INT_MAX, "X Start", "", INT_MIN, INT_MAX);
	RNA_def_property_flag(prop, PROP_HIDDEN | PROP_SKIP_SAVE);
	prop = RNA_def_int(ot->srna, "xend", 0, INT_MIN, INT_MAX, "X End", "", INT_MIN, INT_MAX);
	RNA_def_property_flag(prop, PROP_HIDDEN | PROP_SKIP_SAVE);
	prop = RNA_def_int(ot->srna, "ystart", 0, INT_MIN, INT_MAX, "Y Start", "", INT_MIN, INT_MAX);
	RNA_def_property_flag(prop, PROP_HIDDEN | PROP_SKIP_SAVE);
	prop = RNA_def_int(ot->srna, "yend", 0, INT_MIN, INT_MAX, "Y End", "", INT_MIN, INT_MAX);
	RNA_def_property_flag(prop, PROP_HIDDEN | PROP_SKIP_SAVE);
	
	if (cursor) {
		prop = RNA_def_int(ot->srna, "cursor", cursor, 0, INT_MAX,
		                   "Cursor", "Mouse cursor style to use during the modal operator", 0, INT_MAX);
		RNA_def_property_flag(prop, PROP_HIDDEN);
	}
}


/* op->poll */
int WM_operator_winactive(bContext *C)
{
	if (CTX_wm_window(C) == NULL) return 0;
	return 1;
}

/* return false, if the UI should be disabled */
bool WM_operator_check_ui_enabled(const bContext *C, const char *idname)
{
	wmWindowManager *wm = CTX_wm_manager(C);
	Scene *scene = CTX_data_scene(C);

	return !(ED_undo_valid(C, idname) == 0 || WM_jobs_test(wm, scene, WM_JOB_TYPE_ANY));
}

wmOperator *WM_operator_last_redo(const bContext *C)
{
	wmWindowManager *wm = CTX_wm_manager(C);
	wmOperator *op;

	/* only for operators that are registered and did an undo push */
	for (op = wm->operators.last; op; op = op->prev)
		if ((op->type->flag & OPTYPE_REGISTER) && (op->type->flag & OPTYPE_UNDO))
			break;

	return op;
}

/**
 * Use for drag & drop a path or name with operators invoke() function.
 */
ID *WM_operator_drop_load_path(struct bContext *C, wmOperator *op, const short idcode)
{
	ID *id = NULL;
	/* check input variables */
	if (RNA_struct_property_is_set(op->ptr, "filepath")) {
		const bool is_relative_path = RNA_boolean_get(op->ptr, "relative_path");
		char path[FILE_MAX];
		bool exists = false;

		RNA_string_get(op->ptr, "filepath", path);

		errno = 0;

		if (idcode == ID_IM) {
			id = (ID *)BKE_image_load_exists_ex(path, &exists);
		}
		else {
			BLI_assert(0);
		}

		if (!id) {
			BKE_reportf(op->reports, RPT_ERROR, "Cannot read %s '%s': %s",
			            BKE_idcode_to_name(idcode), path,
			            errno ? strerror(errno) : TIP_("unsupported format"));
			return NULL;
		}

		if (is_relative_path ) {
			if (exists == false) {
				Main *bmain = CTX_data_main(C);

				if (idcode == ID_IM) {
					BLI_path_rel(((Image *)id)->name, bmain->name);
				}
				else {
					BLI_assert(0);
				}
			}
		}
	}
	else if (RNA_struct_property_is_set(op->ptr, "name")) {
		char name[MAX_ID_NAME - 2];
		RNA_string_get(op->ptr, "name", name);
		id = BKE_libblock_find_name(idcode, name);
		if (!id) {
			BKE_reportf(op->reports, RPT_ERROR, "%s '%s' not found",
			            BKE_idcode_to_name(idcode), name);
			return NULL;
		}
		id_us_plus(id);
	}

	return id;
}

static void wm_block_redo_cb(bContext *C, void *arg_op, int UNUSED(arg_event))
{
	wmOperator *op = arg_op;

	if (op == WM_operator_last_redo(C)) {
		/* operator was already executed once? undo & repeat */
		ED_undo_operator_repeat(C, op);
	}
	else {
		/* operator not executed yet, call it */
		ED_undo_push_op(C, op);
		wm_operator_register(C, op);

		WM_operator_repeat(C, op);
	}
}

static void wm_block_redo_cancel_cb(bContext *C, void *arg_op)
{
	wmOperator *op = arg_op;

	/* if operator never got executed, free it */
	if (op != WM_operator_last_redo(C))
		WM_operator_free(op);
}

static uiBlock *wm_block_create_redo(bContext *C, ARegion *ar, void *arg_op)
{
	wmOperator *op = arg_op;
	uiBlock *block;
	uiLayout *layout;
	uiStyle *style = UI_style_get();
	int width = 15 * UI_UNIT_X;

	block = UI_block_begin(C, ar, __func__, UI_EMBOSS);
	UI_block_flag_disable(block, UI_BLOCK_LOOP);
	UI_block_flag_enable(block, UI_BLOCK_KEEP_OPEN | UI_BLOCK_MOVEMOUSE_QUIT);

	/* if register is not enabled, the operator gets freed on OPERATOR_FINISHED
	 * ui_apply_but_funcs_after calls ED_undo_operator_repeate_cb and crashes */
	assert(op->type->flag & OPTYPE_REGISTER);

	UI_block_func_handle_set(block, wm_block_redo_cb, arg_op);
	layout = UI_block_layout(block, UI_LAYOUT_VERTICAL, UI_LAYOUT_PANEL, 0, 0, width, UI_UNIT_Y, 0, style);

	if (op == WM_operator_last_redo(C))
		if (!WM_operator_check_ui_enabled(C, op->type->name))
			uiLayoutSetEnabled(layout, false);

	if (op->type->flag & OPTYPE_MACRO) {
		for (op = op->macro.first; op; op = op->next) {
			uiLayoutOperatorButs(C, layout, op, NULL, 'H', UI_LAYOUT_OP_SHOW_TITLE);
		}
	}
	else {
		uiLayoutOperatorButs(C, layout, op, NULL, 'H', UI_LAYOUT_OP_SHOW_TITLE);
	}
	
	UI_block_bounds_set_popup(block, 4, 0, 0);

	return block;
}

typedef struct wmOpPopUp {
	wmOperator *op;
	int width;
	int height;
	int free_op;
} wmOpPopUp;

/* Only invoked by OK button in popups created with wm_block_dialog_create() */
static void dialog_exec_cb(bContext *C, void *arg1, void *arg2)
{
	wmOpPopUp *data = arg1;
	uiBlock *block = arg2;

	WM_operator_call_ex(C, data->op, true);

	/* let execute handle freeing it */
	//data->free_op = false;
	//data->op = NULL;

	/* in this case, wm_operator_ui_popup_cancel wont run */
	MEM_freeN(data);

	UI_popup_block_close(C, block);
}

static void dialog_check_cb(bContext *C, void *op_ptr, void *UNUSED(arg))
{
	wmOperator *op = op_ptr;
	if (op->type->check) {
		if (op->type->check(C, op)) {
			/* check for popup and re-layout buttons */
			ARegion *ar_menu = CTX_wm_menu(C);
			if (ar_menu) {
				ED_region_tag_refresh_ui(ar_menu);
			}
		}
	}
}

/* Dialogs are popups that require user verification (click OK) before exec */
static uiBlock *wm_block_dialog_create(bContext *C, ARegion *ar, void *userData)
{
	wmOpPopUp *data = userData;
	wmOperator *op = data->op;
	uiBlock *block;
	uiLayout *layout;
	uiStyle *style = UI_style_get();

	block = UI_block_begin(C, ar, __func__, UI_EMBOSS);
	UI_block_flag_disable(block, UI_BLOCK_LOOP);

	/* intentionally don't use 'UI_BLOCK_MOVEMOUSE_QUIT', some dialogues have many items
	 * where quitting by accident is very annoying */
	UI_block_flag_enable(block, UI_BLOCK_KEEP_OPEN);

	layout = UI_block_layout(block, UI_LAYOUT_VERTICAL, UI_LAYOUT_PANEL, 0, 0, data->width, data->height, 0, style);
	
	UI_block_func_set(block, dialog_check_cb, op, NULL);

	uiLayoutOperatorButs(C, layout, op, NULL, 'H', UI_LAYOUT_OP_SHOW_TITLE);
	
	/* clear so the OK button is left alone */
	UI_block_func_set(block, NULL, NULL, NULL);

	/* new column so as not to interfere with custom layouts [#26436] */
	{
		uiBlock *col_block;
		uiLayout *col;
		uiBut *btn;

		col = uiLayoutColumn(layout, false);
		col_block = uiLayoutGetBlock(col);
		/* Create OK button, the callback of which will execute op */
		btn = uiDefBut(col_block, UI_BTYPE_BUT, 0, IFACE_("OK"), 0, -30, 0, UI_UNIT_Y, NULL, 0, 0, 0, 0, "");
		UI_but_func_set(btn, dialog_exec_cb, data, col_block);
	}

	/* center around the mouse */
	UI_block_bounds_set_popup(block, 4, data->width / -2, data->height / 2);

	return block;
}

static uiBlock *wm_operator_ui_create(bContext *C, ARegion *ar, void *userData)
{
	wmOpPopUp *data = userData;
	wmOperator *op = data->op;
	uiBlock *block;
	uiLayout *layout;
	uiStyle *style = UI_style_get();

	block = UI_block_begin(C, ar, __func__, UI_EMBOSS);
	UI_block_flag_disable(block, UI_BLOCK_LOOP);
	UI_block_flag_enable(block, UI_BLOCK_KEEP_OPEN | UI_BLOCK_MOVEMOUSE_QUIT);

	layout = UI_block_layout(block, UI_LAYOUT_VERTICAL, UI_LAYOUT_PANEL, 0, 0, data->width, data->height, 0, style);

	/* since ui is defined the auto-layout args are not used */
	uiLayoutOperatorButs(C, layout, op, NULL, 'V', 0);

	UI_block_bounds_set_popup(block, 4, 0, 0);

	return block;
}

static void wm_operator_ui_popup_cancel(struct bContext *C, void *userData)
{
	wmOpPopUp *data = userData;
	wmOperator *op = data->op;

	if (op) {
		if (op->type->cancel) {
			op->type->cancel(C, op);
		}

		if (data->free_op) {
			WM_operator_free(op);
		}
	}

	MEM_freeN(data);
}

static void wm_operator_ui_popup_ok(struct bContext *C, void *arg, int retval)
{
	wmOpPopUp *data = arg;
	wmOperator *op = data->op;

	if (op && retval > 0)
		WM_operator_call_ex(C, op, true);
	
	MEM_freeN(data);
}

int WM_operator_ui_popup(bContext *C, wmOperator *op, int width, int height)
{
	wmOpPopUp *data = MEM_callocN(sizeof(wmOpPopUp), "WM_operator_ui_popup");
	data->op = op;
	data->width = width;
	data->height = height;
	data->free_op = true; /* if this runs and gets registered we may want not to free it */
	UI_popup_block_ex(C, wm_operator_ui_create, NULL, wm_operator_ui_popup_cancel, data);
	return OPERATOR_RUNNING_MODAL;
}

/**
 * For use by #WM_operator_props_popup_call, #WM_operator_props_popup only.
 *
 * \note operator menu needs undo flag enabled , for redo callback */
static int wm_operator_props_popup_ex(bContext *C, wmOperator *op,
                                      const bool do_call, const bool do_redo)
{
	if ((op->type->flag & OPTYPE_REGISTER) == 0) {
		BKE_reportf(op->reports, RPT_ERROR,
		            "Operator '%s' does not have register enabled, incorrect invoke function", op->type->idname);
		return OPERATOR_CANCELLED;
	}

	if (do_redo) {
		if ((op->type->flag & OPTYPE_UNDO) == 0) {
			BKE_reportf(op->reports, RPT_ERROR,
			            "Operator '%s' does not have undo enabled, incorrect invoke function", op->type->idname);
			return OPERATOR_CANCELLED;
		}
	}

	/* if we don't have global undo, we can't do undo push for automatic redo,
	 * so we require manual OK clicking in this popup */
	if (!do_redo || !(U.uiflag & USER_GLOBALUNDO))
		return WM_operator_props_dialog_popup(C, op, 15 * UI_UNIT_X, UI_UNIT_Y);

	UI_popup_block_ex(C, wm_block_create_redo, NULL, wm_block_redo_cancel_cb, op);

	if (do_call)
		wm_block_redo_cb(C, op, 0);

	return OPERATOR_RUNNING_MODAL;
}

/* Same as WM_operator_props_popup but don't use operator redo.
 * just wraps WM_operator_props_dialog_popup.
 */
int WM_operator_props_popup_confirm(bContext *C, wmOperator *op, const wmEvent *UNUSED(event))
{
	return wm_operator_props_popup_ex(C, op, false, false);
}

/* Same as WM_operator_props_popup but call the operator first,
 * This way - the button values correspond to the result of the operator.
 * Without this, first access to a button will make the result jump,
 * see [#32452] */
int WM_operator_props_popup_call(bContext *C, wmOperator *op, const wmEvent *UNUSED(event))
{
	return wm_operator_props_popup_ex(C, op, true, true);
}

int WM_operator_props_popup(bContext *C, wmOperator *op, const wmEvent *UNUSED(event))
{
	return wm_operator_props_popup_ex(C, op, false, true);
}

int WM_operator_props_dialog_popup(bContext *C, wmOperator *op, int width, int height)
{
	wmOpPopUp *data = MEM_callocN(sizeof(wmOpPopUp), "WM_operator_props_dialog_popup");
	
	data->op = op;
	data->width = width;
	data->height = height;
	data->free_op = true; /* if this runs and gets registered we may want not to free it */

	/* op is not executed until popup OK but is clicked */
	UI_popup_block_ex(C, wm_block_dialog_create, wm_operator_ui_popup_ok, wm_operator_ui_popup_cancel, data);

	return OPERATOR_RUNNING_MODAL;
}

int WM_operator_redo_popup(bContext *C, wmOperator *op)
{
	/* CTX_wm_reports(C) because operator is on stack, not active in event system */
	if ((op->type->flag & OPTYPE_REGISTER) == 0) {
		BKE_reportf(CTX_wm_reports(C), RPT_ERROR,
		            "Operator redo '%s' does not have register enabled, incorrect invoke function", op->type->idname);
		return OPERATOR_CANCELLED;
	}
	if (op->type->poll && op->type->poll(C) == 0) {
		BKE_reportf(CTX_wm_reports(C), RPT_ERROR, "Operator redo '%s': wrong context", op->type->idname);
		return OPERATOR_CANCELLED;
	}
	
	UI_popup_block_invoke(C, wm_block_create_redo, op);

	return OPERATOR_CANCELLED;
}

/* ***************** Debug menu ************************* */

static int wm_debug_menu_exec(bContext *C, wmOperator *op)
{
	G.debug_value = RNA_int_get(op->ptr, "debug_value");
	ED_screen_refresh(CTX_wm_manager(C), CTX_wm_window(C));
	WM_event_add_notifier(C, NC_WINDOW, NULL);

	return OPERATOR_FINISHED;
}

static int wm_debug_menu_invoke(bContext *C, wmOperator *op, const wmEvent *UNUSED(event))
{
	RNA_int_set(op->ptr, "debug_value", G.debug_value);
	return WM_operator_props_dialog_popup(C, op, 9 * UI_UNIT_X, UI_UNIT_Y);
}

static void WM_OT_debug_menu(wmOperatorType *ot)
{
	ot->name = "Debug Menu";
	ot->idname = "WM_OT_debug_menu";
	ot->description = "Open a popup to set the debug level";
	
	ot->invoke = wm_debug_menu_invoke;
	ot->exec = wm_debug_menu_exec;
	ot->poll = WM_operator_winactive;
	
	RNA_def_int(ot->srna, "debug_value", 0, SHRT_MIN, SHRT_MAX, "Debug Value", "", -10000, 10000);
}

/* ***************** Operator defaults ************************* */
static int wm_operator_defaults_exec(bContext *C, wmOperator *op)
{
	PointerRNA ptr = CTX_data_pointer_get_type(C, "active_operator", &RNA_Operator);

	if (!ptr.data) {
		BKE_report(op->reports, RPT_ERROR, "No operator in context");
		return OPERATOR_CANCELLED;
	}

	WM_operator_properties_reset((wmOperator *)ptr.data);
	return OPERATOR_FINISHED;
}

/* used by operator preset menu. pre-2.65 this was a 'Reset' button */
static void WM_OT_operator_defaults(wmOperatorType *ot)
{
	ot->name = "Restore Defaults";
	ot->idname = "WM_OT_operator_defaults";
	ot->description = "Set the active operator to its default values";

	ot->exec = wm_operator_defaults_exec;

	ot->flag = OPTYPE_INTERNAL;
}

/* ***************** Splash Screen ************************* */

static void wm_block_splash_close(bContext *C, void *arg_block, void *UNUSED(arg))
{
	UI_popup_block_close(C, arg_block);
}

static uiBlock *wm_block_create_splash(bContext *C, ARegion *ar, void *arg_unused);

/* XXX: hack to refresh splash screen with updated preset menu name,
 * since popup blocks don't get regenerated like panels do */
static void wm_block_splash_refreshmenu(bContext *UNUSED(C), void *UNUSED(arg_block), void *UNUSED(arg))
{
	/* ugh, causes crashes in other buttons, disabling for now until 
	 * a better fix */
#if 0
	UI_popup_block_close(C, arg_block);
	UI_popup_block_invoke(C, wm_block_create_splash, NULL);
#endif
}

static int wm_resource_check_prev(void)
{

	const char *res = BKE_appdir_folder_id_version(BLENDER_RESOURCE_PATH_USER, BLENDER_VERSION, true);

	// if (res) printf("USER: %s\n", res);

#if 0 /* ignore the local folder */
	if (res == NULL) {
		/* with a local dir, copying old files isn't useful since local dir get priority for config */
		res = BKE_appdir_folder_id_version(BLENDER_RESOURCE_PATH_LOCAL, BLENDER_VERSION, true);
	}
#endif

	// if (res) printf("LOCAL: %s\n", res);
	if (res) {
		return false;
	}
	else {
		return (BKE_appdir_folder_id_version(BLENDER_RESOURCE_PATH_USER, BLENDER_VERSION - 1, true) != NULL);
	}
}

static uiBlock *wm_block_create_splash(bContext *C, ARegion *ar, void *UNUSED(arg))
{
	uiBlock *block;
	uiBut *but;
	uiLayout *layout, *split, *col;
	uiStyle *style = UI_style_get();
	const struct RecentFile *recent;
	int i;
	MenuType *mt = WM_menutype_find("USERPREF_MT_splash", true);
	char url[96];
	const char *version_suffix = NULL;

#ifndef WITH_HEADLESS
	extern char datatoc_splash_png[];
	extern int datatoc_splash_png_size;

	extern char datatoc_splash_2x_png[];
	extern int datatoc_splash_2x_png_size;
	ImBuf *ibuf;
#else
	ImBuf *ibuf = NULL;
#endif

#ifdef WITH_BUILDINFO
	int label_delta = 0;
	int hash_width, date_width;
	char date_buf[128] = "\0";
	char hash_buf[128] = "\0";
	extern unsigned long build_commit_timestamp;
	extern char build_hash[], build_commit_date[], build_commit_time[], build_branch[];

	/* Builds made from tag only shows tag sha */
	BLI_snprintf(hash_buf, sizeof(hash_buf), "Hash: %s", build_hash);
	BLI_snprintf(date_buf, sizeof(date_buf), "Date: %s %s", build_commit_date, build_commit_time);
	
	BLF_size(style->widgetlabel.uifont_id, style->widgetlabel.points, U.pixelsize * U.dpi);
	hash_width = (int)BLF_width(style->widgetlabel.uifont_id, hash_buf, sizeof(hash_buf)) + U.widget_unit;
	date_width = (int)BLF_width(style->widgetlabel.uifont_id, date_buf, sizeof(date_buf)) + U.widget_unit;
#endif  /* WITH_BUILDINFO */

#ifndef WITH_HEADLESS
	if (U.pixelsize == 2) {
		ibuf = IMB_ibImageFromMemory((unsigned char *)datatoc_splash_2x_png,
		                             datatoc_splash_2x_png_size, IB_rect, NULL, "<splash screen>");
	}
	else {
		ibuf = IMB_ibImageFromMemory((unsigned char *)datatoc_splash_png,
		                             datatoc_splash_png_size, IB_rect, NULL, "<splash screen>");
	}
#endif

	block = UI_block_begin(C, ar, "_popup", UI_EMBOSS);

	/* note on UI_BLOCK_NO_WIN_CLIP, the window size is not always synchronized
	 * with the OS when the splash shows, window clipping in this case gives
	 * ugly results and clipping the splash isn't useful anyway, just disable it [#32938] */
	UI_block_flag_enable(block, UI_BLOCK_KEEP_OPEN | UI_BLOCK_NO_WIN_CLIP);

	/* XXX splash scales with pixelsize, should become widget-units */
	but = uiDefBut(block, UI_BTYPE_IMAGE, 0, "", 0, 0.5f * U.widget_unit, U.pixelsize * 501, U.pixelsize * 282, ibuf, 0.0, 0.0, 0, 0, ""); /* button owns the imbuf now */
	UI_but_func_set(but, wm_block_splash_close, block, NULL);
	UI_block_func_set(block, wm_block_splash_refreshmenu, block, NULL);

	/* label for 'a' bugfix releases, or 'Release Candidate 1'...
	 *  avoids recreating splash for version updates */
	if (STREQ(STRINGIFY(BLENDER_VERSION_CYCLE), "rc")) {
		version_suffix = "Release Candidate";
	}
	else if (STREQ(STRINGIFY(BLENDER_VERSION_CYCLE), "release")) {
		version_suffix = STRINGIFY(BLENDER_VERSION_CHAR);
	}
	if (version_suffix != NULL && version_suffix[0]) {
		/* placed after the version number in the image,
		 * placing y is tricky to match baseline */
		int x = 260 - (2 * UI_DPI_WINDOW_FAC);
		int y = 242 + (4 * UI_DPI_WINDOW_FAC);
		int w = 240;

		/* hack to have text draw 'text_sel' */
		UI_block_emboss_set(block, UI_EMBOSS_NONE);
		but = uiDefBut(block, UI_BTYPE_LABEL, 0, version_suffix, x * U.pixelsize, y * U.pixelsize, w * U.pixelsize, UI_UNIT_Y, NULL, 0, 0, 0, 0, NULL);
		/* XXX, set internal flag - UI_SELECT */
		UI_but_flag_enable(but, 1);
		UI_block_emboss_set(block, UI_EMBOSS);
	}

#ifdef WITH_BUILDINFO
	if (build_commit_timestamp != 0) {
		uiDefBut(block, UI_BTYPE_LABEL, 0, date_buf, U.pixelsize * 494 - date_width, U.pixelsize * 270, date_width, UI_UNIT_Y, NULL, 0, 0, 0, 0, NULL);
		label_delta = 12;
	}
	uiDefBut(block, UI_BTYPE_LABEL, 0, hash_buf, U.pixelsize * 494 - hash_width, U.pixelsize * (270 - label_delta), hash_width, UI_UNIT_Y, NULL, 0, 0, 0, 0, NULL);

	if (!STREQ(build_branch, "master")) {
		char branch_buf[128] = "\0";
		int branch_width;
		BLI_snprintf(branch_buf, sizeof(branch_buf), "Branch: %s", build_branch);
		branch_width = (int)BLF_width(style->widgetlabel.uifont_id, branch_buf, sizeof(branch_buf)) + U.widget_unit;
		uiDefBut(block, UI_BTYPE_LABEL, 0, branch_buf, U.pixelsize * 494 - branch_width, U.pixelsize * (258 - label_delta), branch_width, UI_UNIT_Y, NULL, 0, 0, 0, 0, NULL);
	}
#endif  /* WITH_BUILDINFO */
	
	layout = UI_block_layout(block, UI_LAYOUT_VERTICAL, UI_LAYOUT_PANEL, 10, 2, U.pixelsize * 480, U.pixelsize * 110, 0, style);
	
	UI_block_emboss_set(block, UI_EMBOSS);
	/* show the splash menu (containing interaction presets), using python */
	if (mt) {
		Menu menu = {NULL};
		menu.layout = layout;
		menu.type = mt;
		mt->draw(C, &menu);

//		wmWindowManager *wm = CTX_wm_manager(C);
//		uiItemM(layout, C, "USERPREF_MT_keyconfigs", U.keyconfigstr, ICON_NONE);
	}
	
	UI_block_emboss_set(block, UI_EMBOSS_PULLDOWN);
	uiLayoutSetOperatorContext(layout, WM_OP_EXEC_REGION_WIN);
	
	split = uiLayoutSplit(layout, 0.0f, false);
	col = uiLayoutColumn(split, false);
	uiItemL(col, IFACE_("Links"), ICON_NONE);
	uiItemStringO(col, IFACE_("Support an Open Animation Movie"), ICON_URL, "WM_OT_url_open", "url",
	              "https://cloud.blender.org/join");
	uiItemStringO(col, IFACE_("Donations"), ICON_URL, "WM_OT_url_open", "url",
	              "http://www.blender.org/foundation/donation-payment/");
	uiItemStringO(col, IFACE_("Credits"), ICON_URL, "WM_OT_url_open", "url",
	              "http://www.blender.org/about/credits/");
	BLI_snprintf(url, sizeof(url), "http://wiki.blender.org/index.php/Dev:Ref/Release_Notes/%d.%d",
	             BLENDER_VERSION / 100, BLENDER_VERSION % 100);
	uiItemStringO(col, IFACE_("Release Log"), ICON_URL, "WM_OT_url_open", "url", url);
	uiItemStringO(col, IFACE_("Manual"), ICON_URL, "WM_OT_url_open", "url",
	              "http://www.blender.org/manual");
	uiItemStringO(col, IFACE_("Blender Website"), ICON_URL, "WM_OT_url_open", "url", "http://www.blender.org");
	if (STREQ(STRINGIFY(BLENDER_VERSION_CYCLE), "release")) {
		BLI_snprintf(url, sizeof(url), "http://www.blender.org/documentation/blender_python_api_%d_%d"
		                               STRINGIFY(BLENDER_VERSION_CHAR) "_release",
		             BLENDER_VERSION / 100, BLENDER_VERSION % 100);
	}
	else {
		BLI_snprintf(url, sizeof(url), "http://www.blender.org/documentation/blender_python_api_%d_%d_%d",
		             BLENDER_VERSION / 100, BLENDER_VERSION % 100, BLENDER_SUBVERSION);
	}
	uiItemStringO(col, IFACE_("Python API Reference"), ICON_URL, "WM_OT_url_open", "url", url);
	uiItemL(col, "", ICON_NONE);

	col = uiLayoutColumn(split, false);

	if (wm_resource_check_prev()) {
		uiItemO(col, NULL, ICON_NEW, "WM_OT_copy_prev_settings");
		uiItemS(col);
	}

	uiItemL(col, IFACE_("Recent"), ICON_NONE);
	for (recent = G.recent_files.first, i = 0; (i < 5) && (recent); recent = recent->next, i++) {
		const char *filename = BLI_path_basename(recent->filepath);
		uiItemStringO(col, filename,
		              BLO_has_bfile_extension(filename) ? ICON_FILE_BLEND : ICON_FILE_BACKUP,
		              "WM_OT_open_mainfile", "filepath", recent->filepath);
	}

	uiItemS(col);
	uiItemO(col, NULL, ICON_RECOVER_LAST, "WM_OT_recover_last_session");
	uiItemL(col, "", ICON_NONE);
	
	UI_block_bounds_set_centered(block, 0);
	
	return block;
}

static int wm_splash_invoke(bContext *C, wmOperator *UNUSED(op), const wmEvent *UNUSED(event))
{
	UI_popup_block_invoke(C, wm_block_create_splash, NULL);
	
	return OPERATOR_FINISHED;
}

static void WM_OT_splash(wmOperatorType *ot)
{
	ot->name = "Splash Screen";
	ot->idname = "WM_OT_splash";
	ot->description = "Open the splash screen with release info";
	
	ot->invoke = wm_splash_invoke;
	ot->poll = WM_operator_winactive;
}


/* ***************** Search menu ************************* */
static uiBlock *wm_block_search_menu(bContext *C, ARegion *ar, void *UNUSED(arg_op))
{
	static char search[256] = "";
	wmEvent event;
	wmWindow *win = CTX_wm_window(C);
	uiBlock *block;
	uiBut *but;
	
	block = UI_block_begin(C, ar, "_popup", UI_EMBOSS);
	UI_block_flag_enable(block, UI_BLOCK_LOOP | UI_BLOCK_MOVEMOUSE_QUIT | UI_BLOCK_SEARCH_MENU);
	
	but = uiDefSearchBut(block, search, 0, ICON_VIEWZOOM, sizeof(search), 10, 10, UI_searchbox_size_x(), UI_UNIT_Y, 0, 0, "");
	UI_but_func_operator_search(but);
	
	/* fake button, it holds space for search items */
	uiDefBut(block, UI_BTYPE_LABEL, 0, "", 10, 10 - UI_searchbox_size_y(), UI_searchbox_size_x(), UI_searchbox_size_y(), NULL, 0, 0, 0, 0, NULL);
	
	UI_block_bounds_set_popup(block, 6, 0, -UI_UNIT_Y); /* move it downwards, mouse over button */
	
	wm_event_init_from_window(win, &event);
	event.type = EVT_BUT_OPEN;
	event.val = KM_PRESS;
	event.customdata = but;
	event.customdatafree = false;
	wm_event_add(win, &event);
	
	return block;
}

static int wm_search_menu_exec(bContext *UNUSED(C), wmOperator *UNUSED(op))
{
	return OPERATOR_FINISHED;
}

static int wm_search_menu_invoke(bContext *C, wmOperator *op, const wmEvent *UNUSED(event))
{
	UI_popup_block_invoke(C, wm_block_search_menu, op);
	
	return OPERATOR_INTERFACE;
}

/* op->poll */
static int wm_search_menu_poll(bContext *C)
{
	if (CTX_wm_window(C) == NULL) {
		return 0;
	}
	else {
		ScrArea *sa = CTX_wm_area(C);
		if (sa) {
			if (sa->spacetype == SPACE_CONSOLE) return 0;  /* XXX - so we can use the shortcut in the console */
			if (sa->spacetype == SPACE_TEXT) return 0;     /* XXX - so we can use the spacebar in the text editor */
		}
		else {
			Object *editob = CTX_data_edit_object(C);
			if (editob && editob->type == OB_FONT) return 0;  /* XXX - so we can use the spacebar for entering text */
		}
	}
	return 1;
}

static void WM_OT_search_menu(wmOperatorType *ot)
{
	ot->name = "Search Menu";
	ot->idname = "WM_OT_search_menu";
	ot->description = "Pop-up a search menu over all available operators in current context";
	
	ot->invoke = wm_search_menu_invoke;
	ot->exec = wm_search_menu_exec;
	ot->poll = wm_search_menu_poll;
}

static int wm_call_menu_exec(bContext *C, wmOperator *op)
{
	char idname[BKE_ST_MAXNAME];
	RNA_string_get(op->ptr, "name", idname);

	return UI_popup_menu_invoke(C, idname, op->reports);
}

static void WM_OT_call_menu(wmOperatorType *ot)
{
	ot->name = "Call Menu";
	ot->idname = "WM_OT_call_menu";
	ot->description = "Call (draw) a pre-defined menu";

	ot->exec = wm_call_menu_exec;
	ot->poll = WM_operator_winactive;

	ot->flag = OPTYPE_INTERNAL;

	RNA_def_string(ot->srna, "name", NULL, BKE_ST_MAXNAME, "Name", "Name of the menu");
}

static int wm_call_pie_menu_invoke(bContext *C, wmOperator *op, const wmEvent *event)
{
	char idname[BKE_ST_MAXNAME];
	RNA_string_get(op->ptr, "name", idname);

	return UI_pie_menu_invoke(C, idname, event);
}

static int wm_call_pie_menu_exec(bContext *C, wmOperator *op)
{
	char idname[BKE_ST_MAXNAME];
	RNA_string_get(op->ptr, "name", idname);

	return UI_pie_menu_invoke(C, idname, CTX_wm_window(C)->eventstate);
}

static void WM_OT_call_menu_pie(wmOperatorType *ot)
{
	ot->name = "Call Pie Menu";
	ot->idname = "WM_OT_call_menu_pie";
	ot->description = "Call (draw) a pre-defined pie menu";

	ot->invoke = wm_call_pie_menu_invoke;
	ot->exec = wm_call_pie_menu_exec;
	ot->poll = WM_operator_winactive;

	ot->flag = OPTYPE_INTERNAL;

	RNA_def_string(ot->srna, "name", NULL, BKE_ST_MAXNAME, "Name", "Name of the pie menu");
}

/* ************ window / screen operator definitions ************** */

/* this poll functions is needed in place of WM_operator_winactive
 * while it crashes on full screen */
static int wm_operator_winactive_normal(bContext *C)
{
	wmWindow *win = CTX_wm_window(C);

	if (win == NULL || win->screen == NULL || win->screen->state != SCREENNORMAL)
		return 0;

	return 1;
}

static void WM_OT_window_duplicate(wmOperatorType *ot)
{
	ot->name = "Duplicate Window";
	ot->idname = "WM_OT_window_duplicate";
	ot->description = "Duplicate the current Blender window";
		
	ot->exec = wm_window_duplicate_exec;
	ot->poll = wm_operator_winactive_normal;
}

static void WM_OT_save_homefile(wmOperatorType *ot)
{
	ot->name = "Save Startup File";
	ot->idname = "WM_OT_save_homefile";
	ot->description = "Make the current file the default .blend file, includes preferences";
		
	ot->invoke = WM_operator_confirm;
	ot->exec = wm_homefile_write_exec;
}

static int wm_userpref_autoexec_add_exec(bContext *UNUSED(C), wmOperator *UNUSED(op))
{
	bPathCompare *path_cmp = MEM_callocN(sizeof(bPathCompare), "bPathCompare");
	BLI_addtail(&U.autoexec_paths, path_cmp);
	return OPERATOR_FINISHED;
}

static void WM_OT_userpref_autoexec_path_add(wmOperatorType *ot)
{
	ot->name = "Add Autoexec Path";
	ot->idname = "WM_OT_userpref_autoexec_path_add";
	ot->description = "Add path to exclude from autoexecution";

	ot->exec = wm_userpref_autoexec_add_exec;

	ot->flag = OPTYPE_INTERNAL;
}

static int wm_userpref_autoexec_remove_exec(bContext *UNUSED(C), wmOperator *op)
{
	const int index = RNA_int_get(op->ptr, "index");
	bPathCompare *path_cmp = BLI_findlink(&U.autoexec_paths, index);
	if (path_cmp) {
		BLI_freelinkN(&U.autoexec_paths, path_cmp);
	}
	return OPERATOR_FINISHED;
}

static void WM_OT_userpref_autoexec_path_remove(wmOperatorType *ot)
{
	ot->name = "Remove Autoexec Path";
	ot->idname = "WM_OT_userpref_autoexec_path_remove";
	ot->description = "Remove path to exclude from autoexecution";

	ot->exec = wm_userpref_autoexec_remove_exec;

	ot->flag = OPTYPE_INTERNAL;

	RNA_def_int(ot->srna, "index", 0, 0, INT_MAX, "Index", "", 0, 1000);
}

static void WM_OT_save_userpref(wmOperatorType *ot)
{
	ot->name = "Save User Settings";
	ot->idname = "WM_OT_save_userpref";
	ot->description = "Save user preferences separately, overrides startup file preferences";
	
	ot->invoke = WM_operator_confirm;
	ot->exec = wm_userpref_write_exec;
}

static void WM_OT_read_history(wmOperatorType *ot)
{
	ot->name = "Reload History File";
	ot->idname = "WM_OT_read_history";
	ot->description = "Reloads history and bookmarks";

	ot->invoke = WM_operator_confirm;
	ot->exec = wm_history_read_exec;

	/* this operator is only used for loading settings from a previous blender install */
	ot->flag = OPTYPE_INTERNAL;
}

static void WM_OT_read_homefile(wmOperatorType *ot)
{
	PropertyRNA *prop;
	ot->name = "Reload Start-Up File";
	ot->idname = "WM_OT_read_homefile";
	ot->description = "Open the default file (doesn't save the current file)";
	
	ot->invoke = WM_operator_confirm;
	ot->exec = wm_homefile_read_exec;

	prop = RNA_def_string_file_path(ot->srna, "filepath", NULL,
	                                FILE_MAX, "File Path", 
	                                "Path to an alternative start-up file");
	RNA_def_property_flag(prop, PROP_HIDDEN);

	/* So scripts can use an alternative start-up file without the UI */
	prop = RNA_def_boolean(ot->srna, "load_ui", true, "Load UI",
	                       "Load user interface setup from the .blend file");
	RNA_def_property_flag(prop, PROP_HIDDEN | PROP_SKIP_SAVE);

	/* omit poll to run in background mode */
}

static void WM_OT_read_factory_settings(wmOperatorType *ot)
{
	ot->name = "Load Factory Settings";
	ot->idname = "WM_OT_read_factory_settings";
	ot->description = "Load default file and user preferences";
	
	ot->invoke = WM_operator_confirm;
	ot->exec = wm_homefile_read_exec;
	/* omit poll to run in background mode */
}

/* *************** open file **************** */

/**
 * Wrap #WM_file_read, shared by file reading operators.
 */
static bool wm_file_read_opwrap(bContext *C, const char *filepath, ReportList *reports,
                                const bool autoexec_init)
{
	bool success;

	/* XXX wm in context is not set correctly after WM_file_read -> crash */
	/* do it before for now, but is this correct with multiple windows? */
	WM_event_add_notifier(C, NC_WINDOW, NULL);

	if (autoexec_init) {
		WM_file_autoexec_init(filepath);
	}

	success = WM_file_read(C, filepath, reports);

	return success;
}

/* currently fits in a pointer */
struct FileRuntime {
	bool is_untrusted;
};

static int wm_open_mainfile_invoke(bContext *C, wmOperator *op, const wmEvent *UNUSED(event))
{
	const char *openname = G.main->name;

	if (CTX_wm_window(C) == NULL) {
		/* in rare cases this could happen, when trying to invoke in background
		 * mode on load for example. Don't use poll for this because exec()
		 * can still run without a window */
		BKE_report(op->reports, RPT_ERROR, "Context window not set");
		return OPERATOR_CANCELLED;
	}

	/* if possible, get the name of the most recently used .blend file */
	if (G.recent_files.first) {
		struct RecentFile *recent = G.recent_files.first;
		openname = recent->filepath;
	}

	RNA_string_set(op->ptr, "filepath", openname);
	wm_open_init_load_ui(op, true);
	wm_open_init_use_scripts(op, true);
	op->customdata = NULL;

	WM_event_add_fileselect(C, op);

	return OPERATOR_RUNNING_MODAL;
}

static int wm_open_mainfile_exec(bContext *C, wmOperator *op)
{
	char filepath[FILE_MAX];
	bool success;

	RNA_string_get(op->ptr, "filepath", filepath);

	/* re-use last loaded setting so we can reload a file without changing */
	wm_open_init_load_ui(op, false);
	wm_open_init_use_scripts(op, false);

	if (RNA_boolean_get(op->ptr, "load_ui"))
		G.fileflags &= ~G_FILE_NO_UI;
	else
		G.fileflags |= G_FILE_NO_UI;
		
	if (RNA_boolean_get(op->ptr, "use_scripts"))
		G.f |= G_SCRIPT_AUTOEXEC;
	else
		G.f &= ~G_SCRIPT_AUTOEXEC;
	
	success = wm_file_read_opwrap(C, filepath, op->reports, !(G.f & G_SCRIPT_AUTOEXEC));

	/* for file open also popup for warnings, not only errors */
	BKE_report_print_level_set(op->reports, RPT_WARNING);

	if (success) {
		return OPERATOR_FINISHED;
	}
	else {
		return OPERATOR_CANCELLED;
	}
}

static bool wm_open_mainfile_check(bContext *UNUSED(C), wmOperator *op)
{
	struct FileRuntime *file_info = (struct FileRuntime *)&op->customdata;
	PropertyRNA *prop = RNA_struct_find_property(op->ptr, "use_scripts");
	bool is_untrusted = false;
	char path[FILE_MAX];
	char *lslash;

	RNA_string_get(op->ptr, "filepath", path);

	/* get the dir */
	lslash = (char *)BLI_last_slash(path);
	if (lslash) *(lslash + 1) = '\0';

	if ((U.flag & USER_SCRIPT_AUTOEXEC_DISABLE) == 0) {
		if (BKE_autoexec_match(path) == true) {
			RNA_property_boolean_set(op->ptr, prop, false);
			is_untrusted = true;
		}
	}

	if (file_info) {
		file_info->is_untrusted = is_untrusted;
	}

	return is_untrusted;
}

static void wm_open_mainfile_ui(bContext *UNUSED(C), wmOperator *op)
{
	struct FileRuntime *file_info = (struct FileRuntime *)&op->customdata;
	uiLayout *layout = op->layout;
	uiLayout *col = op->layout;
	const char *autoexec_text = NULL;

	uiItemR(layout, op->ptr, "load_ui", 0, NULL, ICON_NONE);

	col = uiLayoutColumn(layout, false);
	if (file_info->is_untrusted) {
		autoexec_text = "Trusted Source [Untrusted Path]";
		uiLayoutSetActive(col, false);
		uiLayoutSetEnabled(col, false);
	}
	else {
		autoexec_text = "Trusted Source";
	}

	uiItemR(col, op->ptr, "use_scripts", 0, autoexec_text, ICON_NONE);
}

static void WM_OT_open_mainfile(wmOperatorType *ot)
{
	ot->name = "Open Blender File";
	ot->idname = "WM_OT_open_mainfile";
	ot->description = "Open a Blender file";

	ot->invoke = wm_open_mainfile_invoke;
	ot->exec = wm_open_mainfile_exec;
	ot->check = wm_open_mainfile_check;
	ot->ui = wm_open_mainfile_ui;
	/* omit window poll so this can work in background mode */

	WM_operator_properties_filesel(ot, FILE_TYPE_FOLDER | FILE_TYPE_BLENDER, FILE_BLENDER, FILE_OPENFILE,
	                               WM_FILESEL_FILEPATH, FILE_DEFAULTDISPLAY);

	RNA_def_boolean(ot->srna, "load_ui", true, "Load UI", "Load user interface setup in the .blend file");
	RNA_def_boolean(ot->srna, "use_scripts", true, "Trusted Source",
	                "Allow .blend file to execute scripts automatically, default available from system preferences");
}


/* *************** revert file **************** */

static int wm_revert_mainfile_exec(bContext *C, wmOperator *op)
{
	bool success;

	wm_open_init_use_scripts(op, false);

	if (RNA_boolean_get(op->ptr, "use_scripts"))
		G.f |= G_SCRIPT_AUTOEXEC;
	else
		G.f &= ~G_SCRIPT_AUTOEXEC;

	success = wm_file_read_opwrap(C, G.main->name, op->reports, !(G.f & G_SCRIPT_AUTOEXEC));

	if (success) {
		return OPERATOR_FINISHED;
	}
	else {
		return OPERATOR_CANCELLED;
	}
}

static int wm_revert_mainfile_poll(bContext *UNUSED(C))
{
	return G.relbase_valid;
}

static void WM_OT_revert_mainfile(wmOperatorType *ot)
{
	ot->name = "Revert";
	ot->idname = "WM_OT_revert_mainfile";
	ot->description = "Reload the saved file";
	ot->invoke = WM_operator_confirm;

	RNA_def_boolean(ot->srna, "use_scripts", true, "Trusted Source",
	                "Allow .blend file to execute scripts automatically, default available from system preferences");

	ot->exec = wm_revert_mainfile_exec;
	ot->poll = wm_revert_mainfile_poll;
}

/* **************** link/append *************** */

static int wm_link_append_poll(bContext *C)
{
	if (WM_operator_winactive(C)) {
		/* linking changes active object which is pretty useful in general,
		 * but which totally confuses edit mode (i.e. it becoming not so obvious
		 * to leave from edit mode and invalid tools in toolbar might be displayed)
		 * so disable link/append when in edit mode (sergey) */
		if (CTX_data_edit_object(C))
			return 0;

		return 1;
	}

	return 0;
}

static int wm_link_append_invoke(bContext *C, wmOperator *op, const wmEvent *UNUSED(event))
{
	if (RNA_struct_property_is_set(op->ptr, "filepath")) {
		return WM_operator_call_notest(C, op);
	}
	else {
		/* XXX TODO solve where to get last linked library from */
		if (G.lib[0] != '\0') {
			RNA_string_set(op->ptr, "filepath", G.lib);
		}
		else if (G.relbase_valid) {
			char path[FILE_MAX];
			BLI_strncpy(path, G.main->name, sizeof(G.main->name));
			BLI_parent_dir(path);
			RNA_string_set(op->ptr, "filepath", path);
		}
		WM_event_add_fileselect(C, op);
		return OPERATOR_RUNNING_MODAL;
	}
}

static short wm_link_append_flag(wmOperator *op)
{
	short flag = 0;

	if (RNA_boolean_get(op->ptr, "autoselect")) flag |= FILE_AUTOSELECT;
	if (RNA_boolean_get(op->ptr, "active_layer")) flag |= FILE_ACTIVELAY;
	if (RNA_struct_find_property(op->ptr, "relative_path") && RNA_boolean_get(op->ptr, "relative_path")) flag |= FILE_RELPATH;
	if (RNA_boolean_get(op->ptr, "link")) flag |= FILE_LINK;
	if (RNA_boolean_get(op->ptr, "instance_groups")) flag |= FILE_GROUP_INSTANCE;

	return flag;
}

static int wm_link_append_exec(bContext *C, wmOperator *op)
{
	Main *bmain = CTX_data_main(C);
	Scene *scene = CTX_data_scene(C);
	Main *mainl = NULL;
	BlendHandle *bh;
	Library *lib;
	PropertyRNA *prop;
	char path[FILE_MAX_LIBEXTRA], dir[FILE_MAXDIR], libname[FILE_MAX], relname[FILE_MAX], *group, *name;
	int idcode, totfiles = 0;
	short flag;

	GSet *todo_libraries = NULL;

	RNA_string_get(op->ptr, "filename", relname);
	RNA_string_get(op->ptr, "directory", dir);

	BLI_join_dirfile(path, sizeof(path), dir, relname);

	/* test if we have a valid data */
	if (!BLO_library_path_explode(path, libname, &group, &name)) {
		BKE_report(op->reports, RPT_ERROR, "Not a library");
		return OPERATOR_CANCELLED;
	}
	else if (!group) {
		BKE_report(op->reports, RPT_ERROR, "Nothing indicated");
		return OPERATOR_CANCELLED;
	}
	else if (BLI_path_cmp(bmain->name, libname) == 0) {
		BKE_report(op->reports, RPT_ERROR, "Cannot use current file as library");
		return OPERATOR_CANCELLED;
	}

	/* check if something is indicated for append/link */
	prop = RNA_struct_find_property(op->ptr, "files");
	if (prop) {
		totfiles = RNA_property_collection_length(op->ptr, prop);
		if (totfiles == 0) {
			if (!name) {
				BKE_report(op->reports, RPT_ERROR, "Nothing indicated");
				return OPERATOR_CANCELLED;
			}
		}
	}
	else if (!name) {
		BKE_report(op->reports, RPT_ERROR, "Nothing indicated");
		return OPERATOR_CANCELLED;
	}

	bh = BLO_blendhandle_from_file(libname, op->reports);

	if (bh == NULL) {
		/* unlikely since we just browsed it, but possible
		 * error reports will have been made by BLO_blendhandle_from_file() */
		return OPERATOR_CANCELLED;
	}

	/* from here down, no error returns */

	/* now we have or selected, or an indicated file */
	if (RNA_boolean_get(op->ptr, "autoselect"))
		BKE_scene_base_deselect_all(scene);

	flag = wm_link_append_flag(op);

	/* sanity checks for flag */
	if (scene->id.lib && (flag & FILE_GROUP_INSTANCE)) {
		/* TODO, user never gets this message */
		BKE_reportf(op->reports, RPT_WARNING, "Scene '%s' is linked, group instance disabled", scene->id.name + 2);
		flag &= ~FILE_GROUP_INSTANCE;
	}

	idcode = BKE_idcode_from_name(group);

	/* tag everything, all untagged data can be made local
	 * its also generally useful to know what is new
	 *
	 * take extra care BKE_main_id_flag_all(LIB_LINK_TAG, false) is called after! */
	BKE_main_id_flag_all(bmain, LIB_PRE_EXISTING, 1);

	/* here appending/linking starts */
	mainl = BLO_library_append_begin(bmain, &bh, libname);
	lib = mainl->curlib;
	BLI_assert(lib);

	if (mainl->versionfile < 250) {
		BKE_reportf(op->reports, RPT_WARNING,
		            "Linking or appending from a very old .blend file format (%d.%d), no animation conversion will "
		            "be done! You may want to re-save your lib file with current Blender",
		            mainl->versionfile, mainl->subversionfile);
	}

	if (totfiles == 0) {
		BLO_library_append_named_part_ex(C, mainl, &bh, name, idcode, flag);
	}
	else {
		todo_libraries = BLI_gset_new(BLI_ghashutil_strhash_p, BLI_ghashutil_strcmp, __func__);

		RNA_BEGIN (op->ptr, itemptr, "files")
		{
			char curr_libname[FILE_MAX];
			int curr_idcode;

			RNA_string_get(&itemptr, "name", relname);

			BLI_join_dirfile(path, sizeof(path), dir, relname);

			if (BLO_library_path_explode(path, curr_libname, &group, &name)) {
				if (!group || !name) {
					continue;
				}

				curr_idcode = BKE_idcode_from_name(group);

				if ((idcode == curr_idcode) && (BLI_path_cmp(curr_libname, libname) == 0)) {
					BLO_library_append_named_part_ex(C, mainl, &bh, name, idcode, flag);
				}
				else {
					BLI_join_dirfile(path, sizeof(path), curr_libname, group);
					if (!BLI_gset_haskey(todo_libraries, path)) {
						BLI_gset_insert(todo_libraries, BLI_strdup(path));
					}
				}
			}
		}
		RNA_END;
	}
	BLO_library_append_end(C, mainl, &bh, idcode, flag);
	
	/* mark all library linked objects to be updated */
	BKE_main_lib_objects_recalc_all(bmain);
	IMB_colormanagement_check_file_config(bmain);

	/* append, rather than linking */
	if ((flag & FILE_LINK) == 0) {
		BLI_assert(BLI_findindex(&bmain->library, lib) != -1);
		BKE_library_make_local(bmain, lib, true);
	}

	BLO_blendhandle_close(bh);

	if (todo_libraries) {
		GSetIterator libs_it;

		GSET_ITER(libs_it, todo_libraries) {
			char *libpath = (char *)BLI_gsetIterator_getKey(&libs_it);

			BLO_library_path_explode(libpath, libname, &group, NULL);
			BLI_assert(group);
			idcode = BKE_idcode_from_name(group);

			bh = BLO_blendhandle_from_file(libname, op->reports);

			if (bh == NULL) {
				/* unlikely since we just browsed it, but possible
				 * error reports will have been made by BLO_blendhandle_from_file() */
				continue;
			}

			/* here appending/linking starts */
			mainl = BLO_library_append_begin(bmain, &bh, libname);
			lib = mainl->curlib;
			BLI_assert(lib);

			RNA_BEGIN (op->ptr, itemptr, "files")
			{
				char curr_libname[FILE_MAX];
				int curr_idcode;

				RNA_string_get(&itemptr, "name", relname);

				BLI_join_dirfile(path, sizeof(path), dir, relname);

				if (BLO_library_path_explode(path, curr_libname, &group, &name)) {
					if (!group || !name) {
						continue;
					}

					curr_idcode = BKE_idcode_from_name(group);

					if ((idcode == curr_idcode) && (BLI_path_cmp(curr_libname, libname) == 0)) {
						BLO_library_append_named_part_ex(C, mainl, &bh, name, idcode, flag);
					}
				}
			}
			RNA_END;

			BLO_library_append_end(C, mainl, &bh, idcode, flag);

			/* mark all library linked objects to be updated */
			BKE_main_lib_objects_recalc_all(bmain);
			IMB_colormanagement_check_file_config(bmain);

			/* append, rather than linking */
			if ((flag & FILE_LINK) == 0) {
				BLI_assert(BLI_findindex(&bmain->library, lib) != -1);
				BKE_library_make_local(bmain, lib, true);
			}

			BLO_blendhandle_close(bh);
		}

		BLI_gset_free(todo_libraries, MEM_freeN);
	}

	/* important we unset, otherwise these object wont
	 * link into other scenes from this blend file */
	BKE_main_id_flag_all(bmain, LIB_PRE_EXISTING, false);

	/* recreate dependency graph to include new objects */
	DAG_scene_relations_rebuild(bmain, scene);

	/* XXX TODO: align G.lib with other directory storage (like last opened image etc...) */
	BLI_strncpy(G.lib, dir, FILE_MAX);

	WM_event_add_notifier(C, NC_WINDOW, NULL);

	return OPERATOR_FINISHED;
}

static void wm_link_append_properties_common(wmOperatorType *ot, bool is_link)
{
	PropertyRNA *prop;

	/* better not save _any_ settings for this operator */
	/* properties */
	prop = RNA_def_boolean(ot->srna, "link", is_link,
	                       "Link", "Link the objects or datablocks rather than appending");
	RNA_def_property_flag(prop, PROP_SKIP_SAVE | PROP_HIDDEN);
	prop = RNA_def_boolean(ot->srna, "autoselect", true,
	                       "Select", "Select new objects");
	RNA_def_property_flag(prop, PROP_SKIP_SAVE);
	prop = RNA_def_boolean(ot->srna, "active_layer", true,
	                       "Active Layer", "Put new objects on the active layer");
	RNA_def_property_flag(prop, PROP_SKIP_SAVE);
	prop = RNA_def_boolean(ot->srna, "instance_groups", is_link,
	                       "Instance Groups", "Create Dupli-Group instances for each group");
	RNA_def_property_flag(prop, PROP_SKIP_SAVE);
}

static void WM_OT_link(wmOperatorType *ot)
{
	ot->name = "Link from Library";
	ot->idname = "WM_OT_link";
	ot->description = "Link from a Library .blend file";
	
	ot->invoke = wm_link_append_invoke;
	ot->exec = wm_link_append_exec;
	ot->poll = wm_link_append_poll;
	
	ot->flag |= OPTYPE_UNDO;

	WM_operator_properties_filesel(
<<<<<<< HEAD
	        ot, FOLDERFILE | BLENDERFILE | BLENDERLIB, FILE_LOADLIB, FILE_OPENFILE,
=======
	        ot, FILE_TYPE_FOLDER | FILE_TYPE_BLENDER, FILE_LOADLIB, FILE_OPENFILE,
>>>>>>> a08c5e11
	        WM_FILESEL_FILEPATH | WM_FILESEL_DIRECTORY | WM_FILESEL_FILENAME | WM_FILESEL_RELPATH | WM_FILESEL_FILES,
	        FILE_DEFAULTDISPLAY);
	
	wm_link_append_properties_common(ot, true);
}

static void WM_OT_append(wmOperatorType *ot)
{
	ot->name = "Append from Library";
	ot->idname = "WM_OT_append";
	ot->description = "Append from a Library .blend file";

	ot->invoke = wm_link_append_invoke;
	ot->exec = wm_link_append_exec;
	ot->poll = wm_link_append_poll;

	ot->flag |= OPTYPE_UNDO;

	WM_operator_properties_filesel(
<<<<<<< HEAD
		ot, FOLDERFILE | BLENDERFILE | BLENDERLIB, FILE_LOADLIB, FILE_OPENFILE,
=======
		ot, FILE_TYPE_FOLDER | FILE_TYPE_BLENDER, FILE_LOADLIB, FILE_OPENFILE,
>>>>>>> a08c5e11
		WM_FILESEL_FILEPATH | WM_FILESEL_DIRECTORY | WM_FILESEL_FILENAME | WM_FILESEL_FILES,
		FILE_DEFAULTDISPLAY);

	wm_link_append_properties_common(ot, false);
}

/* *************** recover last session **************** */

void WM_recover_last_session(bContext *C, ReportList *reports)
{
	char filepath[FILE_MAX];
	
	BLI_make_file_string("/", filepath, BKE_tempdir_base(), BLENDER_QUIT_FILE);
	/* if reports==NULL, it's called directly without operator, we add a quick check here */
	if (reports || BLI_exists(filepath)) {
		G.fileflags |= G_FILE_RECOVER;
		
		wm_file_read_opwrap(C, filepath, reports, true);
	
		G.fileflags &= ~G_FILE_RECOVER;
		
		/* XXX bad global... fixme */
		if (G.main->name[0])
			G.file_loaded = 1;	/* prevents splash to show */
		else {
			G.relbase_valid = 0;
			G.save_over = 0;    /* start with save preference untitled.blend */
		}

	}
}

static int wm_recover_last_session_exec(bContext *C, wmOperator *op)
{
	WM_recover_last_session(C, op->reports);
	return OPERATOR_FINISHED;
}

static void WM_OT_recover_last_session(wmOperatorType *ot)
{
	ot->name = "Recover Last Session";
	ot->idname = "WM_OT_recover_last_session";
	ot->description = "Open the last closed file (\"" BLENDER_QUIT_FILE "\")";
	ot->invoke = WM_operator_confirm;
	
	ot->exec = wm_recover_last_session_exec;
}

/* *************** recover auto save **************** */

static int wm_recover_auto_save_exec(bContext *C, wmOperator *op)
{
	char filepath[FILE_MAX];
	bool success;

	RNA_string_get(op->ptr, "filepath", filepath);

	G.fileflags |= G_FILE_RECOVER;

	success = wm_file_read_opwrap(C, filepath, op->reports, true);

	G.fileflags &= ~G_FILE_RECOVER;
	
	if (success) {
		return OPERATOR_FINISHED;
	}
	else {
		return OPERATOR_CANCELLED;
	}
}

static int wm_recover_auto_save_invoke(bContext *C, wmOperator *op, const wmEvent *UNUSED(event))
{
	char filename[FILE_MAX];

	wm_autosave_location(filename);
	RNA_string_set(op->ptr, "filepath", filename);
	WM_event_add_fileselect(C, op);

	return OPERATOR_RUNNING_MODAL;
}

static void WM_OT_recover_auto_save(wmOperatorType *ot)
{
	ot->name = "Recover Auto Save";
	ot->idname = "WM_OT_recover_auto_save";
	ot->description = "Open an automatically saved file to recover it";
	
	ot->exec = wm_recover_auto_save_exec;
	ot->invoke = wm_recover_auto_save_invoke;

	WM_operator_properties_filesel(ot, FILE_TYPE_BLENDER, FILE_BLENDER, FILE_OPENFILE,
	                               WM_FILESEL_FILEPATH, FILE_LONGDISPLAY);
}

/* *************** save file as **************** */

static void wm_filepath_default(char *filepath)
{
	if (G.save_over == false) {
		BLI_ensure_filename(filepath, FILE_MAX, "untitled.blend");
	}
}

static void save_set_compress(wmOperator *op)
{
	if (!RNA_struct_property_is_set(op->ptr, "compress")) {
		if (G.save_over) /* keep flag for existing file */
			RNA_boolean_set(op->ptr, "compress", (G.fileflags & G_FILE_COMPRESS) != 0);
		else /* use userdef for new file */
			RNA_boolean_set(op->ptr, "compress", (U.flag & USER_FILECOMPRESS) != 0);
	}
}

static int wm_save_as_mainfile_invoke(bContext *C, wmOperator *op, const wmEvent *UNUSED(event))
{
	char name[FILE_MAX];

	save_set_compress(op);
	
	/* if not saved before, get the name of the most recently used .blend file */
	if (G.main->name[0] == 0 && G.recent_files.first) {
		struct RecentFile *recent = G.recent_files.first;
		BLI_strncpy(name, recent->filepath, FILE_MAX);
	}
	else
		BLI_strncpy(name, G.main->name, FILE_MAX);
	
	wm_filepath_default(name);
	RNA_string_set(op->ptr, "filepath", name);
	
	WM_event_add_fileselect(C, op);

	return OPERATOR_RUNNING_MODAL;
}

/* function used for WM_OT_save_mainfile too */
static int wm_save_as_mainfile_exec(bContext *C, wmOperator *op)
{
	char path[FILE_MAX];
	int fileflags;

	save_set_compress(op);
	
	if (RNA_struct_property_is_set(op->ptr, "filepath")) {
		RNA_string_get(op->ptr, "filepath", path);
	}
	else {
		BLI_strncpy(path, G.main->name, FILE_MAX);
		wm_filepath_default(path);
	}
	
	fileflags = G.fileflags & ~G_FILE_USERPREFS;

	/* set compression flag */
	BKE_BIT_TEST_SET(fileflags, RNA_boolean_get(op->ptr, "compress"),
	                 G_FILE_COMPRESS);
	BKE_BIT_TEST_SET(fileflags, RNA_boolean_get(op->ptr, "relative_remap"),
	                 G_FILE_RELATIVE_REMAP);
	BKE_BIT_TEST_SET(fileflags,
	                 (RNA_struct_property_is_set(op->ptr, "copy") &&
	                  RNA_boolean_get(op->ptr, "copy")),
	                 G_FILE_SAVE_COPY);

#ifdef USE_BMESH_SAVE_AS_COMPAT
	BKE_BIT_TEST_SET(fileflags,
	                 (RNA_struct_find_property(op->ptr, "use_mesh_compat") &&
	                  RNA_boolean_get(op->ptr, "use_mesh_compat")),
	                 G_FILE_MESH_COMPAT);
#else
#  error "don't remove by accident"
#endif

	if (wm_file_write(C, path, fileflags, op->reports) != 0)
		return OPERATOR_CANCELLED;

	WM_event_add_notifier(C, NC_WM | ND_FILESAVE, NULL);

	return OPERATOR_FINISHED;
}

/* function used for WM_OT_save_mainfile too */
static bool blend_save_check(bContext *UNUSED(C), wmOperator *op)
{
	char filepath[FILE_MAX];
	RNA_string_get(op->ptr, "filepath", filepath);
	if (!BLO_has_bfile_extension(filepath)) {
		/* some users would prefer BLI_replace_extension(),
		 * we keep getting nitpicking bug reports about this - campbell */
		BLI_ensure_extension(filepath, FILE_MAX, ".blend");
		RNA_string_set(op->ptr, "filepath", filepath);
		return true;
	}
	return false;
}

static void WM_OT_save_as_mainfile(wmOperatorType *ot)
{
	PropertyRNA *prop;

	ot->name = "Save As Blender File";
	ot->idname = "WM_OT_save_as_mainfile";
	ot->description = "Save the current file in the desired location";
	
	ot->invoke = wm_save_as_mainfile_invoke;
	ot->exec = wm_save_as_mainfile_exec;
	ot->check = blend_save_check;
	/* omit window poll so this can work in background mode */

	WM_operator_properties_filesel(ot, FILE_TYPE_FOLDER | FILE_TYPE_BLENDER, FILE_BLENDER, FILE_SAVE,
	                               WM_FILESEL_FILEPATH, FILE_DEFAULTDISPLAY);
	RNA_def_boolean(ot->srna, "compress", false, "Compress", "Write compressed .blend file");
	RNA_def_boolean(ot->srna, "relative_remap", true, "Remap Relative",
	                "Remap relative paths when saving in a different directory");
	prop = RNA_def_boolean(ot->srna, "copy", false, "Save Copy",
	                "Save a copy of the actual working state but does not make saved file active");
	RNA_def_property_flag(prop, PROP_SKIP_SAVE);
#ifdef USE_BMESH_SAVE_AS_COMPAT
	RNA_def_boolean(ot->srna, "use_mesh_compat", false, "Legacy Mesh Format",
	                "Save using legacy mesh format (no ngons) - WARNING: only saves tris and quads, other ngons will "
	                "be lost (no implicit triangulation)");
#endif
}

/* *************** save file directly ******** */

static int wm_save_mainfile_invoke(bContext *C, wmOperator *op, const wmEvent *UNUSED(event))
{
	char name[FILE_MAX];
	int ret;
	
	/* cancel if no active window */
	if (CTX_wm_window(C) == NULL)
		return OPERATOR_CANCELLED;

	save_set_compress(op);

	/* if not saved before, get the name of the most recently used .blend file */
	if (G.main->name[0] == 0 && G.recent_files.first) {
		struct RecentFile *recent = G.recent_files.first;
		BLI_strncpy(name, recent->filepath, FILE_MAX);
	}
	else
		BLI_strncpy(name, G.main->name, FILE_MAX);

	wm_filepath_default(name);
	
	RNA_string_set(op->ptr, "filepath", name);

	/* if we're saving for the first time and prefer relative paths - any existing paths will be absolute,
	 * enable the option to remap paths to avoid confusion [#37240] */
	if ((G.relbase_valid == false) && (U.flag & USER_RELPATHS)) {
		PropertyRNA *prop = RNA_struct_find_property(op->ptr, "relative_remap");
		if (!RNA_property_is_set(op->ptr, prop)) {
			RNA_property_boolean_set(op->ptr, prop, true);
		}
	}

	if (G.save_over) {
		if (BLI_exists(name)) {
			ret = WM_operator_confirm_message_ex(C, op, IFACE_("Save Over?"), ICON_QUESTION, name);
		}
		else {
			ret = wm_save_as_mainfile_exec(C, op);
		}
	}
	else {
		WM_event_add_fileselect(C, op);
		ret = OPERATOR_RUNNING_MODAL;
	}
	
	return ret;
}

static void WM_OT_save_mainfile(wmOperatorType *ot)
{
	ot->name = "Save Blender File";
	ot->idname = "WM_OT_save_mainfile";
	ot->description = "Save the current Blender file";
	
	ot->invoke = wm_save_mainfile_invoke;
	ot->exec = wm_save_as_mainfile_exec;
	ot->check = blend_save_check;
	/* omit window poll so this can work in background mode */
	
	WM_operator_properties_filesel(ot, FILE_TYPE_FOLDER | FILE_TYPE_BLENDER, FILE_BLENDER, FILE_SAVE,
	                               WM_FILESEL_FILEPATH, FILE_DEFAULTDISPLAY);
	RNA_def_boolean(ot->srna, "compress", false, "Compress", "Write compressed .blend file");
	RNA_def_boolean(ot->srna, "relative_remap", false, "Remap Relative",
	                "Remap relative paths when saving in a different directory");
}

static void WM_OT_window_fullscreen_toggle(wmOperatorType *ot)
{
	ot->name = "Toggle Window Fullscreen";
	ot->idname = "WM_OT_window_fullscreen_toggle";
	ot->description = "Toggle the current window fullscreen";

	ot->exec = wm_window_fullscreen_toggle_exec;
	ot->poll = WM_operator_winactive;
}

static int wm_exit_blender_exec(bContext *C, wmOperator *op)
{
	WM_operator_free(op);
	
	WM_exit(C);
	
	return OPERATOR_FINISHED;
}

static void WM_OT_quit_blender(wmOperatorType *ot)
{
	ot->name = "Quit Blender";
	ot->idname = "WM_OT_quit_blender";
	ot->description = "Quit Blender";

	ot->invoke = WM_operator_confirm;
	ot->exec = wm_exit_blender_exec;
}

/* *********************** */

#if defined(WIN32)

static int wm_console_toggle_exec(bContext *UNUSED(C), wmOperator *UNUSED(op))
{
	GHOST_toggleConsole(2);
	return OPERATOR_FINISHED;
}

static void WM_OT_console_toggle(wmOperatorType *ot)
{
	/* XXX Have to mark these for xgettext, as under linux they do not exists... */
	ot->name = CTX_N_(BLF_I18NCONTEXT_OPERATOR_DEFAULT, "Toggle System Console");
	ot->idname = "WM_OT_console_toggle";
	ot->description = N_("Toggle System Console");
	
	ot->exec = wm_console_toggle_exec;
	ot->poll = WM_operator_winactive;
}

#endif

/* ************ default paint cursors, draw always around cursor *********** */
/*
 * - returns handler to free
 * - poll(bContext): returns 1 if draw should happen
 * - draw(bContext): drawing callback for paint cursor
 */

void *WM_paint_cursor_activate(wmWindowManager *wm, int (*poll)(bContext *C),
                               wmPaintCursorDraw draw, void *customdata)
{
	wmPaintCursor *pc = MEM_callocN(sizeof(wmPaintCursor), "paint cursor");
	
	BLI_addtail(&wm->paintcursors, pc);
	
	pc->customdata = customdata;
	pc->poll = poll;
	pc->draw = draw;
	
	return pc;
}

void WM_paint_cursor_end(wmWindowManager *wm, void *handle)
{
	wmPaintCursor *pc;
	
	for (pc = wm->paintcursors.first; pc; pc = pc->next) {
		if (pc == (wmPaintCursor *)handle) {
			BLI_remlink(&wm->paintcursors, pc);
			MEM_freeN(pc);
			return;
		}
	}
}

/* ************ window gesture operator-callback definitions ************** */
/*
 * These are default callbacks for use in operators requiring gesture input
 */

/* **************** Border gesture *************** */

/* Border gesture has two types:
 * 1) WM_GESTURE_CROSS_RECT: starts a cross, on mouse click it changes to border
 * 2) WM_GESTURE_RECT: starts immediate as a border, on mouse click or release it ends
 *
 * It stores 4 values (xmin, xmax, ymin, ymax) and event it ended with (event_type)
 */

static int border_apply_rect(wmOperator *op)
{
	wmGesture *gesture = op->customdata;
	rcti *rect = gesture->customdata;
	
	if (rect->xmin == rect->xmax || rect->ymin == rect->ymax)
		return 0;

	
	/* operator arguments and storage. */
	RNA_int_set(op->ptr, "xmin", min_ii(rect->xmin, rect->xmax));
	RNA_int_set(op->ptr, "ymin", min_ii(rect->ymin, rect->ymax));
	RNA_int_set(op->ptr, "xmax", max_ii(rect->xmin, rect->xmax));
	RNA_int_set(op->ptr, "ymax", max_ii(rect->ymin, rect->ymax));

	return 1;
}

static int border_apply(bContext *C, wmOperator *op, int gesture_mode)
{
	int retval;

	if (!border_apply_rect(op))
		return 0;
	
	/* XXX weak; border should be configured for this without reading event types */
	if (RNA_struct_find_property(op->ptr, "gesture_mode")) {
		RNA_int_set(op->ptr, "gesture_mode", gesture_mode);
	}

	retval = op->type->exec(C, op);
	OPERATOR_RETVAL_CHECK(retval);

	return 1;
}

static void wm_gesture_end(bContext *C, wmOperator *op)
{
	wmGesture *gesture = op->customdata;
	
	WM_gesture_end(C, gesture); /* frees gesture itself, and unregisters from window */
	op->customdata = NULL;

	ED_area_tag_redraw(CTX_wm_area(C));
	
	if (RNA_struct_find_property(op->ptr, "cursor")) {
		WM_cursor_modal_restore(CTX_wm_window(C));
	}
}

int WM_border_select_invoke(bContext *C, wmOperator *op, const wmEvent *event)
{
	if (ISTWEAK(event->type))
		op->customdata = WM_gesture_new(C, event, WM_GESTURE_RECT);
	else
		op->customdata = WM_gesture_new(C, event, WM_GESTURE_CROSS_RECT);

	/* add modal handler */
	WM_event_add_modal_handler(C, op);
	
	wm_gesture_tag_redraw(C);

	return OPERATOR_RUNNING_MODAL;
}

int WM_border_select_modal(bContext *C, wmOperator *op, const wmEvent *event)
{
	wmGesture *gesture = op->customdata;
	rcti *rect = gesture->customdata;
	int sx, sy;
	
	if (event->type == MOUSEMOVE) {
		wm_subwindow_origin_get(CTX_wm_window(C), gesture->swinid, &sx, &sy);

		if (gesture->type == WM_GESTURE_CROSS_RECT && gesture->mode == 0) {
			rect->xmin = rect->xmax = event->x - sx;
			rect->ymin = rect->ymax = event->y - sy;
		}
		else {
			rect->xmax = event->x - sx;
			rect->ymax = event->y - sy;
		}
		border_apply_rect(op);

		wm_gesture_tag_redraw(C);
	}
	else if (event->type == EVT_MODAL_MAP) {
		switch (event->val) {
			case GESTURE_MODAL_BEGIN:
				if (gesture->type == WM_GESTURE_CROSS_RECT && gesture->mode == 0) {
					gesture->mode = 1;
					wm_gesture_tag_redraw(C);
				}
				break;
			case GESTURE_MODAL_SELECT:
			case GESTURE_MODAL_DESELECT:
			case GESTURE_MODAL_IN:
			case GESTURE_MODAL_OUT:
				if (border_apply(C, op, event->val)) {
					wm_gesture_end(C, op);
					return OPERATOR_FINISHED;
				}
				wm_gesture_end(C, op);
				return OPERATOR_CANCELLED;

			case GESTURE_MODAL_CANCEL:
				wm_gesture_end(C, op);
				return OPERATOR_CANCELLED;
		}

	}
//	/* Allow view navigation??? */
//	else {
//		return OPERATOR_PASS_THROUGH;
//	}

	return OPERATOR_RUNNING_MODAL;
}

void WM_border_select_cancel(bContext *C, wmOperator *op)
{
	wm_gesture_end(C, op);
}

/* **************** circle gesture *************** */
/* works now only for selection or modal paint stuff, calls exec while hold mouse, exit on release */

#ifdef GESTURE_MEMORY
int circle_select_size = 25; /* XXX - need some operator memory thing! */
#endif

int WM_gesture_circle_invoke(bContext *C, wmOperator *op, const wmEvent *event)
{
	op->customdata = WM_gesture_new(C, event, WM_GESTURE_CIRCLE);
	
	/* add modal handler */
	WM_event_add_modal_handler(C, op);
	
	wm_gesture_tag_redraw(C);
	
	return OPERATOR_RUNNING_MODAL;
}

static void gesture_circle_apply(bContext *C, wmOperator *op)
{
	wmGesture *gesture = op->customdata;
	rcti *rect = gesture->customdata;
	
	if (RNA_int_get(op->ptr, "gesture_mode") == GESTURE_MODAL_NOP)
		return;

	/* operator arguments and storage. */
	RNA_int_set(op->ptr, "x", rect->xmin);
	RNA_int_set(op->ptr, "y", rect->ymin);
	RNA_int_set(op->ptr, "radius", rect->xmax);
	
	if (op->type->exec) {
		int retval;
		retval = op->type->exec(C, op);
		OPERATOR_RETVAL_CHECK(retval);
	}
#ifdef GESTURE_MEMORY
	circle_select_size = rect->xmax;
#endif
}

int WM_gesture_circle_modal(bContext *C, wmOperator *op, const wmEvent *event)
{
	wmGesture *gesture = op->customdata;
	rcti *rect = gesture->customdata;
	int sx, sy;

	if (event->type == MOUSEMOVE) {
		wm_subwindow_origin_get(CTX_wm_window(C), gesture->swinid, &sx, &sy);

		rect->xmin = event->x - sx;
		rect->ymin = event->y - sy;

		wm_gesture_tag_redraw(C);

		if (gesture->mode)
			gesture_circle_apply(C, op);
	}
	else if (event->type == EVT_MODAL_MAP) {
		float fac;
		
		switch (event->val) {
			case GESTURE_MODAL_CIRCLE_SIZE:
				fac = 0.3f * (event->y - event->prevy);
				if (fac > 0)
					rect->xmax += ceil(fac);
				else
					rect->xmax += floor(fac);
				if (rect->xmax < 1) rect->xmax = 1;
				wm_gesture_tag_redraw(C);
				break;
			case GESTURE_MODAL_CIRCLE_ADD:
				rect->xmax += 2 + rect->xmax / 10;
				wm_gesture_tag_redraw(C);
				break;
			case GESTURE_MODAL_CIRCLE_SUB:
				rect->xmax -= 2 + rect->xmax / 10;
				if (rect->xmax < 1) rect->xmax = 1;
				wm_gesture_tag_redraw(C);
				break;
			case GESTURE_MODAL_SELECT:
			case GESTURE_MODAL_DESELECT:
			case GESTURE_MODAL_NOP:
				if (RNA_struct_find_property(op->ptr, "gesture_mode"))
					RNA_int_set(op->ptr, "gesture_mode", event->val);

				if (event->val != GESTURE_MODAL_NOP) {
					/* apply first click */
					gesture_circle_apply(C, op);
					gesture->mode = 1;
					wm_gesture_tag_redraw(C);
				}
				break;

			case GESTURE_MODAL_CANCEL:
			case GESTURE_MODAL_CONFIRM:
				wm_gesture_end(C, op);
				return OPERATOR_FINISHED; /* use finish or we don't get an undo */
		}
	}
	/* Allow view navigation??? */
	/* note, this gives issues: 1) other modal ops run on top (border select), 2) middlemouse is used now 3) tablet/trackpad? */
//	else {
//		return OPERATOR_PASS_THROUGH;
//	}

	return OPERATOR_RUNNING_MODAL;
}

void WM_gesture_circle_cancel(bContext *C, wmOperator *op)
{
	wm_gesture_end(C, op);
}

#if 0
/* template to copy from */
void WM_OT_circle_gesture(wmOperatorType *ot)
{
	ot->name = "Circle Gesture";
	ot->idname = "WM_OT_circle_gesture";
	ot->description = "Enter rotate mode with a circular gesture";
	
	ot->invoke = WM_gesture_circle_invoke;
	ot->modal = WM_gesture_circle_modal;
	
	ot->poll = WM_operator_winactive;
	
	RNA_def_property(ot->srna, "x", PROP_INT, PROP_NONE);
	RNA_def_property(ot->srna, "y", PROP_INT, PROP_NONE);
	RNA_def_property(ot->srna, "radius", PROP_INT, PROP_NONE);

}
#endif

/* **************** Tweak gesture *************** */

static void tweak_gesture_modal(bContext *C, const wmEvent *event)
{
	wmWindow *window = CTX_wm_window(C);
	wmGesture *gesture = window->tweak;
	rcti *rect = gesture->customdata;
	int sx, sy, val;
	
	switch (event->type) {
		case MOUSEMOVE:
		case INBETWEEN_MOUSEMOVE:
			
			wm_subwindow_origin_get(window, gesture->swinid, &sx, &sy);
			
			rect->xmax = event->x - sx;
			rect->ymax = event->y - sy;
			
			if ((val = wm_gesture_evaluate(gesture))) {
				wmEvent tevent;

				wm_event_init_from_window(window, &tevent);
				/* We want to get coord from start of drag, not from point where it becomes a tweak event, see T40549 */
				tevent.x = rect->xmin + sx;
				tevent.y = rect->ymin + sy;
				if (gesture->event_type == LEFTMOUSE)
					tevent.type = EVT_TWEAK_L;
				else if (gesture->event_type == RIGHTMOUSE)
					tevent.type = EVT_TWEAK_R;
				else
					tevent.type = EVT_TWEAK_M;
				tevent.val = val;
				/* mouse coords! */
				wm_event_add(window, &tevent);
				
				WM_gesture_end(C, gesture); /* frees gesture itself, and unregisters from window */
			}
			
			break;
			
		case LEFTMOUSE:
		case RIGHTMOUSE:
		case MIDDLEMOUSE:
			if (gesture->event_type == event->type) {
				WM_gesture_end(C, gesture);

				/* when tweak fails we should give the other keymap entries a chance */

				/* XXX, assigning to readonly, BAD JUJU! */
				((wmEvent *)event)->val = KM_RELEASE;
			}
			break;
		default:
			if (!ISTIMER(event->type) && event->type != EVENT_NONE) {
				WM_gesture_end(C, gesture);
			}
			break;
	}
}

/* standard tweak, called after window handlers passed on event */
void wm_tweakevent_test(bContext *C, wmEvent *event, int action)
{
	wmWindow *win = CTX_wm_window(C);
	
	if (win->tweak == NULL) {
		if (CTX_wm_region(C)) {
			if (event->val == KM_PRESS) {
				if (ELEM(event->type, LEFTMOUSE, MIDDLEMOUSE, RIGHTMOUSE)) {
					win->tweak = WM_gesture_new(C, event, WM_GESTURE_TWEAK);
				}
			}
		}
	}
	else {
		/* no tweaks if event was handled */
		if ((action & WM_HANDLER_BREAK)) {
			WM_gesture_end(C, win->tweak);
		}
		else
			tweak_gesture_modal(C, event);
	}
}

/* *********************** lasso gesture ****************** */

int WM_gesture_lasso_invoke(bContext *C, wmOperator *op, const wmEvent *event)
{
	op->customdata = WM_gesture_new(C, event, WM_GESTURE_LASSO);
	
	/* add modal handler */
	WM_event_add_modal_handler(C, op);
	
	wm_gesture_tag_redraw(C);
	
	if (RNA_struct_find_property(op->ptr, "cursor")) {
		WM_cursor_modal_set(CTX_wm_window(C), RNA_int_get(op->ptr, "cursor"));
	}
	
	return OPERATOR_RUNNING_MODAL;
}

int WM_gesture_lines_invoke(bContext *C, wmOperator *op, const wmEvent *event)
{
	op->customdata = WM_gesture_new(C, event, WM_GESTURE_LINES);
	
	/* add modal handler */
	WM_event_add_modal_handler(C, op);
	
	wm_gesture_tag_redraw(C);
	
	if (RNA_struct_find_property(op->ptr, "cursor")) {
		WM_cursor_modal_set(CTX_wm_window(C), RNA_int_get(op->ptr, "cursor"));
	}
	
	return OPERATOR_RUNNING_MODAL;
}


static void gesture_lasso_apply(bContext *C, wmOperator *op)
{
	wmGesture *gesture = op->customdata;
	PointerRNA itemptr;
	float loc[2];
	int i;
	const short *lasso = gesture->customdata;
	
	/* operator storage as path. */

	RNA_collection_clear(op->ptr, "path");
	for (i = 0; i < gesture->points; i++, lasso += 2) {
		loc[0] = lasso[0];
		loc[1] = lasso[1];
		RNA_collection_add(op->ptr, "path", &itemptr);
		RNA_float_set_array(&itemptr, "loc", loc);
	}
	
	wm_gesture_end(C, op);
		
	if (op->type->exec) {
		int retval = op->type->exec(C, op);
		OPERATOR_RETVAL_CHECK(retval);
	}
}

int WM_gesture_lasso_modal(bContext *C, wmOperator *op, const wmEvent *event)
{
	wmGesture *gesture = op->customdata;
	int sx, sy;
	
	switch (event->type) {
		case MOUSEMOVE:
		case INBETWEEN_MOUSEMOVE:
			
			wm_gesture_tag_redraw(C);
			
			wm_subwindow_origin_get(CTX_wm_window(C), gesture->swinid, &sx, &sy);

			if (gesture->points == gesture->size) {
				short *old_lasso = gesture->customdata;
				gesture->customdata = MEM_callocN(2 * sizeof(short) * (gesture->size + WM_LASSO_MIN_POINTS), "lasso points");
				memcpy(gesture->customdata, old_lasso, 2 * sizeof(short) * gesture->size);
				gesture->size = gesture->size + WM_LASSO_MIN_POINTS;
				MEM_freeN(old_lasso);
				// printf("realloc\n");
			}

			{
				int x, y;
				short *lasso = gesture->customdata;
				
				lasso += (2 * gesture->points - 2);
				x = (event->x - sx - lasso[0]);
				y = (event->y - sy - lasso[1]);
				
				/* make a simple distance check to get a smoother lasso
				 * add only when at least 2 pixels between this and previous location */
				if ((x * x + y * y) > 4) {
					lasso += 2;
					lasso[0] = event->x - sx;
					lasso[1] = event->y - sy;
					gesture->points++;
				}
			}
			break;
			
		case LEFTMOUSE:
		case MIDDLEMOUSE:
		case RIGHTMOUSE:
			if (event->val == KM_RELEASE) {   /* key release */
				gesture_lasso_apply(C, op);
				return OPERATOR_FINISHED;
			}
			break;
		case ESCKEY:
			wm_gesture_end(C, op);
			return OPERATOR_CANCELLED;
	}
	return OPERATOR_RUNNING_MODAL;
}

int WM_gesture_lines_modal(bContext *C, wmOperator *op, const wmEvent *event)
{
	return WM_gesture_lasso_modal(C, op, event);
}

void WM_gesture_lasso_cancel(bContext *C, wmOperator *op)
{
	wm_gesture_end(C, op);
}

void WM_gesture_lines_cancel(bContext *C, wmOperator *op)
{
	wm_gesture_end(C, op);
}

/**
 * helper function, we may want to add options for conversion to view space
 *
 * caller must free.
 */
const int (*WM_gesture_lasso_path_to_array(bContext *UNUSED(C), wmOperator *op, int *mcords_tot))[2]
{
	PropertyRNA *prop = RNA_struct_find_property(op->ptr, "path");
	int (*mcords)[2] = NULL;
	BLI_assert(prop != NULL);

	if (prop) {
		const int len = RNA_property_collection_length(op->ptr, prop);

		if (len) {
			int i = 0;
			mcords = MEM_mallocN(sizeof(int) * 2 * len, __func__);

			RNA_PROP_BEGIN (op->ptr, itemptr, prop)
			{
				float loc[2];

				RNA_float_get_array(&itemptr, "loc", loc);
				mcords[i][0] = (int)loc[0];
				mcords[i][1] = (int)loc[1];
				i++;
			}
			RNA_PROP_END;
		}
		*mcords_tot = len;
	}
	else {
		*mcords_tot = 0;
	}

	/* cast for 'const' */
	return (const int (*)[2])mcords;
}

#if 0
/* template to copy from */

static int gesture_lasso_exec(bContext *C, wmOperator *op)
{
	RNA_BEGIN (op->ptr, itemptr, "path")
	{
		float loc[2];
		
		RNA_float_get_array(&itemptr, "loc", loc);
		printf("Location: %f %f\n", loc[0], loc[1]);
	}
	RNA_END;
	
	return OPERATOR_FINISHED;
}

void WM_OT_lasso_gesture(wmOperatorType *ot)
{
	PropertyRNA *prop;
	
	ot->name = "Lasso Gesture";
	ot->idname = "WM_OT_lasso_gesture";
	ot->description = "Select objects within the lasso as you move the pointer";
	
	ot->invoke = WM_gesture_lasso_invoke;
	ot->modal = WM_gesture_lasso_modal;
	ot->exec = gesture_lasso_exec;
	
	ot->poll = WM_operator_winactive;
	
	prop = RNA_def_property(ot->srna, "path", PROP_COLLECTION, PROP_NONE);
	RNA_def_property_struct_runtime(prop, &RNA_OperatorMousePath);
}
#endif

/* *********************** straight line gesture ****************** */

static int straightline_apply(bContext *C, wmOperator *op)
{
	wmGesture *gesture = op->customdata;
	rcti *rect = gesture->customdata;
	
	if (rect->xmin == rect->xmax && rect->ymin == rect->ymax)
		return 0;
	
	/* operator arguments and storage. */
	RNA_int_set(op->ptr, "xstart", rect->xmin);
	RNA_int_set(op->ptr, "ystart", rect->ymin);
	RNA_int_set(op->ptr, "xend", rect->xmax);
	RNA_int_set(op->ptr, "yend", rect->ymax);

	if (op->type->exec) {
		int retval = op->type->exec(C, op);
		OPERATOR_RETVAL_CHECK(retval);
	}
	
	return 1;
}


int WM_gesture_straightline_invoke(bContext *C, wmOperator *op, const wmEvent *event)
{
	op->customdata = WM_gesture_new(C, event, WM_GESTURE_STRAIGHTLINE);
	
	/* add modal handler */
	WM_event_add_modal_handler(C, op);
	
	wm_gesture_tag_redraw(C);
	
	if (RNA_struct_find_property(op->ptr, "cursor")) {
		WM_cursor_modal_set(CTX_wm_window(C), RNA_int_get(op->ptr, "cursor"));
	}
		
	return OPERATOR_RUNNING_MODAL;
}

int WM_gesture_straightline_modal(bContext *C, wmOperator *op, const wmEvent *event)
{
	wmGesture *gesture = op->customdata;
	rcti *rect = gesture->customdata;
	int sx, sy;
	
	if (event->type == MOUSEMOVE) {
		wm_subwindow_origin_get(CTX_wm_window(C), gesture->swinid, &sx, &sy);
		
		if (gesture->mode == 0) {
			rect->xmin = rect->xmax = event->x - sx;
			rect->ymin = rect->ymax = event->y - sy;
		}
		else {
			rect->xmax = event->x - sx;
			rect->ymax = event->y - sy;
			straightline_apply(C, op);
		}
		
		wm_gesture_tag_redraw(C);
	}
	else if (event->type == EVT_MODAL_MAP) {
		switch (event->val) {
			case GESTURE_MODAL_BEGIN:
				if (gesture->mode == 0) {
					gesture->mode = 1;
					wm_gesture_tag_redraw(C);
				}
				break;
			case GESTURE_MODAL_SELECT:
				if (straightline_apply(C, op)) {
					wm_gesture_end(C, op);
					return OPERATOR_FINISHED;
				}
				wm_gesture_end(C, op);
				return OPERATOR_CANCELLED;
				
			case GESTURE_MODAL_CANCEL:
				wm_gesture_end(C, op);
				return OPERATOR_CANCELLED;
		}
		
	}

	return OPERATOR_RUNNING_MODAL;
}

void WM_gesture_straightline_cancel(bContext *C, wmOperator *op)
{
	wm_gesture_end(C, op);
}

#if 0
/* template to copy from */
void WM_OT_straightline_gesture(wmOperatorType *ot)
{
	PropertyRNA *prop;
	
	ot->name = "Straight Line Gesture";
	ot->idname = "WM_OT_straightline_gesture";
	ot->description = "Draw a straight line as you move the pointer";
	
	ot->invoke = WM_gesture_straightline_invoke;
	ot->modal = WM_gesture_straightline_modal;
	ot->exec = gesture_straightline_exec;
	
	ot->poll = WM_operator_winactive;
	
	WM_operator_properties_gesture_straightline(ot, 0);
}
#endif

/* *********************** radial control ****************** */

#define WM_RADIAL_CONTROL_DISPLAY_SIZE 200
#define WM_RADIAL_CONTROL_DISPLAY_MIN_SIZE 35
#define WM_RADIAL_CONTROL_DISPLAY_WIDTH (WM_RADIAL_CONTROL_DISPLAY_SIZE - WM_RADIAL_CONTROL_DISPLAY_MIN_SIZE)
#define WM_RADIAL_CONTROL_HEADER_LENGTH 180
#define WM_RADIAL_MAX_STR 6

typedef struct {
	PropertyType type;
	PropertySubType subtype;
	PointerRNA ptr, col_ptr, fill_col_ptr, rot_ptr, zoom_ptr, image_id_ptr;
	PropertyRNA *prop, *col_prop, *fill_col_prop, *rot_prop, *zoom_prop;
	StructRNA *image_id_srna;
	float initial_value, current_value, min_value, max_value;
	int initial_mouse[2];
	int slow_mouse[2];
	bool slow_mode;
	Dial *dial;
	unsigned int gltex;
	ListBase orig_paintcursors;
	bool use_secondary_tex;
	void *cursor;
	NumInput num_input;
} RadialControl;

static void radial_control_update_header(wmOperator *op, bContext *C)
{
	RadialControl *rc = op->customdata;
	char msg[WM_RADIAL_CONTROL_HEADER_LENGTH];
	ScrArea *sa = CTX_wm_area(C);
	Scene *scene = CTX_data_scene(C);

	if (sa && hasNumInput(&rc->num_input)) {
		char num_str[NUM_STR_REP_LEN];
		outputNumInput(&rc->num_input, num_str, &scene->unit);
		BLI_snprintf(msg, WM_RADIAL_CONTROL_HEADER_LENGTH, "%s: %s", RNA_property_ui_name(rc->prop), num_str);
		ED_area_headerprint(sa, msg);
	}
}

static void radial_control_set_initial_mouse(RadialControl *rc, const wmEvent *event)
{
	float d[2] = {0, 0};
	float zoom[2] = {1, 1};

	rc->initial_mouse[0] = event->x;
	rc->initial_mouse[1] = event->y;

	switch (rc->subtype) {
		case PROP_NONE:
		case PROP_DISTANCE:
		case PROP_PERCENTAGE:
		case PROP_PIXEL:
			d[0] = rc->initial_value;
			break;
		case PROP_FACTOR:
			d[0] = (1 - rc->initial_value) * WM_RADIAL_CONTROL_DISPLAY_WIDTH + WM_RADIAL_CONTROL_DISPLAY_MIN_SIZE;
			break;
		case PROP_ANGLE:
			d[0] = WM_RADIAL_CONTROL_DISPLAY_SIZE * cosf(rc->initial_value);
			d[1] = WM_RADIAL_CONTROL_DISPLAY_SIZE * sinf(rc->initial_value);
			break;
		default:
			return;
	}

	if (rc->zoom_prop) {
		RNA_property_float_get_array(&rc->zoom_ptr, rc->zoom_prop, zoom);
		d[0] *= zoom[0];
		d[1] *= zoom[1];
	}

	rc->initial_mouse[0] -= d[0];
	rc->initial_mouse[1] -= d[1];
}

static void radial_control_set_tex(RadialControl *rc)
{
	ImBuf *ibuf;

	switch (RNA_type_to_ID_code(rc->image_id_ptr.type)) {
		case ID_BR:
			if ((ibuf = BKE_brush_gen_radial_control_imbuf(rc->image_id_ptr.data, rc->use_secondary_tex))) {
				glGenTextures(1, &rc->gltex);
				glBindTexture(GL_TEXTURE_2D, rc->gltex);
				glTexImage2D(GL_TEXTURE_2D, 0, GL_ALPHA, ibuf->x, ibuf->y, 0,
				             GL_ALPHA, GL_FLOAT, ibuf->rect_float);
				MEM_freeN(ibuf->rect_float);
				MEM_freeN(ibuf);
			}
			break;
		default:
			break;
	}
}

static void radial_control_paint_tex(RadialControl *rc, float radius, float alpha)
{
	float col[3] = {0, 0, 0};
	float rot;

	/* set fill color */
	if (rc->fill_col_prop)
		RNA_property_float_get_array(&rc->fill_col_ptr, rc->fill_col_prop, col);
	glColor4f(col[0], col[1], col[2], alpha);

	if (rc->gltex) {
		glBindTexture(GL_TEXTURE_2D, rc->gltex);

		glTexParameterf(GL_TEXTURE_2D, GL_TEXTURE_MIN_FILTER, GL_LINEAR);
		glTexParameterf(GL_TEXTURE_2D, GL_TEXTURE_MAG_FILTER, GL_LINEAR);

		/* set up rotation if available */
		if (rc->rot_prop) {
			rot = RNA_property_float_get(&rc->rot_ptr, rc->rot_prop);
			glPushMatrix();
			glRotatef(RAD2DEGF(rot), 0, 0, 1);
		}

		/* draw textured quad */
		glEnable(GL_TEXTURE_2D);
		glBegin(GL_QUADS);
		glTexCoord2f(0, 0);
		glVertex2f(-radius, -radius);
		glTexCoord2f(1, 0);
		glVertex2f(radius, -radius);
		glTexCoord2f(1, 1);
		glVertex2f(radius, radius);
		glTexCoord2f(0, 1);
		glVertex2f(-radius, radius);
		glEnd();
		glDisable(GL_TEXTURE_2D);

		/* undo rotation */
		if (rc->rot_prop)
			glPopMatrix();
	}
	else {
		/* flat color if no texture available */
		glutil_draw_filled_arc(0, M_PI * 2, radius, 40);
	}
}

static void radial_control_paint_cursor(bContext *C, int x, int y, void *customdata)
{
	RadialControl *rc = customdata;
	ARegion *ar = CTX_wm_region(C);
	uiStyle *style = UI_style_get();
	const uiFontStyle *fstyle = &style->widget;
	const int fontid = fstyle->uifont_id;
	short fstyle_points = fstyle->points;
	char str[WM_RADIAL_MAX_STR];
	short strdrawlen = 0;
	float strwidth, strheight;
	float r1 = 0.0f, r2 = 0.0f, rmin = 0.0, tex_radius, alpha;
	float zoom[2], col[3] = {1, 1, 1};	

	switch (rc->subtype) {
		case PROP_NONE:
		case PROP_DISTANCE:
		case PROP_PERCENTAGE:
		case PROP_PIXEL:
			r1 = rc->current_value;
			r2 = rc->initial_value;
			tex_radius = r1;
			alpha = 0.75;
			break;
		case PROP_FACTOR:
			r1 = (1 - rc->current_value) * WM_RADIAL_CONTROL_DISPLAY_WIDTH + WM_RADIAL_CONTROL_DISPLAY_MIN_SIZE;
			r2 = tex_radius = WM_RADIAL_CONTROL_DISPLAY_SIZE;
			rmin = WM_RADIAL_CONTROL_DISPLAY_MIN_SIZE;
			alpha = rc->current_value / 2.0f + 0.5f;
			BLI_snprintf(str, WM_RADIAL_MAX_STR, "%1.2f", rc->current_value);
			strdrawlen = BLI_strlen_utf8(str);
			break;
		case PROP_ANGLE:
			r1 = r2 = tex_radius = WM_RADIAL_CONTROL_DISPLAY_SIZE;
			alpha = 0.75;
			rmin = WM_RADIAL_CONTROL_DISPLAY_MIN_SIZE;
			BLI_snprintf(str, WM_RADIAL_MAX_STR, "%3f", RAD2DEGF(rc->current_value));
			strdrawlen = BLI_strlen_utf8(str);
			break;
		default:
			tex_radius = WM_RADIAL_CONTROL_DISPLAY_SIZE; /* note, this is a dummy value */
			alpha = 0.75;
			break;
	}

	/* adjust for DPI, like BKE_brush_size_get */
	r1 *= U.pixelsize;
	r2 *= U.pixelsize;
	tex_radius *= U.pixelsize;

	/* Keep cursor in the original place */
	x = rc->initial_mouse[0] - ar->winrct.xmin;
	y = rc->initial_mouse[1] - ar->winrct.ymin;
	glTranslatef((float)x, (float)y, 0.0f);

	glEnable(GL_BLEND);
	glEnable(GL_LINE_SMOOTH);

	/* apply zoom if available */
	if (rc->zoom_prop) {
		RNA_property_float_get_array(&rc->zoom_ptr, rc->zoom_prop, zoom);
		glScalef(zoom[0], zoom[1], 1);
	}

	/* draw rotated texture */
	radial_control_paint_tex(rc, tex_radius, alpha);

	/* set line color */
	if (rc->col_prop)
		RNA_property_float_get_array(&rc->col_ptr, rc->col_prop, col);
	glColor4f(col[0], col[1], col[2], 0.5);

	if (rc->subtype == PROP_ANGLE) {
		glPushMatrix();
		/* draw original angle line */
		glRotatef(RAD2DEGF(rc->initial_value), 0, 0, 1);
		fdrawline((float)WM_RADIAL_CONTROL_DISPLAY_MIN_SIZE, 0.0f, (float)WM_RADIAL_CONTROL_DISPLAY_SIZE, 0.0f);
		/* draw new angle line */
		glRotatef(RAD2DEGF(rc->current_value - rc->initial_value), 0, 0, 1);
		fdrawline((float)WM_RADIAL_CONTROL_DISPLAY_MIN_SIZE, 0.0f, (float)WM_RADIAL_CONTROL_DISPLAY_SIZE, 0.0f);
		glPopMatrix();
	}

	/* draw circles on top */
	glutil_draw_lined_arc(0.0, (float)(M_PI * 2.0), r1, 40);
	glutil_draw_lined_arc(0.0, (float)(M_PI * 2.0), r2, 40);
	if (rmin > 0.0f)
		glutil_draw_lined_arc(0.0, (float)(M_PI * 2.0), rmin, 40);

	BLF_size(fontid, 1.5 * fstyle_points, 1.0f / U.dpi);
	BLF_width_and_height(fontid, str, strdrawlen, &strwidth, &strheight);
	BLF_enable(fontid, BLF_SHADOW);
	BLF_shadow(fontid, 3, 0.0f, 0.0f, 0.0f, 0.5f);
	BLF_shadow_offset(fontid, 1, -1);

	/* draw value */
	BLF_position(fontid, -0.5f * strwidth, -0.5f * strheight, 0.0f);
	BLF_draw(fontid, str, strdrawlen);

	BLF_disable(fontid, BLF_SHADOW);

	glDisable(GL_BLEND);
	glDisable(GL_LINE_SMOOTH);
}

typedef enum {
	RC_PROP_ALLOW_MISSING = 1,
	RC_PROP_REQUIRE_FLOAT = 2,
	RC_PROP_REQUIRE_BOOL = 4,
} RCPropFlags;

/* attempt to retrieve the rna pointer/property from an rna path;
 * returns 0 for failure, 1 for success, and also 1 if property is not
 * set */
static int radial_control_get_path(PointerRNA *ctx_ptr, wmOperator *op,
                                   const char *name, PointerRNA *r_ptr,
                                   PropertyRNA **r_prop, int req_length, RCPropFlags flags)
{
	PropertyRNA *unused_prop;
	int len;
	char *str;

	/* check flags */
	if ((flags & RC_PROP_REQUIRE_BOOL) && (flags & RC_PROP_REQUIRE_FLOAT)) {
		BKE_report(op->reports, RPT_ERROR, "Property cannot be both boolean and float");
		return 0;
	}

	/* get an rna string path from the operator's properties */
	if (!(str = RNA_string_get_alloc(op->ptr, name, NULL, 0)))
		return 1;

	if (str[0] == '\0') {
		if (r_prop) *r_prop = NULL;
		MEM_freeN(str);
		return 1;
	}

	if (!r_prop)
		r_prop = &unused_prop;

	/* get rna from path */
	if (!RNA_path_resolve(ctx_ptr, str, r_ptr, r_prop)) {
		MEM_freeN(str);
		if (flags & RC_PROP_ALLOW_MISSING)
			return 1;
		else {
			BKE_reportf(op->reports, RPT_ERROR, "Could not resolve path '%s'", name);
			return 0;
		}
	}

	/* check property type */
	if (flags & (RC_PROP_REQUIRE_BOOL | RC_PROP_REQUIRE_FLOAT)) {
		PropertyType prop_type = RNA_property_type(*r_prop);

		if (((flags & RC_PROP_REQUIRE_BOOL) && (prop_type != PROP_BOOLEAN)) ||
		    ((flags & RC_PROP_REQUIRE_FLOAT) && (prop_type != PROP_FLOAT)))
		{
			MEM_freeN(str);
			BKE_reportf(op->reports, RPT_ERROR, "Property from path '%s' is not a float", name);
			return 0;
		}
	}
	
	/* check property's array length */
	if (*r_prop && (len = RNA_property_array_length(r_ptr, *r_prop)) != req_length) {
		MEM_freeN(str);
		BKE_reportf(op->reports, RPT_ERROR, "Property from path '%s' has length %d instead of %d",
		            name, len, req_length);
		return 0;
	}

	/* success */
	MEM_freeN(str);
	return 1;
}

/* initialize the rna pointers and properties using rna paths */
static int radial_control_get_properties(bContext *C, wmOperator *op)
{
	RadialControl *rc = op->customdata;
	PointerRNA ctx_ptr, use_secondary_ptr;
	PropertyRNA *use_secondary_prop = NULL;
	const char *data_path;

	RNA_pointer_create(NULL, &RNA_Context, C, &ctx_ptr);

	/* check if we use primary or secondary path */
	if (!radial_control_get_path(&ctx_ptr, op, "use_secondary",
	                             &use_secondary_ptr, &use_secondary_prop,
	                             0, (RC_PROP_ALLOW_MISSING |
	                                 RC_PROP_REQUIRE_BOOL)))
	{
		return 0;
	}
	else {
		if (use_secondary_prop &&
		    RNA_property_boolean_get(&use_secondary_ptr, use_secondary_prop))
		{
			data_path = "data_path_secondary";
		}
		else {
			data_path = "data_path_primary";
		}
	}

	if (!radial_control_get_path(&ctx_ptr, op, data_path, &rc->ptr, &rc->prop, 0, 0))
		return 0;

	/* data path is required */
	if (!rc->prop)
		return 0;
	
	if (!radial_control_get_path(&ctx_ptr, op, "rotation_path", &rc->rot_ptr, &rc->rot_prop, 0, RC_PROP_REQUIRE_FLOAT))
		return 0;
	if (!radial_control_get_path(&ctx_ptr, op, "color_path", &rc->col_ptr, &rc->col_prop, 3, RC_PROP_REQUIRE_FLOAT))
		return 0;
	if (!radial_control_get_path(&ctx_ptr, op, "fill_color_path", &rc->fill_col_ptr, &rc->fill_col_prop, 3, RC_PROP_REQUIRE_FLOAT))
		return 0;
	
	/* slightly ugly; allow this property to not resolve
	 * correctly. needed because 3d texture paint shares the same
	 * keymap as 2d image paint */
	if (!radial_control_get_path(&ctx_ptr, op, "zoom_path",
	                             &rc->zoom_ptr, &rc->zoom_prop, 2,
	                             RC_PROP_REQUIRE_FLOAT | RC_PROP_ALLOW_MISSING))
	{
		return 0;
	}
	
	if (!radial_control_get_path(&ctx_ptr, op, "image_id", &rc->image_id_ptr, NULL, 0, 0))
		return 0;
	else if (rc->image_id_ptr.data) {
		/* extra check, pointer must be to an ID */
		if (!RNA_struct_is_ID(rc->image_id_ptr.type)) {
			BKE_report(op->reports, RPT_ERROR, "Pointer from path image_id is not an ID");
			return 0;
		}
	}

	rc->use_secondary_tex = RNA_boolean_get(op->ptr, "secondary_tex");

	return 1;
}

static int radial_control_invoke(bContext *C, wmOperator *op, const wmEvent *event)
{
	wmWindowManager *wm;
	RadialControl *rc;
	int min_value_int, max_value_int, step_int;
	float step_float, precision;

	if (!(op->customdata = rc = MEM_callocN(sizeof(RadialControl), "RadialControl")))
		return OPERATOR_CANCELLED;

	if (!radial_control_get_properties(C, op)) {
		MEM_freeN(rc);
		return OPERATOR_CANCELLED;
	}

	/* get type, initial, min, and max values of the property */
	switch ((rc->type = RNA_property_type(rc->prop))) {
		case PROP_INT:
			rc->initial_value = RNA_property_int_get(&rc->ptr, rc->prop);
			RNA_property_int_ui_range(&rc->ptr, rc->prop, &min_value_int,
			                          &max_value_int, &step_int);
			rc->min_value = min_value_int;
			rc->max_value = max_value_int;
			break;
		case PROP_FLOAT:
			rc->initial_value = RNA_property_float_get(&rc->ptr, rc->prop);
			RNA_property_float_ui_range(&rc->ptr, rc->prop, &rc->min_value,
			                            &rc->max_value, &step_float, &precision);
			break;
		default:
			BKE_report(op->reports, RPT_ERROR, "Property must be an integer or a float");
			MEM_freeN(rc);
			return OPERATOR_CANCELLED;
	}

	/* initialize numerical input */
	initNumInput(&rc->num_input);
	rc->num_input.idx_max = 0;
	rc->num_input.val_flag[0] |= NUM_NO_NEGATIVE;
	rc->num_input.unit_sys = USER_UNIT_NONE;
	rc->num_input.unit_type[0] = B_UNIT_LENGTH;

	/* get subtype of property */
	rc->subtype = RNA_property_subtype(rc->prop);
	if (!ELEM(rc->subtype, PROP_NONE, PROP_DISTANCE, PROP_FACTOR, PROP_PERCENTAGE, PROP_ANGLE, PROP_PIXEL)) {
		BKE_report(op->reports, RPT_ERROR, "Property must be a none, distance, factor, percentage, angle, or pixel");
		MEM_freeN(rc);
		return OPERATOR_CANCELLED;
	}

	rc->current_value = rc->initial_value;
	radial_control_set_initial_mouse(rc, event);
	radial_control_set_tex(rc);

	/* temporarily disable other paint cursors */
	wm = CTX_wm_manager(C);
	rc->orig_paintcursors = wm->paintcursors;
	BLI_listbase_clear(&wm->paintcursors);

	/* add radial control paint cursor */
	rc->cursor = WM_paint_cursor_activate(wm, op->type->poll,
	                                      radial_control_paint_cursor, rc);

	WM_event_add_modal_handler(C, op);

	return OPERATOR_RUNNING_MODAL;
}

static void radial_control_set_value(RadialControl *rc, float val)
{
	switch (rc->type) {
		case PROP_INT:
			RNA_property_int_set(&rc->ptr, rc->prop, val);
			break;
		case PROP_FLOAT:
			RNA_property_float_set(&rc->ptr, rc->prop, val);
			break;
		default:
			break;
	}
}

static void radial_control_cancel(bContext *C, wmOperator *op)
{
	RadialControl *rc = op->customdata;
	wmWindowManager *wm = CTX_wm_manager(C);
    ScrArea *sa = CTX_wm_area(C);

	if (rc->dial) {
		MEM_freeN(rc->dial);
		rc->dial = NULL;
	}

	if (sa) {
		ED_area_headerprint(sa, NULL);
	}
	
	WM_paint_cursor_end(wm, rc->cursor);

	/* restore original paint cursors */
	wm->paintcursors = rc->orig_paintcursors;

	/* not sure if this is a good notifier to use;
	 * intended purpose is to update the UI so that the
	 * new value is displayed in sliders/numfields */
	WM_event_add_notifier(C, NC_WINDOW, NULL);

	glDeleteTextures(1, &rc->gltex);

	MEM_freeN(rc);
}

static int radial_control_modal(bContext *C, wmOperator *op, const wmEvent *event)
{
	RadialControl *rc = op->customdata;
	float new_value, dist, zoom[2];
	float delta[2], ret = OPERATOR_RUNNING_MODAL;
	bool snap;
	float angle_precision = 0.0f;
    const bool has_numInput = hasNumInput(&rc->num_input);
    bool handled = false;
    float numValue;
	/* TODO: fix hardcoded events */

	snap = event->ctrl != 0;

	/* Modal numinput active, try to handle numeric inputs first... */
	if (event->val == KM_PRESS && has_numInput && handleNumInput(C, &rc->num_input, event)) {
		handled = true;
		applyNumInput(&rc->num_input, &numValue);
		CLAMP(numValue, rc->min_value, rc->max_value);
		new_value = numValue;

		radial_control_set_value(rc, new_value);
		rc->current_value = new_value;
		radial_control_update_header(op, C);
		return OPERATOR_RUNNING_MODAL;
	}
	else {
		handled = false;
		switch (event->type) {
			case ESCKEY:
			case RIGHTMOUSE:
				/* canceled; restore original value */
				radial_control_set_value(rc, rc->initial_value);
				ret = OPERATOR_CANCELLED;
				break;

			case LEFTMOUSE:
			case PADENTER:
			case RETKEY:
				/* done; value already set */
				RNA_property_update(C, &rc->ptr, rc->prop);
				ret = OPERATOR_FINISHED;
				break;

			case MOUSEMOVE:
				if (!has_numInput) {
					if (rc->slow_mode) {
						if (rc->subtype == PROP_ANGLE) {
							float position[2] = {event->x, event->y};

							/* calculate the initial angle here first */
							delta[0] = rc->initial_mouse[0] - rc->slow_mouse[0];
							delta[1] = rc->initial_mouse[1] - rc->slow_mouse[1];

							/* precision angle gets calculated from dial and gets added later */
							angle_precision = -0.1f * BLI_dial_angle(rc->dial, position);
						}
						else {
							delta[0] = rc->initial_mouse[0] - rc->slow_mouse[0];
							delta[1] = rc->initial_mouse[1] - rc->slow_mouse[1];

							if (rc->zoom_prop) {
								RNA_property_float_get_array(&rc->zoom_ptr, rc->zoom_prop, zoom);
								delta[0] /= zoom[0];
								delta[1] /= zoom[1];
							}

							dist = len_v2(delta);

							delta[0] = event->x - rc->slow_mouse[0];
							delta[1] = event->y - rc->slow_mouse[1];

							if (rc->zoom_prop) {
								delta[0] /= zoom[0];
								delta[1] /= zoom[1];
							}

							dist = dist + 0.1f * (delta[0] + delta[1]);
						}
					}
					else {
						delta[0] = rc->initial_mouse[0] - event->x;
						delta[1] = rc->initial_mouse[1] - event->y;

						if (rc->zoom_prop) {
							RNA_property_float_get_array(&rc->zoom_ptr, rc->zoom_prop, zoom);
							delta[0] /= zoom[0];
							delta[1] /= zoom[1];
						}

						dist = len_v2(delta);
					}

					/* calculate new value and apply snapping  */
					switch (rc->subtype) {
						case PROP_NONE:
						case PROP_DISTANCE:
						case PROP_PERCENTAGE:
						case PROP_PIXEL:
							new_value = dist;
							if (snap) new_value = ((int)new_value + 5) / 10 * 10;
							break;
						case PROP_FACTOR:
							new_value = (WM_RADIAL_CONTROL_DISPLAY_SIZE - dist) / WM_RADIAL_CONTROL_DISPLAY_WIDTH;
							if (snap) new_value = ((int)ceil(new_value * 10.f) * 10.0f) / 100.f;
							break;
						case PROP_ANGLE:
							new_value = atan2f(delta[1], delta[0]) + M_PI + angle_precision;
							new_value = fmod(new_value, 2.0f * (float)M_PI);
							if (new_value < 0.0f)
								new_value += 2.0f * (float)M_PI;
							if (snap) new_value = DEG2RADF(((int)RAD2DEGF(new_value) + 5) / 10 * 10);
							break;
						default:
							new_value = dist; /* dummy value, should this ever happen? - campbell */
							break;
					}

					/* clamp and update */
					CLAMP(new_value, rc->min_value, rc->max_value);
					radial_control_set_value(rc, new_value);
					rc->current_value = new_value;
					handled = true;
					break;
				}
				break;

			case LEFTSHIFTKEY:
			case RIGHTSHIFTKEY:
			{
				if (event->val == KM_PRESS) {
					rc->slow_mouse[0] = event->x;
					rc->slow_mouse[1] = event->y;
					rc->slow_mode = true;
					if (rc->subtype == PROP_ANGLE) {
						float initial_position[2] = {UNPACK2(rc->initial_mouse)};
						float current_position[2] = {UNPACK2(rc->slow_mouse)};
						rc->dial = BLI_dial_initialize(initial_position, 0.0f);
						/* immediately set the position to get a an initial direction */
						BLI_dial_angle(rc->dial, current_position);
					}
					handled = true;
				}
				if (event->val == KM_RELEASE) {
					rc->slow_mode = false;
					handled = true;
					if (rc->dial) {
						MEM_freeN(rc->dial);
						rc->dial = NULL;
					}
				}
				break;
			}
		}

		/* Modal numinput inactive, try to handle numeric inputs last... */
		if (!handled && event->val == KM_PRESS && handleNumInput(C, &rc->num_input, event)) {
			applyNumInput(&rc->num_input, &numValue);
			CLAMP(numValue, rc->min_value, rc->max_value);
			new_value = numValue;

			radial_control_set_value(rc, new_value);
			rc->current_value = new_value;
			radial_control_update_header(op, C);
			return OPERATOR_RUNNING_MODAL;
		}
	}

	ED_region_tag_redraw(CTX_wm_region(C));

	if (ret != OPERATOR_RUNNING_MODAL)
		radial_control_cancel(C, op);

	return ret;
}

static void WM_OT_radial_control(wmOperatorType *ot)
{
	ot->name = "Radial Control";
	ot->idname = "WM_OT_radial_control";
	ot->description = "Set some size property (like e.g. brush size) with mouse wheel";

	ot->invoke = radial_control_invoke;
	ot->modal = radial_control_modal;
	ot->cancel = radial_control_cancel;

	ot->flag = OPTYPE_REGISTER | OPTYPE_UNDO | OPTYPE_BLOCKING;

	/* all paths relative to the context */
	RNA_def_string(ot->srna, "data_path_primary", NULL, 0, "Primary Data Path", "Primary path of property to be set by the radial control");

	RNA_def_string(ot->srna, "data_path_secondary", NULL, 0, "Secondary Data Path", "Secondary path of property to be set by the radial control");

	RNA_def_string(ot->srna, "use_secondary", NULL, 0, "Use Secondary", "Path of property to select between the primary and secondary data paths");

	RNA_def_string(ot->srna, "rotation_path", NULL, 0, "Rotation Path", "Path of property used to rotate the texture display");

	RNA_def_string(ot->srna, "color_path", NULL, 0, "Color Path", "Path of property used to set the color of the control");

	RNA_def_string(ot->srna, "fill_color_path", NULL, 0, "Fill Color Path", "Path of property used to set the fill color of the control");

	RNA_def_string(ot->srna, "zoom_path", NULL, 0, "Zoom Path", "Path of property used to set the zoom level for the control");

	RNA_def_string(ot->srna, "image_id", NULL, 0, "Image ID", "Path of ID that is used to generate an image for the control");

	RNA_def_boolean(ot->srna, "secondary_tex", false, "Secondary Texture", "Tweak brush secondary/mask texture");
}

/* ************************** timer for testing ***************** */

/* uses no type defines, fully local testing function anyway... ;) */

static void redraw_timer_window_swap(bContext *C)
{
	wmWindow *win = CTX_wm_window(C);
	ScrArea *sa;
	CTX_wm_menu_set(C, NULL);

	for (sa = CTX_wm_screen(C)->areabase.first; sa; sa = sa->next)
		ED_area_tag_redraw(sa);
	wm_draw_update(C);

	CTX_wm_window_set(C, win);  /* XXX context manipulation warning! */
}

static EnumPropertyItem redraw_timer_type_items[] = {
	{0, "DRAW", 0, "Draw Region", "Draw Region"},
	{1, "DRAW_SWAP", 0, "Draw Region + Swap", "Draw Region and Swap"},
	{2, "DRAW_WIN", 0, "Draw Window", "Draw Window"},
	{3, "DRAW_WIN_SWAP", 0, "Draw Window + Swap", "Draw Window and Swap"},
	{4, "ANIM_STEP", 0, "Anim Step", "Animation Steps"},
	{5, "ANIM_PLAY", 0, "Anim Play", "Animation Playback"},
	{6, "UNDO", 0, "Undo/Redo", "Undo/Redo"},
	{0, NULL, 0, NULL, NULL}
};

static int redraw_timer_exec(bContext *C, wmOperator *op)
{
	ARegion *ar = CTX_wm_region(C);
	double stime = PIL_check_seconds_timer();
	int type = RNA_enum_get(op->ptr, "type");
	int iter = RNA_int_get(op->ptr, "iterations");
	int a;
	float time;
	const char *infostr = "";
	
	WM_cursor_wait(1);

	for (a = 0; a < iter; a++) {
		if (type == 0) {
			if (ar)
				ED_region_do_draw(C, ar);
		}
		else if (type == 1) {
			wmWindow *win = CTX_wm_window(C);
			CTX_wm_menu_set(C, NULL);
		
			ED_region_tag_redraw(ar);
			wm_draw_update(C);
			
			CTX_wm_window_set(C, win);  /* XXX context manipulation warning! */
		}
		else if (type == 2) {
			wmWindow *win = CTX_wm_window(C);
			ScrArea *sa;
			
			ScrArea *sa_back = CTX_wm_area(C);
			ARegion *ar_back = CTX_wm_region(C);

			CTX_wm_menu_set(C, NULL);
			
			for (sa = CTX_wm_screen(C)->areabase.first; sa; sa = sa->next) {
				ARegion *ar_iter;
				CTX_wm_area_set(C, sa);

				for (ar_iter = sa->regionbase.first; ar_iter; ar_iter = ar_iter->next) {
					if (ar_iter->swinid) {
						CTX_wm_region_set(C, ar_iter);
						ED_region_do_draw(C, ar_iter);
					}
				}
			}

			CTX_wm_window_set(C, win);  /* XXX context manipulation warning! */

			CTX_wm_area_set(C, sa_back);
			CTX_wm_region_set(C, ar_back);
		}
		else if (type == 3) {
			redraw_timer_window_swap(C);
		}
		else if (type == 4) {
			Main *bmain = CTX_data_main(C);
			Scene *scene = CTX_data_scene(C);
			
			if (a & 1) scene->r.cfra--;
			else scene->r.cfra++;
			BKE_scene_update_for_newframe(bmain->eval_ctx, bmain, scene, scene->lay);
		}
		else if (type == 5) {

			/* play anim, return on same frame as started with */
			Main *bmain = CTX_data_main(C);
			Scene *scene = CTX_data_scene(C);
			int tot = (scene->r.efra - scene->r.sfra) + 1;

			while (tot--) {
				/* todo, ability to escape! */
				scene->r.cfra++;
				if (scene->r.cfra > scene->r.efra)
					scene->r.cfra = scene->r.sfra;

				BKE_scene_update_for_newframe(bmain->eval_ctx, bmain, scene, scene->lay);
				redraw_timer_window_swap(C);
			}
		}
		else { /* 6 */
			ED_undo_pop(C);
			ED_undo_redo(C);
		}
	}
	
	time = (float)((PIL_check_seconds_timer() - stime) * 1000);

	RNA_enum_description(redraw_timer_type_items, type, &infostr);

	WM_cursor_wait(0);

	BKE_reportf(op->reports, RPT_WARNING, "%d x %s: %.2f ms,  average: %.4f", iter, infostr, time, time / iter);
	
	return OPERATOR_FINISHED;
}

static void WM_OT_redraw_timer(wmOperatorType *ot)
{
	ot->name = "Redraw Timer";
	ot->idname = "WM_OT_redraw_timer";
	ot->description = "Simple redraw timer to test the speed of updating the interface";

	ot->invoke = WM_menu_invoke;
	ot->exec = redraw_timer_exec;
	ot->poll = WM_operator_winactive;

	ot->prop = RNA_def_enum(ot->srna, "type", redraw_timer_type_items, 0, "Type", "");
	RNA_def_int(ot->srna, "iterations", 10, 1, INT_MAX, "Iterations", "Number of times to redraw", 1, 1000);

}

/* ************************** memory statistics for testing ***************** */

static int memory_statistics_exec(bContext *UNUSED(C), wmOperator *UNUSED(op))
{
	MEM_printmemlist_stats();
	return OPERATOR_FINISHED;
}

static void WM_OT_memory_statistics(wmOperatorType *ot)
{
	ot->name = "Memory Statistics";
	ot->idname = "WM_OT_memory_statistics";
	ot->description = "Print memory statistics to the console";
	
	ot->exec = memory_statistics_exec;
}

/* ************************** memory statistics for testing ***************** */

static int dependency_relations_exec(bContext *C, wmOperator *UNUSED(op))
{
	Main *bmain = CTX_data_main(C);
	Scene *scene = CTX_data_scene(C);
	Object *ob = CTX_data_active_object(C);

	DAG_print_dependencies(bmain, scene, ob);

	return OPERATOR_FINISHED;
}

static void WM_OT_dependency_relations(wmOperatorType *ot)
{
	ot->name = "Dependency Relations";
	ot->idname = "WM_OT_dependency_relations";
	ot->description = "Print dependency graph relations to the console";
	
	ot->exec = dependency_relations_exec;
}

/* ******************************************************* */

static void operatortype_ghash_free_cb(wmOperatorType *ot)
{
	if (ot->last_properties) {
		IDP_FreeProperty(ot->last_properties);
		MEM_freeN(ot->last_properties);
	}

	if (ot->macro.first)
		wm_operatortype_free_macro(ot);

	if (ot->ext.srna) /* python operator, allocs own string */
		MEM_freeN((void *)ot->idname);

	MEM_freeN(ot);
}

/* ******************************************************* */
/* called on initialize WM_exit() */
void wm_operatortype_free(void)
{
	BLI_ghash_free(global_ops_hash, NULL, (GHashValFreeFP)operatortype_ghash_free_cb);
	global_ops_hash = NULL;
}

/* called on initialize WM_init() */
void wm_operatortype_init(void)
{
	/* reserve size is set based on blender default setup */
	global_ops_hash = BLI_ghash_str_new_ex("wm_operatortype_init gh", 2048);

	WM_operatortype_append(WM_OT_window_duplicate);
	WM_operatortype_append(WM_OT_read_history);
	WM_operatortype_append(WM_OT_read_homefile);
	WM_operatortype_append(WM_OT_read_factory_settings);
	WM_operatortype_append(WM_OT_save_homefile);
	WM_operatortype_append(WM_OT_save_userpref);
	WM_operatortype_append(WM_OT_userpref_autoexec_path_add);
	WM_operatortype_append(WM_OT_userpref_autoexec_path_remove);
	WM_operatortype_append(WM_OT_window_fullscreen_toggle);
	WM_operatortype_append(WM_OT_quit_blender);
	WM_operatortype_append(WM_OT_open_mainfile);
	WM_operatortype_append(WM_OT_revert_mainfile);
	WM_operatortype_append(WM_OT_link);
	WM_operatortype_append(WM_OT_append);
	WM_operatortype_append(WM_OT_recover_last_session);
	WM_operatortype_append(WM_OT_recover_auto_save);
	WM_operatortype_append(WM_OT_save_as_mainfile);
	WM_operatortype_append(WM_OT_save_mainfile);
	WM_operatortype_append(WM_OT_redraw_timer);
	WM_operatortype_append(WM_OT_memory_statistics);
	WM_operatortype_append(WM_OT_dependency_relations);
	WM_operatortype_append(WM_OT_debug_menu);
	WM_operatortype_append(WM_OT_operator_defaults);
	WM_operatortype_append(WM_OT_splash);
	WM_operatortype_append(WM_OT_search_menu);
	WM_operatortype_append(WM_OT_call_menu);
	WM_operatortype_append(WM_OT_call_menu_pie);
	WM_operatortype_append(WM_OT_radial_control);
#if defined(WIN32)
	WM_operatortype_append(WM_OT_console_toggle);
#endif
}

/* circleselect-like modal operators */
static void gesture_circle_modal_keymap(wmKeyConfig *keyconf)
{
	static EnumPropertyItem modal_items[] = {
		{GESTURE_MODAL_CANCEL,  "CANCEL", 0, "Cancel", ""},
		{GESTURE_MODAL_CONFIRM, "CONFIRM", 0, "Confirm", ""},
		{GESTURE_MODAL_CIRCLE_ADD, "ADD", 0, "Add", ""},
		{GESTURE_MODAL_CIRCLE_SUB, "SUBTRACT", 0, "Subtract", ""},
		{GESTURE_MODAL_CIRCLE_SIZE, "SIZE", 0, "Size", ""},

		{GESTURE_MODAL_SELECT,  "SELECT", 0, "Select", ""},
		{GESTURE_MODAL_DESELECT, "DESELECT", 0, "DeSelect", ""},
		{GESTURE_MODAL_NOP, "NOP", 0, "No Operation", ""},

		{0, NULL, 0, NULL, NULL}
	};

	/* WARNING - name is incorrect, use for non-3d views */
	wmKeyMap *keymap = WM_modalkeymap_get(keyconf, "View3D Gesture Circle");

	/* this function is called for each spacetype, only needs to add map once */
	if (keymap && keymap->modal_items) return;

	keymap = WM_modalkeymap_add(keyconf, "View3D Gesture Circle", modal_items);

	/* items for modal map */
	WM_modalkeymap_add_item(keymap, ESCKEY,    KM_PRESS, KM_ANY, 0, GESTURE_MODAL_CANCEL);
	WM_modalkeymap_add_item(keymap, RIGHTMOUSE, KM_ANY, KM_ANY, 0, GESTURE_MODAL_CANCEL);

	WM_modalkeymap_add_item(keymap, RETKEY, KM_PRESS, KM_ANY, 0, GESTURE_MODAL_CONFIRM);
	WM_modalkeymap_add_item(keymap, PADENTER, KM_PRESS, 0, 0, GESTURE_MODAL_CONFIRM);

	WM_modalkeymap_add_item(keymap, LEFTMOUSE, KM_PRESS, 0, 0, GESTURE_MODAL_SELECT);

	/* left mouse shift for deselect too */
	WM_modalkeymap_add_item(keymap, LEFTMOUSE, KM_PRESS, KM_SHIFT, 0, GESTURE_MODAL_DESELECT);
	WM_modalkeymap_add_item(keymap, LEFTMOUSE, KM_RELEASE, KM_SHIFT, 0, GESTURE_MODAL_NOP);

	WM_modalkeymap_add_item(keymap, MIDDLEMOUSE, KM_PRESS, 0, 0, GESTURE_MODAL_DESELECT); //  default 2.4x
	WM_modalkeymap_add_item(keymap, MIDDLEMOUSE, KM_RELEASE, 0, 0, GESTURE_MODAL_NOP); //  default 2.4x

	WM_modalkeymap_add_item(keymap, LEFTMOUSE, KM_RELEASE, 0, 0, GESTURE_MODAL_NOP);

	WM_modalkeymap_add_item(keymap, WHEELUPMOUSE, KM_PRESS, 0, 0, GESTURE_MODAL_CIRCLE_SUB);
	WM_modalkeymap_add_item(keymap, PADMINUS, KM_PRESS, 0, 0, GESTURE_MODAL_CIRCLE_SUB);
	WM_modalkeymap_add_item(keymap, WHEELDOWNMOUSE, KM_PRESS, 0, 0, GESTURE_MODAL_CIRCLE_ADD);
	WM_modalkeymap_add_item(keymap, PADPLUSKEY, KM_PRESS, 0, 0, GESTURE_MODAL_CIRCLE_ADD);
	WM_modalkeymap_add_item(keymap, MOUSEPAN, 0, 0, 0, GESTURE_MODAL_CIRCLE_SIZE);

	/* assign map to operators */
	WM_modalkeymap_assign(keymap, "VIEW3D_OT_select_circle");
	WM_modalkeymap_assign(keymap, "UV_OT_circle_select");
	WM_modalkeymap_assign(keymap, "CLIP_OT_select_circle");
	WM_modalkeymap_assign(keymap, "MASK_OT_select_circle");
	WM_modalkeymap_assign(keymap, "NODE_OT_select_circle");
	WM_modalkeymap_assign(keymap, "GPENCIL_OT_select_circle");
	WM_modalkeymap_assign(keymap, "GRAPH_OT_select_circle");	

}

/* straight line modal operators */
static void gesture_straightline_modal_keymap(wmKeyConfig *keyconf)
{
	static EnumPropertyItem modal_items[] = {
		{GESTURE_MODAL_CANCEL,  "CANCEL", 0, "Cancel", ""},
		{GESTURE_MODAL_SELECT,  "SELECT", 0, "Select", ""},
		{GESTURE_MODAL_BEGIN,   "BEGIN", 0, "Begin", ""},
		{0, NULL, 0, NULL, NULL}
	};
	
	wmKeyMap *keymap = WM_modalkeymap_get(keyconf, "Gesture Straight Line");
	
	/* this function is called for each spacetype, only needs to add map once */
	if (keymap && keymap->modal_items) return;
	
	keymap = WM_modalkeymap_add(keyconf, "Gesture Straight Line", modal_items);
	
	/* items for modal map */
	WM_modalkeymap_add_item(keymap, ESCKEY,    KM_PRESS, KM_ANY, 0, GESTURE_MODAL_CANCEL);
	WM_modalkeymap_add_item(keymap, RIGHTMOUSE, KM_ANY, KM_ANY, 0, GESTURE_MODAL_CANCEL);
	
	WM_modalkeymap_add_item(keymap, LEFTMOUSE, KM_PRESS, 0, 0, GESTURE_MODAL_BEGIN);
	WM_modalkeymap_add_item(keymap, LEFTMOUSE, KM_RELEASE, 0, 0, GESTURE_MODAL_SELECT);
	
	/* assign map to operators */
	WM_modalkeymap_assign(keymap, "IMAGE_OT_sample_line");
	WM_modalkeymap_assign(keymap, "PAINT_OT_weight_gradient");
	WM_modalkeymap_assign(keymap, "MESH_OT_bisect");
}


/* borderselect-like modal operators */
static void gesture_border_modal_keymap(wmKeyConfig *keyconf)
{
	static EnumPropertyItem modal_items[] = {
		{GESTURE_MODAL_CANCEL,  "CANCEL", 0, "Cancel", ""},
		{GESTURE_MODAL_SELECT,  "SELECT", 0, "Select", ""},
		{GESTURE_MODAL_DESELECT, "DESELECT", 0, "DeSelect", ""},
		{GESTURE_MODAL_BEGIN,   "BEGIN", 0, "Begin", ""},
		{0, NULL, 0, NULL, NULL}
	};

	wmKeyMap *keymap = WM_modalkeymap_get(keyconf, "Gesture Border");

	/* this function is called for each spacetype, only needs to add map once */
	if (keymap && keymap->modal_items) return;

	keymap = WM_modalkeymap_add(keyconf, "Gesture Border", modal_items);

	/* items for modal map */
	WM_modalkeymap_add_item(keymap, ESCKEY,    KM_PRESS, KM_ANY, 0, GESTURE_MODAL_CANCEL);
	
	/* Note: cancel only on press otherwise you cannot map this to RMB-gesture */
	WM_modalkeymap_add_item(keymap, RIGHTMOUSE, KM_PRESS, KM_ANY, 0, GESTURE_MODAL_CANCEL);
	WM_modalkeymap_add_item(keymap, RIGHTMOUSE, KM_RELEASE, KM_ANY, 0, GESTURE_MODAL_SELECT);

	/* allow shift leftclick for deselect too */
	WM_modalkeymap_add_item(keymap, LEFTMOUSE, KM_PRESS, KM_SHIFT, 0, GESTURE_MODAL_BEGIN);
	WM_modalkeymap_add_item(keymap, LEFTMOUSE, KM_RELEASE, KM_SHIFT, 0, GESTURE_MODAL_DESELECT);

	/* any unhandled leftclick release handles select */
	WM_modalkeymap_add_item(keymap, LEFTMOUSE, KM_PRESS, 0, 0, GESTURE_MODAL_BEGIN);
	WM_modalkeymap_add_item(keymap, LEFTMOUSE, KM_RELEASE, KM_ANY, 0, GESTURE_MODAL_SELECT);
	
	WM_modalkeymap_add_item(keymap, MIDDLEMOUSE, KM_PRESS, 0, 0, GESTURE_MODAL_BEGIN);
	WM_modalkeymap_add_item(keymap, MIDDLEMOUSE, KM_RELEASE, 0, 0, GESTURE_MODAL_DESELECT);
	
	/* assign map to operators */
	WM_modalkeymap_assign(keymap, "ACTION_OT_select_border");
	WM_modalkeymap_assign(keymap, "ANIM_OT_channels_select_border");
	WM_modalkeymap_assign(keymap, "ANIM_OT_previewrange_set");
	WM_modalkeymap_assign(keymap, "INFO_OT_select_border");
	WM_modalkeymap_assign(keymap, "FILE_OT_select_border");
	WM_modalkeymap_assign(keymap, "GRAPH_OT_select_border");
	WM_modalkeymap_assign(keymap, "MARKER_OT_select_border");
	WM_modalkeymap_assign(keymap, "NLA_OT_select_border");
	WM_modalkeymap_assign(keymap, "NODE_OT_select_border");
	WM_modalkeymap_assign(keymap, "NODE_OT_viewer_border");
	WM_modalkeymap_assign(keymap, "PAINT_OT_hide_show");
	WM_modalkeymap_assign(keymap, "OUTLINER_OT_select_border");
//	WM_modalkeymap_assign(keymap, "SCREEN_OT_border_select"); // template
	WM_modalkeymap_assign(keymap, "SEQUENCER_OT_select_border");
	WM_modalkeymap_assign(keymap, "SEQUENCER_OT_view_ghost_border");
	WM_modalkeymap_assign(keymap, "UV_OT_select_border");
	WM_modalkeymap_assign(keymap, "CLIP_OT_select_border");
	WM_modalkeymap_assign(keymap, "CLIP_OT_graph_select_border");
	WM_modalkeymap_assign(keymap, "MASK_OT_select_border");
	WM_modalkeymap_assign(keymap, "VIEW2D_OT_zoom_border");
	WM_modalkeymap_assign(keymap, "VIEW3D_OT_clip_border");
	WM_modalkeymap_assign(keymap, "VIEW3D_OT_render_border");
	WM_modalkeymap_assign(keymap, "VIEW3D_OT_select_border");
	WM_modalkeymap_assign(keymap, "VIEW3D_OT_zoom_border"); /* XXX TODO: zoom border should perhaps map rightmouse to zoom out instead of in+cancel */
	WM_modalkeymap_assign(keymap, "IMAGE_OT_render_border");
	WM_modalkeymap_assign(keymap, "GPENCIL_OT_select_border");
}

/* zoom to border modal operators */
static void gesture_zoom_border_modal_keymap(wmKeyConfig *keyconf)
{
	static EnumPropertyItem modal_items[] = {
		{GESTURE_MODAL_CANCEL, "CANCEL", 0, "Cancel", ""},
		{GESTURE_MODAL_IN,  "IN", 0, "In", ""},
		{GESTURE_MODAL_OUT, "OUT", 0, "Out", ""},
		{GESTURE_MODAL_BEGIN, "BEGIN", 0, "Begin", ""},
		{0, NULL, 0, NULL, NULL}
	};

	wmKeyMap *keymap = WM_modalkeymap_get(keyconf, "Gesture Zoom Border");

	/* this function is called for each spacetype, only needs to add map once */
	if (keymap && keymap->modal_items) return;

	keymap = WM_modalkeymap_add(keyconf, "Gesture Zoom Border", modal_items);

	/* items for modal map */
	WM_modalkeymap_add_item(keymap, ESCKEY,    KM_PRESS, KM_ANY, 0, GESTURE_MODAL_CANCEL);
	WM_modalkeymap_add_item(keymap, RIGHTMOUSE, KM_ANY, KM_ANY, 0, GESTURE_MODAL_CANCEL);

	WM_modalkeymap_add_item(keymap, LEFTMOUSE, KM_PRESS, 0, 0, GESTURE_MODAL_BEGIN);
	WM_modalkeymap_add_item(keymap, LEFTMOUSE, KM_RELEASE, 0, 0, GESTURE_MODAL_IN); 

	WM_modalkeymap_add_item(keymap, MIDDLEMOUSE, KM_PRESS, 0, 0, GESTURE_MODAL_BEGIN);
	WM_modalkeymap_add_item(keymap, MIDDLEMOUSE, KM_RELEASE, 0, 0, GESTURE_MODAL_OUT);

	/* assign map to operators */
	WM_modalkeymap_assign(keymap, "VIEW2D_OT_zoom_border");
	WM_modalkeymap_assign(keymap, "VIEW3D_OT_zoom_border");
}

/* default keymap for windows and screens, only call once per WM */
void wm_window_keymap(wmKeyConfig *keyconf)
{
	wmKeyMap *keymap = WM_keymap_find(keyconf, "Window", 0, 0);
	wmKeyMapItem *kmi;
	const char *data_path;
	
	/* note, this doesn't replace existing keymap items */
	WM_keymap_verify_item(keymap, "WM_OT_window_duplicate", WKEY, KM_PRESS, KM_CTRL | KM_ALT, 0);
#ifdef __APPLE__
	WM_keymap_add_item(keymap, "WM_OT_read_homefile", NKEY, KM_PRESS, KM_OSKEY, 0);
	WM_keymap_add_menu(keymap, "INFO_MT_file_open_recent", OKEY, KM_PRESS, KM_SHIFT | KM_OSKEY, 0);
	WM_keymap_add_item(keymap, "WM_OT_open_mainfile", OKEY, KM_PRESS, KM_OSKEY, 0);
	WM_keymap_add_item(keymap, "WM_OT_save_mainfile", SKEY, KM_PRESS, KM_OSKEY, 0);
	WM_keymap_add_item(keymap, "WM_OT_save_as_mainfile", SKEY, KM_PRESS, KM_SHIFT | KM_OSKEY, 0);
	WM_keymap_add_item(keymap, "WM_OT_quit_blender", QKEY, KM_PRESS, KM_OSKEY, 0);
#endif
	WM_keymap_add_item(keymap, "WM_OT_read_homefile", NKEY, KM_PRESS, KM_CTRL, 0);
	WM_keymap_add_item(keymap, "WM_OT_save_homefile", UKEY, KM_PRESS, KM_CTRL, 0); 
	WM_keymap_add_menu(keymap, "INFO_MT_file_open_recent", OKEY, KM_PRESS, KM_SHIFT | KM_CTRL, 0);
	WM_keymap_add_item(keymap, "WM_OT_open_mainfile", OKEY, KM_PRESS, KM_CTRL, 0);
	WM_keymap_add_item(keymap, "WM_OT_open_mainfile", F1KEY, KM_PRESS, 0, 0);
	WM_keymap_add_item(keymap, "WM_OT_link", OKEY, KM_PRESS, KM_CTRL | KM_ALT, 0);
	WM_keymap_add_item(keymap, "WM_OT_append", F1KEY, KM_PRESS, KM_SHIFT, 0);

	WM_keymap_add_item(keymap, "WM_OT_save_mainfile", SKEY, KM_PRESS, KM_CTRL, 0);
	WM_keymap_add_item(keymap, "WM_OT_save_mainfile", WKEY, KM_PRESS, KM_CTRL, 0);
	WM_keymap_add_item(keymap, "WM_OT_save_as_mainfile", SKEY, KM_PRESS, KM_SHIFT | KM_CTRL, 0);
	WM_keymap_add_item(keymap, "WM_OT_save_as_mainfile", F2KEY, KM_PRESS, 0, 0);
	kmi = WM_keymap_add_item(keymap, "WM_OT_save_as_mainfile", SKEY, KM_PRESS, KM_ALT | KM_CTRL, 0);
	RNA_boolean_set(kmi->ptr, "copy", true);

	WM_keymap_verify_item(keymap, "WM_OT_window_fullscreen_toggle", F11KEY, KM_PRESS, KM_ALT, 0);
	WM_keymap_add_item(keymap, "WM_OT_quit_blender", QKEY, KM_PRESS, KM_CTRL, 0);

	/* debug/testing */
	WM_keymap_verify_item(keymap, "WM_OT_redraw_timer", TKEY, KM_PRESS, KM_ALT | KM_CTRL, 0);
	WM_keymap_verify_item(keymap, "WM_OT_debug_menu", DKEY, KM_PRESS, KM_ALT | KM_CTRL, 0);

	/* menus that can be accessed anywhere in blender */
	WM_keymap_verify_item(keymap, "WM_OT_search_menu", SPACEKEY, KM_PRESS, 0, 0);
	WM_keymap_add_menu(keymap, "USERPREF_MT_ndof_settings", NDOF_BUTTON_MENU, KM_PRESS, 0, 0);

	/* Space switching */
	kmi = WM_keymap_add_item(keymap, "WM_OT_context_set_enum", F2KEY, KM_PRESS, KM_SHIFT, 0); /* new in 2.5x, was DXF export */
	RNA_string_set(kmi->ptr, "data_path", "area.type");
	RNA_string_set(kmi->ptr, "value", "LOGIC_EDITOR");

	kmi = WM_keymap_add_item(keymap, "WM_OT_context_set_enum", F3KEY, KM_PRESS, KM_SHIFT, 0);
	RNA_string_set(kmi->ptr, "data_path", "area.type");
	RNA_string_set(kmi->ptr, "value", "NODE_EDITOR");

	kmi = WM_keymap_add_item(keymap, "WM_OT_context_set_enum", F4KEY, KM_PRESS, KM_SHIFT, 0); /* new in 2.5x, was data browser */
	RNA_string_set(kmi->ptr, "data_path", "area.type");
	RNA_string_set(kmi->ptr, "value", "CONSOLE");

	kmi = WM_keymap_add_item(keymap, "WM_OT_context_set_enum", F5KEY, KM_PRESS, KM_SHIFT, 0);
	RNA_string_set(kmi->ptr, "data_path", "area.type");
	RNA_string_set(kmi->ptr, "value", "VIEW_3D");

	kmi = WM_keymap_add_item(keymap, "WM_OT_context_set_enum", F6KEY, KM_PRESS, KM_SHIFT, 0);
	RNA_string_set(kmi->ptr, "data_path", "area.type");
	RNA_string_set(kmi->ptr, "value", "GRAPH_EDITOR");

	kmi = WM_keymap_add_item(keymap, "WM_OT_context_set_enum", F7KEY, KM_PRESS, KM_SHIFT, 0);
	RNA_string_set(kmi->ptr, "data_path", "area.type");
	RNA_string_set(kmi->ptr, "value", "PROPERTIES");

	kmi = WM_keymap_add_item(keymap, "WM_OT_context_set_enum", F8KEY, KM_PRESS, KM_SHIFT, 0);
	RNA_string_set(kmi->ptr, "data_path", "area.type");
	RNA_string_set(kmi->ptr, "value", "SEQUENCE_EDITOR");

	kmi = WM_keymap_add_item(keymap, "WM_OT_context_set_enum", F9KEY, KM_PRESS, KM_SHIFT, 0);
	RNA_string_set(kmi->ptr, "data_path", "area.type");
	RNA_string_set(kmi->ptr, "value", "OUTLINER");

	kmi = WM_keymap_add_item(keymap, "WM_OT_context_set_enum", F10KEY, KM_PRESS, KM_SHIFT, 0);
	RNA_string_set(kmi->ptr, "data_path", "area.type");
	RNA_string_set(kmi->ptr, "value", "IMAGE_EDITOR");

	kmi = WM_keymap_add_item(keymap, "WM_OT_context_set_enum", F11KEY, KM_PRESS, KM_SHIFT, 0);
	RNA_string_set(kmi->ptr, "data_path", "area.type");
	RNA_string_set(kmi->ptr, "value", "TEXT_EDITOR");

	kmi = WM_keymap_add_item(keymap, "WM_OT_context_set_enum", F12KEY, KM_PRESS, KM_SHIFT, 0);
	RNA_string_set(kmi->ptr, "data_path", "area.type");
	RNA_string_set(kmi->ptr, "value", "DOPESHEET_EDITOR");
	
	/* ndof speed */
	data_path = "user_preferences.inputs.ndof_sensitivity";
	kmi = WM_keymap_add_item(keymap, "WM_OT_context_scale_float", NDOF_BUTTON_PLUS, KM_PRESS, 0, 0);
	RNA_string_set(kmi->ptr, "data_path", data_path);
	RNA_float_set(kmi->ptr, "value", 1.1f);

	kmi = WM_keymap_add_item(keymap, "WM_OT_context_scale_float", NDOF_BUTTON_MINUS, KM_PRESS, 0, 0);
	RNA_string_set(kmi->ptr, "data_path", data_path);
	RNA_float_set(kmi->ptr, "value", 1.0f / 1.1f);

	kmi = WM_keymap_add_item(keymap, "WM_OT_context_scale_float", NDOF_BUTTON_PLUS, KM_PRESS, KM_SHIFT, 0);
	RNA_string_set(kmi->ptr, "data_path", data_path);
	RNA_float_set(kmi->ptr, "value", 1.5f);

	kmi = WM_keymap_add_item(keymap, "WM_OT_context_scale_float", NDOF_BUTTON_MINUS, KM_PRESS, KM_SHIFT, 0);
	RNA_string_set(kmi->ptr, "data_path", data_path);
	RNA_float_set(kmi->ptr, "value", 1.0f / 1.5f);
	data_path = NULL;
	(void)data_path;


	gesture_circle_modal_keymap(keyconf);
	gesture_border_modal_keymap(keyconf);
	gesture_zoom_border_modal_keymap(keyconf);
	gesture_straightline_modal_keymap(keyconf);
}

/* Generic itemf's for operators that take library args */
static EnumPropertyItem *rna_id_itemf(bContext *UNUSED(C), PointerRNA *UNUSED(ptr), bool *r_free, ID *id, bool local)
{
	EnumPropertyItem item_tmp = {0}, *item = NULL;
	int totitem = 0;
	int i = 0;

	for (; id; id = id->next) {
		if (local == false || id->lib == NULL) {
			item_tmp.identifier = item_tmp.name = id->name + 2;
			item_tmp.value = i++;
			RNA_enum_item_add(&item, &totitem, &item_tmp);
		}
	}

	RNA_enum_item_end(&item, &totitem);
	*r_free = true;

	return item;
}

/* can add more as needed */
EnumPropertyItem *RNA_action_itemf(bContext *C, PointerRNA *ptr, PropertyRNA *UNUSED(prop), bool *r_free)
{
	return rna_id_itemf(C, ptr, r_free, C ? (ID *)CTX_data_main(C)->action.first : NULL, false);
}
#if 0 /* UNUSED */
EnumPropertyItem *RNA_action_local_itemf(bContext *C, PointerRNA *ptr, PropertyRNA *UNUSED(prop), bool *r_free)
{
	return rna_id_itemf(C, ptr, r_free, C ? (ID *)CTX_data_main(C)->action.first : NULL, true);
}
#endif

EnumPropertyItem *RNA_group_itemf(bContext *C, PointerRNA *ptr, PropertyRNA *UNUSED(prop), bool *r_free)
{
	return rna_id_itemf(C, ptr, r_free, C ? (ID *)CTX_data_main(C)->group.first : NULL, false);
}
EnumPropertyItem *RNA_group_local_itemf(bContext *C, PointerRNA *ptr, PropertyRNA *UNUSED(prop), bool *r_free)
{
	return rna_id_itemf(C, ptr, r_free, C ? (ID *)CTX_data_main(C)->group.first : NULL, true);
}

EnumPropertyItem *RNA_image_itemf(bContext *C, PointerRNA *ptr, PropertyRNA *UNUSED(prop), bool *r_free)
{
	return rna_id_itemf(C, ptr, r_free, C ? (ID *)CTX_data_main(C)->image.first : NULL, false);
}
EnumPropertyItem *RNA_image_local_itemf(bContext *C, PointerRNA *ptr, PropertyRNA *UNUSED(prop), bool *r_free)
{
	return rna_id_itemf(C, ptr, r_free, C ? (ID *)CTX_data_main(C)->image.first : NULL, true);
}

EnumPropertyItem *RNA_scene_itemf(bContext *C, PointerRNA *ptr, PropertyRNA *UNUSED(prop), bool *r_free)
{
	return rna_id_itemf(C, ptr, r_free, C ? (ID *)CTX_data_main(C)->scene.first : NULL, false);
}
EnumPropertyItem *RNA_scene_local_itemf(bContext *C, PointerRNA *ptr, PropertyRNA *UNUSED(prop), bool *r_free)
{
	return rna_id_itemf(C, ptr, r_free, C ? (ID *)CTX_data_main(C)->scene.first : NULL, true);
}

EnumPropertyItem *RNA_movieclip_itemf(bContext *C, PointerRNA *ptr, PropertyRNA *UNUSED(prop), bool *r_free)
{
	return rna_id_itemf(C, ptr, r_free, C ? (ID *)CTX_data_main(C)->movieclip.first : NULL, false);
}
EnumPropertyItem *RNA_movieclip_local_itemf(bContext *C, PointerRNA *ptr, PropertyRNA *UNUSED(prop), bool *r_free)
{
	return rna_id_itemf(C, ptr, r_free, C ? (ID *)CTX_data_main(C)->movieclip.first : NULL, true);
}

EnumPropertyItem *RNA_mask_itemf(bContext *C, PointerRNA *ptr, PropertyRNA *UNUSED(prop), bool *r_free)
{
	return rna_id_itemf(C, ptr, r_free, C ? (ID *)CTX_data_main(C)->mask.first : NULL, false);
}
EnumPropertyItem *RNA_mask_local_itemf(bContext *C, PointerRNA *ptr, PropertyRNA *UNUSED(prop), bool *r_free)
{
	return rna_id_itemf(C, ptr, r_free, C ? (ID *)CTX_data_main(C)->mask.first : NULL, true);
}
<|MERGE_RESOLUTION|>--- conflicted
+++ resolved
@@ -1249,7 +1249,7 @@
 	RNA_def_property_flag(prop, PROP_HIDDEN | PROP_SKIP_SAVE);
 	prop = RNA_def_boolean(ot->srna, "filter_folder", (filter & FILE_TYPE_FOLDER) != 0, "Filter folders", "");
 	RNA_def_property_flag(prop, PROP_HIDDEN | PROP_SKIP_SAVE);
-	prop = RNA_def_boolean(ot->srna, "filter_blenlib", (filter & BLENDERLIB) != 0, "Filter Blender IDs", "");
+	prop = RNA_def_boolean(ot->srna, "filter_blenlib", (filter & FILE_TYPE_BLENDERLIB) != 0, "Filter Blender IDs", "");
 	RNA_def_property_flag(prop, PROP_HIDDEN | PROP_SKIP_SAVE);
 
 	prop = RNA_def_int(ot->srna, "filemode", type, FILE_LOADLIB, FILE_SPECIAL,
@@ -2814,11 +2814,7 @@
 	ot->flag |= OPTYPE_UNDO;
 
 	WM_operator_properties_filesel(
-<<<<<<< HEAD
-	        ot, FOLDERFILE | BLENDERFILE | BLENDERLIB, FILE_LOADLIB, FILE_OPENFILE,
-=======
-	        ot, FILE_TYPE_FOLDER | FILE_TYPE_BLENDER, FILE_LOADLIB, FILE_OPENFILE,
->>>>>>> a08c5e11
+	        ot, FILE_TYPE_FOLDER | FILE_TYPE_BLENDER | FILE_TYPE_BLENDERLIB, FILE_LOADLIB, FILE_OPENFILE,
 	        WM_FILESEL_FILEPATH | WM_FILESEL_DIRECTORY | WM_FILESEL_FILENAME | WM_FILESEL_RELPATH | WM_FILESEL_FILES,
 	        FILE_DEFAULTDISPLAY);
 	
@@ -2838,11 +2834,7 @@
 	ot->flag |= OPTYPE_UNDO;
 
 	WM_operator_properties_filesel(
-<<<<<<< HEAD
-		ot, FOLDERFILE | BLENDERFILE | BLENDERLIB, FILE_LOADLIB, FILE_OPENFILE,
-=======
-		ot, FILE_TYPE_FOLDER | FILE_TYPE_BLENDER, FILE_LOADLIB, FILE_OPENFILE,
->>>>>>> a08c5e11
+		ot, FILE_TYPE_FOLDER | FILE_TYPE_BLENDER | FILE_TYPE_BLENDERLIB, FILE_LOADLIB, FILE_OPENFILE,
 		WM_FILESEL_FILEPATH | WM_FILESEL_DIRECTORY | WM_FILESEL_FILENAME | WM_FILESEL_FILES,
 		FILE_DEFAULTDISPLAY);
 
