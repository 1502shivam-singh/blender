--- conflicted
+++ resolved
@@ -97,13 +97,10 @@
 #include "ED_util.h"
 #include "ED_view3d.h"
 
-<<<<<<< HEAD
 #include "GPU_material.h"
 #include "GPU_matrix.h"
 #include "GPU_immediate.h"
-=======
 #include "GPU_basic_shader.h"
->>>>>>> 7da189b4
 
 #include "RNA_access.h"
 #include "RNA_define.h"
@@ -3020,13 +3017,8 @@
 		}
 
 		/* draw textured quad */
-<<<<<<< HEAD
-		glEnable(GL_TEXTURE_2D);
+		GPU_basic_shader_bind(GPU_SHADER_TEXTURE_2D | GPU_SHADER_USE_COLOR);
 		GPUBegin(GL_QUADS);
-=======
-		GPU_basic_shader_bind(GPU_SHADER_TEXTURE_2D | GPU_SHADER_USE_COLOR);
-		glBegin(GL_QUADS);
->>>>>>> 7da189b4
 		glTexCoord2f(0, 0);
 		glVertex2f(-radius, -radius);
 		glTexCoord2f(1, 0);
