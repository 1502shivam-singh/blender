/*
 * ***** BEGIN GPL LICENSE BLOCK *****
 *
 * This program is free software; you can redistribute it and/or
 * modify it under the terms of the GNU General Public License
 * as published by the Free Software Foundation; either version 2
 * of the License, or (at your option) any later version. 
 *
 * This program is distributed in the hope that it will be useful,
 * but WITHOUT ANY WARRANTY; without even the implied warranty of
 * MERCHANTABILITY or FITNESS FOR A PARTICULAR PURPOSE.  See the
 * GNU General Public License for more details.
 *
 * You should have received a copy of the GNU General Public License
 * along with this program; if not, write to the Free Software Foundation,
 * Inc., 51 Franklin Street, Fifth Floor, Boston, MA 02110-1301, USA.
 *
 * The Original Code is Copyright (C) 2007 Blender Foundation.
 * All rights reserved.
 *
 * 
 * Contributor(s): Blender Foundation
 *
 * ***** END GPL LICENSE BLOCK *****
 */

/** \file blender/windowmanager/intern/wm_event_system.c
 *  \ingroup wm
 *
 * Handle events and notifiers from GHOST input (mouse, keyboard, tablet, ndof).
 *
 * Also some operator reports utility functions.
 */


#include <stdlib.h>
#include <string.h>

#include "DNA_listBase.h"
#include "DNA_screen_types.h"
#include "DNA_scene_types.h"
#include "DNA_windowmanager_types.h"
#include "DNA_userdef_types.h"

#include "MEM_guardedalloc.h"

#include "GHOST_C-api.h"

#include "BLI_blenlib.h"
#include "BLI_dynstr.h"
#include "BLI_utildefines.h"
#include "BLI_math.h"

#include "BKE_blender.h"
#include "BKE_context.h"
#include "BKE_idprop.h"
#include "BKE_global.h"
#include "BKE_main.h"
#include "BKE_report.h"
#include "BKE_scene.h"
#include "BKE_screen.h"

#include "BKE_sound.h"

#include "ED_fileselect.h"
#include "ED_info.h"
#include "ED_render.h"
#include "ED_screen.h"
#include "ED_view3d.h"
#include "ED_util.h"

#include "RNA_access.h"

#include "UI_interface.h"

#include "PIL_time.h"

#include "WM_api.h"
#include "WM_types.h"
#include "wm.h"
#include "wm_window.h"
#include "wm_event_system.h"
#include "wm_event_types.h"
#include "wm_draw.h"

#ifndef NDEBUG
#  include "RNA_enum_types.h"
#endif

<<<<<<< HEAD
#include "GPU_extensions.h"

=======
static void wm_notifier_clear(wmNotifier *note);
>>>>>>> 42946c37
static void update_tablet_data(wmWindow *win, wmEvent *event);

static int wm_operator_call_internal(bContext *C, wmOperatorType *ot, PointerRNA *properties, ReportList *reports,
                                     const short context, const bool poll_only);

/* ************ event management ************** */

void wm_event_add(wmWindow *win, const wmEvent *event_to_add)
{
	wmEvent *event = MEM_mallocN(sizeof(wmEvent), "wmEvent");
	
	*event = *event_to_add;

	update_tablet_data(win, event);

	BLI_addtail(&win->queue, event);
}

void wm_event_free(wmEvent *event)
{
	if (event->customdata) {
		if (event->customdatafree) {
			/* note: pointer to listbase struct elsewhere */
			if (event->custom == EVT_DATA_LISTBASE)
				BLI_freelistN(event->customdata);
			else
				MEM_freeN(event->customdata);
		}
	}

	if (event->tablet_data) {
		MEM_freeN(event->tablet_data);
	}

	MEM_freeN(event);
}

void wm_event_free_all(wmWindow *win)
{
	wmEvent *event;
	
	while ((event = BLI_pophead(&win->queue))) {
		wm_event_free(event);
	}
}

void wm_event_init_from_window(wmWindow *win, wmEvent *event)
{
	/* make sure we don't copy any owned pointers */
	BLI_assert(win->eventstate->tablet_data == NULL);

	*event = *(win->eventstate);
}

/* ********************* notifiers, listeners *************** */

static bool wm_test_duplicate_notifier(wmWindowManager *wm, unsigned int type, void *reference)
{
	wmNotifier *note;

	for (note = wm->queue.first; note; note = note->next)
		if ((note->category | note->data | note->subtype | note->action) == type && note->reference == reference)
			return 1;
	
	return 0;
}

/* XXX: in future, which notifiers to send to other windows? */
void WM_event_add_notifier(const bContext *C, unsigned int type, void *reference)
{
	ARegion *ar;
	wmWindowManager *wm = CTX_wm_manager(C);
	wmNotifier *note;

	if (wm_test_duplicate_notifier(wm, type, reference))
		return;

	note = MEM_callocN(sizeof(wmNotifier), "notifier");
	
	note->wm = wm;
	BLI_addtail(&note->wm->queue, note);
	
	note->window = CTX_wm_window(C);
	
	ar = CTX_wm_region(C);
	if (ar)
		note->swinid = ar->swinid;
	
	note->category = type & NOTE_CATEGORY;
	note->data = type & NOTE_DATA;
	note->subtype = type & NOTE_SUBTYPE;
	note->action = type & NOTE_ACTION;
	
	note->reference = reference;
}

void WM_main_add_notifier(unsigned int type, void *reference)
{
	Main *bmain = G.main;
	wmWindowManager *wm = bmain->wm.first;
	wmNotifier *note;

	if (!wm || wm_test_duplicate_notifier(wm, type, reference))
		return;

	note = MEM_callocN(sizeof(wmNotifier), "notifier");
	
	note->wm = wm;
	BLI_addtail(&note->wm->queue, note);
	
	note->category = type & NOTE_CATEGORY;
	note->data = type & NOTE_DATA;
	note->subtype = type & NOTE_SUBTYPE;
	note->action = type & NOTE_ACTION;
	
	note->reference = reference;
}

/**
 * Clear notifiers by reference, Used so listeners don't act on freed data.
 */
void WM_main_remove_notifier_reference(const void *reference)
{
	Main *bmain = G.main;
	wmWindowManager *wm = bmain->wm.first;
	if (wm) {
		wmNotifier *note, *note_next;

		for (note = wm->queue.first; note; note = note_next) {
			note_next = note->next;

			if (note->reference == reference) {
				/* don't remove because this causes problems for #wm_event_do_notifiers
				 * which may be looping on the data (deleting screens) */
				wm_notifier_clear(note);
			}
		}
	}
}

static void wm_notifier_clear(wmNotifier *note)
{
	/* NULL the entire notifier, only leaving (next, prev) members intact */
	memset(((char *)note) + sizeof(Link), 0, sizeof(*note) - sizeof(Link));
}

/* called in mainloop */
void wm_event_do_notifiers(bContext *C)
{
	wmWindowManager *wm = CTX_wm_manager(C);
	wmNotifier *note, *next;
	wmWindow *win;
	uint64_t win_combine_v3d_datamask = 0;
	
	if (wm == NULL)
		return;
	
	/* cache & catch WM level notifiers, such as frame change, scene/screen set */
	for (win = wm->windows.first; win; win = win->next) {
		bool do_anim = false;
		
		CTX_wm_window_set(C, win);
		
		for (note = wm->queue.first; note; note = next) {
			next = note->next;

			if (note->category == NC_WM) {
				if (ELEM(note->data, ND_FILEREAD, ND_FILESAVE)) {
					wm->file_saved = 1;
					wm_window_title(wm, win);
				}
				else if (note->data == ND_DATACHANGED)
					wm_window_title(wm, win);
			}
			if (note->window == win) {
				if (note->category == NC_SCREEN) {
					if (note->data == ND_SCREENBROWSE) {
						/* free popup handlers only [#35434] */
						UI_remove_popup_handlers_all(C, &win->modalhandlers);


						ED_screen_set(C, note->reference);  // XXX hrms, think this over!
						if (G.debug & G_DEBUG_EVENTS)
							printf("%s: screen set %p\n", __func__, note->reference);
					}
					else if (note->data == ND_SCREENDELETE) {
						ED_screen_delete(C, note->reference);   // XXX hrms, think this over!
						if (G.debug & G_DEBUG_EVENTS)
							printf("%s: screen delete %p\n", __func__, note->reference);
					}
				}
			}

			if (note->window == win ||
			    (note->window == NULL && (note->reference == NULL || note->reference == win->screen->scene)))
			{
				if (note->category == NC_SCENE) {
					if (note->data == ND_FRAME)
						do_anim = TRUE;
				}
			}
			if (ELEM5(note->category, NC_SCENE, NC_OBJECT, NC_GEOM, NC_SCENE, NC_WM)) {
				ED_info_stats_clear(win->screen->scene);
				WM_event_add_notifier(C, NC_SPACE | ND_SPACE_INFO, NULL);
			}
		}
		if (do_anim) {

			/* XXX, quick frame changes can cause a crash if framechange and rendering
			 * collide (happens on slow scenes), BKE_scene_update_for_newframe can be called
			 * twice which can depgraph update the same object at once */
			if (G.is_rendering == FALSE) {

				/* depsgraph gets called, might send more notifiers */
				ED_update_for_newframe(CTX_data_main(C), win->screen->scene, 1);
			}
		}
	}
	
	/* the notifiers are sent without context, to keep it clean */
	while ((note = BLI_pophead(&wm->queue))) {
		for (win = wm->windows.first; win; win = win->next) {
			
			/* filter out notifiers */
			if (note->category == NC_SCREEN && note->reference && note->reference != win->screen) {
				/* pass */
			}
			else if (note->category == NC_SCENE && note->reference && note->reference != win->screen->scene) {
				/* pass */
			}
			else {
				ScrArea *sa;
				ARegion *ar;

				/* XXX context in notifiers? */
				CTX_wm_window_set(C, win);

				/* printf("notifier win %d screen %s cat %x\n", win->winid, win->screen->id.name + 2, note->category); */
				ED_screen_do_listen(C, note);

				for (ar = win->screen->regionbase.first; ar; ar = ar->next) {
					ED_region_do_listen(win->screen, NULL, ar, note);
				}
				
				for (sa = win->screen->areabase.first; sa; sa = sa->next) {
					ED_area_do_listen(win->screen, sa, note);
					for (ar = sa->regionbase.first; ar; ar = ar->next) {
						ED_region_do_listen(win->screen, sa, ar, note);
					}
				}
			}
		}
		
		MEM_freeN(note);
	}
	
	/* combine datamasks so 1 win doesn't disable UV's in another [#26448] */
	for (win = wm->windows.first; win; win = win->next) {
		win_combine_v3d_datamask |= ED_view3d_screen_datamask(win->screen);
	}

	/* cached: editor refresh callbacks now, they get context */
	for (win = wm->windows.first; win; win = win->next) {
		ScrArea *sa;
		
		CTX_wm_window_set(C, win);
		for (sa = win->screen->areabase.first; sa; sa = sa->next) {
			if (sa->do_refresh) {
				CTX_wm_area_set(C, sa);
				ED_area_do_refresh(C, sa);
			}
		}
		
		/* XXX make lock in future, or separated derivedmesh users in scene */
		if (G.is_rendering == FALSE) {
			/* depsgraph & animation: update tagged datablocks */
			Main *bmain = CTX_data_main(C);

			/* copied to set's in scene_update_tagged_recursive() */
			win->screen->scene->customdata_mask = win_combine_v3d_datamask;

			/* XXX, hack so operators can enforce datamasks [#26482], gl render */
			win->screen->scene->customdata_mask |= win->screen->scene->customdata_mask_modal;

			BKE_scene_update_tagged(bmain->eval_ctx, bmain, win->screen->scene);
		}
	}

	CTX_wm_window_set(C, NULL);
}

static int wm_event_always_pass(wmEvent *event)
{
	/* some events we always pass on, to ensure proper communication */
	return ISTIMER(event->type) || (event->type == WINDEACTIVATE) || (event->type == EVT_BUT_OPEN);
}

/* ********************* ui handler ******************* */

static int wm_handler_ui_call(bContext *C, wmEventHandler *handler, wmEvent *event, int always_pass)
{
	ScrArea *area = CTX_wm_area(C);
	ARegion *region = CTX_wm_region(C);
	ARegion *menu = CTX_wm_menu(C);
	static bool do_wheel_ui = true;
	const bool is_wheel = ELEM3(event->type, WHEELUPMOUSE, WHEELDOWNMOUSE, MOUSEPAN);
	int retval;
	
	/* UI code doesn't handle return values - it just always returns break. 
	 * to make the DBL_CLICK conversion work, we just don't send this to UI, except mouse clicks */
	if (event->type != LEFTMOUSE && event->val == KM_DBL_CLICK)
		return WM_HANDLER_CONTINUE;
	
	/* UI is quite aggressive with swallowing events, like scrollwheel */
	/* I realize this is not extremely nice code... when UI gets keymaps it can be maybe smarter */
	if (do_wheel_ui == false) {
		if (is_wheel)
			return WM_HANDLER_CONTINUE;
		else if (wm_event_always_pass(event) == 0)
			do_wheel_ui = true;
	}
	
	/* we set context to where ui handler came from */
	if (handler->ui_area) CTX_wm_area_set(C, handler->ui_area);
	if (handler->ui_region) CTX_wm_region_set(C, handler->ui_region);
	if (handler->ui_menu) CTX_wm_menu_set(C, handler->ui_menu);

	retval = handler->ui_handle(C, event, handler->ui_userdata);

	/* putting back screen context */
	if ((retval != WM_UI_HANDLER_BREAK) || always_pass) {
		CTX_wm_area_set(C, area);
		CTX_wm_region_set(C, region);
		CTX_wm_menu_set(C, menu);
	}
	else {
		/* this special cases is for areas and regions that get removed */
		CTX_wm_area_set(C, NULL);
		CTX_wm_region_set(C, NULL);
		CTX_wm_menu_set(C, NULL);
	}
	
	if (retval == WM_UI_HANDLER_BREAK)
		return WM_HANDLER_BREAK;
	
	/* event not handled in UI, if wheel then we temporarily disable it */
	if (is_wheel)
		do_wheel_ui = false;
	
	return WM_HANDLER_CONTINUE;
}

static void wm_handler_ui_cancel(bContext *C)
{
	wmWindow *win = CTX_wm_window(C);
	ARegion *ar = CTX_wm_region(C);
	wmEventHandler *handler, *nexthandler;

	if (!ar)
		return;

	for (handler = ar->handlers.first; handler; handler = nexthandler) {
		nexthandler = handler->next;

		if (handler->ui_handle) {
			wmEvent event;

			wm_event_init_from_window(win, &event);
			event.type = EVT_BUT_CANCEL;
			handler->ui_handle(C, &event, handler->ui_userdata);
		}
	}
}

/* ********************* operators ******************* */

int WM_operator_poll(bContext *C, wmOperatorType *ot)
{
	wmOperatorTypeMacro *otmacro;
	
	for (otmacro = ot->macro.first; otmacro; otmacro = otmacro->next) {
		wmOperatorType *ot_macro = WM_operatortype_find(otmacro->idname, 0);
		
		if (0 == WM_operator_poll(C, ot_macro))
			return 0;
	}
	
	/* python needs operator type, so we added exception for it */
	if (ot->pyop_poll)
		return ot->pyop_poll(C, ot);
	else if (ot->poll)
		return ot->poll(C);

	return 1;
}

/* sets up the new context and calls 'wm_operator_invoke()' with poll_only */
int WM_operator_poll_context(bContext *C, wmOperatorType *ot, short context)
{
	return wm_operator_call_internal(C, ot, NULL, NULL, context, TRUE);
}

static void wm_operator_print(bContext *C, wmOperator *op)
{
	/* context is needed for enum function */
	char *buf = WM_operator_pystring(C, op, false, true);
	puts(buf);
	MEM_freeN(buf);
}

/**
 * Sets the active region for this space from the context.
 *
 * \see #BKE_area_find_region_active_win
 */
void WM_operator_region_active_win_set(bContext *C)
{
	ScrArea *sa = CTX_wm_area(C);
	if (sa) {
		ARegion *ar = CTX_wm_region(C);
		if (ar && ar->regiontype == RGN_TYPE_WINDOW) {
			sa->region_active_win = BLI_findindex(&sa->regionbase, ar);
		}
	}
}

/* for debugging only, getting inspecting events manually is tedious */
#ifndef NDEBUG

void WM_event_print(const wmEvent *event)
{
	if (event) {
		const char *unknown = "UNKNOWN";
		const char *type_id = unknown;
		const char *val_id = unknown;

		RNA_enum_identifier(event_type_items, event->type, &type_id);
		RNA_enum_identifier(event_value_items, event->val, &val_id);

		printf("wmEvent  type:%d / %s, val:%d / %s, \n"
		       "         shift:%d, ctrl:%d, alt:%d, oskey:%d, keymodifier:%d, \n"
		       "         mouse:(%d,%d), ascii:'%c', utf8:'%.*s', "
		       "         keymap_idname:%s, pointer:%p\n",
		       event->type, type_id, event->val, val_id,
		       event->shift, event->ctrl, event->alt, event->oskey, event->keymodifier,
		       event->x, event->y, event->ascii,
		       BLI_str_utf8_size(event->utf8_buf), event->utf8_buf,
		       event->keymap_idname, (void *)event);

		if (ISNDOF(event->type)) {
			const wmNDOFMotionData *ndof = (wmNDOFMotionData *) event->customdata;
			if (event->type == NDOF_MOTION) {
				printf("   ndof: rot: (%.4f %.4f %.4f),\n"
				       "          tx: (%.4f %.4f %.4f),\n"
				       "          dt: %.4f, progress: %d\n",
				       UNPACK3(ndof->rvec),
				       UNPACK3(ndof->tvec),
				       ndof->dt, ndof->progress);
			}
			else {
				/* ndof buttons printed already */
			}
		}
	}
	else {
		printf("wmEvent - NULL\n");
	}
}

#endif /* NDEBUG */

static void wm_add_reports(const bContext *C, ReportList *reports)
{
	/* if the caller owns them, handle this */
	if (reports->list.first && (reports->flag & RPT_OP_HOLD) == 0) {

		wmWindowManager *wm = CTX_wm_manager(C);
		ReportList *wm_reports = CTX_wm_reports(C);
		ReportTimerInfo *rti;

		/* add reports to the global list, otherwise they are not seen */
		BLI_movelisttolist(&wm_reports->list, &reports->list);
		
		/* After adding reports to the global list, reset the report timer. */
		WM_event_remove_timer(wm, NULL, wm_reports->reporttimer);
		
		/* Records time since last report was added */
		wm_reports->reporttimer = WM_event_add_timer(wm, CTX_wm_window(C), TIMERREPORT, 0.05);
		
		rti = MEM_callocN(sizeof(ReportTimerInfo), "ReportTimerInfo");
		wm_reports->reporttimer->customdata = rti;
	}
}

void WM_report(const bContext *C, ReportType type, const char *message)
{
	ReportList reports;

	BKE_reports_init(&reports, RPT_STORE);
	BKE_report(&reports, type, message);

	wm_add_reports(C, &reports);

	BKE_reports_clear(&reports);
}

void WM_reportf(const bContext *C, ReportType type, const char *format, ...)
{
	DynStr *ds;
	va_list args;

	ds = BLI_dynstr_new();
	va_start(args, format);
	BLI_dynstr_vappendf(ds, format, args);
	va_end(args);

	WM_report(C, type, BLI_dynstr_get_cstring(ds));

	BLI_dynstr_free(ds);
}

/* (caller_owns_reports == TRUE) when called from python */
static void wm_operator_reports(bContext *C, wmOperator *op, int retval, int caller_owns_reports)
{
	if (caller_owns_reports == FALSE) { /* popup */
		if (op->reports->list.first) {
			/* FIXME, temp setting window, see other call to uiPupMenuReports for why */
			wmWindow *win_prev = CTX_wm_window(C);
			ScrArea *area_prev = CTX_wm_area(C);
			ARegion *ar_prev = CTX_wm_region(C);

			if (win_prev == NULL)
				CTX_wm_window_set(C, CTX_wm_manager(C)->windows.first);

			uiPupMenuReports(C, op->reports);

			CTX_wm_window_set(C, win_prev);
			CTX_wm_area_set(C, area_prev);
			CTX_wm_region_set(C, ar_prev);
		}
	}
	
	if (retval & OPERATOR_FINISHED) {
		if (G.debug & G_DEBUG_WM) {
			/* todo - this print may double up, might want to check more flags then the FINISHED */
			wm_operator_print(C, op);
		}

		if (caller_owns_reports == FALSE) {
			BKE_reports_print(op->reports, RPT_DEBUG); /* print out reports to console. */
		}

		if (op->type->flag & OPTYPE_REGISTER) {
			if (G.background == 0) { /* ends up printing these in the terminal, gets annoying */
				/* Report the python string representation of the operator */
				char *buf = WM_operator_pystring(C, op, false, true);
				BKE_report(CTX_wm_reports(C), RPT_OPERATOR, buf);
				MEM_freeN(buf);
			}
		}
	}

	/* if the caller owns them, handle this */
	wm_add_reports(C, op->reports);
}

/* this function is mainly to check that the rules for freeing
 * an operator are kept in sync.
 */
static bool wm_operator_register_check(wmWindowManager *wm, wmOperatorType *ot)
{
	return wm && (wm->op_undo_depth == 0) && (ot->flag & OPTYPE_REGISTER);
}

static void wm_operator_finished(bContext *C, wmOperator *op, const bool repeat)
{
	wmWindowManager *wm = CTX_wm_manager(C);

	op->customdata = NULL;

	/* we don't want to do undo pushes for operators that are being
	 * called from operators that already do an undo push. usually
	 * this will happen for python operators that call C operators */
	if (wm->op_undo_depth == 0)
		if (op->type->flag & OPTYPE_UNDO)
			ED_undo_push_op(C, op);
	
	if (repeat == 0) {
		if (G.debug & G_DEBUG_WM) {
			char *buf = WM_operator_pystring(C, op, false, true);
			BKE_report(CTX_wm_reports(C), RPT_OPERATOR, buf);
			MEM_freeN(buf);
		}

		if (wm_operator_register_check(wm, op->type)) {
			/* take ownership of reports (in case python provided own) */
			op->reports->flag |= RPT_FREE;

			wm_operator_register(C, op);
			WM_operator_region_active_win_set(C);
		}
		else {
			WM_operator_free(op);
		}
	}
}

/* if repeat is true, it doesn't register again, nor does it free */
static int wm_operator_exec(bContext *C, wmOperator *op, const bool repeat, const bool store)
{
	wmWindowManager *wm = CTX_wm_manager(C);
	int retval = OPERATOR_CANCELLED;
	
	CTX_wm_operator_poll_msg_set(C, NULL);
	
	if (op == NULL || op->type == NULL)
		return retval;
	
	if (0 == WM_operator_poll(C, op->type))
		return retval;
	
	if (op->type->exec) {
		if (op->type->flag & OPTYPE_UNDO)
			wm->op_undo_depth++;

		retval = op->type->exec(C, op);
		OPERATOR_RETVAL_CHECK(retval);

		if (op->type->flag & OPTYPE_UNDO && CTX_wm_manager(C) == wm)
			wm->op_undo_depth--;
	}
	
	/* XXX Disabled the repeat check to address part 2 of #31840.
	 *     Carefully checked all calls to wm_operator_exec and WM_operator_repeat, don't see any reason
	 *     why this was needed, but worth to note it in case something turns bad. (mont29) */
	if (retval & (OPERATOR_FINISHED | OPERATOR_CANCELLED)/* && repeat == 0 */)
		wm_operator_reports(C, op, retval, FALSE);
	
	if (retval & OPERATOR_FINISHED) {
		if (store) {
			if (wm->op_undo_depth == 0) { /* not called by py script */
				WM_operator_last_properties_store(op);
			}
		}
		wm_operator_finished(C, op, repeat);
	}
	else if (repeat == 0) {
		WM_operator_free(op);
	}
	
	return retval | OPERATOR_HANDLED;
	
}

/* simply calls exec with basic checks */
static int wm_operator_exec_notest(bContext *C, wmOperator *op)
{
	int retval = OPERATOR_CANCELLED;

	if (op == NULL || op->type == NULL || op->type->exec == NULL)
		return retval;

	retval = op->type->exec(C, op);
	OPERATOR_RETVAL_CHECK(retval);

	return retval;
}

/**
 * for running operators with frozen context (modal handlers, menus)
 *
 * \param store, Store settings for re-use.
 *
 * warning: do not use this within an operator to call its self! [#29537] */
int WM_operator_call_ex(bContext *C, wmOperator *op,
                        const bool store)
{
	return wm_operator_exec(C, op, false, store);
}

int WM_operator_call(bContext *C, wmOperator *op)
{
	return WM_operator_call_ex(C, op, false);
}

/* this is intended to be used when an invoke operator wants to call exec on its self
 * and is basically like running op->type->exec() directly, no poll checks no freeing,
 * since we assume whoever called invoke will take care of that */
int WM_operator_call_notest(bContext *C, wmOperator *op)
{
	return wm_operator_exec_notest(C, op);
}

/* do this operator again, put here so it can share above code */
int WM_operator_repeat(bContext *C, wmOperator *op)
{
	return wm_operator_exec(C, op, true, true);
}
/* TRUE if WM_operator_repeat can run
 * simple check for now but may become more involved.
 * To be sure the operator can run call WM_operator_poll(C, op->type) also, since this call
 * checks if WM_operator_repeat() can run at all, not that it WILL run at any time. */
bool WM_operator_repeat_check(const bContext *UNUSED(C), wmOperator *op)
{
	if (op->type->exec != NULL) {
		return true;
	}
	else if (op->opm) {
		/* for macros, check all have exec() we can call */
		wmOperatorTypeMacro *otmacro;
		for (otmacro = op->opm->type->macro.first; otmacro; otmacro = otmacro->next) {
			wmOperatorType *otm = WM_operatortype_find(otmacro->idname, 0);
			if (otm && otm->exec == NULL) {
				return false;
			}
		}
		return true;
	}

	return false;
}

static wmOperator *wm_operator_create(wmWindowManager *wm, wmOperatorType *ot,
                                      PointerRNA *properties, ReportList *reports)
{
	/* XXX operatortype names are static still. for debug */
	wmOperator *op = MEM_callocN(sizeof(wmOperator), ot->idname);
	
	/* XXX adding new operator could be function, only happens here now */
	op->type = ot;
	BLI_strncpy(op->idname, ot->idname, OP_MAX_TYPENAME);
	
	/* initialize properties, either copy or create */
	op->ptr = MEM_callocN(sizeof(PointerRNA), "wmOperatorPtrRNA");
	if (properties && properties->data) {
		op->properties = IDP_CopyProperty(properties->data);
	}
	else {
		IDPropertyTemplate val = {0};
		op->properties = IDP_New(IDP_GROUP, &val, "wmOperatorProperties");
	}
	RNA_pointer_create(&wm->id, ot->srna, op->properties, op->ptr);

	/* initialize error reports */
	if (reports) {
		op->reports = reports; /* must be initialized already */
	}
	else {
		op->reports = MEM_mallocN(sizeof(ReportList), "wmOperatorReportList");
		BKE_reports_init(op->reports, RPT_STORE | RPT_FREE);
	}
	
	/* recursive filling of operator macro list */
	if (ot->macro.first) {
		static wmOperator *motherop = NULL;
		wmOperatorTypeMacro *otmacro;
		int root = 0;
		
		/* ensure all ops are in execution order in 1 list */
		if (motherop == NULL) {
			motherop = op;
			root = 1;
		}

		
		/* if properties exist, it will contain everything needed */
		if (properties) {
			otmacro = ot->macro.first;

			RNA_STRUCT_BEGIN (properties, prop)
			{

				if (otmacro == NULL)
					break;

				/* skip invalid properties */
				if (strcmp(RNA_property_identifier(prop), otmacro->idname) == 0) {
					wmOperatorType *otm = WM_operatortype_find(otmacro->idname, 0);
					PointerRNA someptr = RNA_property_pointer_get(properties, prop);
					wmOperator *opm = wm_operator_create(wm, otm, &someptr, NULL);

					IDP_ReplaceGroupInGroup(opm->properties, otmacro->properties);

					BLI_addtail(&motherop->macro, opm);
					opm->opm = motherop; /* pointer to mom, for modal() */

					otmacro = otmacro->next;
				}
			}
			RNA_STRUCT_END;
		}
		else {
			for (otmacro = ot->macro.first; otmacro; otmacro = otmacro->next) {
				wmOperatorType *otm = WM_operatortype_find(otmacro->idname, 0);
				wmOperator *opm = wm_operator_create(wm, otm, otmacro->ptr, NULL);

				BLI_addtail(&motherop->macro, opm);
				opm->opm = motherop; /* pointer to mom, for modal() */
			}
		}
		
		if (root)
			motherop = NULL;
	}
	
	WM_operator_properties_sanitize(op->ptr, 0);

	return op;
}

static void wm_region_mouse_co(bContext *C, wmEvent *event)
{
	ARegion *ar = CTX_wm_region(C);
	if (ar) {
		/* compatibility convention */
		event->mval[0] = event->x - ar->winrct.xmin;
		event->mval[1] = event->y - ar->winrct.ymin;
	}
	else {
		/* these values are invalid (avoid odd behavior by relying on old mval values) */
		event->mval[0] = -1;
		event->mval[1] = -1;
	}
}

#if 1 /* may want to disable operator remembering previous state for testing */
bool WM_operator_last_properties_init(wmOperator *op)
{
	bool changed = false;

	if (op->type->last_properties) {
		IDPropertyTemplate val = {0};
		IDProperty *replaceprops = IDP_New(IDP_GROUP, &val, "wmOperatorProperties");
		PropertyRNA *iterprop;

		if (G.debug & G_DEBUG_WM) {
			printf("%s: loading previous properties for '%s'\n", __func__, op->type->idname);
		}

		iterprop = RNA_struct_iterator_property(op->type->srna);

		RNA_PROP_BEGIN (op->ptr, itemptr, iterprop)
		{
			PropertyRNA *prop = itemptr.data;
			if ((RNA_property_flag(prop) & PROP_SKIP_SAVE) == 0) {
				if (!RNA_property_is_set(op->ptr, prop)) { /* don't override a setting already set */
					const char *identifier = RNA_property_identifier(prop);
					IDProperty *idp_src = IDP_GetPropertyFromGroup(op->type->last_properties, identifier);
					if (idp_src) {
						IDProperty *idp_dst = IDP_CopyProperty(idp_src);

						/* note - in the future this may need to be done recursively,
						 * but for now RNA doesn't access nested operators */
						idp_dst->flag |= IDP_FLAG_GHOST;

						/* add to temporary group instead of immediate replace,
						 * because we are iterating over this group */
						IDP_AddToGroup(replaceprops, idp_dst);
						changed = true;
					}
				}
			}
		}
		RNA_PROP_END;

		IDP_MergeGroup(op->properties, replaceprops, true);
		IDP_FreeProperty(replaceprops);
		MEM_freeN(replaceprops);
	}

	return changed;
}

bool WM_operator_last_properties_store(wmOperator *op)
{
	if (op->type->last_properties) {
		IDP_FreeProperty(op->type->last_properties);
		MEM_freeN(op->type->last_properties);
		op->type->last_properties = NULL;
	}

	if (op->properties) {
		if (G.debug & G_DEBUG_WM) {
			printf("%s: storing properties for '%s'\n", __func__, op->type->idname);
		}
		op->type->last_properties = IDP_CopyProperty(op->properties);
		return true;
	}
	else {
		return false;
	}
}

#else

int WM_operator_last_properties_init(wmOperator *UNUSED(op))
{
	return FALSE;
}

int WM_operator_last_properties_store(wmOperator *UNUSED(op))
{
	return FALSE;
}

#endif

static int wm_operator_invoke(bContext *C, wmOperatorType *ot, wmEvent *event,
                              PointerRNA *properties, ReportList *reports, const bool poll_only)
{
	int retval = OPERATOR_PASS_THROUGH;

	/* this is done because complicated setup is done to call this function that is better not duplicated */
	if (poll_only)
		return WM_operator_poll(C, ot);

	if (WM_operator_poll(C, ot)) {
		wmWindowManager *wm = CTX_wm_manager(C);
		wmOperator *op = wm_operator_create(wm, ot, properties, reports); /* if reports == NULL, they'll be initialized */
		const bool is_nested_call = (wm->op_undo_depth != 0);
		
		op->flag |= OP_IS_INVOKE;

		/* initialize setting from previous run */
		if (!is_nested_call) { /* not called by py script */
			WM_operator_last_properties_init(op);
		}

		if ((G.debug & G_DEBUG_HANDLERS) && ((event == NULL) || (event->type != MOUSEMOVE))) {
			printf("%s: handle evt %d win %d op %s\n",
			       __func__, event ? event->type : 0, CTX_wm_screen(C)->subwinactive, ot->idname);
		}
		
		if (op->type->invoke && event) {
			wm_region_mouse_co(C, event);

			if (op->type->flag & OPTYPE_UNDO)
				wm->op_undo_depth++;

			retval = op->type->invoke(C, op, event);
			OPERATOR_RETVAL_CHECK(retval);

			if (op->type->flag & OPTYPE_UNDO && CTX_wm_manager(C) == wm)
				wm->op_undo_depth--;
		}
		else if (op->type->exec) {
			if (op->type->flag & OPTYPE_UNDO)
				wm->op_undo_depth++;

			retval = op->type->exec(C, op);
			OPERATOR_RETVAL_CHECK(retval);

			if (op->type->flag & OPTYPE_UNDO && CTX_wm_manager(C) == wm)
				wm->op_undo_depth--;
		}
		else {
			/* debug, important to leave a while, should never happen */
			printf("%s: invalid operator call '%s'\n", __func__, ot->idname);
		}
		
		/* Note, if the report is given as an argument then assume the caller will deal with displaying them
		 * currently python only uses this */
		if (!(retval & OPERATOR_HANDLED) && (retval & (OPERATOR_FINISHED | OPERATOR_CANCELLED))) {
			/* only show the report if the report list was not given in the function */
			wm_operator_reports(C, op, retval, (reports != NULL));
		}

		if (retval & OPERATOR_HANDLED) {
			/* do nothing, wm_operator_exec() has been called somewhere */
		}
		else if (retval & OPERATOR_FINISHED) {
			if (!is_nested_call) { /* not called by py script */
				WM_operator_last_properties_store(op);
			}
			wm_operator_finished(C, op, 0);
		}
		else if (retval & OPERATOR_RUNNING_MODAL) {
			/* take ownership of reports (in case python provided own) */
			op->reports->flag |= RPT_FREE;

			/* grab cursor during blocking modal ops (X11)
			 * Also check for macro
			 */
			if (ot->flag & OPTYPE_BLOCKING || (op->opm && op->opm->type->flag & OPTYPE_BLOCKING)) {
				int bounds[4] = {-1, -1, -1, -1};
				int wrap;

				if (op->opm) {
					wrap = (U.uiflag & USER_CONTINUOUS_MOUSE) &&
					       ((op->opm->flag & OP_GRAB_POINTER) || (op->opm->type->flag & OPTYPE_GRAB_POINTER));
				}
				else {
					wrap = (U.uiflag & USER_CONTINUOUS_MOUSE) &&
					       ((op->flag & OP_GRAB_POINTER) || (ot->flag & OPTYPE_GRAB_POINTER));
				}

				/* exception, cont. grab in header is annoying */
				if (wrap) {
					ARegion *ar = CTX_wm_region(C);
					if (ar && ar->regiontype == RGN_TYPE_HEADER) {
						wrap = FALSE;
					}
				}

				if (wrap) {
					rcti *winrect = NULL;
					ARegion *ar = CTX_wm_region(C);
					ScrArea *sa = CTX_wm_area(C);

					if (ar && ar->regiontype == RGN_TYPE_WINDOW && event &&
					    BLI_rcti_isect_pt_v(&ar->winrct, &event->x))
					{
						winrect = &ar->winrct;
					}
					else if (sa) {
						winrect = &sa->totrct;
					}

					if (winrect) {
						bounds[0] = winrect->xmin;
						bounds[1] = winrect->ymax;
						bounds[2] = winrect->xmax;
						bounds[3] = winrect->ymin;
					}
				}

				WM_cursor_grab_enable(CTX_wm_window(C), wrap, false, bounds);
			}

			/* cancel UI handlers, typically tooltips that can hang around
			 * while dragging the view or worse, that stay there permanently
			 * after the modal operator has swallowed all events and passed
			 * none to the UI handler */
			wm_handler_ui_cancel(C);
		}
		else {
			WM_operator_free(op);
		}
	}

	return retval;
}

/* WM_operator_name_call is the main accessor function
 * this is for python to access since its done the operator lookup
 * 
 * invokes operator in context */
static int wm_operator_call_internal(bContext *C, wmOperatorType *ot, PointerRNA *properties, ReportList *reports,
                                     const short context, const bool poll_only)
{
	wmEvent *event;
	
	int retval;

	CTX_wm_operator_poll_msg_set(C, NULL);

	/* dummie test */
	if (ot && C) {
		wmWindow *window = CTX_wm_window(C);

		switch (context) {
			case WM_OP_INVOKE_DEFAULT:
			case WM_OP_INVOKE_REGION_WIN:
			case WM_OP_INVOKE_AREA:
			case WM_OP_INVOKE_SCREEN:
				/* window is needed for invoke, cancel operator */
				if (window == NULL) {
					if (poll_only) {
						CTX_wm_operator_poll_msg_set(C, "Missing 'window' in context");
					}
					return 0;
				}
				else {
					event = window->eventstate;
				}
				break;
			default:
				event = NULL;
				break;
		}

		switch (context) {
			
			case WM_OP_EXEC_REGION_WIN:
			case WM_OP_INVOKE_REGION_WIN: 
			case WM_OP_EXEC_REGION_CHANNELS:
			case WM_OP_INVOKE_REGION_CHANNELS:
			case WM_OP_EXEC_REGION_PREVIEW:
			case WM_OP_INVOKE_REGION_PREVIEW:
			{
				/* forces operator to go to the region window/channels/preview, for header menus
				 * but we stay in the same region if we are already in one 
				 */
				ARegion *ar = CTX_wm_region(C);
				ScrArea *area = CTX_wm_area(C);
				int type = RGN_TYPE_WINDOW;
				
				switch (context) {
					case WM_OP_EXEC_REGION_CHANNELS:
					case WM_OP_INVOKE_REGION_CHANNELS:
						type = RGN_TYPE_CHANNELS;
						break;
					
					case WM_OP_EXEC_REGION_PREVIEW:
					case WM_OP_INVOKE_REGION_PREVIEW:
						type = RGN_TYPE_PREVIEW;
						break;
					
					case WM_OP_EXEC_REGION_WIN:
					case WM_OP_INVOKE_REGION_WIN: 
					default:
						type = RGN_TYPE_WINDOW;
						break;
				}
				
				if (!(ar && ar->regiontype == type) && area) {
					ARegion *ar1;
					if (type == RGN_TYPE_WINDOW) {
						ar1 = BKE_area_find_region_active_win(area);
					}
					else {
						ar1 = BKE_area_find_region_type(area, type);
					}

					if (ar1)
						CTX_wm_region_set(C, ar1);
				}
				
				retval = wm_operator_invoke(C, ot, event, properties, reports, poll_only);
				
				/* set region back */
				CTX_wm_region_set(C, ar);
				
				return retval;
			}
			case WM_OP_EXEC_AREA:
			case WM_OP_INVOKE_AREA:
			{
				/* remove region from context */
				ARegion *ar = CTX_wm_region(C);

				CTX_wm_region_set(C, NULL);
				retval = wm_operator_invoke(C, ot, event, properties, reports, poll_only);
				CTX_wm_region_set(C, ar);

				return retval;
			}
			case WM_OP_EXEC_SCREEN:
			case WM_OP_INVOKE_SCREEN:
			{
				/* remove region + area from context */
				ARegion *ar = CTX_wm_region(C);
				ScrArea *area = CTX_wm_area(C);

				CTX_wm_region_set(C, NULL);
				CTX_wm_area_set(C, NULL);
				retval = wm_operator_invoke(C, ot, event, properties, reports, poll_only);
				CTX_wm_area_set(C, area);
				CTX_wm_region_set(C, ar);

				return retval;
			}
			case WM_OP_EXEC_DEFAULT:
			case WM_OP_INVOKE_DEFAULT:
				return wm_operator_invoke(C, ot, event, properties, reports, poll_only);
		}
	}
	
	return 0;
}


/* invokes operator in context */
int WM_operator_name_call(bContext *C, const char *opstring, short context, PointerRNA *properties)
{
	wmOperatorType *ot = WM_operatortype_find(opstring, 0);
	if (ot)
		return wm_operator_call_internal(C, ot, properties, NULL, context, FALSE);

	return 0;
}

/* Similar to WM_operator_name_call called with WM_OP_EXEC_DEFAULT context.
 * - wmOperatorType is used instead of operator name since python already has the operator type
 * - poll() must be called by python before this runs.
 * - reports can be passed to this function (so python can report them as exceptions)
 */
int WM_operator_call_py(bContext *C, wmOperatorType *ot, short context,
                        PointerRNA *properties, ReportList *reports, const bool is_undo)
{
	int retval = OPERATOR_CANCELLED;

#if 0
	wmOperator *op;
	op = wm_operator_create(wm, ot, properties, reports);

	if (op->type->exec) {
		if (is_undo && op->type->flag & OPTYPE_UNDO)
			wm->op_undo_depth++;

		retval = op->type->exec(C, op);
		OPERATOR_RETVAL_CHECK(retval);

		if (is_undo && op->type->flag & OPTYPE_UNDO && CTX_wm_manager(C) == wm)
			wm->op_undo_depth--;
	}
	else
		printf("error \"%s\" operator has no exec function, python cannot call it\n", op->type->name);
#endif

	/* not especially nice using undo depth here, its used so py never
	 * triggers undo or stores operators last used state.
	 *
	 * we could have some more obvious way of doing this like passing a flag.
	 */
	wmWindowManager *wm = CTX_wm_manager(C);
	if (!is_undo && wm) wm->op_undo_depth++;

	retval = wm_operator_call_internal(C, ot, properties, reports, context, FALSE);
	
	if (!is_undo && wm && (wm == CTX_wm_manager(C))) wm->op_undo_depth--;

	return retval;
}


/* ********************* handlers *************** */

/* future extra customadata free? */
void wm_event_free_handler(wmEventHandler *handler)
{
	MEM_freeN(handler);
}

/* only set context when area/region is part of screen */
static void wm_handler_op_context(bContext *C, wmEventHandler *handler)
{
	bScreen *screen = CTX_wm_screen(C);
	
	if (screen && handler->op) {
		if (handler->op_area == NULL)
			CTX_wm_area_set(C, NULL);
		else {
			ScrArea *sa;
			
			for (sa = screen->areabase.first; sa; sa = sa->next)
				if (sa == handler->op_area)
					break;
			if (sa == NULL) {
				/* when changing screen layouts with running modal handlers (like render display), this
				 * is not an error to print */
				if (handler->op == NULL)
					printf("internal error: handler (%s) has invalid area\n", handler->op->type->idname);
			}
			else {
				ARegion *ar;
				CTX_wm_area_set(C, sa);
				for (ar = sa->regionbase.first; ar; ar = ar->next)
					if (ar == handler->op_region)
						break;
				/* XXX no warning print here, after full-area and back regions are remade */
				if (ar)
					CTX_wm_region_set(C, ar);
			}
		}
	}
}

/* called on exit or remove area, only here call cancel callback */
void WM_event_remove_handlers(bContext *C, ListBase *handlers)
{
	wmEventHandler *handler;
	wmWindowManager *wm = CTX_wm_manager(C);
	
	/* C is zero on freeing database, modal handlers then already were freed */
	while ((handler = BLI_pophead(handlers))) {
		if (handler->op) {
			if (handler->op->type->cancel) {
				ScrArea *area = CTX_wm_area(C);
				ARegion *region = CTX_wm_region(C);
				
				wm_handler_op_context(C, handler);

				if (handler->op->type->flag & OPTYPE_UNDO)
					wm->op_undo_depth++;

				handler->op->type->cancel(C, handler->op);

				if (handler->op->type->flag & OPTYPE_UNDO)
					wm->op_undo_depth--;

				CTX_wm_area_set(C, area);
				CTX_wm_region_set(C, region);
			}

			WM_cursor_grab_disable(CTX_wm_window(C), NULL);
			WM_operator_free(handler->op);
		}
		else if (handler->ui_remove) {
			ScrArea *area = CTX_wm_area(C);
			ARegion *region = CTX_wm_region(C);
			ARegion *menu = CTX_wm_menu(C);
			
			if (handler->ui_area) CTX_wm_area_set(C, handler->ui_area);
			if (handler->ui_region) CTX_wm_region_set(C, handler->ui_region);
			if (handler->ui_menu) CTX_wm_menu_set(C, handler->ui_menu);

			handler->ui_remove(C, handler->ui_userdata);

			CTX_wm_area_set(C, area);
			CTX_wm_region_set(C, region);
			CTX_wm_menu_set(C, menu);
		}

		wm_event_free_handler(handler);
	}
}

/* do userdef mappings */
int WM_userdef_event_map(int kmitype)
{
	switch (kmitype) {
		case SELECTMOUSE:
			return (U.flag & USER_LMOUSESELECT) ? LEFTMOUSE : RIGHTMOUSE;
		case ACTIONMOUSE:
			return (U.flag & USER_LMOUSESELECT) ? RIGHTMOUSE : LEFTMOUSE;
		case EVT_TWEAK_A:
			return (U.flag & USER_LMOUSESELECT) ? EVT_TWEAK_R : EVT_TWEAK_L;
		case EVT_TWEAK_S:
			return (U.flag & USER_LMOUSESELECT) ? EVT_TWEAK_L : EVT_TWEAK_R;
		case WHEELOUTMOUSE:
			return (U.uiflag & USER_WHEELZOOMDIR) ? WHEELUPMOUSE : WHEELDOWNMOUSE;
		case WHEELINMOUSE:
			return (U.uiflag & USER_WHEELZOOMDIR) ? WHEELDOWNMOUSE : WHEELUPMOUSE;
	}
	
	return kmitype;
}


static int wm_eventmatch(wmEvent *winevent, wmKeyMapItem *kmi)
{
	int kmitype = WM_userdef_event_map(kmi->type);

	if (kmi->flag & KMI_INACTIVE) return 0;

	/* the matching rules */
	if (kmitype == KM_TEXTINPUT)
		if (winevent->val == KM_PRESS) {  /* prevent double clicks */
			/* NOT using ISTEXTINPUT anymore because (at least on Windows) some key codes above 255
			 * could have printable ascii keys - BUG [#30479] */
			if (ISKEYBOARD(winevent->type) && (winevent->ascii || winevent->utf8_buf[0])) return 1; 
		}

	if (kmitype != KM_ANY)
		if (winevent->type != kmitype) return 0;
	
	if (kmi->val != KM_ANY)
		if (winevent->val != kmi->val) return 0;
	
	/* modifiers also check bits, so it allows modifier order */
	if (kmi->shift != KM_ANY)
		if (winevent->shift != kmi->shift && !(winevent->shift & kmi->shift)) return 0;
	if (kmi->ctrl != KM_ANY)
		if (winevent->ctrl != kmi->ctrl && !(winevent->ctrl & kmi->ctrl)) return 0;
	if (kmi->alt != KM_ANY)
		if (winevent->alt != kmi->alt && !(winevent->alt & kmi->alt)) return 0;
	if (kmi->oskey != KM_ANY)
		if (winevent->oskey != kmi->oskey && !(winevent->oskey & kmi->oskey)) return 0;
	
	/* only keymap entry with keymodifier is checked, means all keys without modifier get handled too. */
	/* that is currently needed to make overlapping events work (when you press A - G fast or so). */
	if (kmi->keymodifier)
		if (winevent->keymodifier != kmi->keymodifier) return 0;
	
	return 1;
}


/* operator exists */
static void wm_event_modalkeymap(const bContext *C, wmOperator *op, wmEvent *event, bool *dbl_click_disabled)
{
	/* support for modal keymap in macros */
	if (op->opm)
		op = op->opm;

	if (op->type->modalkeymap) {
		wmKeyMap *keymap = WM_keymap_active(CTX_wm_manager(C), op->type->modalkeymap);
		wmKeyMapItem *kmi;

		for (kmi = keymap->items.first; kmi; kmi = kmi->next) {
			if (wm_eventmatch(event, kmi)) {
					
				event->prevtype = event->type;
				event->prevval = event->val;
				event->type = EVT_MODAL_MAP;
				event->val = kmi->propvalue;
				
				break;
			}
		}
	}
	else {
		/* modal keymap checking returns handled events fine, but all hardcoded modal
		 * handling typically swallows all events (OPERATOR_RUNNING_MODAL).
		 * This bypass just disables support for double clicks in hardcoded modal handlers */
		if (event->val == KM_DBL_CLICK) {
			event->val = KM_PRESS;
			*dbl_click_disabled = true;
		}
	}
}

/* Check whether operator is allowed to run in case interface is locked,
 * If interface is unlocked, will always return truth.
 */
static bool wm_operator_check_locked_interface(bContext *C, wmOperatorType *ot)
{
	wmWindowManager *wm = CTX_wm_manager(C);

	if (wm->is_interface_locked) {
		if ((ot->flag & OPTYPE_LOCK_BYPASS) == 0) {
			return false;
		}
	}

	return true;
}

/* bad hacking event system... better restore event type for checking of KM_CLICK for example */
/* XXX modal maps could use different method (ton) */
static void wm_event_modalmap_end(wmEvent *event, bool dbl_click_disabled)
{
	if (event->type == EVT_MODAL_MAP) {
		event->type = event->prevtype;
		event->prevtype = 0;
		event->val = event->prevval;
		event->prevval = 0;
	}
	else if (dbl_click_disabled)
		event->val = KM_DBL_CLICK;

}

/* Warning: this function removes a modal handler, when finished */
static int wm_handler_operator_call(bContext *C, ListBase *handlers, wmEventHandler *handler,
                                    wmEvent *event, PointerRNA *properties)
{
	int retval = OPERATOR_PASS_THROUGH;
	
	/* derived, modal or blocking operator */
	if (handler->op) {
		wmOperator *op = handler->op;
		wmOperatorType *ot = op->type;

		if (!wm_operator_check_locked_interface(C, ot)) {
			/* Interface is locked and pperator is not allowed to run,
			 * nothing to do in this case.
			 */
		}
		else if (ot->modal) {
			/* we set context to where modal handler came from */
			wmWindowManager *wm = CTX_wm_manager(C);
			ScrArea *area = CTX_wm_area(C);
			ARegion *region = CTX_wm_region(C);
			bool dbl_click_disabled = false;

			wm_handler_op_context(C, handler);
			wm_region_mouse_co(C, event);
			wm_event_modalkeymap(C, op, event, &dbl_click_disabled);
			
			if (ot->flag & OPTYPE_UNDO)
				wm->op_undo_depth++;

			/* warning, after this call all context data and 'event' may be freed. see check below */
			retval = ot->modal(C, op, event);
			OPERATOR_RETVAL_CHECK(retval);
			
			/* when this is _not_ the case the modal modifier may have loaded
			 * a new blend file (demo mode does this), so we have to assume
			 * the event, operator etc have all been freed. - campbell */
			if (CTX_wm_manager(C) == wm) {

				wm_event_modalmap_end(event, dbl_click_disabled);

				if (ot->flag & OPTYPE_UNDO)
					wm->op_undo_depth--;

				if (retval & (OPERATOR_CANCELLED | OPERATOR_FINISHED))
					wm_operator_reports(C, op, retval, FALSE);

				/* important to run 'wm_operator_finished' before NULLing the context members */
				if (retval & OPERATOR_FINISHED) {
					wm_operator_finished(C, op, 0);
					handler->op = NULL;
				}
				else if (retval & (OPERATOR_CANCELLED | OPERATOR_FINISHED)) {
					WM_operator_free(op);
					handler->op = NULL;
				}

				/* putting back screen context, reval can pass trough after modal failures! */
				if ((retval & OPERATOR_PASS_THROUGH) || wm_event_always_pass(event)) {
					CTX_wm_area_set(C, area);
					CTX_wm_region_set(C, region);
				}
				else {
					/* this special cases is for areas and regions that get removed */
					CTX_wm_area_set(C, NULL);
					CTX_wm_region_set(C, NULL);
				}

				/* remove modal handler, operator itself should have been canceled and freed */
				if (retval & (OPERATOR_CANCELLED | OPERATOR_FINISHED)) {
					WM_cursor_grab_disable(CTX_wm_window(C), NULL);

					BLI_remlink(handlers, handler);
					wm_event_free_handler(handler);

					/* prevent silly errors from operator users */
					//retval &= ~OPERATOR_PASS_THROUGH;
				}
			}
			
		}
		else {
			printf("%s: error '%s' missing modal\n", __func__, op->idname);
		}
	}
	else {
		wmOperatorType *ot = WM_operatortype_find(event->keymap_idname, 0);

		if (ot) {
			if (wm_operator_check_locked_interface(C, ot)) {
				retval = wm_operator_invoke(C, ot, event, properties, NULL, FALSE);
			}
		}
	}
	/* Finished and pass through flag as handled */

	/* Finished and pass through flag as handled */
	if (retval == (OPERATOR_FINISHED | OPERATOR_PASS_THROUGH))
		return WM_HANDLER_HANDLED;

	/* Modal unhandled, break */
	if (retval == (OPERATOR_PASS_THROUGH | OPERATOR_RUNNING_MODAL))
		return (WM_HANDLER_BREAK | WM_HANDLER_MODAL);

	if (retval & OPERATOR_PASS_THROUGH)
		return WM_HANDLER_CONTINUE;

	return WM_HANDLER_BREAK;
}

/* fileselect handlers are only in the window queue, so it's save to switch screens or area types */
static int wm_handler_fileselect_call(bContext *C, ListBase *handlers, wmEventHandler *handler, wmEvent *event)
{
	wmWindowManager *wm = CTX_wm_manager(C);
	SpaceFile *sfile;
	int action = WM_HANDLER_CONTINUE;
	
	if (event->type != EVT_FILESELECT)
		return action;
	if (handler->op != (wmOperator *)event->customdata)
		return action;
	
	switch (event->val) {
		case EVT_FILESELECT_OPEN: 
		case EVT_FILESELECT_FULL_OPEN: 
		{
			ScrArea *sa;
				
			/* sa can be null when window A is active, but mouse is over window B */
			/* in this case, open file select in original window A */
			if (handler->op_area == NULL) {
				bScreen *screen = CTX_wm_screen(C);
				sa = (ScrArea *)screen->areabase.first;
			}
			else {
				sa = handler->op_area;
			}
					
			if (event->val == EVT_FILESELECT_OPEN) {
				ED_area_newspace(C, sa, SPACE_FILE);     /* 'sa' is modified in-place */
			}
			else {
				sa = ED_screen_full_newspace(C, sa, SPACE_FILE);    /* sets context */
			}

			/* note, getting the 'sa' back from the context causes a nasty bug where the newly created
			 * 'sa' != CTX_wm_area(C). removed the line below and set 'sa' in the 'if' above */
			/* sa = CTX_wm_area(C); */

			/* settings for filebrowser, sfile is not operator owner but sends events */
			sfile = (SpaceFile *)sa->spacedata.first;
			sfile->op = handler->op;

			ED_fileselect_set_params(sfile);
				
			action = WM_HANDLER_BREAK;
			break;
		}
			
		case EVT_FILESELECT_EXEC:
		case EVT_FILESELECT_CANCEL:
		case EVT_FILESELECT_EXTERNAL_CANCEL:
		{
			/* XXX validate area and region? */
			bScreen *screen = CTX_wm_screen(C);

			/* remlink now, for load file case before removing*/
			BLI_remlink(handlers, handler);
				
			if (event->val != EVT_FILESELECT_EXTERNAL_CANCEL) {
				if (screen != handler->filescreen) {
					ED_screen_full_prevspace(C, CTX_wm_area(C));
				}
				else {
					ED_area_prevspace(C, CTX_wm_area(C));
				}
			}
				
			wm_handler_op_context(C, handler);

			/* needed for uiPupMenuReports */

			if (event->val == EVT_FILESELECT_EXEC) {
				int retval;

				if (handler->op->type->flag & OPTYPE_UNDO)
					wm->op_undo_depth++;

				retval = handler->op->type->exec(C, handler->op);

				/* XXX check this carefully, CTX_wm_manager(C) == wm is a bit hackish */
				if (handler->op->type->flag & OPTYPE_UNDO && CTX_wm_manager(C) == wm)
					wm->op_undo_depth--;

				if (retval & OPERATOR_FINISHED)
					if (G.debug & G_DEBUG_WM)
						wm_operator_print(C, handler->op);

				/* XXX check this carefully, CTX_wm_manager(C) == wm is a bit hackish */
				if (CTX_wm_manager(C) == wm && wm->op_undo_depth == 0)
					if (handler->op->type->flag & OPTYPE_UNDO)
						ED_undo_push_op(C, handler->op);

				if (handler->op->reports->list.first) {

					/* FIXME, temp setting window, this is really bad!
					 * only have because lib linking errors need to be seen by users :(
					 * it can be removed without breaking anything but then no linking errors - campbell */
					wmWindow *win_prev = CTX_wm_window(C);
					ScrArea *area_prev = CTX_wm_area(C);
					ARegion *ar_prev = CTX_wm_region(C);

					if (win_prev == NULL)
						CTX_wm_window_set(C, CTX_wm_manager(C)->windows.first);

					BKE_report_print_level_set(handler->op->reports, RPT_WARNING);
					uiPupMenuReports(C, handler->op->reports);

					/* XXX - copied from 'wm_operator_finished()' */
					/* add reports to the global list, otherwise they are not seen */
					BLI_movelisttolist(&CTX_wm_reports(C)->list, &handler->op->reports->list);

					CTX_wm_window_set(C, win_prev);
					CTX_wm_area_set(C, area_prev);
					CTX_wm_region_set(C, ar_prev);
				}

				if (retval & OPERATOR_FINISHED) {
					WM_operator_last_properties_store(handler->op);
				}

				WM_operator_free(handler->op);
			}
			else {
				if (handler->op->type->cancel) {
					if (handler->op->type->flag & OPTYPE_UNDO)
						wm->op_undo_depth++;

					handler->op->type->cancel(C, handler->op);
				
					if (handler->op->type->flag & OPTYPE_UNDO)
						wm->op_undo_depth--;
				}
				
				WM_operator_free(handler->op);
			}

			CTX_wm_area_set(C, NULL);

			wm_event_free_handler(handler);

			action = WM_HANDLER_BREAK;
			break;
		}
	}
	
	return action;
}

static bool handler_boundbox_test(wmEventHandler *handler, wmEvent *event)
{
	if (handler->bbwin) {
		if (handler->bblocal) {
			rcti rect = *handler->bblocal;
			BLI_rcti_translate(&rect, handler->bbwin->xmin, handler->bbwin->ymin);

			if (BLI_rcti_isect_pt_v(&rect, &event->x))
				return 1;
			else if (event->type == MOUSEMOVE && BLI_rcti_isect_pt_v(&rect, &event->prevx))
				return 1;
			else
				return 0;
		}
		else {
			if (BLI_rcti_isect_pt_v(handler->bbwin, &event->x))
				return 1;
			else if (event->type == MOUSEMOVE && BLI_rcti_isect_pt_v(handler->bbwin, &event->prevx))
				return 1;
			else
				return 0;
		}
	}
	return 1;
}

static int wm_action_not_handled(int action)
{
	return action == WM_HANDLER_CONTINUE || action == (WM_HANDLER_BREAK | WM_HANDLER_MODAL);
}

static int wm_handlers_do_intern(bContext *C, wmEvent *event, ListBase *handlers)
{
#ifndef NDEBUG
	const int do_debug_handler = (G.debug & G_DEBUG_HANDLERS) &&
	        /* comment this out to flood the console! (if you really want to test) */
	        !ELEM(event->type, MOUSEMOVE, INBETWEEN_MOUSEMOVE)
	        ;
#    define PRINT if (do_debug_handler) printf
#else
#  define PRINT(format, ...)
#endif

	wmWindowManager *wm = CTX_wm_manager(C);
	wmEventHandler *handler, *nexthandler;
	int action = WM_HANDLER_CONTINUE;
	int always_pass;

	if (handlers == NULL) {
		return action;
	}

	/* modal handlers can get removed in this loop, we keep the loop this way
	 *
	 * note: check 'handlers->first' because in rare cases the handlers can be cleared
	 * by the event thats called, for eg:
	 *
	 * Calling a python script which changes the area.type, see [#32232] */
	for (handler = handlers->first; handler && handlers->first; handler = nexthandler) {

		nexthandler = handler->next;
		
		/* during this loop, ui handlers for nested menus can tag multiple handlers free */
		if (handler->flag & WM_HANDLER_DO_FREE) {
			/* pass */
		}
		else if (handler_boundbox_test(handler, event)) { /* optional boundbox */
			/* in advance to avoid access to freed event on window close */
			always_pass = wm_event_always_pass(event);
		
			/* modal+blocking handler */
			if (handler->flag & WM_HANDLER_BLOCKING)
				action |= WM_HANDLER_BREAK;

			if (handler->keymap) {
				wmKeyMap *keymap = WM_keymap_active(wm, handler->keymap);
				wmKeyMapItem *kmi;

				PRINT("%s:   checking '%s' ...", __func__, keymap->idname);

				if (!keymap->poll || keymap->poll(C)) {

					PRINT("pass\n");

					for (kmi = keymap->items.first; kmi; kmi = kmi->next) {
						if (wm_eventmatch(event, kmi)) {

							PRINT("%s:     item matched '%s'\n", __func__, kmi->idname);

							/* weak, but allows interactive callback to not use rawkey */
							event->keymap_idname = kmi->idname;

							action |= wm_handler_operator_call(C, handlers, handler, event, kmi->ptr);
							if (action & WM_HANDLER_BREAK) {
								/* not always_pass here, it denotes removed handler */
								
								if (G.debug & (G_DEBUG_EVENTS | G_DEBUG_HANDLERS))
									printf("%s:       handled! '%s'\n", __func__, kmi->idname);

								break;
							}
							else {
								if (action & WM_HANDLER_HANDLED)
									if (G.debug & (G_DEBUG_EVENTS | G_DEBUG_HANDLERS))
										printf("%s:       handled - and pass on! '%s'\n", __func__, kmi->idname);
								
									PRINT("%s:       un-handled '%s'...", __func__, kmi->idname);
							}
						}
					}
				}
				else {
					PRINT("fail\n");
				}
			}
			else if (handler->ui_handle) {
				if (!wm->is_interface_locked) {
					action |= wm_handler_ui_call(C, handler, event, always_pass);
				}
			}
			else if (handler->type == WM_HANDLER_FILESELECT) {
				if (!wm->is_interface_locked) {
					/* screen context changes here */
					action |= wm_handler_fileselect_call(C, handlers, handler, event);
				}
			}
			else if (handler->dropboxes) {
				if (!wm->is_interface_locked && event->type == EVT_DROP) {
					wmDropBox *drop = handler->dropboxes->first;
					for (; drop; drop = drop->next) {
						/* other drop custom types allowed */
						if (event->custom == EVT_DATA_LISTBASE) {
							ListBase *lb = (ListBase *)event->customdata;
							wmDrag *drag;
							
							for (drag = lb->first; drag; drag = drag->next) {
								if (drop->poll(C, drag, event)) {
									
									drop->copy(drag, drop);
									
									/* free the drags before calling operator */
									BLI_freelistN(event->customdata);
									event->customdata = NULL;
									event->custom = 0;
									
									WM_operator_name_call(C, drop->ot->idname, drop->opcontext, drop->ptr);
									action |= WM_HANDLER_BREAK;
									
									/* XXX fileread case */
									if (CTX_wm_window(C) == NULL)
										return action;
									
									/* escape from drag loop, got freed */
									break;
								}
							}
						}
					}
				}
			}
			else {
				/* modal, swallows all */
				action |= wm_handler_operator_call(C, handlers, handler, event, NULL);
			}

			if (action & WM_HANDLER_BREAK) {
				if (always_pass)
					action &= ~WM_HANDLER_BREAK;
				else
					break;
			}
		}
		
		/* XXX fileread case, if the wm is freed then the handler's
		 * will have been too so the code below need not run. */
		if (CTX_wm_window(C) == NULL) {
			return action;
		}

		/* XXX code this for all modal ops, and ensure free only happens here */
		
		/* modal ui handler can be tagged to be freed */ 
		if (BLI_findindex(handlers, handler) != -1) { /* could be freed already by regular modal ops */
			if (handler->flag & WM_HANDLER_DO_FREE) {
				BLI_remlink(handlers, handler);
				wm_event_free_handler(handler);
			}
		}
	}

	if (action == (WM_HANDLER_BREAK | WM_HANDLER_MODAL))
		wm_cursor_arrow_move(CTX_wm_window(C), event);

#undef PRINT

	return action;
}

/* this calls handlers twice - to solve (double-)click events */
static int wm_handlers_do(bContext *C, wmEvent *event, ListBase *handlers)
{
	int action = wm_handlers_do_intern(C, event, handlers);
		
	/* fileread case */
	if (CTX_wm_window(C) == NULL)
		return action;

	if (!ELEM3(event->type, MOUSEMOVE, INBETWEEN_MOUSEMOVE, EVENT_NONE) && !ISTIMER(event->type)) {

		/* test for CLICK events */
		if (wm_action_not_handled(action)) {
			wmWindow *win = CTX_wm_window(C);
			
			/* eventstate stores if previous event was a KM_PRESS, in case that 
			 * wasn't handled, the KM_RELEASE will become a KM_CLICK */
			
			if (win && event->val == KM_PRESS) {
				win->eventstate->check_click = TRUE;
			}
			
			if (win && win->eventstate->prevtype == event->type) {
				
				if (event->val == KM_RELEASE && win->eventstate->prevval == KM_PRESS && win->eventstate->check_click == TRUE) {
					event->val = KM_CLICK;
					
					if (G.debug & (G_DEBUG_HANDLERS)) {
						printf("%s: handling CLICK\n", __func__);
					}

					action |= wm_handlers_do_intern(C, event, handlers);

					event->val = KM_RELEASE;
				}
				else if (event->val == KM_DBL_CLICK) {
					event->val = KM_PRESS;
					action |= wm_handlers_do_intern(C, event, handlers);
					
					/* revert value if not handled */
					if (wm_action_not_handled(action)) {
						event->val = KM_DBL_CLICK;
					}
				}
			}
		}
		else {
			wmWindow *win = CTX_wm_window(C);

			if (win)
				win->eventstate->check_click = 0;
		}
	}
	
	return action;
}

static int wm_event_inside_i(wmEvent *event, rcti *rect)
{
	if (wm_event_always_pass(event))
		return 1;
	if (BLI_rcti_isect_pt_v(rect, &event->x))
		return 1;
	if (event->type == MOUSEMOVE) {
		if (BLI_rcti_isect_pt_v(rect, &event->prevx)) {
			return 1;
		}
		return 0;
	}
	return 0;
}

static ScrArea *area_event_inside(bContext *C, const int xy[2])
{
	bScreen *screen = CTX_wm_screen(C);
	ScrArea *sa;
	
	if (screen)
		for (sa = screen->areabase.first; sa; sa = sa->next)
			if (BLI_rcti_isect_pt_v(&sa->totrct, xy))
				return sa;
	return NULL;
}

static ARegion *region_event_inside(bContext *C, const int xy[2])
{
	bScreen *screen = CTX_wm_screen(C);
	ScrArea *area = CTX_wm_area(C);
	ARegion *ar;
	
	if (screen && area)
		for (ar = area->regionbase.first; ar; ar = ar->next)
			if (BLI_rcti_isect_pt_v(&ar->winrct, xy))
				return ar;
	return NULL;
}

static void wm_paintcursor_tag(bContext *C, wmPaintCursor *pc, ARegion *ar)
{
	if (ar) {
		for (; pc; pc = pc->next) {
			if (pc->poll == NULL || pc->poll(C)) {
				wmWindow *win = CTX_wm_window(C);
				WM_paint_cursor_tag_redraw(win, ar);
			}
		}
	}
}

/* called on mousemove, check updates for paintcursors */
/* context was set on active area and region */
static void wm_paintcursor_test(bContext *C, wmEvent *event)
{
	wmWindowManager *wm = CTX_wm_manager(C);
	
	if (wm->paintcursors.first) {
		ARegion *ar = CTX_wm_region(C);
		
		if (ar)
			wm_paintcursor_tag(C, wm->paintcursors.first, ar);
		
		/* if previous position was not in current region, we have to set a temp new context */
		if (ar == NULL || !BLI_rcti_isect_pt_v(&ar->winrct, &event->prevx)) {
			ScrArea *sa = CTX_wm_area(C);
			
			CTX_wm_area_set(C, area_event_inside(C, &event->prevx));
			CTX_wm_region_set(C, region_event_inside(C, &event->prevx));

			wm_paintcursor_tag(C, wm->paintcursors.first, CTX_wm_region(C));
			
			CTX_wm_area_set(C, sa);
			CTX_wm_region_set(C, ar);
		}
	}
}

static void wm_event_drag_test(wmWindowManager *wm, wmWindow *win, wmEvent *event)
{
	if (BLI_listbase_is_empty(&wm->drags)) {
		return;
	}
	
	if (event->type == MOUSEMOVE)
		win->screen->do_draw_drag = TRUE;
	else if (event->type == ESCKEY) {
		BLI_freelistN(&wm->drags);
		win->screen->do_draw_drag = TRUE;
	}
	else if (event->type == LEFTMOUSE && event->val == KM_RELEASE) {
		event->type = EVT_DROP;
		
		/* create customdata, first free existing */
		if (event->customdata) {
			if (event->customdatafree)
				MEM_freeN(event->customdata);
		}
		
		event->custom = EVT_DATA_LISTBASE;
		event->customdata = &wm->drags;
		event->customdatafree = 1;
		
		/* clear drop icon */
		win->screen->do_draw_drag = TRUE;
		
		/* restore cursor (disabled, see wm_dragdrop.c) */
		// WM_cursor_modal_restore(win);
	}
	
	/* overlap fails otherwise */
	if (win->screen->do_draw_drag)
		if (win->drawmethod == USER_DRAW_OVERLAP)
			win->screen->do_draw = TRUE;
	
}

/* called in main loop */
/* goes over entire hierarchy:  events -> window -> screen -> area -> region */
void wm_event_do_handlers(bContext *C)
{
	wmWindowManager *wm = CTX_wm_manager(C);
	wmWindow *win;

	/* update key configuration before handling events */
	WM_keyconfig_update(wm);

	for (win = wm->windows.first; win; win = win->next) {
		wmEvent *event;
		
		if (win->screen == NULL)
			wm_event_free_all(win);
		else {
			Scene *scene = win->screen->scene;
			
			if (scene) {
				int is_playing_sound = sound_scene_playing(win->screen->scene);
				
				if (is_playing_sound != -1) {
					bool is_playing_screen;
					CTX_wm_window_set(C, win);
					CTX_wm_screen_set(C, win->screen);
					CTX_data_scene_set(C, scene);
					
					is_playing_screen = (ED_screen_animation_playing(wm) != NULL);

					if (((is_playing_sound == 1) && (is_playing_screen == 0)) ||
					    ((is_playing_sound == 0) && (is_playing_screen == 1)))
					{
						ED_screen_animation_play(C, -1, 1);
					}
					
					if (is_playing_sound == 0) {
						const float time = sound_sync_scene(scene);
						if (finite(time)) {
							int ncfra = time * (float)FPS + 0.5f;
							if (ncfra != scene->r.cfra) {
								scene->r.cfra = ncfra;
								ED_update_for_newframe(CTX_data_main(C), scene, 1);
								WM_event_add_notifier(C, NC_WINDOW, NULL);
							}
						}
					}
					
					CTX_data_scene_set(C, NULL);
					CTX_wm_screen_set(C, NULL);
					CTX_wm_window_set(C, NULL);
				}
			}
		}
		
		while ( (event = win->queue.first) ) {
			int action = WM_HANDLER_CONTINUE;

#ifndef NDEBUG
			if (G.debug & (G_DEBUG_HANDLERS | G_DEBUG_EVENTS) && !ELEM(event->type, MOUSEMOVE, INBETWEEN_MOUSEMOVE)) {
				printf("\n%s: Handling event\n", __func__);
				WM_event_print(event);
			}
#endif
			
			CTX_wm_window_set(C, win);
			
			/* we let modal handlers get active area/region, also wm_paintcursor_test needs it */
			CTX_wm_area_set(C, area_event_inside(C, &event->x));
			CTX_wm_region_set(C, region_event_inside(C, &event->x));
			
			/* MVC demands to not draw in event handlers... but we need to leave it for ogl selecting etc */
			wm_window_make_drawable(wm, win);
			
			wm_region_mouse_co(C, event);

			/* first we do priority handlers, modal + some limited keymaps */
			action |= wm_handlers_do(C, event, &win->modalhandlers);
			
			/* fileread case */
			if (CTX_wm_window(C) == NULL)
				return;
			
			/* check dragging, creates new event or frees, adds draw tag */
			wm_event_drag_test(wm, win, event);
			
			/* builtin tweak, if action is break it removes tweak */
			wm_tweakevent_test(C, event, action);

			if ((action & WM_HANDLER_BREAK) == 0) {
				ScrArea *sa;
				ARegion *ar;
				int doit = 0;
	
				/* Note: setting subwin active should be done here, after modal handlers have been done */
				if (event->type == MOUSEMOVE) {
					/* state variables in screen, cursors. Also used in wm_draw.c, fails for modal handlers though */
					ED_screen_set_subwinactive(C, event);
					/* for regions having custom cursors */
					wm_paintcursor_test(C, event);
				}
				else if (event->type == NDOF_MOTION) {
					win->addmousemove = TRUE;
				}

				for (sa = win->screen->areabase.first; sa; sa = sa->next) {
					if (wm_event_inside_i(event, &sa->totrct)) {
						CTX_wm_area_set(C, sa);

						if ((action & WM_HANDLER_BREAK) == 0) {
							for (ar = sa->regionbase.first; ar; ar = ar->next) {
								if (wm_event_inside_i(event, &ar->winrct)) {
									CTX_wm_region_set(C, ar);
									
									/* call even on non mouse events, since the */
									wm_region_mouse_co(C, event);

									/* does polls for drop regions and checks uibuts */
									/* need to be here to make sure region context is true */
									if (ELEM(event->type, MOUSEMOVE, EVT_DROP)) {
										wm_drags_check_ops(C, event);
									}
									
									action |= wm_handlers_do(C, event, &ar->handlers);

									/* fileread case (python), [#29489] */
									if (CTX_wm_window(C) == NULL)
										return;

									doit |= (BLI_rcti_isect_pt_v(&ar->winrct, &event->x));
									
									if (action & WM_HANDLER_BREAK)
										break;
								}
							}
						}

						CTX_wm_region_set(C, NULL);

						if ((action & WM_HANDLER_BREAK) == 0) {
							wm_region_mouse_co(C, event); /* only invalidates event->mval in this case */
							action |= wm_handlers_do(C, event, &sa->handlers);
						}
						CTX_wm_area_set(C, NULL);

						/* NOTE: do not escape on WM_HANDLER_BREAK, mousemove needs handled for previous area */
					}
				}
				
				if ((action & WM_HANDLER_BREAK) == 0) {
					/* also some non-modal handlers need active area/region */
					CTX_wm_area_set(C, area_event_inside(C, &event->x));
					CTX_wm_region_set(C, region_event_inside(C, &event->x));

					wm_region_mouse_co(C, event);

					action |= wm_handlers_do(C, event, &win->handlers);

					/* fileread case */
					if (CTX_wm_window(C) == NULL)
						return;
				}

				/* XXX hrmf, this gives reliable previous mouse coord for area change, feels bad? 
				 * doing it on ghost queue gives errors when mousemoves go over area borders */
				if (doit && win->screen && win->screen->subwinactive != win->screen->mainwin) {
					win->eventstate->prevx = event->x;
					win->eventstate->prevy = event->y;
					//printf("win->eventstate->prev = %d %d\n", event->x, event->y);
				}
				else {
					//printf("not setting prev to %d %d\n", event->x, event->y);
				}
			}
			
			/* unlink and free here, blender-quit then frees all */
			BLI_remlink(&win->queue, event);
			wm_event_free(event);
			
		}
		
		/* only add mousemove when queue was read entirely */
		if (win->addmousemove && win->eventstate) {
			wmEvent tevent = *(win->eventstate);
			// printf("adding MOUSEMOVE %d %d\n", tevent.x, tevent.y);
			tevent.type = MOUSEMOVE;
			tevent.prevx = tevent.x;
			tevent.prevy = tevent.y;
			wm_event_add(win, &tevent);
			win->addmousemove = 0;
		}
		
		CTX_wm_window_set(C, NULL);
	}

	/* update key configuration after handling events */
	WM_keyconfig_update(wm);

	GPU_print_error("wm_event_do_handlers");
}

/* ********** filesector handling ************ */

void WM_event_fileselect_event(wmWindowManager *wm, void *ophandle, int eventval)
{
	/* add to all windows! */
	wmWindow *win;
	
	for (win = wm->windows.first; win; win = win->next) {
		wmEvent event = *win->eventstate;
		
		event.type = EVT_FILESELECT;
		event.val = eventval;
		event.customdata = ophandle;     // only as void pointer type check

		wm_event_add(win, &event);
	}
}

/* operator is supposed to have a filled "path" property */
/* optional property: filetype (XXX enum?) */

/* Idea is to keep a handler alive on window queue, owning the operator.
 * The filewindow can send event to make it execute, thus ensuring
 * executing happens outside of lower level queues, with UI refreshed.
 * Should also allow multiwin solutions */

void WM_event_add_fileselect(bContext *C, wmOperator *op)
{
	wmEventHandler *handler, *handlernext;
	wmWindowManager *wm = CTX_wm_manager(C);
	wmWindow *win = CTX_wm_window(C);
	int full = 1;    // XXX preset?

	/* only allow 1 file selector open per window */
	for (handler = win->modalhandlers.first; handler; handler = handlernext) {
		handlernext = handler->next;
		
		if (handler->type == WM_HANDLER_FILESELECT) {
			if (handler->op)
				WM_operator_free(handler->op);
			BLI_remlink(&win->modalhandlers, handler);
			wm_event_free_handler(handler);
		}
	}
	
	handler = MEM_callocN(sizeof(wmEventHandler), "fileselect handler");
	
	handler->type = WM_HANDLER_FILESELECT;
	handler->op = op;
	handler->op_area = CTX_wm_area(C);
	handler->op_region = CTX_wm_region(C);
	handler->filescreen = CTX_wm_screen(C);
	
	BLI_addhead(&win->modalhandlers, handler);
	
	/* check props once before invoking if check is available
	 * ensures initial properties are valid */
	if (op->type->check) {
		op->type->check(C, op); /* ignore return value */
	}

	WM_event_fileselect_event(wm, op, full ? EVT_FILESELECT_FULL_OPEN : EVT_FILESELECT_OPEN);
}

#if 0
/* lets not expose struct outside wm? */
static void WM_event_set_handler_flag(wmEventHandler *handler, int flag)
{
	handler->flag = flag;
}
#endif

wmEventHandler *WM_event_add_modal_handler(bContext *C, wmOperator *op)
{
	wmEventHandler *handler = MEM_callocN(sizeof(wmEventHandler), "event modal handler");
	wmWindow *win = CTX_wm_window(C);
	
	/* operator was part of macro */
	if (op->opm) {
		/* give the mother macro to the handler */
		handler->op = op->opm;
		/* mother macro opm becomes the macro element */
		handler->op->opm = op;
	}
	else
		handler->op = op;
	
	handler->op_area = CTX_wm_area(C);       /* means frozen screen context for modal handlers! */
	handler->op_region = CTX_wm_region(C);
	
	BLI_addhead(&win->modalhandlers, handler);

	return handler;
}

wmEventHandler *WM_event_add_keymap_handler(ListBase *handlers, wmKeyMap *keymap)
{
	wmEventHandler *handler;

	if (!keymap) {
		printf("%s: called with NULL keymap\n", __func__);
		return NULL;
	}

	/* only allow same keymap once */
	for (handler = handlers->first; handler; handler = handler->next)
		if (handler->keymap == keymap)
			return handler;
	
	handler = MEM_callocN(sizeof(wmEventHandler), "event keymap handler");
	BLI_addtail(handlers, handler);
	handler->keymap = keymap;

	return handler;
}

/* priorities not implemented yet, for time being just insert in begin of list */
wmEventHandler *WM_event_add_keymap_handler_priority(ListBase *handlers, wmKeyMap *keymap, int UNUSED(priority))
{
	wmEventHandler *handler;
	
	WM_event_remove_keymap_handler(handlers, keymap);
	
	handler = MEM_callocN(sizeof(wmEventHandler), "event keymap handler");
	BLI_addhead(handlers, handler);
	handler->keymap = keymap;
	
	return handler;
}

wmEventHandler *WM_event_add_keymap_handler_bb(ListBase *handlers, wmKeyMap *keymap, const rcti *bblocal, const rcti *bbwin)
{
	wmEventHandler *handler = WM_event_add_keymap_handler(handlers, keymap);
	
	if (handler) {
		handler->bblocal = bblocal;
		handler->bbwin = bbwin;
	}
	return handler;
}

void WM_event_remove_keymap_handler(ListBase *handlers, wmKeyMap *keymap)
{
	wmEventHandler *handler;
	
	for (handler = handlers->first; handler; handler = handler->next) {
		if (handler->keymap == keymap) {
			BLI_remlink(handlers, handler);
			wm_event_free_handler(handler);
			break;
		}
	}
}

wmEventHandler *WM_event_add_ui_handler(const bContext *C, ListBase *handlers,
                                        wmUIHandlerFunc func, wmUIHandlerRemoveFunc remove, void *userdata)
{
	wmEventHandler *handler = MEM_callocN(sizeof(wmEventHandler), "event ui handler");
	handler->ui_handle = func;
	handler->ui_remove = remove;
	handler->ui_userdata = userdata;
	if (C) {
		handler->ui_area    = CTX_wm_area(C);
		handler->ui_region  = CTX_wm_region(C);
		handler->ui_menu    = CTX_wm_menu(C);
	}
	else {
		handler->ui_area    = NULL;
		handler->ui_region  = NULL;
		handler->ui_menu    = NULL;
	}

	
	BLI_addhead(handlers, handler);
	
	return handler;
}

/* set "postpone" for win->modalhandlers, this is in a running for () loop in wm_handlers_do() */
void WM_event_remove_ui_handler(ListBase *handlers,
                                wmUIHandlerFunc func, wmUIHandlerRemoveFunc remove, void *userdata, const bool postpone)
{
	wmEventHandler *handler;
	
	for (handler = handlers->first; handler; handler = handler->next) {
		if (handler->ui_handle == func && handler->ui_remove == remove && handler->ui_userdata == userdata) {
			/* handlers will be freed in wm_handlers_do() */
			if (postpone) {
				handler->flag |= WM_HANDLER_DO_FREE;
			}
			else {
				BLI_remlink(handlers, handler);
				wm_event_free_handler(handler);
			}
			break;
		}
	}
}

void WM_event_free_ui_handler_all(bContext *C, ListBase *handlers,
                                  wmUIHandlerFunc func, wmUIHandlerRemoveFunc remove)
{
	wmEventHandler *handler, *handler_next;

	for (handler = handlers->first; handler; handler = handler_next) {
		handler_next = handler->next;
		if (handler->ui_handle == func && handler->ui_remove == remove) {
			remove(C, handler->ui_userdata);
			BLI_remlink(handlers, handler);
			wm_event_free_handler(handler);
		}
	}
}

wmEventHandler *WM_event_add_dropbox_handler(ListBase *handlers, ListBase *dropboxes)
{
	wmEventHandler *handler;

	/* only allow same dropbox once */
	for (handler = handlers->first; handler; handler = handler->next)
		if (handler->dropboxes == dropboxes)
			return handler;
	
	handler = MEM_callocN(sizeof(wmEventHandler), "dropbox handler");
	
	/* dropbox stored static, no free or copy */
	handler->dropboxes = dropboxes;
	BLI_addhead(handlers, handler);
	
	return handler;
}

/* XXX solution works, still better check the real cause (ton) */
void WM_event_remove_area_handler(ListBase *handlers, void *area)
{
	wmEventHandler *handler, *nexthandler;

	for (handler = handlers->first; handler; handler = nexthandler) {
		nexthandler = handler->next;
		if (handler->type != WM_HANDLER_FILESELECT) {
			if (handler->ui_area == area) {
				BLI_remlink(handlers, handler);
				wm_event_free_handler(handler);
			}
		}
	}
}

#if 0
static void WM_event_remove_handler(ListBase *handlers, wmEventHandler *handler)
{
	BLI_remlink(handlers, handler);
	wm_event_free_handler(handler);
}
#endif

void WM_event_add_mousemove(bContext *C)
{
	wmWindow *window = CTX_wm_window(C);
	
	window->addmousemove = 1;
}


/* for modal callbacks, check configuration for how to interpret exit with tweaks  */
bool WM_modal_tweak_exit(const wmEvent *event, int tweak_event)
{
	/* if the release-confirm userpref setting is enabled, 
	 * tweak events can be canceled when mouse is released
	 */
	if (U.flag & USER_RELEASECONFIRM) {
		/* option on, so can exit with km-release */
		if (event->val == KM_RELEASE) {
			switch (tweak_event) {
				case EVT_TWEAK_L:
				case EVT_TWEAK_M:
				case EVT_TWEAK_R:
					return 1;
			}
		}
		else {
			/* if the initial event wasn't a tweak event then
			 * ignore USER_RELEASECONFIRM setting: see [#26756] */
			if (ELEM3(tweak_event, EVT_TWEAK_L, EVT_TWEAK_M, EVT_TWEAK_R) == 0) {
				return 1;
			}
		}
	}
	else {
		/* this is fine as long as not doing km-release, otherwise
		 * some items (i.e. markers) being tweaked may end up getting
		 * dropped all over
		 */
		if (event->val != KM_RELEASE)
			return 1;
	}
	
	return 0;
}

/* ********************* ghost stuff *************** */

static int convert_key(GHOST_TKey key) 
{
	if (key >= GHOST_kKeyA && key <= GHOST_kKeyZ) {
		return (AKEY + ((int) key - GHOST_kKeyA));
	}
	else if (key >= GHOST_kKey0 && key <= GHOST_kKey9) {
		return (ZEROKEY + ((int) key - GHOST_kKey0));
	}
	else if (key >= GHOST_kKeyNumpad0 && key <= GHOST_kKeyNumpad9) {
		return (PAD0 + ((int) key - GHOST_kKeyNumpad0));
	}
	else if (key >= GHOST_kKeyF1 && key <= GHOST_kKeyF19) {
		return (F1KEY + ((int) key - GHOST_kKeyF1));
	}
	else {
		switch (key) {
			case GHOST_kKeyBackSpace:       return BACKSPACEKEY;
			case GHOST_kKeyTab:             return TABKEY;
			case GHOST_kKeyLinefeed:        return LINEFEEDKEY;
			case GHOST_kKeyClear:           return 0;
			case GHOST_kKeyEnter:           return RETKEY;

			case GHOST_kKeyEsc:             return ESCKEY;
			case GHOST_kKeySpace:           return SPACEKEY;
			case GHOST_kKeyQuote:           return QUOTEKEY;
			case GHOST_kKeyComma:           return COMMAKEY;
			case GHOST_kKeyMinus:           return MINUSKEY;
			case GHOST_kKeyPeriod:          return PERIODKEY;
			case GHOST_kKeySlash:           return SLASHKEY;

			case GHOST_kKeySemicolon:       return SEMICOLONKEY;
			case GHOST_kKeyEqual:           return EQUALKEY;

			case GHOST_kKeyLeftBracket:     return LEFTBRACKETKEY;
			case GHOST_kKeyRightBracket:    return RIGHTBRACKETKEY;
			case GHOST_kKeyBackslash:       return BACKSLASHKEY;
			case GHOST_kKeyAccentGrave:     return ACCENTGRAVEKEY;

			case GHOST_kKeyLeftShift:       return LEFTSHIFTKEY;
			case GHOST_kKeyRightShift:      return RIGHTSHIFTKEY;
			case GHOST_kKeyLeftControl:     return LEFTCTRLKEY;
			case GHOST_kKeyRightControl:    return RIGHTCTRLKEY;
			case GHOST_kKeyOS:              return OSKEY;
			case GHOST_kKeyLeftAlt:         return LEFTALTKEY;
			case GHOST_kKeyRightAlt:        return RIGHTALTKEY;

			case GHOST_kKeyCapsLock:        return CAPSLOCKKEY;
			case GHOST_kKeyNumLock:         return 0;
			case GHOST_kKeyScrollLock:      return 0;

			case GHOST_kKeyLeftArrow:       return LEFTARROWKEY;
			case GHOST_kKeyRightArrow:      return RIGHTARROWKEY;
			case GHOST_kKeyUpArrow:         return UPARROWKEY;
			case GHOST_kKeyDownArrow:       return DOWNARROWKEY;

			case GHOST_kKeyPrintScreen:     return 0;
			case GHOST_kKeyPause:           return PAUSEKEY;

			case GHOST_kKeyInsert:          return INSERTKEY;
			case GHOST_kKeyDelete:          return DELKEY;
			case GHOST_kKeyHome:            return HOMEKEY;
			case GHOST_kKeyEnd:             return ENDKEY;
			case GHOST_kKeyUpPage:          return PAGEUPKEY;
			case GHOST_kKeyDownPage:        return PAGEDOWNKEY;

			case GHOST_kKeyNumpadPeriod:    return PADPERIOD;
			case GHOST_kKeyNumpadEnter:     return PADENTER;
			case GHOST_kKeyNumpadPlus:      return PADPLUSKEY;
			case GHOST_kKeyNumpadMinus:     return PADMINUS;
			case GHOST_kKeyNumpadAsterisk:  return PADASTERKEY;
			case GHOST_kKeyNumpadSlash:     return PADSLASHKEY;

			case GHOST_kKeyGrLess:          return GRLESSKEY;

			case GHOST_kKeyMediaPlay:       return MEDIAPLAY;
			case GHOST_kKeyMediaStop:       return MEDIASTOP;
			case GHOST_kKeyMediaFirst:      return MEDIAFIRST;
			case GHOST_kKeyMediaLast:       return MEDIALAST;
			
			default:
				return UNKNOWNKEY;  /* GHOST_kKeyUnknown */
		}
	}
}

static void wm_eventemulation(wmEvent *event)
{
	/* Store last mmb event value to make emulation work when modifier keys are released first. */
	static int mmb_emulated = 0; /* this should be in a data structure somwhere */
	
	/* middlemouse emulation */
	if (U.flag & USER_TWOBUTTONMOUSE) {
		if (event->type == LEFTMOUSE) {
			
			if (event->val == KM_PRESS && event->alt) {
				event->type = MIDDLEMOUSE;
				event->alt = 0;
				mmb_emulated = 1;
			}
			else if (event->val == KM_RELEASE) {
				/* only send middle-mouse release if emulated */
				if (mmb_emulated) {
					event->type = MIDDLEMOUSE;
					event->alt = 0;
				}
				mmb_emulated = 0;
			}
		}
		
	}
	
#ifdef __APPLE__
	
	/* rightmouse emulation */
	if (U.flag & USER_TWOBUTTONMOUSE) {
		if (event->type == LEFTMOUSE) {
			
			if (event->val == KM_PRESS && event->oskey) {
				event->type = RIGHTMOUSE;
				event->oskey = 0;
				mmb_emulated = 1;
			}
			else if (event->val == KM_RELEASE) {
				if (mmb_emulated) {
					event->oskey = RIGHTMOUSE;
					event->alt = 0;
				}
				mmb_emulated = 0;
			}
		}
		
	}
#endif
	
	/* numpad emulation */
	if (U.flag & USER_NONUMPAD) {
		switch (event->type) {
			case ZEROKEY: event->type = PAD0; break;
			case ONEKEY: event->type = PAD1; break;
			case TWOKEY: event->type = PAD2; break;
			case THREEKEY: event->type = PAD3; break;
			case FOURKEY: event->type = PAD4; break;
			case FIVEKEY: event->type = PAD5; break;
			case SIXKEY: event->type = PAD6; break;
			case SEVENKEY: event->type = PAD7; break;
			case EIGHTKEY: event->type = PAD8; break;
			case NINEKEY: event->type = PAD9; break;
			case MINUSKEY: event->type = PADMINUS; break;
			case EQUALKEY: event->type = PADPLUSKEY; break;
			case BACKSLASHKEY: event->type = PADSLASHKEY; break;
		}
	}
}

/* adds customdata to event */
static void update_tablet_data(wmWindow *win, wmEvent *event)
{
	const GHOST_TabletData *td = GHOST_GetTabletData(win->ghostwin);
	
	/* if there's tablet data from an active tablet device then add it */
	if ((td != NULL) && td->Active != GHOST_kTabletModeNone) {
		struct wmTabletData *wmtab = MEM_mallocN(sizeof(wmTabletData), "customdata tablet");
		
		wmtab->Active = (int)td->Active;
		wmtab->Pressure = td->Pressure;
		wmtab->Xtilt = td->Xtilt;
		wmtab->Ytilt = td->Ytilt;
		
		event->tablet_data = wmtab;
		// printf("%s: using tablet %.5f\n", __func__, wmtab->Pressure);
	}
	else {
		event->tablet_data = NULL;
		// printf("%s: not using tablet\n", __func__);
	}
}

/* adds customdata to event */
static void attach_ndof_data(wmEvent *event, const GHOST_TEventNDOFMotionData *ghost)
{
	wmNDOFMotionData *data = MEM_mallocN(sizeof(wmNDOFMotionData), "customdata NDOF");

	const float s = U.ndof_sensitivity;
	const float rs = U.ndof_orbit_sensitivity;

	data->tx = s * ghost->tx;

	data->rx = rs * ghost->rx;
	data->ry = rs * ghost->ry;
	data->rz = rs * ghost->rz;

	if (U.ndof_flag & NDOF_ZOOM_UPDOWN) {
		/* rotate so Y is where Z was */
		data->ty = s * ghost->tz;
		data->tz = s * ghost->ty;
		/* maintain handed-ness? or just do what feels right? */

		/* should this affect rotation also?
		 * initial guess is 'yes', but get user feedback immediately!
		 */
#if 0
		/* after turning this on, my guess becomes 'no' */
		data->ry = s * ghost->rz;
		data->rz = s * ghost->ry;
#endif
	}
	else {
		data->ty = s * ghost->ty;
		data->tz = s * ghost->tz;
	}

	data->dt = ghost->dt;

	data->progress = (wmProgress) ghost->progress;

	event->custom = EVT_DATA_NDOF_MOTION;
	event->customdata = data;
	event->customdatafree = 1;
}

/* imperfect but probably usable... draw/enable drags to other windows */
static wmWindow *wm_event_cursor_other_windows(wmWindowManager *wm, wmWindow *win, wmEvent *event)
{
	int mx = event->x, my = event->y;
	
	if (wm->windows.first == wm->windows.last)
		return NULL;
	
	/* in order to use window size and mouse position (pixels), we have to use a WM function */
	
	/* check if outside, include top window bar... */
	if (mx < 0 || my < 0 || mx > WM_window_pixels_x(win) || my > WM_window_pixels_y(win) + 30) {
		wmWindow *owin;
		wmEventHandler *handler;
		
		/* let's skip windows having modal handlers now */
		/* potential XXX ugly... I wouldn't have added a modalhandlers list (introduced in rev 23331, ton) */
		for (handler = win->modalhandlers.first; handler; handler = handler->next)
			if (handler->ui_handle || handler->op)
				return NULL;
		
		/* to desktop space */
		mx += (int) (U.pixelsize * win->posx);
		my += (int) (U.pixelsize * win->posy);
		
		/* check other windows to see if it has mouse inside */
		for (owin = wm->windows.first; owin; owin = owin->next) {
			
			if (owin != win) {
				int posx = (int) (U.pixelsize * owin->posx);
				int posy = (int) (U.pixelsize * owin->posy);
				
				if (mx - posx >= 0 && owin->posy >= 0 &&
				    mx - posx <= WM_window_pixels_x(owin) && my - posy <= WM_window_pixels_y(owin))
				{
					event->x = mx - (int)(U.pixelsize * owin->posx);
					event->y = my - (int)(U.pixelsize * owin->posy);
					
					return owin;
				}
			}
		}
	}
	return NULL;
}

static bool wm_event_is_double_click(wmEvent *event, wmEvent *event_state)
{
	if ((event->type == event_state->prevtype) &&
	    (event_state->prevval == KM_RELEASE) &&
	    (event->val == KM_PRESS))
	{
		if ((ISMOUSE(event->type) == false) || ((ABS(event->x - event_state->prevclickx)) <= 2 &&
		                                        (ABS(event->y - event_state->prevclicky)) <= 2))
		{
			if ((PIL_check_seconds_timer() - event_state->prevclicktime) * 1000 < U.dbl_click_time) {
				return true;
			}
		}
	}

	return false;
}

static void wm_event_add_mousemove(wmWindow *win, const wmEvent *event)
{
	wmEvent *event_last = win->queue.last;

	/* some painting operators want accurate mouse events, they can
	 * handle in between mouse move moves, others can happily ignore
	 * them for better performance */
	if (event_last && event_last->type == MOUSEMOVE)
		event_last->type = INBETWEEN_MOUSEMOVE;

	wm_event_add(win, event);

	{
		wmEvent *event_new = win->queue.last;
		if (event_last == NULL) {
			event_last = win->eventstate;
		}

		copy_v2_v2_int(&event_new->prevx, &event_last->x);
	}
}

/* windows store own event queues, no bContext here */
/* time is in 1000s of seconds, from ghost */
void wm_event_add_ghostevent(wmWindowManager *wm, wmWindow *win, int type, int UNUSED(time), void *customdata)
{
	wmWindow *owin;
	wmEvent event, *evt = win->eventstate;

	/* initialize and copy state (only mouse x y and modifiers) */
	event = *evt;

	switch (type) {
		/* mouse move, also to inactive window (X11 does this) */
		case GHOST_kEventCursorMove:
		{
			GHOST_TEventCursorData *cd = customdata;

			copy_v2_v2_int(&event.x, &cd->x);
			event.type = MOUSEMOVE;
			wm_event_add_mousemove(win, &event);
			copy_v2_v2_int(&evt->x, &event.x);
			
			/* also add to other window if event is there, this makes overdraws disappear nicely */
			/* it remaps mousecoord to other window in event */
			owin = wm_event_cursor_other_windows(wm, win, &event);
			if (owin) {
				wmEvent oevent, *oevt = owin->eventstate;

				oevent = *oevt;

				copy_v2_v2_int(&oevent.x, &event.x);
				oevent.type = MOUSEMOVE;
				wm_event_add_mousemove(owin, &oevent);
				copy_v2_v2_int(&oevt->x, &oevent.x);
			}
				
			break;
		}
		case GHOST_kEventTrackpad:
		{
			GHOST_TEventTrackpadData *pd = customdata;
			switch (pd->subtype) {
				case GHOST_kTrackpadEventMagnify:
					event.type = MOUSEZOOM;
					pd->deltaX = -pd->deltaX;
					pd->deltaY = -pd->deltaY;
					break;
				case GHOST_kTrackpadEventRotate:
					event.type = MOUSEROTATE;
					break;
				case GHOST_kTrackpadEventScroll:
				default:
					event.type = MOUSEPAN;
					break;
			}

			event.x = evt->x = pd->x;
			event.y = evt->y = pd->y;
			event.val = 0;
			
			/* Use prevx/prevy so we can calculate the delta later */
			event.prevx = event.x - pd->deltaX;
			event.prevy = event.y - (-pd->deltaY);
			
			wm_event_add(win, &event);
			break;
		}
		/* mouse button */
		case GHOST_kEventButtonDown:
		case GHOST_kEventButtonUp:
		{
			GHOST_TEventButtonData *bd = customdata;
			
			/* get value and type from ghost */
			event.val = (type == GHOST_kEventButtonDown) ? KM_PRESS : KM_RELEASE;
			
			if (bd->button == GHOST_kButtonMaskLeft)
				event.type = LEFTMOUSE;
			else if (bd->button == GHOST_kButtonMaskRight)
				event.type = RIGHTMOUSE;
			else if (bd->button == GHOST_kButtonMaskButton4)
				event.type = BUTTON4MOUSE;
			else if (bd->button == GHOST_kButtonMaskButton5)
				event.type = BUTTON5MOUSE;
			else if (bd->button == GHOST_kButtonMaskButton6)
				event.type = BUTTON6MOUSE;
			else if (bd->button == GHOST_kButtonMaskButton7)
				event.type = BUTTON7MOUSE;
			else
				event.type = MIDDLEMOUSE;
			
			wm_eventemulation(&event);
			
			/* copy previous state to prev event state (two old!) */
			evt->prevval = evt->val;
			evt->prevtype = evt->type;

			/* copy to event state */
			evt->val = event.val;
			evt->type = event.type;

			if (win->active == 0) {
				int cx, cy;
				
				/* entering window, update mouse pos. (ghost sends win-activate *after* the mouseclick in window!) */
				wm_get_cursor_position(win, &cx, &cy);

				event.x = evt->x = cx;
				event.y = evt->y = cy;
			}
			
			/* double click test */
			if (wm_event_is_double_click(&event, evt)) {
				if (G.debug & (G_DEBUG_HANDLERS | G_DEBUG_EVENTS))
					printf("%s Send double click\n", __func__);
				event.val = KM_DBL_CLICK;
			}
			if (event.val == KM_PRESS) {
				evt->prevclicktime = PIL_check_seconds_timer();
				evt->prevclickx = event.x;
				evt->prevclicky = event.y;
			}
			
			/* add to other window if event is there (not to both!) */
			owin = wm_event_cursor_other_windows(wm, win, &event);
			if (owin) {
				wmEvent oevent = *(owin->eventstate);
				
				oevent.x = event.x;
				oevent.y = event.y;
				oevent.type = event.type;
				oevent.val = event.val;
				
				wm_event_add(owin, &oevent);
			}
			else {
				wm_event_add(win, &event);
			}
			
			break;
		}
		/* keyboard */
		case GHOST_kEventKeyDown:
		case GHOST_kEventKeyUp:
		{
			GHOST_TEventKeyData *kd = customdata;
			event.type = convert_key(kd->key);
			event.ascii = kd->ascii;
			memcpy(event.utf8_buf, kd->utf8_buf, sizeof(event.utf8_buf)); /* might be not null terminated*/
			event.val = (type == GHOST_kEventKeyDown) ? KM_PRESS : KM_RELEASE;
			
			wm_eventemulation(&event);
			
			/* copy previous state to prev event state (two old!) */
			evt->prevval = evt->val;
			evt->prevtype = evt->type;

			/* copy to event state */
			evt->val = event.val;
			evt->type = event.type;
			
			/* exclude arrow keys, esc, etc from text input */
			if (type == GHOST_kEventKeyUp) {
				event.ascii = '\0';

				/* ghost should do this already for key up */
				if (event.utf8_buf[0]) {
					printf("%s: ghost on your platform is misbehaving, utf8 events on key up!\n", __func__);
				}
				event.utf8_buf[0] = '\0';
			}
			else {
				if (event.ascii < 32 && event.ascii > 0)
					event.ascii = '\0';
				if (event.utf8_buf[0] < 32 && event.utf8_buf[0] > 0)
					event.utf8_buf[0] = '\0';
			}

			if (event.utf8_buf[0]) {
				if (BLI_str_utf8_size(event.utf8_buf) == -1) {
					printf("%s: ghost detected an invalid unicode character '%d'!\n",
					       __func__, (int)(unsigned char)event.utf8_buf[0]);
					event.utf8_buf[0] = '\0';
				}
			}

			/* modifiers assign to eventstate, so next event gets the modifer (makes modifier key events work) */
			/* assigning both first and second is strange - campbell */
			switch (event.type) {
				case LEFTSHIFTKEY: case RIGHTSHIFTKEY:
					evt->shift = (event.val == KM_PRESS) ?
					            ((evt->ctrl || evt->alt || evt->oskey) ? (KM_MOD_FIRST | KM_MOD_SECOND) : KM_MOD_FIRST) :
					            FALSE;
					break;
				case LEFTCTRLKEY: case RIGHTCTRLKEY:
					evt->ctrl = (event.val == KM_PRESS) ?
					            ((evt->shift || evt->alt || evt->oskey) ? (KM_MOD_FIRST | KM_MOD_SECOND) : KM_MOD_FIRST) :
					            FALSE;
					break;
				case LEFTALTKEY: case RIGHTALTKEY:
					evt->alt = (event.val == KM_PRESS) ?
					            ((evt->ctrl || evt->shift || evt->oskey) ? (KM_MOD_FIRST | KM_MOD_SECOND) : KM_MOD_FIRST) :
					            FALSE;
					break;
				case OSKEY:
					evt->oskey = (event.val == KM_PRESS) ?
					            ((evt->ctrl || evt->alt || evt->shift) ? (KM_MOD_FIRST | KM_MOD_SECOND) : KM_MOD_FIRST) :
					            FALSE;
					break;
				default:
					if (event.val == KM_PRESS && event.keymodifier == 0)
						evt->keymodifier = event.type;  /* only set in eventstate, for next event */
					else if (event.val == KM_RELEASE && event.keymodifier == event.type)
						event.keymodifier = evt->keymodifier = 0;
					break;
			}

			/* double click test */
			/* if previous event was same type, and previous was release, and now it presses... */
			if (wm_event_is_double_click(&event, evt)) {
				if (G.debug & (G_DEBUG_HANDLERS | G_DEBUG_EVENTS))
					printf("%s Send double click\n", __func__);
				evt->val = event.val = KM_DBL_CLICK;
			}
			
			/* this case happens on holding a key pressed, it should not generate
			 * press events events with the same key as modifier */
			if (event.keymodifier == event.type)
				event.keymodifier = 0;
						
			/* this case happened with an external numpad, it's not really clear
			 * why, but it's also impossible to map a key modifier to an unknown
			 * key, so it shouldn't harm */
			if (event.keymodifier == UNKNOWNKEY)
				event.keymodifier = 0;
			
			/* if test_break set, it catches this. Do not set with modifier presses. XXX Keep global for now? */
			if ((event.type == ESCKEY && event.val == KM_PRESS) &&
			    /* check other modifiers because ms-windows uses these to bring up the task manager */
			    (event.shift == 0 && event.ctrl == 0 && event.alt == 0))
			{
				G.is_break = TRUE;
			}
			
			/* double click test - only for press */
			if (event.val == KM_PRESS) {
				evt->prevclicktime = PIL_check_seconds_timer();
				evt->prevclickx = event.x;
				evt->prevclicky = event.y;
			}
			
			wm_event_add(win, &event);
			
			break;
		}
			
		case GHOST_kEventWheel:
		{
			GHOST_TEventWheelData *wheelData = customdata;
			
			if (wheelData->z > 0)
				event.type = WHEELUPMOUSE;
			else
				event.type = WHEELDOWNMOUSE;
			
			event.val = KM_PRESS;
			wm_event_add(win, &event);
			
			break;
		}
		case GHOST_kEventTimer:
		{
			event.type = TIMER;
			event.custom = EVT_DATA_TIMER;
			event.customdata = customdata;
			event.val = 0;
			event.keymodifier = 0;
			wm_event_add(win, &event);

			break;
		}

		case GHOST_kEventNDOFMotion:
		{
			event.type = NDOF_MOTION;
			event.val = 0;
			attach_ndof_data(&event, customdata);
			wm_event_add(win, &event);

			if (G.debug & (G_DEBUG_HANDLERS | G_DEBUG_EVENTS))
				printf("%s sending NDOF_MOTION, prev = %d %d\n", __func__, event.x, event.y);

			break;
		}

		case GHOST_kEventNDOFButton:
		{
			GHOST_TEventNDOFButtonData *e = customdata;

			event.type = NDOF_BUTTON_NONE + e->button;

			switch (e->action) {
				case GHOST_kPress:
					event.val = KM_PRESS;
					break;
				case GHOST_kRelease:
					event.val = KM_RELEASE;
					break;
			}

			event.custom = 0;
			event.customdata = NULL;

			wm_event_add(win, &event);

			break;
		}

		case GHOST_kEventUnknown:
		case GHOST_kNumEventTypes:
			break;

		case GHOST_kEventWindowDeactivate:
		{
			event.type = WINDEACTIVATE;
			wm_event_add(win, &event);

			break;
		}

	}

#if 0
	WM_event_print(&event);
#endif
}

void WM_set_locked_interface(wmWindowManager *wm, bool lock)
{
	/* This will prevent events from being handled while interface is locked
	 *
	 * Use a "local" flag for now, because currently no other areas could
	 * benefit of locked interface anyway (aka using G.is_interface_locked
	 * wouldn't be useful anywhere outside of window manager, so let's not
	 * pollute global context with such an information for now).
	 */
	wm->is_interface_locked = lock ? 1 : 0;

	/* This will prevent drawing regions which uses non-threadsafe data.
	 * Currently it'll be just a 3D viewport.
	 *
	 * TODO(sergey): Make it different locked states, so different jobs
	 *               could lock different areas of blender and allow
	 *               interation with others?
	 */
	BKE_spacedata_draw_locks(lock);
}<|MERGE_RESOLUTION|>--- conflicted
+++ resolved
@@ -87,12 +87,10 @@
 #  include "RNA_enum_types.h"
 #endif
 
-<<<<<<< HEAD
 #include "GPU_extensions.h"
 
-=======
 static void wm_notifier_clear(wmNotifier *note);
->>>>>>> 42946c37
+
 static void update_tablet_data(wmWindow *win, wmEvent *event);
 
 static int wm_operator_call_internal(bContext *C, wmOperatorType *ot, PointerRNA *properties, ReportList *reports,
