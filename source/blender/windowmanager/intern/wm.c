--- conflicted
+++ resolved
@@ -380,13 +380,10 @@
     WM_msgbus_destroy(wm->message_bus);
   }
 
-<<<<<<< HEAD
-=======
 #ifdef WITH_XR_OPENXR
   wm_xr_context_destroy(wm);
 #endif
 
->>>>>>> 28321b06
   BLI_freelistN(&wm->paintcursors);
 
   WM_drag_free_list(&wm->drags);
