--- conflicted
+++ resolved
@@ -61,15 +61,10 @@
 #include "BKE_sequencer.h" /* free seq clipboard */
 #include "BKE_material.h" /* clear_matcopybuf */
 
-<<<<<<< HEAD
-#include "BLI_blenlib.h"
-#include "BLI_cellalloc.h"
-#include "BLI_winstuff.h"
-=======
 #include "BLI_listbase.h"
 #include "BLI_string.h"
 #include "BLI_utildefines.h"
->>>>>>> 224c26f8
+#include "BLI_cellalloc.h"
 
 #include "RE_engine.h"
 #include "RE_pipeline.h"		/* RE_ free stuff */
