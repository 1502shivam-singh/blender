/*
 * ***** BEGIN GPL LICENSE BLOCK *****
 *
 * This program is free software; you can redistribute it and/or
 * modify it under the terms of the GNU General Public License
 * as published by the Free Software Foundation; either version 2
 * of the License, or (at your option) any later version.
 *
 * This program is distributed in the hope that it will be useful,
 * but WITHOUT ANY WARRANTY; without even the implied warranty of
 * MERCHANTABILITY or FITNESS FOR A PARTICULAR PURPOSE.  See the
 * GNU General Public License for more details.
 *
 * You should have received a copy of the GNU General Public License
 * along with this program; if not, write to the Free Software Foundation,
 * Inc., 51 Franklin Street, Fifth Floor, Boston, MA 02110-1301, USA.
 *
 * The Original Code is Copyright (C) 2014 Blender Foundation.
 * All rights reserved.
 *
 * Contributor(s): Blender Foundation
 *
 * ***** END GPL LICENSE BLOCK *****
 */

/** \file blender/windowmanager/manipulators/intern/wm_manipulator.c
 *  \ingroup wm
 */

#include "BKE_context.h"

#include "BLI_listbase.h"
#include "BLI_math.h"
#include "BLI_string.h"
#include "BLI_string_utils.h"

#include "DNA_manipulator_types.h"

#include "ED_screen.h"
#include "ED_view3d.h"

#include "GPU_batch.h"
#include "GPU_glew.h"
#include "GPU_immediate.h"

#include "MEM_guardedalloc.h"

#include "RNA_access.h"

#include "WM_api.h"
#include "WM_types.h"

/* own includes */
#include "wm_manipulator_wmapi.h"
#include "wm_manipulator_intern.h"

#include "manipulator_library/manipulator_geometry.h"

/**
 * Main draw call for ManipulatorGeomInfo data
 */
void wm_manipulator_geometryinfo_draw(const ManipulatorGeomInfo *info, const bool select, const float color[4])
{
	/* TODO store the Batches inside the ManipulatorGeomInfo and updated it when geom changes
	 * So we don't need to re-created and discard it every time */

	const bool use_lighting = true || (!select && ((U.manipulator_flag & V3D_SHADED_MANIPULATORS) != 0));
	VertexBuffer *vbo;
	ElementList *el;
	Batch *batch;
	ElementListBuilder elb = {0};

	VertexFormat format = {0};
	unsigned int pos_id = VertexFormat_add_attrib(&format, "pos", COMP_F32, 3, KEEP_FLOAT);
	unsigned int nor_id;

	if (use_lighting) {
		nor_id = VertexFormat_add_attrib(&format, "nor", COMP_I16, 3, NORMALIZE_INT_TO_FLOAT);
	}

	/* Elements */
	ElementListBuilder_init(&elb, PRIM_TRIANGLES, info->ntris, info->nverts);
	for (int i = 0; i < info->ntris; ++i) {
		const unsigned short *idx = &info->indices[i * 3];
		add_triangle_vertices(&elb, idx[0], idx[1], idx[2]);
	}
	el = ElementList_build(&elb);

	vbo = VertexBuffer_create_with_format(&format);
	VertexBuffer_allocate_data(vbo, info->nverts);

	VertexBuffer_fill_attrib(vbo, pos_id, info->verts);

	if (use_lighting) {
		/* Normals are expected to be smooth. */
		VertexBuffer_fill_attrib(vbo, nor_id, info->normals);
	}

	batch = Batch_create(PRIM_TRIANGLES, vbo, el);
	Batch_set_builtin_program(batch, GPU_SHADER_3D_UNIFORM_COLOR);

	Batch_Uniform4fv(batch, "color", color);

	glEnable(GL_CULL_FACE);
	// glEnable(GL_DEPTH_TEST);

	Batch_draw(batch);

	glDisable(GL_DEPTH_TEST);
	// glDisable(GL_CULL_FACE);


	Batch_discard_all(batch);
}

void wm_manipulator_vec_draw(
        const float color[4], const float (*verts)[3], unsigned int vert_count,
        unsigned int pos, unsigned int primitive_type)
{
	immUniformColor4fv(color);
	immBegin(primitive_type, vert_count);
	for (int i = 0; i < vert_count; i++) {
		immVertex3fv(pos, verts[i]);
	}
	immEnd();
}

wmManipulator *WM_manipulator_new(wmManipulatorGroup *mgroup, const char *name)
{
	wmManipulator *manipulator = MEM_callocN(sizeof(wmManipulator), __func__);

	wm_manipulator_register(mgroup, manipulator, name);

	/* XXX: never happens */
	if (name[0] == '\n') {
		fix_linking_manipulator_arrow();
		fix_linking_manipulator_arrow2d();
		fix_linking_manipulator_cage();
		fix_linking_manipulator_dial();
<<<<<<< HEAD
		fix_linking_manipulator_facemap();
=======
>>>>>>> 443904f1
		fix_linking_manipulator_primitive();
	}

	return manipulator;
}

wmManipulatorGroup *WM_manipulator_get_parent_group(wmManipulator *manipulator)
{
	return manipulator->parent_mgroup;
}

/**
 * Assign an idname that is unique in \a mgroup to \a manipulator.
 *
 * \param rawname: Name used as basis to define final unique idname.
 */
static void manipulator_unique_idname_set(wmManipulatorGroup *mgroup, wmManipulator *manipulator, const char *rawname)
{
	if (mgroup->type->idname[0]) {
		BLI_snprintf(manipulator->idname, sizeof(manipulator->idname), "%s_%s", mgroup->type->idname, rawname);
	}
	else {
		BLI_strncpy(manipulator->idname, rawname, sizeof(manipulator->idname));
	}

	/* ensure name is unique, append '.001', '.002', etc if not */
	BLI_uniquename(&mgroup->manipulators, manipulator, "Manipulator", '.',
	               offsetof(wmManipulator, idname), sizeof(manipulator->idname));
}

/**
 * Initialize default values and allocate needed memory for members.
 */
static void manipulator_init(wmManipulator *manipulator)
{
	const float col_default[4] = {1.0f, 1.0f, 1.0f, 1.0f};

	manipulator->user_scale = 1.0f;
	manipulator->line_width = 1.0f;

	/* defaults */
	copy_v4_v4(manipulator->col, col_default);
	copy_v4_v4(manipulator->col_hi, col_default);

	/* create at least one property for interaction */
	if (manipulator->max_prop == 0) {
		manipulator->max_prop = 1;
	}

	manipulator->props = MEM_callocN(sizeof(PropertyRNA *) * manipulator->max_prop, "manipulator->props");
	manipulator->ptr = MEM_callocN(sizeof(PointerRNA) * manipulator->max_prop, "manipulator->ptr");
}

/**
 * Register \a manipulator.
 *
 * \param name: name used to create a unique idname for \a manipulator in \a mgroup
 */
void wm_manipulator_register(wmManipulatorGroup *mgroup, wmManipulator *manipulator, const char *name)
{
	manipulator_init(manipulator);
	manipulator_unique_idname_set(mgroup, manipulator, name);
	wm_manipulatorgroup_manipulator_register(mgroup, manipulator);
}

/**
 * Free \a manipulator and unlink from \a manipulatorlist.
 * \a manipulatorlist is allowed to be NULL.
 */
void WM_manipulator_delete(ListBase *manipulatorlist, wmManipulatorMap *mmap, wmManipulator *manipulator, bContext *C)
{
	if (manipulator->state & WM_MANIPULATOR_HIGHLIGHT) {
		wm_manipulatormap_set_highlighted_manipulator(mmap, C, NULL, 0);
	}
	if (manipulator->state & WM_MANIPULATOR_ACTIVE) {
		wm_manipulatormap_set_active_manipulator(mmap, C, NULL, NULL);
	}
	if (manipulator->state & WM_MANIPULATOR_SELECTED) {
		wm_manipulator_deselect(mmap, manipulator);
	}

	if (manipulator->opptr.data) {
		WM_operator_properties_free(&manipulator->opptr);
	}
	MEM_freeN(manipulator->props);
	MEM_freeN(manipulator->ptr);

	if (manipulatorlist)
		BLI_remlink(manipulatorlist, manipulator);
	MEM_freeN(manipulator);
}

wmManipulatorGroup *wm_manipulator_get_parent_group(const wmManipulator *manipulator)
{
	return manipulator->parent_mgroup;
}


/* -------------------------------------------------------------------- */
/** \name Manipulator Creation API
 *
 * API for defining data on manipulator creation.
 *
 * \{ */

void WM_manipulator_set_property(wmManipulator *manipulator, const int slot, PointerRNA *ptr, const char *propname)
{
	if (slot < 0 || slot >= manipulator->max_prop) {
		fprintf(stderr, "invalid index %d when binding property for manipulator type %s\n", slot, manipulator->idname);
		return;
	}

	/* if manipulator evokes an operator we cannot use it for property manipulation */
	manipulator->opname = NULL;
	manipulator->ptr[slot] = *ptr;
	manipulator->props[slot] = RNA_struct_find_property(ptr, propname);

	if (manipulator->type.prop_data_update) {
		manipulator->type.prop_data_update(manipulator, slot);
	}
}

PointerRNA *WM_manipulator_set_operator(wmManipulator *manipulator, const char *opname)
{
	wmOperatorType *ot = WM_operatortype_find(opname, 0);

	if (ot) {
		manipulator->opname = opname;

		if (manipulator->opptr.data) {
			WM_operator_properties_free(&manipulator->opptr);
		}
		WM_operator_properties_create_ptr(&manipulator->opptr, ot);

		return &manipulator->opptr;
	}
	else {
		fprintf(stderr, "Error binding operator to manipulator: operator %s not found!\n", opname);
	}

	return NULL;
}

<<<<<<< HEAD
=======
void WM_manipulator_set_origin(wmManipulator *manipulator, const float origin[3])
{
	copy_v3_v3(manipulator->origin, origin);
}

>>>>>>> 443904f1
void WM_manipulator_set_offset(wmManipulator *manipulator, const float offset[3])
{
	copy_v3_v3(manipulator->offset, offset);
}

void WM_manipulator_set_flag(wmManipulator *manipulator, const int flag, const bool enable)
{
	if (enable) {
		manipulator->flag |= flag;
	}
	else {
		manipulator->flag &= ~flag;
	}
}

void WM_manipulator_set_scale(wmManipulator *manipulator, const float scale)
{
	manipulator->user_scale = scale;
}

void WM_manipulator_set_line_width(wmManipulator *manipulator, const float line_width)
{
	manipulator->line_width = line_width;
}

/**
 * Set manipulator rgba colors.
 *
 * \param col  Normal state color.
 * \param col_hi  Highlighted state color.
 */
void WM_manipulator_set_colors(wmManipulator *manipulator, const float col[4], const float col_hi[4])
{
	copy_v4_v4(manipulator->col, col);
	copy_v4_v4(manipulator->col_hi, col_hi);
}
<<<<<<< HEAD

void WM_manipulator_set_origin(wmManipulator *manipulator, const float origin[3])
{
	copy_v3_v3(manipulator->origin, origin);
}

=======
>>>>>>> 443904f1
/** \} */ // Manipulator Creation API


/* -------------------------------------------------------------------- */
/** \name Manipulator Callback Assignment
 *
 * \{ */

void WM_manipulator_set_fn_draw(wmManipulator *mpr, wmManipulatorFnDraw draw_fn)
{
	mpr->type.draw = draw_fn;
}
void WM_manipulator_set_fn_draw_select(struct wmManipulator *mpr, wmManipulatorFnDrawSelect fn)
{
	mpr->type.draw_select = fn;
}
void WM_manipulator_set_fn_intersect(wmManipulator *mpr, wmManipulatorFnIntersect fn)
{
	mpr->type.intersect = fn;
}
void WM_manipulator_set_fn_handler(struct wmManipulator *mpr, wmManipulatorFnHandler fn)
{
	mpr->type.handler = fn;
}
void WM_manipulator_set_fn_prop_data_update(struct wmManipulator *mpr, wmManipulatorFnPropDataUpdate fn)
{
	mpr->type.prop_data_update = fn;
}
void WM_manipulator_set_fn_final_position_get(struct wmManipulator *mpr, wmManipulatorFnFinalPositionGet fn)
{
	mpr->type.final_position_get = fn;
}
void WM_manipulator_set_fn_invoke(struct wmManipulator *mpr, wmManipulatorFnInvoke fn)
{
	mpr->type.invoke = fn;
}
void WM_manipulator_set_fn_exit(struct wmManipulator *mpr, wmManipulatorFnExit fn)
{
	mpr->type.exit = fn;
}
void WM_manipulator_set_fn_cursor_get(struct wmManipulator *mpr, wmManipulatorFnCursorGet fn)
{
	mpr->type.cursor_get = fn;
}
void WM_manipulator_set_fn_select(wmManipulator *mpr, wmManipulatorFnSelect fn)
{
	BLI_assert(mpr->parent_mgroup->type->flag & WM_MANIPULATORGROUPTYPE_SELECTABLE);
	mpr->type.select = fn;
}

/** \} */


/* -------------------------------------------------------------------- */

/**
 * Remove \a manipulator from selection.
 * Reallocates memory for selected manipulators so better not call for selecting multiple ones.
 *
 * \return if the selection has changed.
 */
bool wm_manipulator_deselect(wmManipulatorMap *mmap, wmManipulator *manipulator)
{
	if (!mmap->mmap_context.selected_manipulator)
		return false;

	wmManipulator ***sel = &mmap->mmap_context.selected_manipulator;
	int *tot_selected = &mmap->mmap_context.tot_selected;
	bool changed = false;

	/* caller should check! */
	BLI_assert(manipulator->state & WM_MANIPULATOR_SELECTED);

	/* remove manipulator from selected_manipulators array */
	for (int i = 0; i < (*tot_selected); i++) {
		if ((*sel)[i] == manipulator) {
			for (int j = i; j < ((*tot_selected) - 1); j++) {
				(*sel)[j] = (*sel)[j + 1];
			}
			changed = true;
			break;
		}
	}

	/* update array data */
	if ((*tot_selected) <= 1) {
		wm_manipulatormap_selected_delete(mmap);
	}
	else {
		*sel = MEM_reallocN(*sel, sizeof(**sel) * (*tot_selected));
		(*tot_selected)--;
	}

	manipulator->state &= ~WM_MANIPULATOR_SELECTED;
	return changed;
}

/**
 * Add \a manipulator to selection.
 * Reallocates memory for selected manipulators so better not call for selecting multiple ones.
 *
 * \return if the selection has changed.
 */
bool wm_manipulator_select(bContext *C, wmManipulatorMap *mmap, wmManipulator *manipulator)
{
	wmManipulator ***sel = &mmap->mmap_context.selected_manipulator;
	int *tot_selected = &mmap->mmap_context.tot_selected;

	if (!manipulator || (manipulator->state & WM_MANIPULATOR_SELECTED))
		return false;

	(*tot_selected)++;

	*sel = MEM_reallocN(*sel, sizeof(wmManipulator *) * (*tot_selected));
	(*sel)[(*tot_selected) - 1] = manipulator;

	manipulator->state |= WM_MANIPULATOR_SELECTED;
	if (manipulator->type.select) {
		manipulator->type.select(C, manipulator, SEL_SELECT);
	}
	wm_manipulatormap_set_highlighted_manipulator(mmap, C, manipulator, manipulator->highlighted_part);

	return true;
}

void wm_manipulator_calculate_scale(wmManipulator *manipulator, const bContext *C)
{
	const RegionView3D *rv3d = CTX_wm_region_view3d(C);
	float scale = 1.0f;

	if (manipulator->parent_mgroup->type->flag & WM_MANIPULATORGROUPTYPE_SCALE_3D) {
		if (rv3d /*&& (U.manipulator_flag & V3D_DRAW_MANIPULATOR) == 0*/) { /* UserPref flag might be useful for later */
			if (manipulator->type.final_position_get) {
				float position[3];

				manipulator->type.final_position_get(manipulator, position);
				scale = ED_view3d_pixel_size(rv3d, position) * (float)U.manipulator_scale;
			}
			else {
				scale = ED_view3d_pixel_size(rv3d, manipulator->origin) * (float)U.manipulator_scale;
			}
		}
		else {
			scale = U.manipulator_scale * 0.02f;
		}
	}

	manipulator->scale = scale * manipulator->user_scale;
}

static void manipulator_update_prop_data(wmManipulator *manipulator)
{
	/* manipulator property might have been changed, so update manipulator */
	if (manipulator->props && manipulator->type.prop_data_update) {
		for (int i = 0; i < manipulator->max_prop; i++) {
			if (manipulator->props[i]) {
				manipulator->type.prop_data_update(manipulator, i);
			}
		}
	}
}

void wm_manipulator_update(wmManipulator *manipulator, const bContext *C, const bool refresh_map)
{
	if (refresh_map) {
		manipulator_update_prop_data(manipulator);
	}
	wm_manipulator_calculate_scale(manipulator, C);
}

bool wm_manipulator_is_visible(wmManipulator *manipulator)
{
	if (manipulator->flag & WM_MANIPULATOR_HIDDEN) {
		return false;
	}
	if ((manipulator->state & WM_MANIPULATOR_ACTIVE) &&
	    !(manipulator->flag & (WM_MANIPULATOR_DRAW_ACTIVE | WM_MANIPULATOR_DRAW_VALUE)))
	{
		/* don't draw while active (while dragging) */
		return false;
	}
	if ((manipulator->flag & WM_MANIPULATOR_DRAW_HOVER) &&
	    !(manipulator->state & WM_MANIPULATOR_HIGHLIGHT) &&
	    !(manipulator->state & WM_MANIPULATOR_SELECTED)) /* still draw selected manipulators */
	{
		/* only draw on mouse hover */
		return false;
	}

	return true;
}
<|MERGE_RESOLUTION|>--- conflicted
+++ resolved
@@ -137,10 +137,7 @@
 		fix_linking_manipulator_arrow2d();
 		fix_linking_manipulator_cage();
 		fix_linking_manipulator_dial();
-<<<<<<< HEAD
 		fix_linking_manipulator_facemap();
-=======
->>>>>>> 443904f1
 		fix_linking_manipulator_primitive();
 	}
 
@@ -284,14 +281,11 @@
 	return NULL;
 }
 
-<<<<<<< HEAD
-=======
 void WM_manipulator_set_origin(wmManipulator *manipulator, const float origin[3])
 {
 	copy_v3_v3(manipulator->origin, origin);
 }
 
->>>>>>> 443904f1
 void WM_manipulator_set_offset(wmManipulator *manipulator, const float offset[3])
 {
 	copy_v3_v3(manipulator->offset, offset);
@@ -328,15 +322,7 @@
 	copy_v4_v4(manipulator->col, col);
 	copy_v4_v4(manipulator->col_hi, col_hi);
 }
-<<<<<<< HEAD
-
-void WM_manipulator_set_origin(wmManipulator *manipulator, const float origin[3])
-{
-	copy_v3_v3(manipulator->origin, origin);
-}
-
-=======
->>>>>>> 443904f1
+
 /** \} */ // Manipulator Creation API
 
 
