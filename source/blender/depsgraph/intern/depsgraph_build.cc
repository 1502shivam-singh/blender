/*
 * ***** BEGIN GPL LICENSE BLOCK *****
 *
 * This program is free software; you can redistribute it and/or
 * modify it under the terms of the GNU General Public License
 * as published by the Free Software Foundation; either version 2
 * of the License, or (at your option) any later version.
 *
 * This program is distributed in the hope that it will be useful,
 * but WITHOUT ANY WARRANTY; without even the implied warranty of
 * MERCHANTABILITY or FITNESS FOR A PARTICULAR PURPOSE.  See the
 * GNU General Public License for more details.
 *
 * You should have received a copy of the GNU General Public License
 * along with this program; if not, write to the Free Software Foundation,
 * Inc., 51 Franklin Street, Fifth Floor, Boston, MA 02110-1301, USA.
 *
 * The Original Code is Copyright (C) 2013 Blender Foundation.
 * All rights reserved.
 *
 * Original Author: Joshua Leung
 * Contributor(s): Based on original depsgraph.c code - Blender Foundation (2005-2013)
 *
 * ***** END GPL LICENSE BLOCK *****
 */

/** \file blender/depsgraph/intern/depsgraph_build.cc
 *  \ingroup depsgraph
 *
 * Methods for constructing depsgraph.
 */

#include "MEM_guardedalloc.h"

extern "C" {
#include "DNA_object_types.h"
#include "DNA_scene_types.h"

#include "BLI_utildefines.h"
#include "BLI_ghash.h"

#include "BKE_main.h"

#include "DEG_depsgraph.h"
#include "DEG_depsgraph_debug.h"
#include "DEG_depsgraph_build.h"

} /* extern "C" */

#include "builder/deg_builder.h"
#include "builder/deg_builder_cycle.h"
#include "builder/deg_builder_nodes.h"
#include "builder/deg_builder_relations.h"
#include "builder/deg_builder_transitive.h"

#include "intern/nodes/deg_node.h"
#include "intern/nodes/deg_node_component.h"
#include "intern/nodes/deg_node_operation.h"

#include "intern/depsgraph_types.h"
#include "intern/depsgraph_intern.h"

#include "util/deg_util_foreach.h"

/* ****************** */
/* External Build API */

<<<<<<< HEAD
void DEG_add_scene_relation(DepsNodeHandle *handle, struct Scene *scene, eDepsNode_Type component, const char *description)
{
	if (handle->add_scene_relation)
		handle->add_scene_relation(handle, scene, component, description);
}

void DEG_add_object_relation(DepsNodeHandle *handle, struct Object *ob, eDepsNode_Type component, const char *description)
{
	if (handle->add_object_relation)
		handle->add_object_relation(handle, ob, component, description);
}

void DEG_add_bone_relation(DepsNodeHandle *handle, struct Object *ob, const char *bone_name, eDepsNode_Type component, const char *description)
{
	if (handle->add_bone_relation)
		handle->add_bone_relation(handle, ob, bone_name, component, description);
}

void DEG_add_texture_relation(DepsNodeHandle *handle, struct Tex *tex, eDepsNode_Type component, const char *description)
{
	if (handle->add_texture_relation)
		handle->add_texture_relation(handle, tex, component, description);
}

void DEG_add_nodetree_relation(DepsNodeHandle *handle, struct bNodeTree *ntree, eDepsNode_Type component, const char *description)
{
	if (handle->add_nodetree_relation)
		handle->add_nodetree_relation(handle, ntree, component, description);
}

void DEG_add_image_relation(DepsNodeHandle *handle, struct Image *ima, eDepsNode_Type component, const char *description)
{
	if (handle->add_image_relation)
		handle->add_image_relation(handle, ima, component, description);
=======
static DEG::eDepsNode_Type deg_build_scene_component_type(
        eDepsSceneComponentType component)
{
	switch (component) {
		case DEG_SCENE_COMP_PARAMETERS:     return DEG::DEPSNODE_TYPE_PARAMETERS;
		case DEG_SCENE_COMP_ANIMATION:      return DEG::DEPSNODE_TYPE_ANIMATION;
		case DEG_SCENE_COMP_SEQUENCER:      return DEG::DEPSNODE_TYPE_SEQUENCER;
	}
	return DEG::DEPSNODE_TYPE_UNDEFINED;
}

static DEG::eDepsNode_Type deg_build_object_component_type(
        eDepsObjectComponentType component)
{
	switch (component) {
		case DEG_OB_COMP_PARAMETERS:        return DEG::DEPSNODE_TYPE_PARAMETERS;
		case DEG_OB_COMP_PROXY:             return DEG::DEPSNODE_TYPE_PROXY;
		case DEG_OB_COMP_ANIMATION:         return DEG::DEPSNODE_TYPE_ANIMATION;
		case DEG_OB_COMP_TRANSFORM:         return DEG::DEPSNODE_TYPE_TRANSFORM;
		case DEG_OB_COMP_GEOMETRY:          return DEG::DEPSNODE_TYPE_GEOMETRY;
		case DEG_OB_COMP_EVAL_POSE:         return DEG::DEPSNODE_TYPE_EVAL_POSE;
		case DEG_OB_COMP_BONE:              return DEG::DEPSNODE_TYPE_BONE;
		case DEG_OB_COMP_EVAL_PARTICLES:    return DEG::DEPSNODE_TYPE_EVAL_PARTICLES;
		case DEG_OB_COMP_SHADING:           return DEG::DEPSNODE_TYPE_SHADING;
	}
	return DEG::DEPSNODE_TYPE_UNDEFINED;
}

static DEG::DepsNodeHandle *get_handle(DepsNodeHandle *handle)
{
	return reinterpret_cast<DEG::DepsNodeHandle *>(handle);
}

void DEG_add_scene_relation(DepsNodeHandle *handle,
                            Scene *scene,
                            eDepsSceneComponentType component,
                            const char *description)
{
	DEG::eDepsNode_Type type = deg_build_scene_component_type(component);
	DEG::ComponentKey comp_key(&scene->id, type);
	DEG::DepsNodeHandle *deg_handle = get_handle(handle);
	deg_handle->builder->add_node_handle_relation(comp_key,
	                                              deg_handle,
	                                              DEG::DEPSREL_TYPE_GEOMETRY_EVAL,
	                                              description);
}

void DEG_add_object_relation(DepsNodeHandle *handle,
                             Object *ob,
                             eDepsObjectComponentType component,
                             const char *description)
{
	DEG::eDepsNode_Type type = deg_build_object_component_type(component);
	DEG::ComponentKey comp_key(&ob->id, type);
	DEG::DepsNodeHandle *deg_handle = get_handle(handle);
	deg_handle->builder->add_node_handle_relation(comp_key,
	                                              deg_handle,
	                                              DEG::DEPSREL_TYPE_GEOMETRY_EVAL,
	                                              description);
}

void DEG_add_bone_relation(DepsNodeHandle *handle,
                           Object *ob,
                           const char *bone_name,
                           eDepsObjectComponentType component,
                           const char *description)
{
	DEG::eDepsNode_Type type = deg_build_object_component_type(component);
	DEG::ComponentKey comp_key(&ob->id, type, bone_name);
	DEG::DepsNodeHandle *deg_handle = get_handle(handle);
	/* XXX: "Geometry Eval" might not always be true, but this only gets called
	 * from modifier building now.
	 */
	deg_handle->builder->add_node_handle_relation(comp_key,
	                                              deg_handle,
	                                              DEG::DEPSREL_TYPE_GEOMETRY_EVAL,
	                                              description);
>>>>>>> 3ed2b11a
}

void DEG_add_special_eval_flag(Depsgraph *graph, ID *id, short flag)
{
	DEG::Depsgraph *deg_graph = reinterpret_cast<DEG::Depsgraph *>(graph);
	if (graph == NULL) {
		BLI_assert(!"Graph should always be valid");
		return;
	}
	DEG::IDDepsNode *id_node = deg_graph->find_id_node(id);
	if (id_node == NULL) {
		BLI_assert(!"ID should always be valid");
		return;
	}
	id_node->eval_flags |= flag;
}

/* ******************** */
/* Graph Building API's */

/* Build depsgraph for the given scene, and dump results in given
 * graph container.
 */
/* XXX: assume that this is called from outside, given the current scene as
 * the "main" scene.
 */
void DEG_graph_build_from_scene(Depsgraph *graph, Main *bmain, Scene *scene)
{
	DEG::Depsgraph *deg_graph = reinterpret_cast<DEG::Depsgraph *>(graph);

	/* 1) Generate all the nodes in the graph first */
	DEG::DepsgraphNodeBuilder node_builder(bmain, deg_graph);
	/* create root node for scene first
	 * - this way it should be the first in the graph,
	 *   reflecting its role as the entrypoint
	 */
	node_builder.add_root_node();
	node_builder.build_scene(bmain, scene);

	/* 2) Hook up relationships between operations - to determine evaluation
	 *    order.
	 */
	DEG::DepsgraphRelationBuilder relation_builder(deg_graph);
	/* Hook scene up to the root node as entrypoint to graph. */
	/* XXX what does this relation actually mean?
	 * it doesnt add any operations anyway and is not clear what part of the
	 * scene is to be connected.
	 */
#if 0
	relation_builder.add_relation(RootKey(),
	                              IDKey(scene),
	                              DEPSREL_TYPE_ROOT_TO_ACTIVE,
	                              "Root to Active Scene");
#endif
	relation_builder.build_scene(bmain, scene);

	/* Detect and solve cycles. */
	DEG::deg_graph_detect_cycles(deg_graph);

	/* 3) Simplify the graph by removing redundant relations (to optimize
	 *    traversal later). */
	/* TODO: it would be useful to have an option to disable this in cases where
	 *       it is causing trouble.
	 */
	if (G.debug_value == 799) {
		DEG::deg_graph_transitive_reduction(deg_graph);
	}

	/* 4) Flush visibility layer and re-schedule nodes for update. */
	DEG::deg_graph_build_finalize(deg_graph);

#if 0
	if (!DEG_debug_consistency_check(deg_graph)) {
		printf("Consistency validation failed, ABORTING!\n");
		abort();
	}
#endif
}

/* Tag graph relations for update. */
void DEG_graph_tag_relations_update(Depsgraph *graph)
{
	DEG::Depsgraph *deg_graph = reinterpret_cast<DEG::Depsgraph *>(graph);
	deg_graph->need_update = true;
}

/* Tag all relations for update. */
void DEG_relations_tag_update(Main *bmain)
{
	for (Scene *scene = (Scene *)bmain->scene.first;
	     scene != NULL;
	     scene = (Scene *)scene->id.next)
	{
		if (scene->depsgraph != NULL) {
			DEG_graph_tag_relations_update(scene->depsgraph);
		}
	}
}

/* Create new graph if didn't exist yet,
 * or update relations if graph was tagged for update.
 */
void DEG_scene_relations_update(Main *bmain, Scene *scene)
{
	if (scene->depsgraph == NULL) {
		/* Rebuild graph from scratch and exit. */
		scene->depsgraph = DEG_graph_new();
		DEG_graph_build_from_scene(scene->depsgraph, bmain, scene);
		return;
	}

	DEG::Depsgraph *graph = reinterpret_cast<DEG::Depsgraph *>(scene->depsgraph);
	if (!graph->need_update) {
		/* Graph is up to date, nothing to do. */
		return;
	}

	/* Clear all previous nodes and operations. */
	graph->clear_all_nodes();
	graph->operations.clear();
	BLI_gset_clear(graph->entry_tags, NULL);

	/* Build new nodes and relations. */
	DEG_graph_build_from_scene(reinterpret_cast< ::Depsgraph * >(graph),
	                           bmain,
	                           scene);

	graph->need_update = false;
}

/* Rebuild dependency graph only for a given scene. */
void DEG_scene_relations_rebuild(Main *bmain, Scene *scene)
{
	if (scene->depsgraph != NULL) {
		DEG_graph_tag_relations_update(scene->depsgraph);
	}
	DEG_scene_relations_update(bmain, scene);
}

void DEG_scene_graph_free(Scene *scene)
{
	if (scene->depsgraph) {
		DEG_graph_free(scene->depsgraph);
		scene->depsgraph = NULL;
	}
}

void deg_nodetree_bvm_compile_deps(bNodeTree *ntree, DepsNodeHandle *handle)
{
	PointerRNA ptr;
	ParameterList list;
	FunctionRNA *func;
	
	if (!ntree->typeinfo->ext.call)
		return;
	
	RNA_id_pointer_create((ID *)ntree, &ptr);
	
	func = RNA_struct_find_function(ptr.type, "bvm_compile_dependencies");
	if (!func)
		return;
	
	RNA_parameter_list_create(&list, &ptr, func);
	RNA_parameter_set_lookup(&list, "depsnode", &handle);
	ntree->typeinfo->ext.call(NULL, &ptr, func, &list);
	
	RNA_parameter_list_free(&list);
}

void deg_nodetree_bvm_eval_deps(bNodeTree *ntree, DepsNodeHandle *handle)
{
	PointerRNA ptr;
	ParameterList list;
	FunctionRNA *func;
	
	if (!ntree->typeinfo->ext.call)
		return;
	
	RNA_id_pointer_create((ID *)ntree, &ptr);
	
	func = RNA_struct_find_function(ptr.type, "bvm_eval_dependencies");
	if (!func)
		return;
	
	RNA_parameter_list_create(&list, &ptr, func);
	RNA_parameter_set_lookup(&list, "depsnode", &handle);
	ntree->typeinfo->ext.call(NULL, &ptr, func, &list);
	
	RNA_parameter_list_free(&list);
}<|MERGE_RESOLUTION|>--- conflicted
+++ resolved
@@ -65,120 +65,59 @@
 /* ****************** */
 /* External Build API */
 
-<<<<<<< HEAD
-void DEG_add_scene_relation(DepsNodeHandle *handle, struct Scene *scene, eDepsNode_Type component, const char *description)
+void DEG_add_scene_relation(DepsNodeHandle *handle,
+                            struct Scene *scene,
+                            eDepsComponent component,
+                            const char *description)
 {
 	if (handle->add_scene_relation)
 		handle->add_scene_relation(handle, scene, component, description);
 }
 
-void DEG_add_object_relation(DepsNodeHandle *handle, struct Object *ob, eDepsNode_Type component, const char *description)
+void DEG_add_object_relation(struct DepsNodeHandle *handle,
+                             struct Object *ob,
+                             eDepsComponent component,
+                             const char *description)
 {
 	if (handle->add_object_relation)
 		handle->add_object_relation(handle, ob, component, description);
 }
 
-void DEG_add_bone_relation(DepsNodeHandle *handle, struct Object *ob, const char *bone_name, eDepsNode_Type component, const char *description)
+void DEG_add_bone_relation(struct DepsNodeHandle *handle,
+                           struct Object *ob,
+                           const char *bone_name,
+                           eDepsComponent component,
+                           const char *description)
 {
 	if (handle->add_bone_relation)
 		handle->add_bone_relation(handle, ob, bone_name, component, description);
 }
 
-void DEG_add_texture_relation(DepsNodeHandle *handle, struct Tex *tex, eDepsNode_Type component, const char *description)
+void DEG_add_texture_relation(struct DepsNodeHandle *handle,
+                              struct Tex *tex,
+                              eDepsComponent component,
+                              const char *description)
 {
 	if (handle->add_texture_relation)
 		handle->add_texture_relation(handle, tex, component, description);
 }
 
-void DEG_add_nodetree_relation(DepsNodeHandle *handle, struct bNodeTree *ntree, eDepsNode_Type component, const char *description)
+void DEG_add_nodetree_relation(struct DepsNodeHandle *handle,
+                               struct bNodeTree *ntree,
+                               eDepsComponent component,
+                               const char *description)
 {
 	if (handle->add_nodetree_relation)
 		handle->add_nodetree_relation(handle, ntree, component, description);
 }
 
-void DEG_add_image_relation(DepsNodeHandle *handle, struct Image *ima, eDepsNode_Type component, const char *description)
+void DEG_add_image_relation(struct DepsNodeHandle *handle,
+                            struct Image *ima,
+                            eDepsComponent component,
+                            const char *description)
 {
 	if (handle->add_image_relation)
 		handle->add_image_relation(handle, ima, component, description);
-=======
-static DEG::eDepsNode_Type deg_build_scene_component_type(
-        eDepsSceneComponentType component)
-{
-	switch (component) {
-		case DEG_SCENE_COMP_PARAMETERS:     return DEG::DEPSNODE_TYPE_PARAMETERS;
-		case DEG_SCENE_COMP_ANIMATION:      return DEG::DEPSNODE_TYPE_ANIMATION;
-		case DEG_SCENE_COMP_SEQUENCER:      return DEG::DEPSNODE_TYPE_SEQUENCER;
-	}
-	return DEG::DEPSNODE_TYPE_UNDEFINED;
-}
-
-static DEG::eDepsNode_Type deg_build_object_component_type(
-        eDepsObjectComponentType component)
-{
-	switch (component) {
-		case DEG_OB_COMP_PARAMETERS:        return DEG::DEPSNODE_TYPE_PARAMETERS;
-		case DEG_OB_COMP_PROXY:             return DEG::DEPSNODE_TYPE_PROXY;
-		case DEG_OB_COMP_ANIMATION:         return DEG::DEPSNODE_TYPE_ANIMATION;
-		case DEG_OB_COMP_TRANSFORM:         return DEG::DEPSNODE_TYPE_TRANSFORM;
-		case DEG_OB_COMP_GEOMETRY:          return DEG::DEPSNODE_TYPE_GEOMETRY;
-		case DEG_OB_COMP_EVAL_POSE:         return DEG::DEPSNODE_TYPE_EVAL_POSE;
-		case DEG_OB_COMP_BONE:              return DEG::DEPSNODE_TYPE_BONE;
-		case DEG_OB_COMP_EVAL_PARTICLES:    return DEG::DEPSNODE_TYPE_EVAL_PARTICLES;
-		case DEG_OB_COMP_SHADING:           return DEG::DEPSNODE_TYPE_SHADING;
-	}
-	return DEG::DEPSNODE_TYPE_UNDEFINED;
-}
-
-static DEG::DepsNodeHandle *get_handle(DepsNodeHandle *handle)
-{
-	return reinterpret_cast<DEG::DepsNodeHandle *>(handle);
-}
-
-void DEG_add_scene_relation(DepsNodeHandle *handle,
-                            Scene *scene,
-                            eDepsSceneComponentType component,
-                            const char *description)
-{
-	DEG::eDepsNode_Type type = deg_build_scene_component_type(component);
-	DEG::ComponentKey comp_key(&scene->id, type);
-	DEG::DepsNodeHandle *deg_handle = get_handle(handle);
-	deg_handle->builder->add_node_handle_relation(comp_key,
-	                                              deg_handle,
-	                                              DEG::DEPSREL_TYPE_GEOMETRY_EVAL,
-	                                              description);
-}
-
-void DEG_add_object_relation(DepsNodeHandle *handle,
-                             Object *ob,
-                             eDepsObjectComponentType component,
-                             const char *description)
-{
-	DEG::eDepsNode_Type type = deg_build_object_component_type(component);
-	DEG::ComponentKey comp_key(&ob->id, type);
-	DEG::DepsNodeHandle *deg_handle = get_handle(handle);
-	deg_handle->builder->add_node_handle_relation(comp_key,
-	                                              deg_handle,
-	                                              DEG::DEPSREL_TYPE_GEOMETRY_EVAL,
-	                                              description);
-}
-
-void DEG_add_bone_relation(DepsNodeHandle *handle,
-                           Object *ob,
-                           const char *bone_name,
-                           eDepsObjectComponentType component,
-                           const char *description)
-{
-	DEG::eDepsNode_Type type = deg_build_object_component_type(component);
-	DEG::ComponentKey comp_key(&ob->id, type, bone_name);
-	DEG::DepsNodeHandle *deg_handle = get_handle(handle);
-	/* XXX: "Geometry Eval" might not always be true, but this only gets called
-	 * from modifier building now.
-	 */
-	deg_handle->builder->add_node_handle_relation(comp_key,
-	                                              deg_handle,
-	                                              DEG::DEPSREL_TYPE_GEOMETRY_EVAL,
-	                                              description);
->>>>>>> 3ed2b11a
 }
 
 void DEG_add_special_eval_flag(Depsgraph *graph, ID *id, short flag)
@@ -324,48 +263,4 @@
 		DEG_graph_free(scene->depsgraph);
 		scene->depsgraph = NULL;
 	}
-}
-
-void deg_nodetree_bvm_compile_deps(bNodeTree *ntree, DepsNodeHandle *handle)
-{
-	PointerRNA ptr;
-	ParameterList list;
-	FunctionRNA *func;
-	
-	if (!ntree->typeinfo->ext.call)
-		return;
-	
-	RNA_id_pointer_create((ID *)ntree, &ptr);
-	
-	func = RNA_struct_find_function(ptr.type, "bvm_compile_dependencies");
-	if (!func)
-		return;
-	
-	RNA_parameter_list_create(&list, &ptr, func);
-	RNA_parameter_set_lookup(&list, "depsnode", &handle);
-	ntree->typeinfo->ext.call(NULL, &ptr, func, &list);
-	
-	RNA_parameter_list_free(&list);
-}
-
-void deg_nodetree_bvm_eval_deps(bNodeTree *ntree, DepsNodeHandle *handle)
-{
-	PointerRNA ptr;
-	ParameterList list;
-	FunctionRNA *func;
-	
-	if (!ntree->typeinfo->ext.call)
-		return;
-	
-	RNA_id_pointer_create((ID *)ntree, &ptr);
-	
-	func = RNA_struct_find_function(ptr.type, "bvm_eval_dependencies");
-	if (!func)
-		return;
-	
-	RNA_parameter_list_create(&list, &ptr, func);
-	RNA_parameter_set_lookup(&list, "depsnode", &handle);
-	ntree->typeinfo->ext.call(NULL, &ptr, func, &list);
-	
-	RNA_parameter_list_free(&list);
 }