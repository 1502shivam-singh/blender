/*
 * ***** BEGIN GPL LICENSE BLOCK *****
 *
 * This program is free software; you can redistribute it and/or
 * modify it under the terms of the GNU General Public License
 * as published by the Free Software Foundation; either version 2
 * of the License, or (at your option) any later version.
 *
 * This program is distributed in the hope that it will be useful,
 * but WITHOUT ANY WARRANTY; without even the implied warranty of
 * MERCHANTABILITY or FITNESS FOR A PARTICULAR PURPOSE.  See the
 * GNU General Public License for more details.
 *
 * You should have received a copy of the GNU General Public License
 * along with this program; if not, write to the Free Software Foundation,
 * Inc., 51 Franklin Street, Fifth Floor, Boston, MA 02110-1301, USA.
 *
 * The Original Code is Copyright (C) 2013 Blender Foundation.
 * All rights reserved.
 *
 * Original Author: Joshua Leung
 * Contributor(s): None Yet
 *
 * ***** END GPL LICENSE BLOCK *****
 */

/** \file blender/depsgraph/intern/eval/deg_eval.cc
 *  \ingroup depsgraph
 *
 * Evaluation engine entrypoints for Depsgraph Engine.
 */

#include "intern/eval/deg_eval.h"

#include "PIL_time.h"

#include "BLI_utildefines.h"
#include "BLI_task.h"
#include "BLI_ghash.h"

#include "DNA_object_types.h"

#include "DEG_depsgraph.h"
#include "DEG_depsgraph_query.h"

#include "atomic_ops.h"

#include "intern/eval/deg_eval_flush.h"
#include "intern/eval/deg_eval_stats.h"
#include "intern/nodes/deg_node.h"
#include "intern/nodes/deg_node_component.h"
#include "intern/nodes/deg_node_id.h"
#include "intern/nodes/deg_node_operation.h"
#include "intern/nodes/deg_node_time.h"
#include "intern/depsgraph.h"
#include "intern/depsgraph_intern.h"

#include "util/deg_util_foreach.h"

namespace DEG {

/* ********************** */
/* Evaluation Entrypoints */

/* Forward declarations. */
static void schedule_children(TaskPool *pool,
                              Depsgraph *graph,
                              OperationDepsNode *node,
                              const int thread_id);

struct DepsgraphEvalState {
	EvaluationContext *eval_ctx;
	Depsgraph *graph;
	bool do_stats;
};

static void deg_task_run_func(TaskPool *pool,
                              void *taskdata,
                              int thread_id)
{
	void *userdata_v = BLI_task_pool_userdata(pool);
	DepsgraphEvalState *state = (DepsgraphEvalState *)userdata_v;
	OperationDepsNode *node = (OperationDepsNode *)taskdata;
	/* Sanity checks. */
	BLI_assert(!node->is_noop() && "NOOP nodes should not actually be scheduled");
	/* Perform operation. */
	if (state->do_stats) {
		const double start_time = PIL_check_seconds_timer();
		node->evaluate(state->eval_ctx);
		node->stats.current_time += PIL_check_seconds_timer() - start_time;
	}
	else {
		node->evaluate(state->eval_ctx);
	}
	/* Schedule children. */
	BLI_task_pool_delayed_push_begin(pool, thread_id);
	schedule_children(pool, state->graph, node, thread_id);
	BLI_task_pool_delayed_push_end(pool, thread_id);
}

typedef struct CalculatePengindData {
	Depsgraph *graph;
} CalculatePengindData;

static void calculate_pending_func(void *data_v,
                                   int i,
                                   const ParallelRangeTLS * /*tls*/)
{
	CalculatePengindData *data = (CalculatePengindData *)data_v;
	Depsgraph *graph = data->graph;
	OperationDepsNode *node = graph->operations[i];

	node->num_links_pending = 0;
	node->scheduled = false;

	/* count number of inputs that need updates */
	if ((node->flag & DEPSOP_FLAG_NEEDS_UPDATE) != 0) {
		foreach (DepsRelation *rel, node->inlinks) {
			if (rel->from->type == DEG_NODE_TYPE_OPERATION &&
			    (rel->flag & DEPSREL_FLAG_CYCLIC) == 0)
			{
				OperationDepsNode *from = (OperationDepsNode *)rel->from;
				if ((from->flag & DEPSOP_FLAG_NEEDS_UPDATE) != 0) {
					++node->num_links_pending;
				}
			}
		}
	}
}

static void calculate_pending_parents(Depsgraph *graph)
{
	const int num_operations = graph->operations.size();
	const bool do_threads = (num_operations > 256);
	CalculatePengindData data;
	data.graph = graph;
<<<<<<< HEAD
=======
	data.layers = layers;
	ParallelRangeSettings settings;
	BLI_parallel_range_settings_defaults(&settings);
	settings.use_threading = do_threads;
>>>>>>> 932d448a
	BLI_task_parallel_range(0,
	                        num_operations,
	                        &data,
	                        calculate_pending_func,
	                        &settings);
}

static void initialize_execution(DepsgraphEvalState *state, Depsgraph *graph)
{
	const bool do_stats = state->do_stats;
	calculate_pending_parents(graph);
	/* Clear tags and other things which needs to be clear. */
	foreach (OperationDepsNode *node, graph->operations) {
		node->done = 0;
		if (do_stats) {
			node->stats.reset_current();
		}
	}
}

/* Schedule a node if it needs evaluation.
 *   dec_parents: Decrement pending parents count, true when child nodes are
 *                scheduled after a task has been completed.
 */
static void schedule_node(TaskPool *pool, Depsgraph *graph,
                          OperationDepsNode *node, bool dec_parents,
                          const int thread_id)
{
	if ((node->flag & DEPSOP_FLAG_NEEDS_UPDATE) != 0) {
		if (dec_parents) {
			BLI_assert(node->num_links_pending > 0);
			atomic_sub_and_fetch_uint32(&node->num_links_pending, 1);
		}

		if (node->num_links_pending == 0) {
			bool is_scheduled = atomic_fetch_and_or_uint8(
			        (uint8_t *)&node->scheduled, (uint8_t)true);
			if (!is_scheduled) {
				if (node->is_noop()) {
					/* skip NOOP node, schedule children right away */
					schedule_children(pool, graph, node, thread_id);
				}
				else {
					/* children are scheduled once this task is completed */
					BLI_task_pool_push_from_thread(pool,
					                               deg_task_run_func,
					                               node,
					                               false,
					                               TASK_PRIORITY_HIGH,
					                               thread_id);
				}
			}
		}
	}
}

static void schedule_graph(TaskPool *pool, Depsgraph *graph)
{
	foreach (OperationDepsNode *node, graph->operations) {
		schedule_node(pool, graph, node, false, 0);
	}
}

static void schedule_children(TaskPool *pool,
                              Depsgraph *graph,
                              OperationDepsNode *node,
                              const int thread_id)
{
	foreach (DepsRelation *rel, node->outlinks) {
		OperationDepsNode *child = (OperationDepsNode *)rel->to;
		BLI_assert(child->type == DEG_NODE_TYPE_OPERATION);
		if (child->scheduled) {
			/* Happens when having cyclic dependencies. */
			continue;
		}
		schedule_node(pool,
		              graph,
		              child,
		              (rel->flag & DEPSREL_FLAG_CYCLIC) == 0,
		              thread_id);
	}
}

/**
 * Evaluate all nodes tagged for updating,
 * \warning This is usually done as part of main loop, but may also be
 * called from frame-change update.
 *
 * \note Time sources should be all valid!
 */
void deg_evaluate_on_refresh(EvaluationContext *eval_ctx,
                             Depsgraph *graph)
{
	/* Nothing to update, early out. */
	if (BLI_gset_size(graph->entry_tags) == 0) {
		return;
	}
	/* Set time for the current graph evaluation context. */
	TimeSourceDepsNode *time_src = graph->find_time_source();
	eval_ctx->depsgraph = (::Depsgraph *)graph;
	eval_ctx->view_layer = DEG_get_evaluated_view_layer((::Depsgraph *)graph);
	eval_ctx->ctime = time_src->cfra;
	/* Set up evaluation context for depsgraph itself. */
	DepsgraphEvalState state;
	state.eval_ctx = eval_ctx;
	state.graph = graph;
	state.do_stats = (G.debug_value != 0);
	/* Set up task scheduler and pull for threaded evaluation. */
	TaskScheduler *task_scheduler;
	bool need_free_scheduler;
	if (G.debug & G_DEBUG_DEPSGRAPH_NO_THREADS) {
		task_scheduler = BLI_task_scheduler_create(1);
		need_free_scheduler = true;
	}
	else {
		task_scheduler = BLI_task_scheduler_get();
		need_free_scheduler = false;
	}
	TaskPool *task_pool = BLI_task_pool_create_suspended(task_scheduler, &state);
	/* Prepare all nodes for evaluation. */
	initialize_execution(&state, graph);
	/* Do actual evaluation now. */
	schedule_graph(task_pool, graph);
	BLI_task_pool_work_and_wait(task_pool);
	BLI_task_pool_free(task_pool);
	/* Finalize statistics gathering. This is because we only gather single
	 * operation timing here, without aggregating anything to avoid any extra
	 * synchronization.
	 */
	if (state.do_stats) {
		deg_eval_stats_aggregate(graph);
	}
	/* Clear any uncleared tags - just in case. */
	deg_graph_clear_tags(graph);
	if (need_free_scheduler) {
		BLI_task_scheduler_free(task_scheduler);
	}
}

}  // namespace DEG<|MERGE_RESOLUTION|>--- conflicted
+++ resolved
@@ -134,13 +134,9 @@
 	const bool do_threads = (num_operations > 256);
 	CalculatePengindData data;
 	data.graph = graph;
-<<<<<<< HEAD
-=======
-	data.layers = layers;
 	ParallelRangeSettings settings;
 	BLI_parallel_range_settings_defaults(&settings);
 	settings.use_threading = do_threads;
->>>>>>> 932d448a
 	BLI_task_parallel_range(0,
 	                        num_operations,
 	                        &data,
