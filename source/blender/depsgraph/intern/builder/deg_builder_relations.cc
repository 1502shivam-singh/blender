--- conflicted
+++ resolved
@@ -1552,7 +1552,6 @@
 				continue;
 			}
 			build_id(dtar->id);
-<<<<<<< HEAD
 
 			if (dvar->type == DVAR_TYPE_FUNCTION) {
 				auto fn = (BLI::RefCounted<FN::Function> *)get_driver_variable_function(dvar);
@@ -1564,9 +1563,7 @@
 				}
 			}
 
-=======
 			build_driver_id_property(dtar->id, dtar->rna_path);
->>>>>>> 9d34a9d7
 			/* Initialize relations coming to proxy_from. */
 			Object *proxy_from = NULL;
 			if ((GS(dtar->id->name) == ID_OB) &&
