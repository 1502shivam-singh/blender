--- conflicted
+++ resolved
@@ -132,12 +132,9 @@
 	"DNA_freestyle_types.h",
 	"DNA_linestyle_types.h",
 	"DNA_cachefile_types.h",
-<<<<<<< HEAD
+	"DNA_layer_types.h",
 	"dna_workspace_types.h",
 
-=======
-	"DNA_layer_types.h",
->>>>>>> 0c0bdd83
 	/* see comment above before editing! */
 
 	/* empty string to indicate end of includefiles */
@@ -1350,10 +1347,7 @@
 #include "DNA_freestyle_types.h"
 #include "DNA_linestyle_types.h"
 #include "DNA_cachefile_types.h"
-<<<<<<< HEAD
+#include "DNA_layer_types.h"
 #include "dna_workspace_types.h"
 
-=======
-#include "DNA_layer_types.h"
->>>>>>> 0c0bdd83
 /* end of list */