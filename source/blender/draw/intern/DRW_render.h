/*
 * This program is free software; you can redistribute it and/or
 * modify it under the terms of the GNU General Public License
 * as published by the Free Software Foundation; either version 2
 * of the License, or (at your option) any later version.
 *
 * This program is distributed in the hope that it will be useful,
 * but WITHOUT ANY WARRANTY; without even the implied warranty of
 * MERCHANTABILITY or FITNESS FOR A PARTICULAR PURPOSE.  See the
 * GNU General Public License for more details.
 *
 * You should have received a copy of the GNU General Public License
 * along with this program; if not, write to the Free Software Foundation,
 * Inc., 51 Franklin Street, Fifth Floor, Boston, MA 02110-1301, USA.
 *
 * Copyright 2016, Blender Foundation.
 */

/** \file
 * \ingroup draw
 */

/* This is the Render Functions used by Realtime engines to draw with OpenGL */

#ifndef __DRW_RENDER_H__
#define __DRW_RENDER_H__

#include "BLI_listbase.h"
#include "BLI_math_matrix.h"
#include "BLI_math_vector.h"
#include "BLI_string.h"

#include "BKE_context.h"
#include "BKE_layer.h"
#include "BKE_material.h"
#include "BKE_scene.h"

#include "BLT_translation.h"

#include "DNA_object_types.h"
#include "DNA_light_types.h"
#include "DNA_material_types.h"
#include "DNA_scene_types.h"
#include "DNA_world_types.h"

#include "GPU_framebuffer.h"
#include "GPU_texture.h"
#include "GPU_shader.h"

#include "draw_common.h"
#include "draw_cache.h"
#include "draw_view.h"

#include "draw_manager_profiling.h"
#include "draw_debug.h"

#include "MEM_guardedalloc.h"

#include "RE_engine.h"

#include "DEG_depsgraph.h"

struct DRWTextStore;
struct DefaultFramebufferList;
struct DefaultTextureList;
struct GPUBatch;
struct GPUFrameBuffer;
struct GPUMaterial;
struct GPUShader;
struct GPUTexture;
struct GPUUniformBuffer;
struct LightEngineData;
struct Object;
struct ParticleSystem;
struct RenderEngineType;
struct ViewportEngineData;
struct ViewportEngineData_Info;
struct bContext;
struct rcti;

typedef struct DRWInterface DRWInterface;
typedef struct DRWPass DRWPass;
typedef struct DRWShadingGroup DRWShadingGroup;
typedef struct DRWUniform DRWUniform;

/* TODO Put it somewhere else? */
typedef struct BoundSphere {
	float center[3], radius;
} BoundSphere;

/* declare members as empty (unused) */
typedef char DRWViewportEmptyList;

#define DRW_VIEWPORT_LIST_SIZE(list) \
	(sizeof(list) == sizeof(DRWViewportEmptyList) ? 0 : ((sizeof(list)) / sizeof(void *)))

/* Unused members must be either pass list or 'char *' when not usd. */
#define DRW_VIEWPORT_DATA_SIZE(ty) { \
	DRW_VIEWPORT_LIST_SIZE(*(((ty *)NULL)->fbl)), \
	DRW_VIEWPORT_LIST_SIZE(*(((ty *)NULL)->txl)), \
	DRW_VIEWPORT_LIST_SIZE(*(((ty *)NULL)->psl)), \
	DRW_VIEWPORT_LIST_SIZE(*(((ty *)NULL)->stl)) \
}

/* Use of multisample framebuffers. */
#define MULTISAMPLE_SYNC_ENABLE(dfbl, dtxl) { \
	if (dfbl->multisample_fb != NULL) { \
		DRW_stats_query_start("Multisample Blit"); \
		GPU_framebuffer_bind(dfbl->multisample_fb); \
		/* TODO clear only depth but need to do alpha to coverage for transparencies. */ \
		GPU_framebuffer_clear_color_depth(dfbl->multisample_fb, (const float[4]){0.0f}, 1.0f); \
		DRW_stats_query_end(); \
	} \
} ((void)0)

#define MULTISAMPLE_SYNC_DISABLE(dfbl, dtxl) { \
	if (dfbl->multisample_fb != NULL) { \
		DRW_stats_query_start("Multisample Resolve"); \
		GPU_framebuffer_bind(dfbl->default_fb); \
		DRW_multisamples_resolve(dtxl->multisample_depth, dtxl->multisample_color, true); \
		DRW_stats_query_end(); \
	} \
}

#define MULTISAMPLE_SYNC_DISABLE_NO_DEPTH(dfbl, dtxl) { \
	if (dfbl->multisample_fb != NULL) { \
		DRW_stats_query_start("Multisample Resolve"); \
		GPU_framebuffer_bind(dfbl->default_fb); \
		DRW_multisamples_resolve(dtxl->multisample_depth, dtxl->multisample_color, false); \
		DRW_stats_query_end(); \
	} \
}




typedef struct DrawEngineDataSize {
	int fbl_len;
	int txl_len;
	int psl_len;
	int stl_len;
} DrawEngineDataSize;

typedef struct DrawEngineType {
	struct DrawEngineType *next, *prev;

	char idname[32];

	const DrawEngineDataSize *vedata_size;

	void (*engine_init)(void *vedata);
	void (*engine_free)(void);

	void (*cache_init)(void *vedata);
	void (*cache_populate)(void *vedata, struct Object *ob);
	void (*cache_finish)(void *vedata);

	void (*draw_background)(void *vedata);
	void (*draw_scene)(void *vedata);

	void (*view_update)(void *vedata);
	void (*id_update)(void *vedata, struct ID *id);

	void (*render_to_image)(
	        void *vedata, struct RenderEngine *engine,
	        struct RenderLayer *layer, const struct rcti *rect);
} DrawEngineType;

#ifndef __DRW_ENGINE_H__
/* Buffer and textures used by the viewport by default */
typedef struct DefaultFramebufferList {
	struct GPUFrameBuffer *default_fb;
	struct GPUFrameBuffer *color_only_fb;
	struct GPUFrameBuffer *depth_only_fb;
	struct GPUFrameBuffer *multisample_fb;
} DefaultFramebufferList;

typedef struct DefaultTextureList {
	struct GPUTexture *color;
	struct GPUTexture *depth;
	struct GPUTexture *multisample_color;
	struct GPUTexture *multisample_depth;
} DefaultTextureList;
#endif

/* Textures */
typedef enum {
	DRW_TEX_FILTER = (1 << 0),
	DRW_TEX_WRAP = (1 << 1),
	DRW_TEX_COMPARE = (1 << 2),
	DRW_TEX_MIPMAP = (1 << 3),
} DRWTextureFlag;

/* Textures from DRW_texture_pool_query_* have the options
 * DRW_TEX_FILTER for color float textures, and no options
 * for depth textures and integer textures. */
struct GPUTexture *DRW_texture_pool_query_2D(int w, int h, eGPUTextureFormat format, DrawEngineType *engine_type);

struct GPUTexture *DRW_texture_create_1D(
        int w, eGPUTextureFormat format, DRWTextureFlag flags, const float *fpixels);
struct GPUTexture *DRW_texture_create_2D(
<<<<<<< HEAD
        int w, int h, GPUTextureFormat format, DRWTextureFlag flags, const float *fpixels);
struct GPUTexture *DRW_texture_create_2D_multisample(
        int w, int h, GPUTextureFormat format, int samples, DRWTextureFlag flags, const float *fpixels);
=======
        int w, int h, eGPUTextureFormat format, DRWTextureFlag flags, const float *fpixels);
>>>>>>> cf09a244
struct GPUTexture *DRW_texture_create_2D_array(
        int w, int h, int d, eGPUTextureFormat format, DRWTextureFlag flags, const float *fpixels);
struct GPUTexture *DRW_texture_create_3D(
        int w, int h, int d, eGPUTextureFormat format, DRWTextureFlag flags, const float *fpixels);
struct GPUTexture *DRW_texture_create_cube(
        int w, eGPUTextureFormat format, DRWTextureFlag flags, const float *fpixels);

void DRW_texture_ensure_fullscreen_2D(
        struct GPUTexture **tex, eGPUTextureFormat format, DRWTextureFlag flags);
void DRW_texture_ensure_2D(
        struct GPUTexture **tex, int w, int h, eGPUTextureFormat format, DRWTextureFlag flags);

void DRW_texture_ensure_fullscreen_2D_multisample(
        struct GPUTexture **tex, GPUTextureFormat format, int samples, DRWTextureFlag flags);
void DRW_texture_ensure_2D_multisample(
        struct GPUTexture **tex, int w, int h, GPUTextureFormat format, int samples, DRWTextureFlag flags);

void DRW_texture_generate_mipmaps(struct GPUTexture *tex);
void DRW_texture_free(struct GPUTexture *tex);
#define DRW_TEXTURE_FREE_SAFE(tex) do { \
	if (tex != NULL) { \
		DRW_texture_free(tex); \
		tex = NULL; \
	} \
} while (0)

/* UBOs */
struct GPUUniformBuffer *DRW_uniformbuffer_create(int size, const void *data);
void DRW_uniformbuffer_update(struct GPUUniformBuffer *ubo, const void *data);
void DRW_uniformbuffer_free(struct GPUUniformBuffer *ubo);
#define DRW_UBO_FREE_SAFE(ubo) do { \
	if (ubo != NULL) { \
		DRW_uniformbuffer_free(ubo); \
		ubo = NULL; \
	} \
} while (0)

void DRW_transform_to_display(struct GPUTexture *tex, bool use_view_transform, bool use_render_settings);
void DRW_transform_none(struct GPUTexture *tex);
void DRW_multisamples_resolve(
        struct GPUTexture *src_depth, struct GPUTexture *src_color, bool use_depth);

/* Shaders */
struct GPUShader *DRW_shader_create(
        const char *vert, const char *geom, const char *frag, const char *defines);
struct GPUShader *DRW_shader_create_with_lib(
        const char *vert, const char *geom, const char *frag, const char *lib, const char *defines);
struct GPUShader *DRW_shader_create_with_transform_feedback(
        const char *vert, const char *geom, const char *defines,
        const eGPUShaderTFBType prim_type, const char **varying_names, const int varying_count);
struct GPUShader *DRW_shader_create_2D(const char *frag, const char *defines);
struct GPUShader *DRW_shader_create_3D(const char *frag, const char *defines);
struct GPUShader *DRW_shader_create_fullscreen(const char *frag, const char *defines);
struct GPUShader *DRW_shader_create_3D_depth_only(eGPUShaderConfig slot);
struct GPUMaterial *DRW_shader_find_from_world(struct World *wo, const void *engine_type, int options, bool deferred);
struct GPUMaterial *DRW_shader_find_from_material(struct Material *ma, const void *engine_type, int options, bool deferred);
struct GPUMaterial *DRW_shader_create_from_world(
        struct Scene *scene, struct World *wo, const void *engine_type, int options,
        const char *vert, const char *geom, const char *frag_lib, const char *defines, bool deferred);
struct GPUMaterial *DRW_shader_create_from_material(
        struct Scene *scene, struct Material *ma, const void *engine_type, int options,
        const char *vert, const char *geom, const char *frag_lib, const char *defines, bool deferred);
void DRW_shader_free(struct GPUShader *shader);
#define DRW_SHADER_FREE_SAFE(shader) do { \
	if (shader != NULL) { \
		DRW_shader_free(shader); \
		shader = NULL; \
	} \
} while (0)

/* Batches */

typedef enum {
	DRW_STATE_WRITE_DEPTH   = (1 << 0),
	DRW_STATE_WRITE_COLOR   = (1 << 1),
	DRW_STATE_DEPTH_ALWAYS  = (1 << 2),
	DRW_STATE_DEPTH_LESS    = (1 << 3),
	DRW_STATE_DEPTH_LESS_EQUAL = (1 << 4),
	DRW_STATE_DEPTH_EQUAL   = (1 << 5),
	DRW_STATE_DEPTH_GREATER = (1 << 6),
	DRW_STATE_DEPTH_GREATER_EQUAL = (1 << 7),
	DRW_STATE_CULL_BACK     = (1 << 8),
	DRW_STATE_CULL_FRONT    = (1 << 9),
	DRW_STATE_WIRE          = (1 << 10),
	DRW_STATE_POINT         = (1 << 11),
	/** Polygon offset. Does not work with lines and points. */
	DRW_STATE_OFFSET_POSITIVE = (1 << 12),
	/** Polygon offset. Does not work with lines and points. */
	DRW_STATE_OFFSET_NEGATIVE = (1 << 13),
	DRW_STATE_WIRE_WIDE     = (1 << 14),
	DRW_STATE_BLEND         = (1 << 15),
	DRW_STATE_ADDITIVE      = (1 << 16),
	DRW_STATE_MULTIPLY      = (1 << 17),
	/* DRW_STATE_TRANSMISSION  = (1 << 18), */ /* Not used */
	DRW_STATE_CLIP_PLANES   = (1 << 19),
	/** Same as DRW_STATE_ADDITIVE but let alpha accumulate without premult. */
	DRW_STATE_ADDITIVE_FULL = (1 << 20),
	/** Use that if color is already premult by alpha. */
	DRW_STATE_BLEND_PREMUL  = (1 << 21),
	DRW_STATE_WIRE_SMOOTH   = (1 << 22),
	DRW_STATE_TRANS_FEEDBACK = (1 << 23),
	DRW_STATE_BLEND_OIT     = (1 << 24),
	DRW_STATE_FIRST_VERTEX_CONVENTION = (1 << 25),

	DRW_STATE_WRITE_STENCIL          = (1 << 27),
	DRW_STATE_WRITE_STENCIL_SHADOW_PASS   = (1 << 28),
	DRW_STATE_WRITE_STENCIL_SHADOW_FAIL   = (1 << 29),
	DRW_STATE_STENCIL_EQUAL          = (1 << 30),
	DRW_STATE_STENCIL_NEQUAL         = (1 << 31),
} DRWState;
#define DRW_STATE_DEFAULT (DRW_STATE_WRITE_DEPTH | DRW_STATE_WRITE_COLOR | DRW_STATE_DEPTH_LESS_EQUAL)
#define DRW_STATE_RASTERIZER_ENABLED (DRW_STATE_WRITE_DEPTH | DRW_STATE_WRITE_COLOR | DRW_STATE_WRITE_STENCIL | \
                                      DRW_STATE_WRITE_STENCIL_SHADOW_PASS | DRW_STATE_WRITE_STENCIL_SHADOW_FAIL)

typedef enum {
	DRW_ATTR_INT,
	DRW_ATTR_FLOAT,
} eDRWAttrType;

typedef struct DRWInstanceAttrFormat {
	char name[32];
	eDRWAttrType type;
	int components;
} DRWInstanceAttrFormat;

struct GPUVertFormat *DRW_shgroup_instance_format_array(const DRWInstanceAttrFormat attrs[], int arraysize);
#define DRW_shgroup_instance_format(format, ...) do { \
	if (format == NULL) { \
		DRWInstanceAttrFormat drw_format[] = __VA_ARGS__;\
		format = DRW_shgroup_instance_format_array(drw_format, (sizeof(drw_format) / sizeof(DRWInstanceAttrFormat))); \
	} \
} while (0)

DRWShadingGroup *DRW_shgroup_create(struct GPUShader *shader, DRWPass *pass);
DRWShadingGroup *DRW_shgroup_create_sub(DRWShadingGroup *shgroup);
DRWShadingGroup *DRW_shgroup_material_create(struct GPUMaterial *material, DRWPass *pass);
DRWShadingGroup *DRW_shgroup_material_instance_create(
        struct GPUMaterial *material, DRWPass *pass, struct GPUBatch *geom, struct Object *ob,
        struct GPUVertFormat *format);
DRWShadingGroup *DRW_shgroup_material_empty_tri_batch_create(struct GPUMaterial *material, DRWPass *pass, int size);
DRWShadingGroup *DRW_shgroup_instance_create(
        struct GPUShader *shader, DRWPass *pass, struct GPUBatch *geom, struct GPUVertFormat *format);
DRWShadingGroup *DRW_shgroup_point_batch_create(struct GPUShader *shader, DRWPass *pass);
DRWShadingGroup *DRW_shgroup_line_batch_create_with_format(
        struct GPUShader *shader, DRWPass *pass, struct GPUVertFormat *format);
DRWShadingGroup *DRW_shgroup_line_batch_create(
        struct GPUShader *shader, DRWPass *pass);
DRWShadingGroup *DRW_shgroup_empty_tri_batch_create(
        struct GPUShader *shader, DRWPass *pass, int size);
DRWShadingGroup *DRW_shgroup_transform_feedback_create(
        struct GPUShader *shader, DRWPass *pass, struct GPUVertBuf *tf_target);


typedef void (DRWCallGenerateFn)(
        DRWShadingGroup *shgroup,
        void (*draw_fn)(DRWShadingGroup *shgroup, struct GPUBatch *geom),
        void *user_data);

/* return final visibility */
typedef bool (DRWCallVisibilityFn)(
        bool vis_in,
        void *user_data);

void DRW_shgroup_instance_batch(DRWShadingGroup *shgroup, struct GPUBatch *batch);

void DRW_shgroup_call_add(DRWShadingGroup *shgroup, struct GPUBatch *geom, float (*obmat)[4]);
void DRW_shgroup_call_range_add(
        DRWShadingGroup *shgroup, struct GPUBatch *geom, float (*obmat)[4], uint v_sta, uint v_count);
void DRW_shgroup_call_procedural_points_add(DRWShadingGroup *shgroup, uint point_len, float (*obmat)[4]);
void DRW_shgroup_call_procedural_lines_add(DRWShadingGroup *shgroup, uint line_count, float (*obmat)[4]);
void DRW_shgroup_call_procedural_triangles_add(DRWShadingGroup *shgroup, uint tria_count, float (*obmat)[4]);
void DRW_shgroup_call_object_procedural_triangles_culled_add(DRWShadingGroup *shgroup, uint tria_count, struct Object *ob);
void DRW_shgroup_call_object_add_ex(
        DRWShadingGroup *shgroup, struct GPUBatch *geom, struct Object *ob, struct Material *ma, bool bypass_culling);
#define DRW_shgroup_call_object_add(shgroup, geom, ob) DRW_shgroup_call_object_add_ex(shgroup, geom, ob, NULL, false)
#define DRW_shgroup_call_object_add_no_cull(shgroup, geom, ob) DRW_shgroup_call_object_add_ex(shgroup, geom, ob, NULL, true)
void DRW_shgroup_call_object_add_with_callback(
        DRWShadingGroup *shgroup, struct GPUBatch *geom, struct Object *ob, struct Material *ma,
        DRWCallVisibilityFn *callback, void *user_data);
/* Used for drawing a batch with instancing without instance attributes. */
void DRW_shgroup_call_instances_add(
        DRWShadingGroup *shgroup, struct GPUBatch *geom, float (*obmat)[4], uint *count);
void DRW_shgroup_call_object_instances_add(
        DRWShadingGroup *shgroup, struct GPUBatch *geom, struct Object *ob, uint *count);
void DRW_shgroup_call_sculpt_add(DRWShadingGroup *shgroup, struct Object *ob, float (*obmat)[4]);
void DRW_shgroup_call_sculpt_wires_add(DRWShadingGroup *shgroup, struct Object *ob, float (*obmat)[4]);
void DRW_shgroup_call_generate_add(
        DRWShadingGroup *shgroup, DRWCallGenerateFn *geometry_fn, void *user_data, float (*obmat)[4]);
void DRW_shgroup_call_dynamic_add_array(DRWShadingGroup *shgroup, const void *attr[], uint attr_len);
#define DRW_shgroup_call_dynamic_add(shgroup, ...) do { \
	const void *array[] = {__VA_ARGS__}; \
	DRW_shgroup_call_dynamic_add_array(shgroup, array, (sizeof(array) / sizeof(*array))); \
} while (0)

uint DRW_shgroup_get_instance_count(const DRWShadingGroup *shgroup);

void DRW_shgroup_state_enable(DRWShadingGroup *shgroup, DRWState state);
void DRW_shgroup_state_disable(DRWShadingGroup *shgroup, DRWState state);
void DRW_shgroup_stencil_mask(DRWShadingGroup *shgroup, uint mask);

void DRW_shgroup_uniform_texture(DRWShadingGroup *shgroup, const char *name, const struct GPUTexture *tex);
void DRW_shgroup_uniform_texture_persistent(DRWShadingGroup *shgroup, const char *name, const struct GPUTexture *tex);
void DRW_shgroup_uniform_block(DRWShadingGroup *shgroup, const char *name, const struct GPUUniformBuffer *ubo);
void DRW_shgroup_uniform_block_persistent(DRWShadingGroup *shgroup, const char *name, const struct GPUUniformBuffer *ubo);
void DRW_shgroup_uniform_texture_ref(DRWShadingGroup *shgroup, const char *name, struct GPUTexture **tex);
void DRW_shgroup_uniform_float(DRWShadingGroup *shgroup, const char *name, const float *value, int arraysize);
void DRW_shgroup_uniform_vec2(DRWShadingGroup *shgroup, const char *name, const float *value, int arraysize);
void DRW_shgroup_uniform_vec3(DRWShadingGroup *shgroup, const char *name, const float *value, int arraysize);
void DRW_shgroup_uniform_vec4(DRWShadingGroup *shgroup, const char *name, const float *value, int arraysize);
void DRW_shgroup_uniform_short_to_int(DRWShadingGroup *shgroup, const char *name, const short *value, int arraysize);
void DRW_shgroup_uniform_short_to_float(DRWShadingGroup *shgroup, const char *name, const short *value, int arraysize);
/* Boolean are expected to be 4bytes longs for opengl! */
void DRW_shgroup_uniform_bool(DRWShadingGroup *shgroup, const char *name, const int *value, int arraysize);
void DRW_shgroup_uniform_int(DRWShadingGroup *shgroup, const char *name, const int *value, int arraysize);
void DRW_shgroup_uniform_ivec2(DRWShadingGroup *shgroup, const char *name, const int *value, int arraysize);
void DRW_shgroup_uniform_ivec3(DRWShadingGroup *shgroup, const char *name, const int *value, int arraysize);
void DRW_shgroup_uniform_ivec4(DRWShadingGroup *shgroup, const char *name, const int *value, int arraysize);
void DRW_shgroup_uniform_mat3(DRWShadingGroup *shgroup, const char *name, const float (*value)[3]);
void DRW_shgroup_uniform_mat4(DRWShadingGroup *shgroup, const char *name, const float (*value)[4]);
/* Store value instead of referencing it. */
void DRW_shgroup_uniform_int_copy(DRWShadingGroup *shgroup, const char *name, const int value);
void DRW_shgroup_uniform_bool_copy(DRWShadingGroup *shgroup, const char *name, const bool value);
void DRW_shgroup_uniform_float_copy(DRWShadingGroup *shgroup, const char *name, const float value);

bool DRW_shgroup_is_empty(DRWShadingGroup *shgroup);

/* Passes */
DRWPass *DRW_pass_create(const char *name, DRWState state);
void DRW_pass_state_set(DRWPass *pass, DRWState state);
void DRW_pass_state_add(DRWPass *pass, DRWState state);
void DRW_pass_state_remove(DRWPass *pass, DRWState state);
void DRW_pass_foreach_shgroup(DRWPass *pass, void (*callback)(void *userData, DRWShadingGroup *shgrp), void *userData);
void DRW_pass_sort_shgroup_z(DRWPass *pass);

bool DRW_pass_is_empty(DRWPass *pass);

/* Viewport */
typedef enum {
	/* keep in sync with the union struct DRWMatrixState. */
	DRW_MAT_PERS = 0,
	DRW_MAT_PERSINV,
	DRW_MAT_VIEW,
	DRW_MAT_VIEWINV,
	DRW_MAT_WIN,
	DRW_MAT_WININV,

	DRW_MAT_COUNT, // Don't use this.
} DRWViewportMatrixType;

typedef struct DRWMatrixState {
	union {
		float mat[DRW_MAT_COUNT][4][4];
		struct {
			/* keep in sync with the enum DRWViewportMatrixType. */
			float persmat[4][4];
			float persinv[4][4];
			float viewmat[4][4];
			float viewinv[4][4];
			float winmat[4][4];
			float wininv[4][4];
		};
	};
} DRWMatrixState;

void DRW_viewport_matrix_get(float mat[4][4], DRWViewportMatrixType type);
void DRW_viewport_matrix_get_all(DRWMatrixState *state);
void DRW_viewport_matrix_override_set(const float mat[4][4], DRWViewportMatrixType type);
void DRW_viewport_matrix_override_set_all(DRWMatrixState *state);
void DRW_viewport_matrix_override_unset(DRWViewportMatrixType type);
void DRW_viewport_matrix_override_unset_all(void);

/* These are in view-space so negative if in perspective.
 * Extract near and far clip distance from the projection matrix. */
float DRW_viewport_near_distance_get(void);
float DRW_viewport_far_distance_get(void);

const float *DRW_viewport_size_get(void);
const float *DRW_viewport_invert_size_get(void);
const float *DRW_viewport_screenvecs_get(void);
const float *DRW_viewport_pixelsize_get(void);
bool DRW_viewport_is_persp_get(void);

struct DefaultFramebufferList *DRW_viewport_framebuffer_list_get(void);
struct DefaultTextureList     *DRW_viewport_texture_list_get(void);

void DRW_viewport_request_redraw(void);

void DRW_render_to_image(struct RenderEngine *engine, struct Depsgraph *depsgraph);
void DRW_render_object_iter(
	void *vedata, struct RenderEngine *engine, struct Depsgraph *depsgraph,
	void (*callback)(void *vedata, struct Object *ob, struct RenderEngine *engine, struct Depsgraph *depsgraph));
void DRW_render_instance_buffer_finish(void);
void DRW_render_viewport_size_set(int size[2]);

void DRW_custom_pipeline(
        DrawEngineType *draw_engine_type,
        struct Depsgraph *depsgraph,
        void (*callback)(void *vedata, void *user_data),
        void *user_data);

/* ViewLayers */
void *DRW_view_layer_engine_data_get(DrawEngineType *engine_type);
void **DRW_view_layer_engine_data_ensure_ex(
        struct ViewLayer *view_layer, DrawEngineType *engine_type, void (*callback)(void *storage));
void **DRW_view_layer_engine_data_ensure(
        DrawEngineType *engine_type, void (*callback)(void *storage));

/* DrawData */
DrawData *DRW_drawdata_get(ID *ib, DrawEngineType *engine_type);
DrawData *DRW_drawdata_ensure(
        ID *id,
        DrawEngineType *engine_type,
        size_t size,
        DrawDataInitCb init_cb,
        DrawDataFreeCb free_cb);

/* Settings */
bool DRW_object_is_renderable(const struct Object *ob);
int DRW_object_visibility_in_active_context(const struct Object *ob);
bool DRW_object_is_flat_normal(const struct Object *ob);
bool DRW_object_use_hide_faces(const struct Object *ob);

bool DRW_object_is_visible_psys_in_active_context(const struct Object *object, const struct ParticleSystem *psys);

struct Object *DRW_object_get_dupli_parent(const struct Object *ob);
struct DupliObject *DRW_object_get_dupli(const struct Object *ob);

/* Draw commands */
void DRW_draw_pass(DRWPass *pass);
void DRW_draw_pass_subset(DRWPass *pass, DRWShadingGroup *start_group, DRWShadingGroup *end_group);

void DRW_draw_callbacks_pre_scene(void);
void DRW_draw_callbacks_post_scene(void);

void DRW_state_reset_ex(DRWState state);
void DRW_state_reset(void);
void DRW_state_lock(DRWState state);

void DRW_state_invert_facing(void);

void DRW_state_clip_planes_len_set(uint plane_len);
void DRW_state_clip_planes_reset(void);
void DRW_state_clip_planes_set_from_rv3d(struct RegionView3D *rv3d);

/* Culling, return true if object is inside view frustum. */
bool DRW_culling_sphere_test(BoundSphere *bsphere);
bool DRW_culling_box_test(BoundBox *bbox);
bool DRW_culling_plane_test(float plane[4]);

void DRW_culling_frustum_corners_get(BoundBox *corners);
void DRW_culling_frustum_planes_get(float planes[6][4]);

/* Selection */
void DRW_select_load_id(uint id);

/* Draw State */
void DRW_state_dfdy_factors_get(float dfdyfac[2]);
bool DRW_state_is_fbo(void);
bool DRW_state_is_select(void);
bool DRW_state_is_depth(void);
bool DRW_state_is_image_render(void);
bool DRW_state_is_scene_render(void);
bool DRW_state_is_opengl_render(void);
bool DRW_state_is_playback(void);
bool DRW_state_show_text(void);
bool DRW_state_draw_support(void);
bool DRW_state_draw_background(void);

/* Avoid too many lookups while drawing */
typedef struct DRWContextState {

	struct ARegion *ar;         /* 'CTX_wm_region(C)' */
	struct RegionView3D *rv3d;  /* 'CTX_wm_region_view3d(C)' */
	struct View3D *v3d;     /* 'CTX_wm_view3d(C)' */

	struct Scene *scene;    /* 'CTX_data_scene(C)' */
	struct ViewLayer *view_layer;  /* 'CTX_data_view_layer(C)' */

	/* Use 'object_edit' for edit-mode */
	struct Object *obact;   /* 'OBACT' */

	struct RenderEngineType *engine_type;

	struct Depsgraph *depsgraph;

	eObjectMode object_mode;

	eGPUShaderConfig sh_cfg;

	/** Last resort (some functions take this as an arg so we can't easily avoid).
	 * May be NULL when used for selection or depth buffer. */
	const struct bContext *evil_C;

	/* ---- */

	/* Cache: initialized by 'drw_context_state_init'. */
	struct Object *object_pose;
	struct Object *object_edit;

} DRWContextState;

const DRWContextState *DRW_context_state_get(void);

#define XRAY_ALPHA(v3d)   (((v3d)->shading.type == OB_WIRE) ? (v3d)->shading.xray_alpha_wire : (v3d)->shading.xray_alpha)
#define XRAY_FLAG(v3d)    (((v3d)->shading.type == OB_WIRE) ? V3D_SHADING_XRAY_BONE : V3D_SHADING_XRAY)
#define XRAY_ENABLED(v3d) ((((v3d)->shading.flag & XRAY_FLAG(v3d)) != 0) && (XRAY_ALPHA(v3d) < 1.0f))

#endif /* __DRW_RENDER_H__ */<|MERGE_RESOLUTION|>--- conflicted
+++ resolved
@@ -199,13 +199,7 @@
 struct GPUTexture *DRW_texture_create_1D(
         int w, eGPUTextureFormat format, DRWTextureFlag flags, const float *fpixels);
 struct GPUTexture *DRW_texture_create_2D(
-<<<<<<< HEAD
-        int w, int h, GPUTextureFormat format, DRWTextureFlag flags, const float *fpixels);
-struct GPUTexture *DRW_texture_create_2D_multisample(
-        int w, int h, GPUTextureFormat format, int samples, DRWTextureFlag flags, const float *fpixels);
-=======
         int w, int h, eGPUTextureFormat format, DRWTextureFlag flags, const float *fpixels);
->>>>>>> cf09a244
 struct GPUTexture *DRW_texture_create_2D_array(
         int w, int h, int d, eGPUTextureFormat format, DRWTextureFlag flags, const float *fpixels);
 struct GPUTexture *DRW_texture_create_3D(
