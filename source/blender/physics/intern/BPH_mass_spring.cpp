--- conflicted
+++ resolved
@@ -909,38 +909,9 @@
 		zero_v3(verts[i].dcvel);
 	}
 
-<<<<<<< HEAD
 	if (cloth_bvh_collision(depsgraph, ob, clmd, step / clmd->sim_parms->timescale, dt / clmd->sim_parms->timescale)) {
 		for (i = 0; i < mvert_num; i++) {
 			if ((clmd->sim_parms->vgroup_mass > 0) && (verts[i].flags & CLOTH_VERT_FLAG_PINNED))
-=======
-#if 0 /* unused */
-	for (i = 0, cv = cloth->verts; i < cloth->mvert_num; i++, cv++) {
-		copy_v3_v3(initial_cos[i], cv->tx);
-	}
-#endif
-
-	// call collision function
-	// TODO: check if "step" or "step+dt" is correct - dg
-	do_extra_solve = cloth_bvh_objcollision(ob, clmd, step / clmd->sim_parms->timescale, dt / clmd->sim_parms->timescale);
-
-	// copy corrected positions back to simulation
-	for (i = 0; i < mvert_num; i++) {
-		float curx[3];
-		BPH_mass_spring_get_position(id, i, curx);
-		// correct velocity again, just to be sure we had to change it due to adaptive collisions
-		sub_v3_v3v3(verts[i].tv, verts[i].tx, curx);
-	}
-
-	if (do_extra_solve) {
-//		cloth_calc_helper_forces(ob, clmd, initial_cos, step/clmd->sim_parms->timescale, dt/clmd->sim_parms->timescale);
-
-		for (i = 0; i < mvert_num; i++) {
-
-			float newv[3];
-
-			if ((clmd->sim_parms->flags & CLOTH_SIMSETTINGS_FLAG_GOAL) && (verts[i].flags & CLOTH_VERT_FLAG_PINNED))
->>>>>>> a9bd7883
 				continue;
 
 			BPH_mass_spring_get_new_velocity(id, i, verts[i].tv);
@@ -1015,11 +986,7 @@
 		clmd->solver_result = (ClothSolverResult *)MEM_callocN(sizeof(ClothSolverResult), "cloth solver result");
 	cloth_clear_result(clmd);
 
-<<<<<<< HEAD
 	if (clmd->sim_parms->vgroup_mass > 0) { /* Do goal stuff. */
-=======
-	if (clmd->sim_parms->flags & CLOTH_SIMSETTINGS_FLAG_GOAL) {     /* do goal stuff */
->>>>>>> a9bd7883
 		for (i = 0; i < mvert_num; i++) {
 			// update velocities with constrained velocities from pinned verts
 			if (verts[i].flags & CLOTH_VERT_FLAG_PINNED) {
