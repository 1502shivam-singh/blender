/*
 * ***** BEGIN GPL LICENSE BLOCK *****
 *
 * This program is free software; you can redistribute it and/or
 * modify it under the terms of the GNU General Public License
 * as published by the Free Software Foundation; either version 2
 * of the License, or (at your option) any later version.
 *
 * This program is distributed in the hope that it will be useful,
 * but WITHOUT ANY WARRANTY; without even the implied warranty of
 * MERCHANTABILITY or FITNESS FOR A PARTICULAR PURPOSE.  See the
 * GNU General Public License for more details.
 *
 * You should have received a copy of the GNU General Public License
 * along with this program; if not, write to the Free Software Foundation,
 * Inc., 51 Franklin Street, Fifth Floor, Boston, MA 02110-1301, USA.
 *
 * ***** END GPL LICENSE BLOCK *****
 */

#ifndef __BKE_PBVH_H__
#define __BKE_PBVH_H__

/** \file BKE_pbvh.h
 *  \ingroup bke
 *  \brief A BVH for high poly meshes.
 */

#include "BLI_bitmap.h"
#include "BLI_ghash.h"
#include "BLI_utildefines.h"

struct Gwn_Batch;
struct CCGElem;
struct CCGKey;
struct CCGDerivedMesh;
struct CustomData;
struct DMFlagMat;
struct MPoly;
struct MLoop;
struct MLoopTri;
struct MVert;
struct PBVH;
struct PBVHNode;
struct BMesh;
struct BMLog;

typedef struct PBVH PBVH;
typedef struct PBVHNode PBVHNode;

typedef struct {
	float (*co)[3];
} PBVHProxyNode;

/* Callbacks */

/* returns 1 if the search should continue from this node, 0 otherwise */
typedef bool (*BKE_pbvh_SearchCallback)(PBVHNode *node, void *data);

typedef void (*BKE_pbvh_HitCallback)(PBVHNode *node, void *data);
typedef void (*BKE_pbvh_HitOccludedCallback)(PBVHNode *node, void *data, float *tmin);

/* Building */

PBVH *BKE_pbvh_new(void);
void BKE_pbvh_build_mesh(
        PBVH *bvh,
        const struct MPoly *mpoly, const struct MLoop *mloop,
        struct MVert *verts, int totvert, struct CustomData *vdata,
        const struct MLoopTri *looptri, int looptri_num);
void BKE_pbvh_build_grids(PBVH *bvh, struct CCGElem **grid_elems,
                          int totgrid,
                          struct CCGKey *key, void **gridfaces, struct DMFlagMat *flagmats,
                          unsigned int **grid_hidden);
void BKE_pbvh_build_bmesh(PBVH *bvh, struct BMesh *bm, bool smooth_shading, struct BMLog *log, const int cd_vert_node_offset, const int cd_face_node_offset);
void BKE_pbvh_set_ccgdm(PBVH *bvh, struct CCGDerivedMesh *ccgdm);
void BKE_pbvh_free(PBVH *bvh);
void BKE_pbvh_free_layer_disp(PBVH *bvh);

/* Hierarchical Search in the BVH, two methods:
 * - for each hit calling a callback
 * - gather nodes in an array (easy to multithread) */

void BKE_pbvh_search_callback(PBVH *bvh,
                              BKE_pbvh_SearchCallback scb, void *search_data,
                              BKE_pbvh_HitCallback hcb, void *hit_data);

void BKE_pbvh_search_gather(PBVH *bvh,
                            BKE_pbvh_SearchCallback scb, void *search_data,
                            PBVHNode ***array, int *tot);

/* Raycast
 * the hit callback is called for all leaf nodes intersecting the ray;
 * it's up to the callback to find the primitive within the leaves that is
 * hit first */

void BKE_pbvh_raycast(
        PBVH *bvh, BKE_pbvh_HitOccludedCallback cb, void *data,
        const float ray_start[3], const float ray_normal[3],
        bool original);

bool BKE_pbvh_node_raycast(
        PBVH *bvh, PBVHNode *node, float (*origco)[3], bool use_origco,
        const float ray_start[3], const float ray_normal[3],
        float *dist);

bool BKE_pbvh_bmesh_node_raycast_detail(
        PBVHNode *node,
        const float ray_start[3], const float ray_normal[3],
        float *dist, float *r_detail);

/* for orthographic cameras, project the far away ray segment points to the root node so
 * we can have better precision. */
void BKE_pbvh_raycast_project_ray_root(
        PBVH *bvh, bool original,
        float ray_start[3], float ray_end[3], float ray_normal[3]);

/* Drawing */

void BKE_pbvh_node_draw(PBVHNode *node, void *data);
void BKE_pbvh_draw(PBVH *bvh, float (*planes)[4], float (*face_nors)[3],
                   int (*setMaterial)(int matnr, void *attribs), bool wireframe, bool fast);
<<<<<<< HEAD
void BKE_pbvh_draw_cb(
        PBVH *bvh, float (*planes)[4], float (*fnors)[3], bool fast,
        void (*draw_fn)(void *user_data, struct Gwn_Batch *batch), void *user_data);
=======
void BKE_pbvh_draw_BB(PBVH *bvh);
>>>>>>> 6c98859b

/* PBVH Access */
typedef enum {
	PBVH_FACES,
	PBVH_GRIDS,
	PBVH_BMESH
} PBVHType;

PBVHType BKE_pbvh_type(const PBVH *bvh);
bool     BKE_pbvh_has_faces(const PBVH *bvh);

/* Get the PBVH root's bounding box */
void BKE_pbvh_bounding_box(const PBVH *bvh, float min[3], float max[3]);

/* multires hidden data, only valid for type == PBVH_GRIDS */
unsigned int **BKE_pbvh_grid_hidden(const PBVH *bvh);

int BKE_pbvh_count_grid_quads(BLI_bitmap **grid_hidden,
                              int *grid_indices, int totgrid,
                              int gridsize);

/* multires level, only valid for type == PBVH_GRIDS */
void BKE_pbvh_get_grid_key(const PBVH *pbvh, struct CCGKey *key);
struct CCGDerivedMesh *BKE_pbvh_get_ccgdm(const PBVH *bvh);

/* Only valid for type == PBVH_BMESH */
struct BMesh *BKE_pbvh_get_bmesh(PBVH *pbvh);
void BKE_pbvh_bmesh_detail_size_set(PBVH *pbvh, float detail_size);

typedef enum {
	PBVH_Subdivide = 1,
	PBVH_Collapse = 2,
} PBVHTopologyUpdateMode;
bool BKE_pbvh_bmesh_update_topology(
        PBVH *bvh, PBVHTopologyUpdateMode mode,
        const float center[3], const float view_normal[3],
        float radius);

/* Node Access */

typedef enum {
	PBVH_Leaf = 1,

	PBVH_UpdateNormals = 2,
	PBVH_UpdateBB = 4,
	PBVH_UpdateOriginalBB = 8,
	PBVH_UpdateDrawBuffers = 16,
	PBVH_UpdateRedraw = 32,

	PBVH_RebuildDrawBuffers = 64,
	PBVH_FullyHidden = 128,

	PBVH_UpdateTopology = 256,
} PBVHNodeFlags;

void BKE_pbvh_node_mark_update(PBVHNode *node);
void BKE_pbvh_node_mark_rebuild_draw(PBVHNode *node);
void BKE_pbvh_node_mark_redraw(PBVHNode *node);
void BKE_pbvh_node_mark_normals_update(PBVHNode *node);
void BKE_pbvh_node_mark_topology_update(PBVHNode *node);
void BKE_pbvh_node_fully_hidden_set(PBVHNode *node, int fully_hidden);

void BKE_pbvh_node_get_grids(
        PBVH *bvh, PBVHNode *node,
        int **grid_indices, int *totgrid, int *maxgrid, int *gridsize,
        struct CCGElem ***grid_elems);
void BKE_pbvh_node_num_verts(
        PBVH *bvh, PBVHNode *node,
        int *r_uniquevert, int *r_totvert);
void BKE_pbvh_node_get_verts(
        PBVH *bvh, PBVHNode *node,
        const int **r_vert_indices, struct MVert **r_verts);

void BKE_pbvh_node_get_BB(PBVHNode *node, float bb_min[3], float bb_max[3]);
void BKE_pbvh_node_get_original_BB(PBVHNode *node, float bb_min[3], float bb_max[3]);

float BKE_pbvh_node_get_tmin(PBVHNode *node);

/* test if AABB is at least partially inside the planes' volume */
bool BKE_pbvh_node_planes_contain_AABB(PBVHNode *node, void *data);
/* test if AABB is at least partially outside the planes' volume */
bool BKE_pbvh_node_planes_exclude_AABB(PBVHNode *node, void *data);

struct GSet *BKE_pbvh_bmesh_node_unique_verts(PBVHNode *node);
struct GSet *BKE_pbvh_bmesh_node_other_verts(PBVHNode *node);
struct GSet *BKE_pbvh_bmesh_node_faces(PBVHNode *node);
void BKE_pbvh_bmesh_node_save_orig(PBVHNode *node);
void BKE_pbvh_bmesh_after_stroke(PBVH *bvh);

/* Update Normals/Bounding Box/Draw Buffers/Redraw and clear flags */

void BKE_pbvh_update(PBVH *bvh, int flags, float (*face_nors)[3]);
void BKE_pbvh_redraw_BB(PBVH *bvh, float bb_min[3], float bb_max[3]);
void BKE_pbvh_get_grid_updates(PBVH *bvh, bool clear, void ***r_gridfaces, int *r_totface);
void BKE_pbvh_grids_update(PBVH *bvh, struct CCGElem **grid_elems,
                           void **gridfaces,
                           struct DMFlagMat *flagmats, unsigned int **grid_hidden);

/* Layer displacement */

/* Get the node's displacement layer, creating it if necessary */
float *BKE_pbvh_node_layer_disp_get(PBVH *pbvh, PBVHNode *node);

/* If the node has a displacement layer, free it and set to null */
void BKE_pbvh_node_layer_disp_free(PBVHNode *node);

/* vertex deformer */
float (*BKE_pbvh_get_vertCos(struct PBVH *pbvh))[3];
void BKE_pbvh_apply_vertCos(struct PBVH *pbvh, float (*vertCos)[3]);
bool BKE_pbvh_isDeformed(struct PBVH *pbvh);

/* Vertex Iterator */

/* this iterator has quite a lot of code, but it's designed to:
 * - allow the compiler to eliminate dead code and variables
 * - spend most of the time in the relatively simple inner loop */

/* note: PBVH_ITER_ALL does not skip hidden vertices,
 * PBVH_ITER_UNIQUE does */
#define PBVH_ITER_ALL       0
#define PBVH_ITER_UNIQUE    1

typedef struct PBVHVertexIter {
	/* iteration */
	int g;
	int width;
	int height;
	int gx;
	int gy;
	int i;

	/* grid */
	struct CCGElem **grids;
	struct CCGElem *grid;
	struct CCGKey *key;
	BLI_bitmap **grid_hidden, *gh;
	int *grid_indices;
	int totgrid;
	int gridsize;

	/* mesh */
	struct MVert *mverts;
	int totvert;
	const int *vert_indices;
	float *vmask;

	/* bmesh */
	struct GSetIterator bm_unique_verts;
	struct GSetIterator bm_other_verts;
	struct CustomData *bm_vdata;
	int cd_vert_mask_offset;

	/* result: these are all computed in the macro, but we assume
	 * that compiler optimization's will skip the ones we don't use */
	struct MVert *mvert;
	struct BMVert *bm_vert;
	float *co;
	short *no;
	float *fno;
	float *mask;
} PBVHVertexIter;

void pbvh_vertex_iter_init(PBVH *bvh, PBVHNode *node,
                           PBVHVertexIter *vi, int mode);

#define BKE_pbvh_vertex_iter_begin(bvh, node, vi, mode) \
	pbvh_vertex_iter_init(bvh, node, &vi, mode); \
	 \
	for (vi.i = 0, vi.g = 0; vi.g < vi.totgrid; vi.g++) { \
		if (vi.grids) { \
			vi.width = vi.gridsize; \
			vi.height = vi.gridsize; \
			vi.grid = vi.grids[vi.grid_indices[vi.g]]; \
			if (mode == PBVH_ITER_UNIQUE) \
				vi.gh = vi.grid_hidden[vi.grid_indices[vi.g]];   \
		} \
		else { \
			vi.width = vi.totvert; \
			vi.height = 1; \
		} \
		 \
		for (vi.gy = 0; vi.gy < vi.height; vi.gy++) { \
			for (vi.gx = 0; vi.gx < vi.width; vi.gx++, vi.i++) { \
				if (vi.grid) { \
					vi.co = CCG_elem_co(vi.key, vi.grid); \
					vi.fno = CCG_elem_no(vi.key, vi.grid); \
					vi.mask = vi.key->has_mask ? CCG_elem_mask(vi.key, vi.grid) : NULL; \
					vi.grid = CCG_elem_next(vi.key, vi.grid); \
					if (vi.gh) { \
						if (BLI_BITMAP_TEST(vi.gh, vi.gy * vi.gridsize + vi.gx)) \
							continue; \
					} \
				} \
				else if (vi.mverts) { \
					vi.mvert = &vi.mverts[vi.vert_indices[vi.gx]]; \
					if (mode == PBVH_ITER_UNIQUE && vi.mvert->flag & ME_HIDE) \
						continue; \
					vi.co = vi.mvert->co; \
					vi.no = vi.mvert->no; \
					if (vi.vmask) \
						vi.mask = &vi.vmask[vi.vert_indices[vi.gx]]; \
				} \
				else { \
					if (!BLI_gsetIterator_done(&vi.bm_unique_verts)) {\
						vi.bm_vert = BLI_gsetIterator_getKey(&vi.bm_unique_verts); \
						BLI_gsetIterator_step(&vi.bm_unique_verts); \
					} \
					else { \
						vi.bm_vert = BLI_gsetIterator_getKey(&vi.bm_other_verts); \
						BLI_gsetIterator_step(&vi.bm_other_verts); \
					} \
					if (mode == PBVH_ITER_UNIQUE && \
						BM_elem_flag_test(vi.bm_vert, BM_ELEM_HIDDEN)) \
						continue; \
					vi.co = vi.bm_vert->co; \
					vi.fno = vi.bm_vert->no; \
					vi.mask = BM_ELEM_CD_GET_VOID_P(vi.bm_vert, vi.cd_vert_mask_offset); \
				}

#define BKE_pbvh_vertex_iter_end \
			} \
		} \
	}

void BKE_pbvh_node_get_proxies(PBVHNode *node, PBVHProxyNode **proxies, int *proxy_count);
void BKE_pbvh_node_free_proxies(PBVHNode *node);
PBVHProxyNode *BKE_pbvh_node_add_proxy(PBVH *bvh, PBVHNode *node);
void BKE_pbvh_gather_proxies(PBVH *pbvh, PBVHNode ***nodes,  int *totnode);
void BKE_pbvh_node_get_bm_orco_data(
        PBVHNode *node,
        int (**r_orco_tris)[3], int *r_orco_tris_num, float (**r_orco_coords)[3]);

bool BKE_pbvh_node_vert_update_check_any(PBVH *bvh, PBVHNode *node);

//void BKE_pbvh_node_BB_reset(PBVHNode *node);
//void BKE_pbvh_node_BB_expand(PBVHNode *node, float co[3]);

bool pbvh_has_mask(PBVH *bvh);
void pbvh_show_diffuse_color_set(PBVH *bvh, bool show_diffuse_color);

#endif /* __BKE_PBVH_H__ */<|MERGE_RESOLUTION|>--- conflicted
+++ resolved
@@ -120,13 +120,10 @@
 void BKE_pbvh_node_draw(PBVHNode *node, void *data);
 void BKE_pbvh_draw(PBVH *bvh, float (*planes)[4], float (*face_nors)[3],
                    int (*setMaterial)(int matnr, void *attribs), bool wireframe, bool fast);
-<<<<<<< HEAD
+void BKE_pbvh_draw_BB(PBVH *bvh);
 void BKE_pbvh_draw_cb(
         PBVH *bvh, float (*planes)[4], float (*fnors)[3], bool fast,
         void (*draw_fn)(void *user_data, struct Gwn_Batch *batch), void *user_data);
-=======
-void BKE_pbvh_draw_BB(PBVH *bvh);
->>>>>>> 6c98859b
 
 /* PBVH Access */
 typedef enum {
