--- conflicted
+++ resolved
@@ -295,17 +295,12 @@
 	 * smooth shaded.
 	 */
 	void (*drawMappedFaces)(DerivedMesh *dm,
-<<<<<<< HEAD
 				float (*partial_redraw_planes)[4],
 				int (*setDrawOptions)(void *userData, int index,
 						      int *drawSmooth_r),
-				void *userData, DMDrawFlags flags);
-=======
-							int (*setDrawOptions)(void *userData, int index,
-												  int *drawSmooth_r),
-							void *userData, int useColors,
-							int (*setMaterial)(int, void *attribs));
->>>>>>> b743454c
+				void *userData,
+				int (*setMaterial)(int, void *attribs),
+				DMDrawFlags flags);
 
 	/* Draw mapped faces using MTFace 
 	 *  o Drawing options too complicated to enumerate, look at code.
