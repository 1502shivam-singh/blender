
/**
 * $Id$
 *
 * ***** BEGIN GPL/BL DUAL LICENSE BLOCK *****
 *
 * This program is free software; you can redistribute it and/or
 * modify it under the terms of the GNU General Public License
 * as published by the Free Software Foundation; either version 2
 * of the License, or (at your option) any later version. The Blender
 * Foundation also sells licenses for use in proprietary software under
 * the Blender License.  See http://www.blender.org/BL/ for information
 * about this.
 *
 * This program is distributed in the hope that it will be useful,
 * but WITHOUT ANY WARRANTY; without even the implied warranty of
 * MERCHANTABILITY or FITNESS FOR A PARTICULAR PURPOSE.  See the
 * GNU General Public License for more details.
 *
 * You should have received a copy of the GNU General Public License
 * along with this program; if not, write to the Free Software Foundation,
 * Inc., 59 Temple Place - Suite 330, Boston, MA  02111-1307, USA.
 *
 * The Original Code is Copyright (C) 2001-2002 by NaN Holding BV.
 * All rights reserved.
 *
 * The Original Code is: all of this file.
 *
 * Contributor(s): none yet.
 *
 * ***** END GPL/BL DUAL LICENSE BLOCK *****
 * BKE_bad_level_calls function stubs
 */

#include <stdlib.h>

#include "BKE_bad_level_calls.h"
#include "BLI_blenlib.h"
#include "BPI_script.h"
#include "DNA_texture_types.h"
#include "DNA_material_types.h"
#include "DNA_node_types.h"
#include "DNA_scene_types.h"

#include "RE_render_ext.h"
#include "RE_shader_ext.h"
#include "RE_pipeline.h"

int winqueue_break= 0;

char bprogname[1];

struct IpoCurve;
struct FluidsimSettings;
struct Render;
struct RenderResult;
struct Object;
struct bPythonConstraint;
struct bConstraintOb;
struct bConstraintTarget;
struct ListBase;

char *getIpoCurveName( struct IpoCurve * icu );
void insert_vert_icu(struct IpoCurve *icu, float x, float y, short fast);
struct IpoCurve *verify_ipocurve(struct ID *id, short a, char *b, char *d, int e);
void elbeemDebugOut(char *msg);
void fluidsimSettingsFree(struct FluidsimSettings* sb);
void fluidsimSettingsCopy(struct FluidsimSettings* sb);


/* readfile.c */
	/* struct SpaceButs; */
void set_rects_butspace(struct SpaceButs *buts){}
	/* struct SpaceImaSel; */
void check_imasel_copy(struct SpaceImaSel *simasel){}
	/* struct ScrArea; */
void unlink_screen(struct bScreen *sc){}
void freeAllRad(void){}
void free_editText(void){}
void free_editArmature(void){}
void free_vertexpaint(void){}

char *getIpoCurveName( struct IpoCurve * icu ) 
{
	return 0;
}

void insert_vert_icu(struct IpoCurve *icu, float x, float y, short fast)
{
}


struct IpoCurve *verify_ipocurve(struct ID *id, short a, char *b, char *d, int e)
{
	return 0;
}


void setscreen(struct bScreen *sc){}
void force_draw_all(int header){}
  /* otherwise the WHILE_SEQ doesn't work */
	/* struct Sequence; */

/* MAART: added "seqar = 0; totseq = 0" because the loader will crash without it. */ 
void build_seqar(struct ListBase *seqbase, struct Sequence  ***seqar, int *totseq)
{
	*seqar = 0;
	*totseq = 0;
}

/* blender.c */
void mainqenter (unsigned short event, short val){}

void BPY_do_pyscript(ID *id, short int event){}
void BPY_clear_script(Script *script){}
void BPY_free_compiled_text(struct Text *text){}
void BPY_pydriver_update(void){}
float BPY_pydriver_eval(struct IpoDriver *driver)
{
	return 0;
}
/* depsgraph.c: */
struct Object **BPY_pydriver_get_objects(struct IpoDriver *driver)
{
	return 0;
}
int BPY_button_eval(char *expr, double *value)
{
	return 0;
}

/* PyConstraints - BPY_interface.c */
void BPY_pyconstraint_eval(struct bPythonConstraint *con, struct bConstraintOb *cob, struct ListBase *targets)
{
}
void BPY_pyconstraint_target(struct bPythonConstraint *con, struct bConstraintTarget *ct)
{
}


/* writefile.c */
	/* struct Oops; */
void free_oops(struct Oops *oops){}
void exit_posemode(int freedata){}
void error(char *str, ...){}

/* anim.c */
ListBase editNurb;

void waitcursor(int val){}
void allqueue(unsigned short event, short val){}
#define REDRAWVIEW3D	0x4010
Material defmaterial;

/* exotic.c */
void load_editMesh(void){}
void make_editMesh(void){}
void free_editMesh(struct EditMesh *em){}
void docenter_new(void){}
int saveover(char *str){ return 0;}

/* image.c */
#include "DNA_image_types.h"
void free_realtime_image(Image *ima){} // has to become a callback, opengl stuff

/* ipo.c */
void copy_view3d_lock(short val){}	// was a hack, to make scene layer ipo's possible

/* library.c */
void allspace(unsigned short event, short val){}
#define OOPS_TEST             2

/* mball.c */
ListBase editelems;

/* object.c */
void BPY_free_scriptlink(ScriptLink *slink){}
void BPY_copy_scriptlink(ScriptLink *scriptlink){}
float *give_cursor(void){ return 0;}  // become a callback or argument


/* packedFile.c */
short pupmenu(char *instr){ return 0;}  // will be general callback

/* sca.c */
#define LEFTMOUSE    0x001	// because of mouse sensor

/* scene.c */
#include "DNA_sequence_types.h"
void free_editing(struct Editing *ed){}	// scenes and sequences problem...
void BPY_do_all_scripts (short int event){}

/* IKsolver stubs */
#include "IK_solver.h"

IK_Segment *IK_CreateSegment(int flag) { return 0; }
void IK_FreeSegment(IK_Segment *seg) {}

void IK_SetParent(IK_Segment *seg, IK_Segment *parent) {}
void IK_SetTransform(IK_Segment *seg, float start[3], float rest_basis[][3], float basis[][3], float length) {}
void IK_GetBasisChange(IK_Segment *seg, float basis_change[][3]) {}
void IK_GetTranslationChange(IK_Segment *seg, float *translation_change) {};
void IK_SetLimit(IK_Segment *seg, IK_SegmentAxis axis, float lower, float upper) {};
void IK_SetStiffness(IK_Segment *seg, IK_SegmentAxis axis, float stiffness) {};

IK_Solver *IK_CreateSolver(IK_Segment *root) { return 0; }
void IK_FreeSolver(IK_Solver *solver) {};

void IK_SolverAddGoal(IK_Solver *solver, IK_Segment *tip, float goal[3], float weight) {}
void IK_SolverAddGoalOrientation(IK_Solver *solver, IK_Segment *tip, float goal[][3], float weight) {}
void IK_SolverSetPoleVectorConstraint(IK_Solver *solver, IK_Segment *tip, float goal[3], float polegoal[3], float poleangle, int getangle) {}
float IK_SolverGetPoleAngle(IK_Solver *solver) { return 0.0f; }

int IK_Solve(IK_Solver *solver, float tolerance, int max_iterations) { return 0; }

/* exotic.c */
int BPY_call_importloader(char *name)
{
	return 0;
}


/* texture.c */
#define FLO 128
#define INT	96


char texstr[20][12];	/* buttons.c */

/* editsca.c */
void make_unique_prop_names(char *str) {}

/* DerivedMesh.c */
void bglBegin(int mode) {}
void bglVertex3fv(float *vec) {}
void bglVertex3f(float x, float y, float z) {}
void bglEnd(void) {}

/* booleanops.c */
struct DerivedMesh *NewBooleanDerivedMesh(struct Object *ob, struct Object *ob_select, int int_op_type) { return 0; }

// bobj read/write debug messages
void elbeemDebugOut(char *msg) {}
void fluidsimSettingsFree(struct FluidsimSettings* sb) {}
void fluidsimSettingsCopy(struct FluidsimSettings* sb) {}

/*new render funcs */
int     externtex(struct MTex *mtex, float *vec, float *tin, float *tr, float *tg, float *tb, float *ta) { return 0; }
void texture_rgb_blend(float *in, float *tex, float *out, float fact, float facg, int blendtype) {}
float texture_value_blend(float tex, float out, float fact, float facg, int blendtype, int flip) { return 0; }

void RE_FreeRenderResult(struct RenderResult *rr) {}
void RE_GetResultImage(struct Render *re, struct RenderResult *rr) {}
struct RenderResult *RE_MultilayerConvert(void *exrhandle, int rectx, int recty){return NULL;}
struct Render *RE_GetRender(const char *name) {return (struct Render *)NULL;}
struct RenderResult *RE_GetResult(Render *re) {return (struct RenderResult *)NULL;}
float *RE_RenderLayerGetPass(RenderLayer *rl, int passtype) {return NULL;}
float RE_filter_value(int type, float x) {return 0.0f;}
struct RenderLayer *RE_GetRenderLayer(RenderResult *rr, const char *name) {return (struct RenderLayer *)NULL;}
void RE_Database_Free (struct Render *re) {}
void RE_FreeRender(Render *re) {}
void RE_shade_external(Render *re, ShadeInput *shi, ShadeResult *shr) {}
void RE_DataBase_GetView(Render *re, float mat[][4]) {}
struct Render *RE_NewRender(const char *name) {return (struct Render *)NULL;}
void RE_Database_Baking(struct Render *re, struct Scene *scene, int type, struct Object *actob) {};


/* node_composite.c */
void RE_zbuf_accumulate_vecblur(struct NodeBlurData *nd, int xsize, int ysize, float *newrect, float *imgrect, float *vecbufrect, float *zbufrect) {}

int multitex_ext(Tex *tex, float *texvec, float *dxt, float *dyt, int osatex, TexResult *texres)
{
	return 1969;
}

/* verse */

void post_vertex_create(struct VerseVert *vvert) {}
void post_vertex_set_xyz(struct VerseVert *vvert) {}
void post_vertex_delete(struct VerseVert *vvert) {}
void post_vertex_free_constraint(struct VerseVert *vvert) {}
void post_polygon_create(struct VerseFace *vface) {}
void post_polygon_set_corner(struct VerseFace *vface) {}
void post_polygon_delete(struct VerseFace *vface) {}
void post_polygon_free_constraint(struct VerseFace *vface) {}
void post_polygon_set_uint8(struct VerseFace *vface) {}
void post_node_create(struct VNode *vnode) {}
void post_node_destroy(struct VNode *vnode) {}
void post_node_name_set(struct VNode *vnode) {}
void post_tag_change(struct VTag *vtag) {}
void post_taggroup_create(struct VTagGroup *vtaggroup) {}
char *verse_client_name(void) { return NULL; }
void post_transform(struct VNode *vnode) {}
void post_transform_pos(struct VNode *vnode) {}
void post_transform_rot(struct VNode *vnode) {}
void post_transform_scale(struct VNode *vnode) {}
void post_object_free_constraint(struct VNode *vnode) {}
void post_link_set(struct VLink *vlink) {}
void post_link_destroy(struct VLink *vlink) {}
void post_connect_accept(struct VerseSession *session) {}
void post_connect_terminated(struct VerseSession *session) {}
void post_connect_update(struct VerseSession *session) {}
void add_screenhandler(struct bScreen *sc, short eventcode, short val) {}
void post_bitmap_dimension_set(struct VNode *vnode) {}
void post_bitmap_layer_create(struct VBitmapLayer *vblayer) {}
void post_bitmap_layer_destroy(struct VBitmapLayer *vblayer) {}
void post_bitmap_tile_set(struct VBitmapLayer *vblayer, unsigned int xs, unsigned int ys) {}
void create_meshdata_from_geom_node(struct Mesh *me, struct VNode *vnode) {}
void post_geometry_free_constraint(struct VNode *vnode) {}
void post_layer_create(struct VLayer *vlayer) {}
void post_layer_destroy(struct VLayer *vlayer) {}
void post_server_add(void) {}

/* zbuf.c stub */
void antialias_tagbuf(int xsize, int ysize, char *rectmove) {}

/* imagetexture.c stub */
void ibuf_sample(struct ImBuf *ibuf, float fx, float fy, float dx, float dy, float *result) {}

void update_for_newframe() {}

struct FileList;
void BIF_filelist_freelib(struct FileList* filelist) {};

/* edittime.c stub */
<<<<<<< HEAD
TimeMarker *get_frame_marker(int frame){return 0;};

/* editseq.c */
Sequence *get_forground_frame_seq(int frame){return 0;};

/* modifier.c stub */
void harmonic_coordinates_bind(struct MeshDeformModifierData *mmd,
	float (*vertexcos)[3], int totvert, float cagemat[][4]) {}

/* particle.c */
void PE_free_particle_edit(struct ParticleSystem *psys) {}
void PE_get_colors(char sel[4], char nosel[4]) {}
void PE_recalc_world_cos(struct Object *ob, struct ParticleSystem *psys) {}
=======
TimeMarker *get_frame_marker(int frame){return 0;};
>>>>>>> bf4d79c4
<|MERGE_RESOLUTION|>--- conflicted
+++ resolved
@@ -57,8 +57,6 @@
 struct Object;
 struct bPythonConstraint;
 struct bConstraintOb;
-struct bConstraintTarget;
-struct ListBase;
 
 char *getIpoCurveName( struct IpoCurve * icu );
 void insert_vert_icu(struct IpoCurve *icu, float x, float y, short fast);
@@ -130,11 +128,15 @@
 }
 
 /* PyConstraints - BPY_interface.c */
-void BPY_pyconstraint_eval(struct bPythonConstraint *con, struct bConstraintOb *cob, struct ListBase *targets)
-{
-}
-void BPY_pyconstraint_target(struct bPythonConstraint *con, struct bConstraintTarget *ct)
-{
+void BPY_pyconstraint_eval(struct bPythonConstraint *con, float ownermat[][4], float targetmat[][4])
+{
+}
+void BPY_pyconstraint_driver(struct bPythonConstraint *con, struct bConstraintOb *cob, struct Object *target, char subtarget[])
+{
+}
+int BPY_pyconstraint_targets(struct bPythonConstraint *con, float targetmat[][4])
+{
+	return 0;
 }
 
 
@@ -208,9 +210,6 @@
 
 void IK_SolverAddGoal(IK_Solver *solver, IK_Segment *tip, float goal[3], float weight) {}
 void IK_SolverAddGoalOrientation(IK_Solver *solver, IK_Segment *tip, float goal[][3], float weight) {}
-void IK_SolverSetPoleVectorConstraint(IK_Solver *solver, IK_Segment *tip, float goal[3], float polegoal[3], float poleangle, int getangle) {}
-float IK_SolverGetPoleAngle(IK_Solver *solver) { return 0.0f; }
-
 int IK_Solve(IK_Solver *solver, float tolerance, int max_iterations) { return 0; }
 
 /* exotic.c */
@@ -246,8 +245,6 @@
 
 /*new render funcs */
 int     externtex(struct MTex *mtex, float *vec, float *tin, float *tr, float *tg, float *tb, float *ta) { return 0; }
-void texture_rgb_blend(float *in, float *tex, float *out, float fact, float facg, int blendtype) {}
-float texture_value_blend(float tex, float out, float fact, float facg, int blendtype, int flip) { return 0; }
 
 void RE_FreeRenderResult(struct RenderResult *rr) {}
 void RE_GetResultImage(struct Render *re, struct RenderResult *rr) {}
@@ -262,7 +259,7 @@
 void RE_shade_external(Render *re, ShadeInput *shi, ShadeResult *shr) {}
 void RE_DataBase_GetView(Render *re, float mat[][4]) {}
 struct Render *RE_NewRender(const char *name) {return (struct Render *)NULL;}
-void RE_Database_Baking(struct Render *re, struct Scene *scene, int type, struct Object *actob) {};
+void RE_Database_Baking(struct Render *re, struct Scene *scene, int make_faces) {};
 
 
 /* node_composite.c */
@@ -310,6 +307,15 @@
 void post_layer_create(struct VLayer *vlayer) {}
 void post_layer_destroy(struct VLayer *vlayer) {}
 void post_server_add(void) {}
+ /* Multires/sculpt stubs */
+struct MultiresLevel *multires_level_n(struct Multires *mr, int n) {return NULL;}
+void multires_free(struct Multires *mr) {}
+void multires_set_level(struct Object *ob, struct Mesh *me, const int render) {}
+void multires_update_levels(struct Mesh *me, const int render) {}
+void multires_calc_level_maps(struct MultiresLevel *lvl) {}
+struct Multires *multires_copy(struct Multires *orig) {return NULL;}
+void sculptmode_init(struct Scene *sce) {}
+void sculptmode_free_all(struct Scene *sce) {}
 
 /* zbuf.c stub */
 void antialias_tagbuf(int xsize, int ysize, char *rectmove) {}
@@ -323,20 +329,4 @@
 void BIF_filelist_freelib(struct FileList* filelist) {};
 
 /* edittime.c stub */
-<<<<<<< HEAD
-TimeMarker *get_frame_marker(int frame){return 0;};
-
-/* editseq.c */
-Sequence *get_forground_frame_seq(int frame){return 0;};
-
-/* modifier.c stub */
-void harmonic_coordinates_bind(struct MeshDeformModifierData *mmd,
-	float (*vertexcos)[3], int totvert, float cagemat[][4]) {}
-
-/* particle.c */
-void PE_free_particle_edit(struct ParticleSystem *psys) {}
-void PE_get_colors(char sel[4], char nosel[4]) {}
-void PE_recalc_world_cos(struct Object *ob, struct ParticleSystem *psys) {}
-=======
-TimeMarker *get_frame_marker(int frame){return 0;};
->>>>>>> bf4d79c4
+TimeMarker *get_frame_marker(int frame){return 0;};