--- conflicted
+++ resolved
@@ -1497,68 +1497,17 @@
 
 /************************* Called from pbvh.c *************************/
 
-<<<<<<< HEAD
-bool pbvh_bmesh_node_raycast(
-        PBVHNode *node, const float ray_start[3],
-        const float ray_normal[3], float *depth,
-        bool use_original, RaycastOutputData *output_data)
-{
-	bool hit = false;
-
-	float min_depth = FLT_MAX;
-	float location[3] = {0.0f};
-	if (use_original && node->bm_tot_ortri) {
-		for (int i = 0; i < node->bm_tot_ortri; i++) {
-			const int *t = node->bm_ortri[i];
-			hit |= ray_face_intersection_tri(
-			        ray_start, ray_normal,
-			        node->bm_orco[t[0]],
-			        node->bm_orco[t[1]],
-			        node->bm_orco[t[2]],
-			        depth);
-		}
-	}
-	else {
-		GSetIterator gs_iter;
-
-		GSET_ITER (gs_iter, node->bm_faces) {
-			BMFace *f = BLI_gsetIterator_getKey(&gs_iter);
-
-			BLI_assert(f->len == 3);
-			if (!BM_elem_flag_test(f, BM_ELEM_HIDDEN)) {
-				BMVert *v_tri[3];
-
-				BM_face_as_array_vert_tri(f, v_tri);
-				hit |= ray_face_intersection_tri(
-				        ray_start, ray_normal,
-				        v_tri[0]->co,
-				        v_tri[1]->co,
-				        v_tri[2]->co,
-				        depth);
-				if (hit && *depth < min_depth) {
-					min_depth = *depth;
-					normal_tri_v3(output_data->normal, v_tri[0]->co, v_tri[1]->co, v_tri[2]->co);
-					madd_v3_v3v3fl(location, ray_start, ray_normal, *depth);
-					for (int j = 0; j < 3; j++) {
-						if (len_squared_v3v3(location, v_tri[j]->co) < len_squared_v3v3(location, output_data->nearest_vertex_co)) {
-							copy_v3_v3(output_data->nearest_vertex_co, v_tri[j]->co);
-						}
-					}
-				}
-			}
-		}
-	}
-
-	return hit;
-=======
 bool pbvh_bmesh_node_raycast(PBVHNode *node,
                              const float ray_start[3],
                              const float ray_normal[3],
                              float *depth,
-                             bool use_original)
+                             bool use_original,
+                             RaycastOutputData *output_data)
 {
   bool hit = false;
 
+  float min_depth = FLT_MAX;
+  float location[3] = {0.0f};
   if (use_original && node->bm_tot_ortri) {
     for (int i = 0; i < node->bm_tot_ortri; i++) {
       const int *t = node->bm_ortri[i];
@@ -1583,12 +1532,22 @@
         BM_face_as_array_vert_tri(f, v_tri);
         hit |= ray_face_intersection_tri(
             ray_start, ray_normal, v_tri[0]->co, v_tri[1]->co, v_tri[2]->co, depth);
+        if (hit && *depth < min_depth) {
+          min_depth = *depth;
+          normal_tri_v3(output_data->normal, v_tri[0]->co, v_tri[1]->co, v_tri[2]->co);
+          madd_v3_v3v3fl(location, ray_start, ray_normal, *depth);
+          for (int j = 0; j < 3; j++) {
+            if (len_squared_v3v3(location, v_tri[j]->co) <
+                len_squared_v3v3(location, output_data->nearest_vertex_co)) {
+              copy_v3_v3(output_data->nearest_vertex_co, v_tri[j]->co);
+            }
+          }
+        }
       }
     }
   }
 
   return hit;
->>>>>>> e12c08e8
 }
 
 bool BKE_pbvh_bmesh_node_raycast_detail(PBVHNode *node,
