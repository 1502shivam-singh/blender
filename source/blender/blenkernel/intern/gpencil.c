--- conflicted
+++ resolved
@@ -2638,7 +2638,88 @@
   return true;
 }
 
-<<<<<<< HEAD
+/* Dissolve points in stroke */
+void BKE_gpencil_dissolve_points(bGPDframe *gpf, bGPDstroke *gps, const short tag)
+{
+  bGPDspoint *pt;
+  MDeformVert *dvert = NULL;
+  int i;
+
+  int tot = gps->totpoints; /* number of points in new buffer */
+  /* first pass: count points to remove */
+  /* Count how many points are selected (i.e. how many to remove) */
+  for (i = 0, pt = gps->points; i < gps->totpoints; i++, pt++) {
+    if (pt->flag & tag) {
+      /* selected point - one of the points to remove */
+      tot--;
+    }
+  }
+
+  /* if no points are left, we simply delete the entire stroke */
+  if (tot <= 0) {
+    /* remove the entire stroke */
+    if (gps->points) {
+      MEM_freeN(gps->points);
+    }
+    if (gps->dvert) {
+      BKE_gpencil_free_stroke_weights(gps);
+      MEM_freeN(gps->dvert);
+    }
+    if (gps->triangles) {
+      MEM_freeN(gps->triangles);
+    }
+    BLI_freelinkN(&gpf->strokes, gps);
+  }
+  else {
+    /* just copy all points to keep into a smaller buffer */
+    bGPDspoint *new_points = MEM_callocN(sizeof(bGPDspoint) * tot, "new gp stroke points copy");
+    bGPDspoint *npt = new_points;
+
+    MDeformVert *new_dvert = NULL;
+    MDeformVert *ndvert = NULL;
+
+    if (gps->dvert != NULL) {
+      new_dvert = MEM_callocN(sizeof(MDeformVert) * tot, "new gp stroke weights copy");
+      ndvert = new_dvert;
+    }
+
+    (gps->dvert != NULL) ? dvert = gps->dvert : NULL;
+    for (i = 0, pt = gps->points; i < gps->totpoints; i++, pt++) {
+      if ((pt->flag & tag) == 0) {
+        *npt = *pt;
+        npt++;
+
+        if (gps->dvert != NULL) {
+          *ndvert = *dvert;
+          ndvert->dw = MEM_dupallocN(dvert->dw);
+          ndvert++;
+        }
+      }
+      if (gps->dvert != NULL) {
+        dvert++;
+      }
+    }
+
+    /* free the old buffer */
+    if (gps->points) {
+      MEM_freeN(gps->points);
+    }
+    if (gps->dvert) {
+      BKE_gpencil_free_stroke_weights(gps);
+      MEM_freeN(gps->dvert);
+    }
+
+    /* save the new buffer */
+    gps->points = new_points;
+    gps->dvert = new_dvert;
+    gps->totpoints = tot;
+
+    /* triangles cache needs to be recalculated */
+    gps->flag |= GP_STROKE_RECALC_GEOMETRY;
+    gps->tot_triangles = 0;
+  }
+}
+
 /* Helper function to check materials with same color */
 static int gpencil_check_same_material_color(Object *ob_gp, float color[4], Material *r_mat)
 {
@@ -2950,86 +3031,4 @@
 
   /* Tag for recalculation */
   DEG_id_tag_update(&gpd->id, ID_RECALC_GEOMETRY | ID_RECALC_COPY_ON_WRITE);
-=======
-/* Dissolve points in stroke */
-void BKE_gpencil_dissolve_points(bGPDframe *gpf, bGPDstroke *gps, const short tag)
-{
-  bGPDspoint *pt;
-  MDeformVert *dvert = NULL;
-  int i;
-
-  int tot = gps->totpoints; /* number of points in new buffer */
-  /* first pass: count points to remove */
-  /* Count how many points are selected (i.e. how many to remove) */
-  for (i = 0, pt = gps->points; i < gps->totpoints; i++, pt++) {
-    if (pt->flag & tag) {
-      /* selected point - one of the points to remove */
-      tot--;
-    }
-  }
-
-  /* if no points are left, we simply delete the entire stroke */
-  if (tot <= 0) {
-    /* remove the entire stroke */
-    if (gps->points) {
-      MEM_freeN(gps->points);
-    }
-    if (gps->dvert) {
-      BKE_gpencil_free_stroke_weights(gps);
-      MEM_freeN(gps->dvert);
-    }
-    if (gps->triangles) {
-      MEM_freeN(gps->triangles);
-    }
-    BLI_freelinkN(&gpf->strokes, gps);
-  }
-  else {
-    /* just copy all points to keep into a smaller buffer */
-    bGPDspoint *new_points = MEM_callocN(sizeof(bGPDspoint) * tot, "new gp stroke points copy");
-    bGPDspoint *npt = new_points;
-
-    MDeformVert *new_dvert = NULL;
-    MDeformVert *ndvert = NULL;
-
-    if (gps->dvert != NULL) {
-      new_dvert = MEM_callocN(sizeof(MDeformVert) * tot, "new gp stroke weights copy");
-      ndvert = new_dvert;
-    }
-
-    (gps->dvert != NULL) ? dvert = gps->dvert : NULL;
-    for (i = 0, pt = gps->points; i < gps->totpoints; i++, pt++) {
-      if ((pt->flag & tag) == 0) {
-        *npt = *pt;
-        npt++;
-
-        if (gps->dvert != NULL) {
-          *ndvert = *dvert;
-          ndvert->dw = MEM_dupallocN(dvert->dw);
-          ndvert++;
-        }
-      }
-      if (gps->dvert != NULL) {
-        dvert++;
-      }
-    }
-
-    /* free the old buffer */
-    if (gps->points) {
-      MEM_freeN(gps->points);
-    }
-    if (gps->dvert) {
-      BKE_gpencil_free_stroke_weights(gps);
-      MEM_freeN(gps->dvert);
-    }
-
-    /* save the new buffer */
-    gps->points = new_points;
-    gps->dvert = new_dvert;
-    gps->totpoints = tot;
-
-    /* triangles cache needs to be recalculated */
-    gps->flag |= GP_STROKE_RECALC_GEOMETRY;
-    gps->tot_triangles = 0;
-  }
->>>>>>> 00cb31de
 }