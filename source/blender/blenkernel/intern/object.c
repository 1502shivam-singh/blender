--- conflicted
+++ resolved
@@ -2314,19 +2314,11 @@
 			
 			/* includes all keys and modifiers */
 			if(ob->type==OB_MESH) {
-<<<<<<< HEAD
 				BMEditMesh *em = ((Mesh*)ob->data)->edit_btmesh;
-=======
-				EditMesh *em = BKE_mesh_get_editmesh(ob->data);
->>>>>>> fba6a993
 
 				// here was vieweditdatamask? XXX
 				if(ob==scene->obedit) {
 					makeDerivedMesh(scene, ob, em, CD_MASK_BAREMESH);
-<<<<<<< HEAD
-=======
-					BKE_mesh_end_editmesh(ob->data, em);
->>>>>>> fba6a993
 				} else
 					makeDerivedMesh(scene, ob, NULL, CD_MASK_BAREMESH);
 			}
