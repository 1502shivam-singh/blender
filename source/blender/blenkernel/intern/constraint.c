--- conflicted
+++ resolved
@@ -3936,25 +3936,15 @@
 static void followtrack_new_data (void *cdata)
 {
 	bFollowTrackConstraint *data= (bFollowTrackConstraint *)cdata;
-<<<<<<< HEAD
-
-	data->clip= NULL;
-	data->flag|= FOLLOWTRACK_ACTIVECLIP;
-=======
 	
 	data->clip= NULL;
 	data->flag |= FOLLOWTRACK_ACTIVECLIP;
->>>>>>> 9f51785c
 }
 
 static void followtrack_id_looper (bConstraint *con, ConstraintIDFunc func, void *userdata)
 {
 	bFollowTrackConstraint *data= con->data;
-<<<<<<< HEAD
-
-=======
-	
->>>>>>> 9f51785c
+	
 	func(con, (ID**)&data->clip, userdata);
 }
 
@@ -3964,37 +3954,6 @@
 	bFollowTrackConstraint *data= con->data;
 	MovieClip *clip= data->clip;
 	MovieTrackingTrack *track;
-<<<<<<< HEAD
-
-	if(data->flag&FOLLOWTRACK_ACTIVECLIP)
-		clip= scene->clip;
-
-	if(!clip || !data->track[0])
-		return;
-
-	track= BKE_tracking_named_track(&clip->tracking, data->track);
-
-	if(!track)
-		return;
-
-	if(data->flag&FOLLOWTRACK_USE_3D_POSITION) {
-		if(track->flag&TRACK_HAS_BUNDLE) {
-			float pos[3], mat[4][4], obmat[4][4];
-
-			copy_m4_m4(obmat, cob->matrix);
-
-			BKE_get_tracking_mat(cob->scene, NULL, mat);
-			mul_v3_m4v3(pos, mat, track->bundle_pos);
-
-			cob->matrix[3][0]+= pos[0];
-			cob->matrix[3][1]+= pos[1];
-			cob->matrix[3][2]+= pos[2];
-		}
-	} else {
-		Object *camob= cob->scene->camera;
-
-		if(camob) {
-=======
 	
 	if (data->flag & FOLLOWTRACK_ACTIVECLIP)
 		clip= scene->clip;
@@ -4025,23 +3984,10 @@
 		Object *camob= cob->scene->camera;
 		
 		if (camob) {
->>>>>>> 9f51785c
 			MovieClipUser user;
 			MovieTrackingMarker *marker;
 			float vec[3], disp[3], axis[3], mat[4][4];
 			float aspect= (scene->r.xsch*scene->r.xasp) / (scene->r.ysch*scene->r.yasp);
-<<<<<<< HEAD
-			float sensor_x, sensor_y, lens, len, d, ortho_scale= 1.f;
-
-			where_is_object_mat(scene, camob, mat);
-
-			/* camera axis */
-			vec[0]= 0.f;
-			vec[1]= 0.f;
-			vec[2]= 1.f;
-			mul_v3_m4v3(axis, mat, vec);
-
-=======
 			float sensor_x, sensor_y, lens, len, d, ortho_scale= 1.0f;
 			
 			where_is_object_mat(scene, camob, mat);
@@ -4052,59 +3998,10 @@
 			vec[2]= 1.0f;
 			mul_v3_m4v3(axis, mat, vec);
 			
->>>>>>> 9f51785c
 			/* distance to projection plane */
 			copy_v3_v3(vec, cob->matrix[3]);
 			sub_v3_v3(vec, mat[3]);
 			project_v3_v3v3(disp, vec, axis);
-<<<<<<< HEAD
-
-			len= len_v3(disp);
-
-			if(len>FLT_EPSILON) {
-				float pos[2], rmat[4][4], shiftx= 0.0f, shifty= 0.0f, clipsta= 0.0f, clipend= 0.0f;
-				short is_ortho= 0, sensor_fit= CAMERA_SENSOR_FIT_AUTO;
-				Camera *cam= NULL;
-
-				user.framenr= scene->r.cfra;
-				marker= BKE_tracking_get_marker(track, user.framenr);
-
-				add_v2_v2v2(pos, marker->pos, track->offset);
-
-				object_camera_intrinsics(camob, &cam, &is_ortho, &shiftx, &shifty, &clipsta, &clipend, &lens, &sensor_x, &sensor_y, &sensor_fit);
-
-				if(is_ortho) {
-					if(cam)
-						ortho_scale= cam->ortho_scale;
-
-					vec[0]= ortho_scale * (pos[0]-0.5f+shiftx);
-					vec[1]= ortho_scale * (pos[1]-0.5f+shifty);
-					vec[2]= -len;
-
-					if(aspect>1.f) vec[1]/= aspect;
-					else vec[0]*= aspect;
-
-					mul_v3_m4v3(disp, camob->obmat, vec);
-
-					copy_m4_m4(rmat, camob->obmat);
-					zero_v3(rmat[3]);
-					mul_m4_m4m4(cob->matrix, rmat, cob->matrix);
-
-					copy_v3_v3(cob->matrix[3], disp);
-				}
-				else {
-					d= (len*sensor_x) / (2.f*lens);
-
-					vec[0]= d*(2.f*(pos[0]+shiftx)-1.f);
-					vec[1]= d*(2.f*(pos[1]+shifty)-1.f);
-					vec[2]= -len;
-
-					if(aspect>1.f) vec[1]/= aspect;
-					else vec[0]*= aspect;
-
-					mul_v3_m4v3(disp, camob->obmat, vec);
-
-=======
 			
 			len= len_v3(disp);
 			
@@ -4151,16 +4048,11 @@
 					
 					mul_v3_m4v3(disp, camob->obmat, vec);
 					
->>>>>>> 9f51785c
 					/* apply camera rotation so Z-axis would be co-linear */
 					copy_m4_m4(rmat, camob->obmat);
 					zero_v3(rmat[3]);
 					mul_m4_m4m4(cob->matrix, rmat, cob->matrix);
-<<<<<<< HEAD
-
-=======
 					
->>>>>>> 9f51785c
 					copy_v3_v3(cob->matrix[3], disp);
 				}
 			}
@@ -4189,25 +4081,15 @@
 static void camerasolver_new_data (void *cdata)
 {
 	bCameraSolverConstraint *data= (bCameraSolverConstraint *)cdata;
-<<<<<<< HEAD
-
-	data->clip= NULL;
-	data->flag|= CAMERASOLVER_ACTIVECLIP;
-=======
 	
 	data->clip = NULL;
 	data->flag |= CAMERASOLVER_ACTIVECLIP;
->>>>>>> 9f51785c
 }
 
 static void camerasolver_id_looper (bConstraint *con, ConstraintIDFunc func, void *userdata)
 {
 	bCameraSolverConstraint *data= con->data;
-<<<<<<< HEAD
-
-=======
-	
->>>>>>> 9f51785c
+	
 	func(con, (ID**)&data->clip, userdata);
 }
 
@@ -4216,17 +4098,6 @@
 	Scene *scene= cob->scene;
 	bCameraSolverConstraint *data= con->data;
 	MovieClip *clip= data->clip;
-<<<<<<< HEAD
-
-	if(data->flag&CAMERASOLVER_ACTIVECLIP)
-		clip= scene->clip;
-
-	if(clip) {
-		float mat[4][4], obmat[4][4];
-
-		BKE_tracking_get_interpolated_camera(&clip->tracking, scene->r.cfra, mat);
-
-=======
 	
 	if (data->flag & CAMERASOLVER_ACTIVECLIP)
 		clip= scene->clip;
@@ -4236,7 +4107,6 @@
 		
 		BKE_tracking_get_interpolated_camera(&clip->tracking, scene->r.cfra, mat);
 		
->>>>>>> 9f51785c
 		copy_m4_m4(obmat, cob->matrix);
 		mul_m4_m4m4(cob->matrix, mat, obmat);
 	}
