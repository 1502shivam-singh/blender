--- conflicted
+++ resolved
@@ -458,13 +458,6 @@
 				float *sub_weights, int count, void *dest)
 {
 	MDisps *d = dest;
-	MDisps *s = NULL;
-	int st, stl;
-	int i, x, y;
-	int side, S, dst_corners, src_corners;
-	float crn_weight[4][2];
-	float (*sw)[4] = (void*)sub_weights;
-	float (*disps)[3], (*out)[3];
 
 	/* happens when flipping normals of newly created mesh */
 	if(!d->totdisp) {
@@ -473,108 +466,6 @@
 	
 	if (!d->disps && d->totdisp)
 		d->disps = BLI_cellalloc_calloc(sizeof(float)*3*d->totdisp, "blank mdisps in layerInterp_mdisps");
-#if 0	
-	s = sources[0];
-	dst_corners = multires_mdisp_corners(d);
-	src_corners = multires_mdisp_corners(s);
-
-	if(sub_weights && count == 2 && src_corners == 3) {
-		src_corners = multires_mdisp_corners(sources[1]);
-
-		/* special case -- converting two triangles to quad */
-		if(src_corners == 3 && dst_corners == 4) {
-			MDisps tris[2];
-			int vindex[4] = {0};
-
-			S = 0;
-			for(i = 0; i < 2; i++)
-				for(y = 0; y < 4; y++)
-					for(x = 0; x < 4; x++)
-						if(sw[x+i*4][y])
-							vindex[x] = y;
-
-			for(i = 0; i < 2; i++) {
-				float sw_m4[4][4] = {{0}};
-				int a = 7 & ~(1 << vindex[i*2] | 1 << vindex[i*2+1]);
-
-				sw_m4[0][vindex[i*2+1]] = 1;
-				sw_m4[1][vindex[i*2]] = 1;
-
-				for(x = 0; x < 3; x++)
-					if(a & (1 << x))
-						sw_m4[2][x] = 1;
-
-				tris[i] = *((MDisps*)sources[i]);
-				tris[i].disps = BLI_cellalloc_dupalloc(tris[i].disps);
-				layerInterp_mdisps(&sources[i], NULL, (float*)sw_m4, 1, &tris[i]);
-			}
-
-			mdisp_join_tris(d, &tris[0], &tris[1]);
-
-			for(i = 0; i < 2; i++)
-				BLI_cellalloc_free(tris[i].disps);
-
-			return;
-		}
-	}
-
-	/* For now, some restrictions on the input */
-	if(count != 1 || !sub_weights) {
-		for(i = 0; i < d->totdisp; ++i)
-			zero_v3(d->disps[i]);
-
-		return;
-	}
-
-	/* Initialize the destination */
-<<<<<<< HEAD
-	out = disps = BLI_cellalloc_calloc(3*d->totdisp*sizeof(float), "iterp disps");
-=======
-	disps = MEM_callocN(3*d->totdisp*sizeof(float), "iterp disps");
->>>>>>> fa63c297
-
-	side = sqrt(d->totdisp / dst_corners);
-	st = (side<<1)-1;
-	stl = st - 1;
-
-	sw= (void*)sub_weights;
-	for(i = 0; i < 4; ++i) {
-		crn_weight[i][0] = 0 * sw[i][0] + stl * sw[i][1] + stl * sw[i][2] + 0 * sw[i][3];
-		crn_weight[i][1] = 0 * sw[i][0] + 0 * sw[i][1] + stl * sw[i][2] + stl * sw[i][3];
-	}
-
-	multires_mdisp_smooth_bounds(s);
-
-	out = disps;
-	for(S = 0; S < dst_corners; S++) {
-		float base[2], axis_x[2], axis_y[2];
-
-		mdisp_apply_weight(S, dst_corners, 0, 0, st, crn_weight, &base[0], &base[1]);
-		mdisp_apply_weight(S, dst_corners, side-1, 0, st, crn_weight, &axis_x[0], &axis_x[1]);
-		mdisp_apply_weight(S, dst_corners, 0, side-1, st, crn_weight, &axis_y[0], &axis_y[1]);
-
-		sub_v2_v2(axis_x, base);
-		sub_v2_v2(axis_y, base);
-		normalize_v2(axis_x);
-		normalize_v2(axis_y);
-
-		for(y = 0; y < side; ++y) {
-			for(x = 0; x < side; ++x, ++out) {
-				int crn;
-				float face_u, face_v, crn_u, crn_v;
-
-				mdisp_apply_weight(S, dst_corners, x, y, st, crn_weight, &face_u, &face_v);
-				crn = mdisp_rot_face_to_crn(src_corners, st, face_u, face_v, &crn_u, &crn_v);
-
-				old_mdisps_bilinear((*out), &s->disps[crn*side*side], side, crn_u, crn_v);
-				mdisp_flip_disp(crn, dst_corners, axis_x, axis_y, *out);
-			}
-		}
-	}
-
-	BLI_cellalloc_free(d->disps);
-	d->disps = disps;
-#endif
 }
 
 static void layerCopy_mdisps(const void *source, void *dest, int count)
