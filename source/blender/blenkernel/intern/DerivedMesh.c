--- conflicted
+++ resolved
@@ -73,22 +73,14 @@
 #include "BKE_mesh.h"
 #include "BKE_object.h"
 #include "BKE_subsurf.h"
-<<<<<<< HEAD
-#include "BKE_deform.h"
-#include "BKE_modifier.h"
-#include "BKE_key.h"
-#include "BKE_bmesh.h"
-=======
 #include "BKE_texture.h"
 #include "BKE_utildefines.h"
 #include "BKE_particle.h"
->>>>>>> fd969911
 
 #include "BLO_sys_types.h" // for intptr_t support
 
 #include "BIF_gl.h"
 #include "BIF_glutil.h"
-#include "BIF_resources.h"
 
 #include "GPU_draw.h"
 #include "GPU_extensions.h"
@@ -125,12 +117,7 @@
 	return medge;
 }
 
-<<<<<<< HEAD
-
-MFace *dm_getFaceArray(DerivedMesh *dm)
-=======
 static MFace *dm_getFaceArray(DerivedMesh *dm)
->>>>>>> fd969911
 {
 	MFace *mface = CustomData_get_layer(&dm->faceData, CD_MFACE);
 
@@ -144,39 +131,7 @@
 	return mface;
 }
 
-<<<<<<< HEAD
-MLoop *dm_getLoopArray(DerivedMesh *dm)
-{
-	MLoop *mloop = CustomData_get_layer(&dm->loopData, CD_MLOOP);
-
-	if (!mloop) {
-		mloop = CustomData_add_layer(&dm->loopData, CD_MLOOP, CD_CALLOC, NULL,
-			dm->getNumLoops(dm));
-		CustomData_set_layer_flag(&dm->loopData, CD_MFACE, CD_FLAG_TEMPORARY);
-		dm->copyLoopArray(dm, mloop);
-	}
-
-	return mloop;
-}
-
-MPoly *dm_getPolyArray(DerivedMesh *dm)
-{
-	MPoly *mpoly = CustomData_get_layer(&dm->faceData, CD_MPOLY);
-
-	if (!mpoly) {
-		mpoly = CustomData_add_layer(&dm->polyData, CD_MPOLY, CD_CALLOC, NULL,
-			dm->getNumPolys(dm));
-		CustomData_set_layer_flag(&dm->polyData, CD_MPOLY, CD_FLAG_TEMPORARY);
-		dm->copyPolyArray(dm, mpoly);
-	}
-
-	return mpoly;
-}
-
-MVert *dm_dupVertArray(DerivedMesh *dm)
-=======
 static MVert *dm_dupVertArray(DerivedMesh *dm)
->>>>>>> fd969911
 {
 	MVert *tmp = MEM_callocN(sizeof(*tmp) * dm->getNumVerts(dm),
 	                         "dm_dupVertArray tmp");
@@ -205,32 +160,6 @@
 
 	return tmp;
 }
-
-MLoop *dm_dupLoopArray(DerivedMesh *dm)
-{
-	MLoop *tmp = MEM_callocN(sizeof(*tmp) * dm->getNumLoops(dm),
-	                         "dm_dupFaceArray tmp");
-
-	if(tmp) dm->copyLoopArray(dm, tmp);
-
-	return tmp;
-}
-
-
-MPoly *dm_dupPolyArray(DerivedMesh *dm)
-{
-	MPoly *tmp = MEM_callocN(sizeof(*tmp) * dm->getNumPolys(dm),
-	                         "dm_dupFaceArray tmp");
-
-	if(tmp) dm->copyPolyArray(dm, tmp);
-
-	return tmp;
-}
-
-void *DM_get_loop_data_layer(DerivedMesh *dm, int type);
-void *DM_get_poly_data_layer(DerivedMesh *dm, int type);
-void *DM_get_loop_data(DerivedMesh *dm, int index, int type);
-void *DM_get_poly_data(DerivedMesh *dm, int index, int type);
 
 void DM_init_funcs(DerivedMesh *dm)
 {
@@ -238,46 +167,24 @@
 	dm->getVertArray = dm_getVertArray;
 	dm->getEdgeArray = dm_getEdgeArray;
 	dm->getFaceArray = dm_getFaceArray;
-	dm->getLoopArray = dm_getLoopArray;
-	dm->getPolyArray = dm_getPolyArray;
-
 	dm->dupVertArray = dm_dupVertArray;
 	dm->dupEdgeArray = dm_dupEdgeArray;
 	dm->dupFaceArray = dm_dupFaceArray;
-	dm->dupLoopArray = dm_dupLoopArray;
-	dm->dupPolyArray = dm_dupPolyArray;
 
 	dm->getVertData = DM_get_vert_data;
 	dm->getEdgeData = DM_get_edge_data;
 	dm->getFaceData = DM_get_face_data;
-	dm->getLoopData = DM_get_loop_data;
-	dm->getPolyData = DM_get_poly_data;
-	
 	dm->getVertDataArray = DM_get_vert_data_layer;
 	dm->getEdgeDataArray = DM_get_edge_data_layer;
 	dm->getFaceDataArray = DM_get_face_data_layer;
-	dm->getLoopDataArray = DM_get_loop_data_layer;
-	dm->getPolyDataArray = DM_get_poly_data_layer;
-	
 }
 
 void DM_init(DerivedMesh *dm,
-             int numVerts, int numEdges, int numFaces, int numLoops, int numPolys)
-{
-<<<<<<< HEAD
-	CustomData_add_layer(&dm->vertData, CD_ORIGINDEX, CD_CALLOC, NULL, numVerts);
-	CustomData_add_layer(&dm->edgeData, CD_ORIGINDEX, CD_CALLOC, NULL, numEdges);
-	CustomData_add_layer(&dm->faceData, CD_ORIGINDEX, CD_CALLOC, NULL, numFaces);
-	CustomData_add_layer(&dm->loopData, CD_ORIGINDEX, CD_CALLOC, NULL, numLoops);
-	CustomData_add_layer(&dm->polyData, CD_ORIGINDEX, CD_CALLOC, NULL, numPolys);
-
-=======
->>>>>>> fd969911
+             int numVerts, int numEdges, int numFaces)
+{
 	dm->numVertData = numVerts;
 	dm->numEdgeData = numEdges;
 	dm->numFaceData = numFaces;
-	dm->numLoopData = numLoops;
-	dm->numPolyData = numPolys;
 
 	DM_init_funcs(dm);
 	
@@ -285,25 +192,18 @@
 }
 
 void DM_from_template(DerivedMesh *dm, DerivedMesh *source,
-                      int numVerts, int numEdges, int numFaces, int numLoops, int numPolys)
-{
-	printf("DM_from_template called!\n");
+                      int numVerts, int numEdges, int numFaces)
+{
 	CustomData_copy(&source->vertData, &dm->vertData, CD_MASK_DERIVEDMESH,
 	                CD_CALLOC, numVerts);
 	CustomData_copy(&source->edgeData, &dm->edgeData, CD_MASK_DERIVEDMESH,
 	                CD_CALLOC, numEdges);
 	CustomData_copy(&source->faceData, &dm->faceData, CD_MASK_DERIVEDMESH,
 	                CD_CALLOC, numFaces);
-	CustomData_copy(&source->loopData, &dm->loopData, CD_MASK_DERIVEDMESH,
-	                CD_CALLOC, numLoops);
-	CustomData_copy(&source->polyData, &dm->polyData, CD_MASK_DERIVEDMESH,
-	                CD_CALLOC, numPolys);
 
 	dm->numVertData = numVerts;
 	dm->numEdgeData = numEdges;
 	dm->numFaceData = numFaces;
-	dm->numLoopData = numLoops;
-	dm->numPolyData = numPolys;
 
 	DM_init_funcs(dm);
 
@@ -316,8 +216,6 @@
 		CustomData_free(&dm->vertData, dm->numVertData);
 		CustomData_free(&dm->edgeData, dm->numEdgeData);
 		CustomData_free(&dm->faceData, dm->numFaceData);
-		CustomData_free(&dm->loopData, dm->numLoopData);
-		CustomData_free(&dm->polyData, dm->numPolyData);
 
 		return 1;
 	}
@@ -325,8 +223,6 @@
 		CustomData_free_temporary(&dm->vertData, dm->numVertData);
 		CustomData_free_temporary(&dm->edgeData, dm->numEdgeData);
 		CustomData_free_temporary(&dm->faceData, dm->numFaceData);
-		CustomData_free_temporary(&dm->loopData, dm->numLoopData);
-		CustomData_free_temporary(&dm->polyData, dm->numPolyData);
 
 		return 0;
 	}
@@ -336,27 +232,19 @@
 {
 	/* dm might depend on me, so we need to do everything with a local copy */
 	Mesh tmp = *me;
-	int totvert, totedge, totface, totloop, totpoly;
-
-	printf("DM_to_mesh called!\n");
+	int totvert, totedge, totface;
 
 	memset(&tmp.vdata, 0, sizeof(tmp.vdata));
 	memset(&tmp.edata, 0, sizeof(tmp.edata));
 	memset(&tmp.fdata, 0, sizeof(tmp.fdata));
-	memset(&tmp.ldata, 0, sizeof(tmp.ldata));
-	memset(&tmp.pdata, 0, sizeof(tmp.pdata));
 
 	totvert = tmp.totvert = dm->getNumVerts(dm);
 	totedge = tmp.totedge = dm->getNumEdges(dm);
 	totface = tmp.totface = dm->getNumFaces(dm);
-	totloop = tmp.totloop = dm->getNumLoops(dm);
-	totpoly = tmp.totpoly = dm->getNumPolys(dm);
 
 	CustomData_copy(&dm->vertData, &tmp.vdata, CD_MASK_MESH, CD_DUPLICATE, totvert);
 	CustomData_copy(&dm->edgeData, &tmp.edata, CD_MASK_MESH, CD_DUPLICATE, totedge);
 	CustomData_copy(&dm->faceData, &tmp.fdata, CD_MASK_MESH, CD_DUPLICATE, totface);
-	CustomData_copy(&dm->loopData, &tmp.fdata, CD_MASK_MESH, CD_DUPLICATE, totloop);
-	CustomData_copy(&dm->polyData, &tmp.fdata, CD_MASK_MESH, CD_DUPLICATE, totpoly);
 
 	/* not all DerivedMeshes store their verts/edges/faces in CustomData, so
 	   we set them here in case they are missing */
@@ -366,18 +254,12 @@
 		CustomData_add_layer(&tmp.edata, CD_MEDGE, CD_ASSIGN, dm->dupEdgeArray(dm), totedge);
 	if(!CustomData_has_layer(&tmp.fdata, CD_MFACE))
 		CustomData_add_layer(&tmp.fdata, CD_MFACE, CD_ASSIGN, dm->dupFaceArray(dm), totface);
-	if(!CustomData_has_layer(&tmp.ldata, CD_MLOOP))
-		CustomData_add_layer(&tmp.ldata, CD_MLOOP, CD_ASSIGN, dm->dupLoopArray(dm), totloop);
-	if(!CustomData_has_layer(&tmp.pdata, CD_MPOLY))
-		CustomData_add_layer(&tmp.pdata, CD_MPOLY, CD_ASSIGN, dm->dupPolyArray(dm), totpoly);
 
 	mesh_update_customdata_pointers(&tmp);
 
 	CustomData_free(&me->vdata, me->totvert);
 	CustomData_free(&me->edata, me->totedge);
 	CustomData_free(&me->fdata, me->totface);
-	CustomData_free(&me->ldata, me->totloop);
-	CustomData_free(&me->pdata, me->totpoly);
 
 	/* if the number of verts has changed, remove invalid data */
 	if(tmp.totvert != me->totvert) {
@@ -393,8 +275,6 @@
 	CustomData_set_only_copy(&dm->vertData, mask);
 	CustomData_set_only_copy(&dm->edgeData, mask);
 	CustomData_set_only_copy(&dm->faceData, mask);
-	CustomData_set_only_copy(&dm->loopData, mask);
-	CustomData_set_only_copy(&dm->polyData, mask);
 }
 
 void DM_add_vert_layer(DerivedMesh *dm, int type, int alloctype, void *layer)
@@ -427,16 +307,6 @@
 	return CustomData_get(&dm->faceData, index, type);
 }
 
-void *DM_get_loop_data(DerivedMesh *dm, int index, int type)
-{
-	return CustomData_get(&dm->loopData, index, type);
-}
-
-void *DM_get_poly_data(DerivedMesh *dm, int index, int type)
-{
-	return CustomData_get(&dm->polyData, index, type);
-}
-
 void *DM_get_vert_data_layer(DerivedMesh *dm, int type)
 {
 	return CustomData_get_layer(&dm->vertData, type);
@@ -450,16 +320,6 @@
 void *DM_get_face_data_layer(DerivedMesh *dm, int type)
 {
 	return CustomData_get_layer(&dm->faceData, type);
-}
-
-void *DM_get_loop_data_layer(DerivedMesh *dm, int type)
-{
-	return CustomData_get_layer(&dm->loopData, type);
-}
-
-void *DM_get_poly_data_layer(DerivedMesh *dm, int type)
-{
-	return CustomData_get_layer(&dm->polyData, type);
 }
 
 void DM_set_vert_data(DerivedMesh *dm, int index, int type, void *data)
@@ -562,16 +422,6 @@
 }
 
 ///
-typedef struct {
-	DerivedMesh dm;
-
-	BME_Mesh *bmesh;
-	float (*vertexCos)[3];
-	float (*vertexNos)[3];
-	float (*faceNos)[3];
-	bglCacheDrawInterface *cdraw;
-	int recalc_cdraw;
-} EditBMeshDerivedMesh;
 
 typedef struct {
 	DerivedMesh dm;
@@ -582,38 +432,25 @@
 	float (*faceNos)[3];
 } EditMeshDerivedMesh;
 
-static void emDM_recalcDrawCache(EditBMeshDerivedMesh *emdm);
-
 static void emDM_foreachMappedVert(DerivedMesh *dm, void (*func)(void *userData, int index, float *co, float *no_f, short *no_s), void *userData)
 {
-	EditBMeshDerivedMesh *bem = (EditBMeshDerivedMesh*) dm;
-	BME_Vert *bev;
+	EditMeshDerivedMesh *emdm= (EditMeshDerivedMesh*) dm;
+	EditVert *eve;
 	int i;
-	//short no[3];
-	
-	for (bev=bem->bmesh->verts.first, i=0; bev; i++, bev=bev->next) {
-		if (bem->vertexCos) {
-			func(userData, i, bem->vertexCos[i], bem->vertexNos[i], NULL);
+
+	for (i=0,eve= emdm->em->verts.first; eve; i++,eve=eve->next) {
+		if (emdm->vertexCos) {
+			func(userData, i, emdm->vertexCos[i], emdm->vertexNos[i], NULL);
 		} else {
-			func(userData, i, bev->co, bev->no, NULL);
+			func(userData, i, eve->co, eve->no, NULL);
 		}
 	}
 }
 static void emDM_foreachMappedEdge(DerivedMesh *dm, void (*func)(void *userData, int index, float *v0co, float *v1co), void *userData)
 {
-	EditBMeshDerivedMesh *bem = (EditBMeshDerivedMesh*) dm;
-	BME_Edge *bed;
+	EditMeshDerivedMesh *emdm= (EditMeshDerivedMesh*) dm;
+	EditEdge *eed;
 	int i;
-<<<<<<< HEAD
-	//short no[3];
-	
-	for (bed=bem->bmesh->edges.first, i=0; bed; i++, bed=bed->next) {
-		if (bem->vertexCos) {
-			func(userData, i, bem->vertexCos[bed->v1->tflag2], bem->vertexNos[bed->v1->tflag2]);
-		} else {
-			func(userData, i, bed->v1->co, bed->v2->co);
-		}
-=======
 
 	if (emdm->vertexCos) {
 		EditVert *eve;
@@ -625,16 +462,10 @@
 	} else {
 		for(i=0,eed= emdm->em->edges.first; eed; i++,eed= eed->next)
 			func(userData, i, eed->v1->co, eed->v2->co);
->>>>>>> fd969911
-	}
-}
-
+	}
+}
 static void emDM_drawMappedEdges(DerivedMesh *dm, int (*setDrawOptions)(void *userData, int index), void *userData) 
 {
-<<<<<<< HEAD
-	EditBMeshDerivedMesh *emdm = (EditBMeshDerivedMesh*) dm;
-	emdm->bmesh = emdm->bmesh;
-=======
 	EditMeshDerivedMesh *emdm= (EditMeshDerivedMesh*) dm;
 	EditEdge *eed;
 	int i;
@@ -663,312 +494,118 @@
 		}
 		glEnd();
 	}
->>>>>>> fd969911
-}
-
+}
 static void emDM_drawEdges(DerivedMesh *dm, int drawLooseEdges)
 {
-	EditBMeshDerivedMesh *emdm = (EditBMeshDerivedMesh*) dm;
-	emdm->bmesh = emdm->bmesh;
-	emdm->bmesh = emdm->bmesh;
-	if (emdm->recalc_cdraw) emDM_recalcDrawCache(emdm);
-
-	emdm->cdraw->drawWireEdges(emdm->cdraw, 1.0);
-}
-
+	emDM_drawMappedEdges(dm, NULL, NULL);
+}
 static void emDM_drawMappedEdgesInterp(DerivedMesh *dm, int (*setDrawOptions)(void *userData, int index), void (*setDrawInterpOptions)(void *userData, int index, float t), void *userData) 
 {
-	EditBMeshDerivedMesh *emdm = (EditBMeshDerivedMesh*) dm;
-	emdm->bmesh = emdm->bmesh; /* stupid warning suppression! */
-}
-
-static void emDM_drawUVEdges(DerivedMesh *dm)
-{
-	EditBMeshDerivedMesh *emdm = (EditBMeshDerivedMesh*) dm;
-	emdm->bmesh = emdm->bmesh;
-
-<<<<<<< HEAD
-}
-=======
+	EditMeshDerivedMesh *emdm= (EditMeshDerivedMesh*) dm;
+	EditEdge *eed;
+	int i;
+
+	if (emdm->vertexCos) {
+		EditVert *eve;
+
 		for (i=0,eve=emdm->em->verts.first; eve; eve= eve->next)
 			eve->tmp.l = (intptr_t) i++;
->>>>>>> fd969911
-
-static void emDM_drawEditVerts(DerivedMesh *dm, float alpha)
-{
-	EditBMeshDerivedMesh *emdm = (EditBMeshDerivedMesh*) dm;
-	float vsize;
-
-	if (emdm->recalc_cdraw) emDM_recalcDrawCache(emdm);
-
-	vsize = BIF_GetThemeValuef(TH_VERTEX_SIZE);
-	emdm->cdraw->drawVertPoints(emdm->cdraw, alpha, vsize);
-}
-
-static void emDM_drawEditFacePoints(DerivedMesh *dm, float alpha)
-{
-	EditBMeshDerivedMesh *emdm = (EditBMeshDerivedMesh*) dm;
-	float fsize;
-
-	if (emdm->recalc_cdraw) emDM_recalcDrawCache(emdm);
-
-	fsize = BIF_GetThemeValuef(TH_FACEDOT_SIZE);
-	emdm->cdraw->drawFacePoints(emdm->cdraw, alpha, fsize);
-}
-
-
-static void BME_tesselate_polys(BME_Mesh *bm){
-
-	BME_Vert *v;
-	BME_Poly *f;
-	BME_Tria *tria;
-	BME_Loop *l;
+
+		glBegin(GL_LINES);
+		for (i=0,eed= emdm->em->edges.first; eed; i++,eed= eed->next) {
+			if(!setDrawOptions || setDrawOptions(userData, i)) {
+				setDrawInterpOptions(userData, i, 0.0);
+				glVertex3fv(emdm->vertexCos[(int) eed->v1->tmp.l]);
+				setDrawInterpOptions(userData, i, 1.0);
+				glVertex3fv(emdm->vertexCos[(int) eed->v2->tmp.l]);
+			}
+		}
+		glEnd();
+	} else {
+		glBegin(GL_LINES);
+		for (i=0,eed= emdm->em->edges.first; eed; i++,eed= eed->next) {
+			if(!setDrawOptions || setDrawOptions(userData, i)) {
+				setDrawInterpOptions(userData, i, 0.0);
+				glVertex3fv(eed->v1->co);
+				setDrawInterpOptions(userData, i, 1.0);
+				glVertex3fv(eed->v2->co);
+			}
+		}
+		glEnd();
+	}
+}
+
+static void emDM_drawUVEdges(DerivedMesh *dm)
+{
+	EditMeshDerivedMesh *emdm= (EditMeshDerivedMesh*) dm;
 	EditFace *efa;
-	unsigned int *handles = NULL, maxloop=0,i;
-	float **cos = NULL, norm[3], cent[3];
-	ListBase tessface = {NULL,NULL}, tempverts = {NULL, NULL}, tempedges = {NULL, NULL};
-	
-	if(bm->tottrias) MEM_freeN(bm->trias);
-	bm->tottrias = 0;
-
-	/*find maxloop*/
-	for(f=BME_first(bm,BME_POLY); f; f=BME_next(bm,BME_POLY,f)){
-		if(f->len > maxloop) maxloop = f->len;
-	}
-	
-	if(maxloop < 3) return;
-
-	/*allocate arrays*/
-	handles = MEM_mallocN(sizeof(unsigned int)*maxloop, "BMesh tesselation mesh handles");
-	cos = MEM_mallocN(sizeof(float *)*maxloop, "BMesh tesselation coordinate pointers");
-	
-	/*do faces greater than 4*/
-	for(f=BME_first(bm,BME_POLY); f; f=BME_next(bm,BME_POLY,f)){
-		/*populate handles and coordinates array*/
-		i=0;
-		l = f->loopbase;
-		do{
-			cos[i] = l->v->co;
-			handles[i] = l;
-			i++;
-			l = l->next;
-			l->eflag1 = i; //mark order
-		}while(l!=f->loopbase);
-
-		/*tesselate*/
-		BLI_tesselate_poly(handles, cos, f->len);
-
-		/*calculate normal*/
-		f->no[0] = f->no[1] = f->no[2] = 0.0;
-		//for(efa = fillfacebase.first; efa; efa = efa->next){
-		//	CalcNormFloat(((BME_Loop*)(efa->v1->tmp.v))->v->co, ((BME_Loop*)(efa->v2->tmp.v))->v->co, ((BME_Loop*)(efa->v3->tmp.v))->v->co, norm);
-				//CalcNormFloat(efa->v1->co, efa->v2->co, efa->v3->co, norm);
-		//	VecAddf(f->no, f->no, norm);
-		//}			
-		//Normalize(f->no);
-		
-
-		/*split list and set pointers to zero*/	
-		addlisttolist(&tessface,&fillfacebase);
-		addlisttolist(&tempverts, &fillvertbase);
-		addlisttolist(&tempedges, &filledgebase);
-	}
-	
-	/*populate tesselation*/
-	bm->tottrias = BLI_countlist(&tessface);
-	tria = bm->trias = MEM_mallocN(sizeof(BME_Tria)*bm->tottrias,"Bmesh tesselation data");
-	for(efa=tessface.first;efa;efa=efa->next){
-		/*make sure winding is correct*/
-		BME_Loop *la[3], *t;
-
-		la[0] = efa->v1->tmp.v;
-		la[1] = efa->v2->tmp.v;
-		la[2] = efa->v3->tmp.v;
-
-		if(la[0]->eflag1 > la[1]->eflag1) { t = la[0]; la[0] = la[1]; la[1] = t;}
-		if(la[1]->eflag1 > la[2]->eflag1) { t = la[1]; la[1] = la[2]; la[2] = t;}
-		if(la[0]->eflag1 > la[1]->eflag1) { t = la[0]; la[0] = la[1]; la[1] = t;}
-
-		tria->l1 = la[0];
-		tria->l2 = la[1];
-		tria->l3 = la[2];
-
-		tria++;
-	}
-
-	/*now calculate face normals*/
-	for(i=0; i < bm->tottrias; i++){
-		CalcNormFloat(bm->trias[i].l1->v->co, bm->trias[i].l2->v->co, bm->trias[i].l3->v->co, norm);
-		VecAddf(bm->trias[i].l1->f->no, bm->trias[i].l1->f->no, norm);
-	}
-	
-	for(f=BME_first(bm,BME_POLY); f; f=BME_next(bm,BME_POLY,f)) Normalize(f->no);
-
-	/*calculate vertex normals*/
-	for(v=BME_first(bm,BME_VERT); v; v=BME_next(bm,BME_VERT,v)){
-		v->no[0] = v->no[1] = v->no[2] = 0.0;
-	}
-
-	for(f=BME_first(bm,BME_POLY); f; f=BME_next(bm,BME_POLY,f)){
-		l=f->loopbase;
-		do{
-			VecAddf(l->v->no, l->v->no, f->no);
-			l=l->next;
-		}while(l!=f->loopbase);
-	}
-
-	for(v=BME_first(bm,BME_VERT); v; v=BME_next(bm,BME_VERT,v)){
-		if(Normalize(v->no)==0.0){
-			VECCOPY(v->no,v->co);
-			Normalize(v->no);
-		}
-	}
-
-	/*clean up mem*/
-	BLI_end_edgefill();
-	MEM_freeN(handles);
-	MEM_freeN(cos);
-}
-
-
-
-static void emDM_recalcDrawCache(EditBMeshDerivedMesh *emdm)
-{
-	BME_Poly *efa;
-	BME_Loop *loop;
-	BME_Edge *eed;
-	BME_Vert *eve;
-	BME_Tria *t;
-	float v[3][3], no[3][3], facedot[3];
-	float nor[3], vsize;
-	char high[4], vcol[3], svcol[3], ecol[3], secol[3], fcol[3], sfcol[3];
-	int i;
-
-	BIF_GetThemeColor3ubv(TH_VERTEX, vcol);
-	BIF_GetThemeColor3ubv(TH_VERTEX_SELECT, svcol);
-	vsize = BIF_GetThemeValuef(TH_VERTEX_SIZE);
-
-	BIF_GetThemeColor3ubv(TH_EDGE, ecol);
-	BIF_GetThemeColor3ubv(TH_EDGE_SELECT, secol);
-
-	BIF_GetThemeColor3ubv(TH_FACE, fcol);
-	BIF_GetThemeColor3ubv(TH_FACE_SELECT, sfcol);
-
-	/*Eck! remember to write code to set high (which is the transparent highlight color!)*/
-	if (!emdm->cdraw) emdm->cdraw = bglCacheNew();
-
-	emdm->cdraw->release(emdm->cdraw); /*resets the entire draw cache*/
-	emdm->cdraw->setMaterials(emdm->cdraw, G.obedit->totcol, G.obedit->mat);
-	emdm->cdraw->beginCache(emdm->cdraw);
-
-	for (efa=emdm->bmesh->polys.first; efa; efa=efa->next) {
-
-		/*do face dot*/
-		loop = efa->loopbase;
-		facedot[0] = facedot[1] = facedot[2] = 0.0;
-		i = 0;
-		do {
-			VecAddf(facedot, facedot, loop->v->co);
-			i++;
-			loop = loop->next;
-		} while (loop != efa->loopbase);
-		VecMulf(facedot, 1.0f/(float)i);
-		if (efa->flag & SELECT) emdm->cdraw->addFacePoint(emdm->cdraw, facedot, sfcol);
-		else emdm->cdraw->addFacePoint(emdm->cdraw, facedot, fcol);
-	}
-	
-	BME_tesselate_polys(emdm->bmesh);
-	/*do n-gons in a seperate pass*/
-	for(i=0; i< emdm->bmesh->tottrias; i++){
-		t = &(emdm->bmesh->trias[i]);
-		
-		VECCOPY(v[0], t->l1->v->co);
-		VECCOPY(v[1], t->l2->v->co);
-		VECCOPY(v[2], t->l3->v->co);
-		
-		if(t->l1->f->flag & ME_NSMOOTH){
-			VECCOPY(no[0], t->l1->v->no);
-			VECCOPY(no[1], t->l2->v->no);
-			VECCOPY(no[2], t->l3->v->no);
-		} else {
-			VECCOPY(no[0], t->l1->f->no);
-			VECCOPY(no[1], t->l1->f->no);
-			VECCOPY(no[2], t->l1->f->no);
-		}
-		emdm->cdraw->addTriangle(emdm->cdraw, v, no, NULL, high, t->l1->f->mat_nr);
-	}	
-
-
-	for (eve=emdm->bmesh->verts.first; eve; eve=eve->next) {
-		if (eve->flag & SELECT) emdm->cdraw->addVertPoint(emdm->cdraw, eve->co, svcol);
-		else emdm->cdraw->addVertPoint(emdm->cdraw, eve->co, vcol);
-	}
-
-	for (eed=emdm->bmesh->edges.first, i=0; eed; i++, eed=eed->next) {
-		if (eed->flag & SELECT) emdm->cdraw->addEdgeWire(emdm->cdraw, eed->v1->co, eed->v2->co, secol, secol, i);
-		else emdm->cdraw->addEdgeWire(emdm->cdraw, eed->v1->co, eed->v2->co, ecol, ecol, i);
-	}
-	emdm->recalc_cdraw = 0;
-	emdm->cdraw->endCache(emdm->cdraw);
-}
-
-static void emDM__calcFaceCent(BME_Poly *f, float cent[3], float (*vertexCos)[3])
-{
-        BME_Loop *l;
-		int i;
-		
-		l = f->loopbase;
-		cent[0] = cent[1] = cent[2] = 0.0;
-		i = 0;
-		do {
-			if(vertexCos)
-				VecAddf(cent, cent, vertexCos[l->v->eflag1]);
-			else
-				VecAddf(cent, cent, l->v->co);
-
-			
-			i++;
-			l = l->next;
-		} while (l != f->loopbase);
-		VecMulf(cent, 1.0f/(float)i);
-}
-
+	MTFace *tf;
+
+	glBegin(GL_LINES);
+	for(efa= emdm->em->faces.first; efa; efa= efa->next) {
+		tf = CustomData_em_get(&emdm->em->fdata, efa->data, CD_MTFACE);
+
+		if(tf && !(efa->h)) {
+			glVertex2fv(tf->uv[0]);
+			glVertex2fv(tf->uv[1]);
+
+			glVertex2fv(tf->uv[1]);
+			glVertex2fv(tf->uv[2]);
+
+			if (!efa->v4) {
+				glVertex2fv(tf->uv[2]);
+				glVertex2fv(tf->uv[0]);
+			} else {
+				glVertex2fv(tf->uv[2]);
+				glVertex2fv(tf->uv[3]);
+				glVertex2fv(tf->uv[3]);
+				glVertex2fv(tf->uv[0]);
+			}
+		}
+	}
+	glEnd();
+}
+
+static void emDM__calcFaceCent(EditFace *efa, float cent[3], float (*vertexCos)[3])
+{
+	if (vertexCos) {
+		VECCOPY(cent, vertexCos[(int) efa->v1->tmp.l]);
+		VecAddf(cent, cent, vertexCos[(int) efa->v2->tmp.l]);
+		VecAddf(cent, cent, vertexCos[(int) efa->v3->tmp.l]);
+		if (efa->v4) VecAddf(cent, cent, vertexCos[(int) efa->v4->tmp.l]);
+	} else {
+		VECCOPY(cent, efa->v1->co);
+		VecAddf(cent, cent, efa->v2->co);
+		VecAddf(cent, cent, efa->v3->co);
+		if (efa->v4) VecAddf(cent, cent, efa->v4->co);
+	}
+
+	if (efa->v4) {
+		VecMulf(cent, 0.25f);
+	} else {
+		VecMulf(cent, 0.33333333333f);
+	}
+}
 static void emDM_foreachMappedFaceCenter(DerivedMesh *dm, void (*func)(void *userData, int index, float *co, float *no), void *userData)
 {
-	EditBMeshDerivedMesh *emdm = (EditBMeshDerivedMesh*) dm;
-	BME_Mesh *bm = emdm->bmesh;
-	BME_Vert *eve;
-	BME_Poly *efa;
-	BME_Loop *l;
+	EditMeshDerivedMesh *emdm= (EditMeshDerivedMesh*) dm;
+	EditVert *eve;
+	EditFace *efa;
 	float cent[3];
 	int i;
 
 	if (emdm->vertexCos) {
-<<<<<<< HEAD
-		for (i=0,eve=bm->verts.first; eve; eve= eve->next)
-			eve->eflag1 = i++; //abuse!
-=======
 		for (i=0,eve=emdm->em->verts.first; eve; eve= eve->next)
 			eve->tmp.l = (intptr_t) i++;
->>>>>>> fd969911
-	}
-
-	for(i=0,efa= bm->polys.first; efa; i++,efa= efa->next) {
+	}
+
+	for(i=0,efa= emdm->em->faces.first; efa; i++,efa= efa->next) {
 		emDM__calcFaceCent(efa, cent, emdm->vertexCos);
-		//func(userData, i, cent, emdm->vertexCos?emdm->faceNos[i]:efa->n);
-		func(userData, i, cent, NULL);
-
-	}
-}
-
+		func(userData, i, cent, emdm->vertexCos?emdm->faceNos[i]:efa->n);
+	}
+}
 static void emDM_drawMappedFaces(DerivedMesh *dm, int (*setDrawOptions)(void *userData, int index, int *drawSmooth_r), void *userData, int useColors)
 {
-<<<<<<< HEAD
-	EditBMeshDerivedMesh *emdm = (EditBMeshDerivedMesh*) dm;
-	if (emdm->recalc_cdraw) emDM_recalcDrawCache(emdm);
-
-	emdm->cdraw->drawFacesSolid(emdm->cdraw, 0);
-=======
 	EditMeshDerivedMesh *emdm= (EditMeshDerivedMesh*) dm;
 	EditFace *efa;
 	int i, draw;
@@ -1380,7 +1017,6 @@
 			glEnd();
 		}
 	}
->>>>>>> fd969911
 }
 
 static void emDM_drawFacesGLSL(DerivedMesh *dm,
@@ -1391,41 +1027,45 @@
 
 static void emDM_getMinMax(DerivedMesh *dm, float min_r[3], float max_r[3])
 {
-	EditBMeshDerivedMesh *bem = (EditBMeshDerivedMesh*) dm;
-	BME_Vert *bev;
-	
-	INIT_MINMAX(min_r, max_r);
-	
-	for (bev=bem->bmesh->verts.first; bev; bev=bev->next) {
-		DO_MINMAX(bev->co, min_r, max_r);
+	EditMeshDerivedMesh *emdm= (EditMeshDerivedMesh*) dm;
+	EditVert *eve;
+	int i;
+
+	if (emdm->em->verts.first) {
+		for (i=0,eve= emdm->em->verts.first; eve; i++,eve= eve->next) {
+			if (emdm->vertexCos) {
+				DO_MINMAX(emdm->vertexCos[i], min_r, max_r);
+			} else {
+				DO_MINMAX(eve->co, min_r, max_r);
+			}
+		}
+	} else {
+		min_r[0] = min_r[1] = min_r[2] = max_r[0] = max_r[1] = max_r[2] = 0.0;
 	}
 }
 static int emDM_getNumVerts(DerivedMesh *dm)
 {
-	return ((EditBMeshDerivedMesh*)dm)->bmesh->totvert;
+	EditMeshDerivedMesh *emdm= (EditMeshDerivedMesh*) dm;
+
+	return BLI_countlist(&emdm->em->verts);
 }
 
 static int emDM_getNumEdges(DerivedMesh *dm)
 {
-	return ((EditBMeshDerivedMesh*)dm)->bmesh->totedge;
+	EditMeshDerivedMesh *emdm= (EditMeshDerivedMesh*) dm;
+
+	return BLI_countlist(&emdm->em->edges);
 }
 
 static int emDM_getNumFaces(DerivedMesh *dm)
 {
-	return 0;
-}
-
-static int emDM_getNumPolys(DerivedMesh *dm)
-{
-	return ((EditBMeshDerivedMesh*)dm)->bmesh->totpoly;
+	EditMeshDerivedMesh *emdm= (EditMeshDerivedMesh*) dm;
+
+	return BLI_countlist(&emdm->em->faces);
 }
 
 static void emDM_getVert(DerivedMesh *dm, int index, MVert *vert_r)
 {
-<<<<<<< HEAD
-	EditBMeshDerivedMesh *emdm = (EditBMeshDerivedMesh*) dm;
-	emdm->bmesh = emdm->bmesh;
-=======
 	EditVert *ev = ((EditMeshDerivedMesh *)dm)->em->verts.first;
 	int i;
 
@@ -1440,15 +1080,10 @@
 	/* TODO what to do with vert_r->flag and vert_r->mat_nr? */
 	vert_r->mat_nr = 0;
 	vert_r->bweight = (unsigned char) (ev->bweight*255.0f);
->>>>>>> fd969911
 }
 
 static void emDM_getEdge(DerivedMesh *dm, int index, MEdge *edge_r)
 {
-<<<<<<< HEAD
-	EditBMeshDerivedMesh *emdm = (EditBMeshDerivedMesh*) dm;
-	emdm->bmesh = emdm->bmesh;
-=======
 	EditMesh *em = ((EditMeshDerivedMesh *)dm)->em;
 	EditEdge *ee = em->edges.first;
 	EditVert *ev, *v1, *v2;
@@ -1480,21 +1115,52 @@
 			v2 = NULL;
 		}
 	}
->>>>>>> fd969911
 }
 
 static void emDM_getFace(DerivedMesh *dm, int index, MFace *face_r)
 {
-	EditBMeshDerivedMesh *emdm = (EditBMeshDerivedMesh*) dm;
-	emdm->bmesh = emdm->bmesh;
+	EditMesh *em = ((EditMeshDerivedMesh *)dm)->em;
+	EditFace *ef = em->faces.first;
+	EditVert *ev, *v1, *v2, *v3, *v4;
+	int i;
+
+	for(i = 0; i < index; ++i) ef = ef->next;
+
+	face_r->mat_nr = ef->mat_nr;
+	face_r->flag = ef->flag;
+
+	/* goddamn, we have to search all verts to find indices */
+	v1 = ef->v1;
+	v2 = ef->v2;
+	v3 = ef->v3;
+	v4 = ef->v4;
+	if(!v4) face_r->v4 = 0;
+
+	for(i = 0, ev = em->verts.first; v1 || v2 || v3 || v4;
+	    i++, ev = ev->next) {
+		if(ev == v1) {
+			face_r->v1 = i;
+			v1 = NULL;
+		}
+		if(ev == v2) {
+			face_r->v2 = i;
+			v2 = NULL;
+		}
+		if(ev == v3) {
+			face_r->v3 = i;
+			v3 = NULL;
+		}
+		if(ev == v4) {
+			face_r->v4 = i;
+			v4 = NULL;
+		}
+	}
+
+	test_index_face(face_r, NULL, 0, ef->v4?4:3);
 }
 
 static void emDM_copyVertArray(DerivedMesh *dm, MVert *vert_r)
 {
-<<<<<<< HEAD
-	EditBMeshDerivedMesh *emdm = (EditBMeshDerivedMesh*) dm;
-	emdm->bmesh = emdm->bmesh;
-=======
 	EditVert *ev = ((EditMeshDerivedMesh *)dm)->em->verts.first;
 
 	for( ; ev; ev = ev->next, ++vert_r) {
@@ -1509,15 +1175,10 @@
 		vert_r->flag = 0;
 		vert_r->bweight = (unsigned char) (ev->bweight*255.0f);
 	}
->>>>>>> fd969911
 }
 
 static void emDM_copyEdgeArray(DerivedMesh *dm, MEdge *edge_r)
 {
-<<<<<<< HEAD
-	EditBMeshDerivedMesh *emdm = (EditBMeshDerivedMesh*) dm;
-	emdm->bmesh = emdm->bmesh;
-=======
 	EditMesh *em = ((EditMeshDerivedMesh *)dm)->em;
 	EditEdge *ee = em->edges.first;
 	EditVert *ev;
@@ -1542,15 +1203,10 @@
 		edge_r->v1 = (int)ee->v1->tmp.l;
 		edge_r->v2 = (int)ee->v2->tmp.l;
 	}
->>>>>>> fd969911
 }
 
 static void emDM_copyFaceArray(DerivedMesh *dm, MFace *face_r)
 {
-<<<<<<< HEAD
-	EditBMeshDerivedMesh *emdm = (EditBMeshDerivedMesh*) dm;
-	emdm->bmesh = emdm->bmesh;
-=======
 	EditMesh *em = ((EditMeshDerivedMesh *)dm)->em;
 	EditFace *ef = em->faces.first;
 	EditVert *ev;
@@ -1572,7 +1228,6 @@
 
 		test_index_face(face_r, NULL, 0, ef->v4?4:3);
 	}
->>>>>>> fd969911
 }
 
 static void *emDM_getFaceDataArray(DerivedMesh *dm, int type)
@@ -1614,36 +1269,33 @@
 
 static void emDM_release(DerivedMesh *dm)
 {
-	EditBMeshDerivedMesh *emdm = (EditBMeshDerivedMesh*) dm;
+	EditMeshDerivedMesh *emdm= (EditMeshDerivedMesh*) dm;
 
 	if (DM_release(dm)) {
-		if (emdm->cdraw) {
-			emdm->cdraw->release(emdm->cdraw);
-			MEM_freeN(emdm->cdraw);
-			emdm->cdraw = NULL;
-		}
-		MEM_freeN(dm);
-	}
-	//emdm->recalc_cdraw = 1;
-}
-
-static DerivedMesh *getEditMeshDerivedMesh(BME_Mesh *em, Object *ob,
+		if (emdm->vertexCos) {
+			MEM_freeN(emdm->vertexCos);
+			MEM_freeN(emdm->vertexNos);
+			MEM_freeN(emdm->faceNos);
+		}
+
+		MEM_freeN(emdm);
+	}
+}
+
+static DerivedMesh *getEditMeshDerivedMesh(EditMesh *em, Object *ob,
                                            float (*vertexCos)[3])
 {
-	EditBMeshDerivedMesh *emdm = MEM_callocN(sizeof(*emdm), "emdm");
-
-	DM_init(&emdm->dm, em->totvert, em->totedge, 0, em->totloop, em->totpoly);
-
-	emdm->cdraw = bglCacheNew();
-	emdm->recalc_cdraw = 1;
+	EditMeshDerivedMesh *emdm = MEM_callocN(sizeof(*emdm), "emdm");
+
+	DM_init(&emdm->dm, BLI_countlist(&em->verts),
+	                 BLI_countlist(&em->edges), BLI_countlist(&em->faces));
 
 	emdm->dm.getMinMax = emDM_getMinMax;
 
 	emdm->dm.getNumVerts = emDM_getNumVerts;
 	emdm->dm.getNumEdges = emDM_getNumEdges;
 	emdm->dm.getNumFaces = emDM_getNumFaces;
-	emdm->dm.getNumPolys = emDM_getNumPolys ;
-	
+
 	emdm->dm.getVert = emDM_getVert;
 	emdm->dm.getEdge = emDM_getEdge;
 	emdm->dm.getFace = emDM_getFace;
@@ -1656,8 +1308,6 @@
 	emdm->dm.foreachMappedEdge = emDM_foreachMappedEdge;
 	emdm->dm.foreachMappedFaceCenter = emDM_foreachMappedFaceCenter;
 
-	emdm->dm.drawEditFacePoints = emDM_drawEditFacePoints;
-	emdm->dm.drawEditVerts = emDM_drawEditVerts;
 	emdm->dm.drawEdges = emDM_drawEdges;
 	emdm->dm.drawMappedEdges = emDM_drawMappedEdges;
 	emdm->dm.drawMappedEdgesInterp = emDM_drawMappedEdgesInterp;
@@ -1670,7 +1320,7 @@
 
 	emdm->dm.release = emDM_release;
 	
-	emdm->bmesh = em;
+	emdm->em = em;
 	emdm->vertexCos = vertexCos;
 
 	if(CustomData_has_layer(&em->vdata, CD_MDEFORMVERT)) {
@@ -1685,12 +1335,6 @@
 	}
 
 	if(vertexCos) {
-<<<<<<< HEAD
-		//BME_Vert *eve;
-		//BME_Poly *efa;
-		//int totpoly = em->totpoly;
-		//int i;
-=======
 		EditVert *eve;
 		EditFace *efa;
 		int totface = BLI_countlist(&em->faces);
@@ -1717,13 +1361,21 @@
 			else {
 				CalcNormFloat(v1, v2, v3, no);
 			}
->>>>>>> fd969911
-
-		//for (i=0,eve=em->verts.first; eve; eve= eve->next)
-		//	eve->tmp.l = (long) i++;
-
-		//emdm->vertexNos = MEM_callocN(sizeof(*emdm->vertexNos)*i, "emdm_vno");
-		//emdm->faceNos = MEM_mallocN(sizeof(*emdm->faceNos)*totpoly, "emdm_vno");
+
+			VecAddf(emdm->vertexNos[(int) efa->v1->tmp.l], emdm->vertexNos[(int) efa->v1->tmp.l], no);
+			VecAddf(emdm->vertexNos[(int) efa->v2->tmp.l], emdm->vertexNos[(int) efa->v2->tmp.l], no);
+			VecAddf(emdm->vertexNos[(int) efa->v3->tmp.l], emdm->vertexNos[(int) efa->v3->tmp.l], no);
+		}
+
+		for(i=0, eve= em->verts.first; eve; i++, eve=eve->next) {
+			float *no = emdm->vertexNos[i];
+			/* following Mesh convention; we use vertex coordinate itself
+			 * for normal in this case */
+			if (Normalize(no)==0.0) {
+				VECCOPY(no, vertexCos[i]);
+				Normalize(no);
+			}
+		}
 	}
 
 	return (DerivedMesh*) emdm;
@@ -1859,508 +1511,6 @@
 	if(deform_r) *deform_r = NULL;
 	*final_r = NULL;
 
-<<<<<<< HEAD
-/* fill array of mvert */
-void vDM_copyVertArray(DerivedMesh *dm, MVert *vert_r)
-{
-	VDerivedMesh *vdm = (VDerivedMesh*)dm;
-	struct VerseVert *vvert;
-
-	if(!vdm->vertex_layer) return;
-
-	for(vvert = vdm->vertex_layer->dl.lb.first ; vvert; vvert = vvert->next, ++vert_r) {
-		VECCOPY(vert_r->co, vvert->co);
-
-		vert_r->no[0] = vvert->no[0] * 32767.0;
-		vert_r->no[1] = vvert->no[1] * 32767.0;
-		vert_r->no[2] = vvert->no[2] * 32767.0;
-
-		vert_r->mat_nr = 0;
-		vert_r->flag = 0;
-	}
-}
-
-/* dummy function, edges arent supported in verse mesh */
-void vDM_copyEdgeArray(DerivedMesh *dm, MEdge *edge_r)
-{
-	VDerivedMesh *vdm = (VDerivedMesh*)dm;
-
-	if(!vdm->vertex_layer || !vdm->edges) return;
-
-	if(vdm->edges->first) {
-		struct VerseEdge *vedge;
-		struct VLayer *vert_vlayer = vdm->vertex_layer;
-		struct VerseVert *vvert, *vvert1, *vvert2;
-		int j;
-
-		/* store vert indices in tmp union */
-		for(vvert = vdm->vertex_layer->dl.lb.first, j = 0; vvert; vvert = vvert->next, ++j)
-			vvert->tmp.index = j;
-
-		for(vedge = vdm->edges->first, j=0 ; vedge; vedge = vedge->next, ++edge_r, j++) {
-			/* create temporary edge index */
-			vedge->tmp.index = j;
-			vvert1 = BLI_dlist_find_link(&(vert_vlayer->dl), (unsigned int)vedge->v0);
-			vvert2 = BLI_dlist_find_link(&(vert_vlayer->dl), (unsigned int)vedge->v1);
-			if(vvert1 && vvert2) {
-				edge_r->v1 = vvert1->tmp.index;
-				edge_r->v2 = vvert2->tmp.index;
-			}
-			else {
-				printf("error: vDM_copyEdgeArray: %d, %d\n", vedge->v0, vedge->v1);
-				edge_r->v1 = 0;
-				edge_r->v2 = 0;
-			}
-			/* not supported yet */
-			edge_r->flag = 0;
-			edge_r->crease = 0;
-		}
-	}
-}
-
-/* fill array of mfaces */
-void vDM_copyFaceArray(DerivedMesh *dm, MFace *face_r)
-{
-	VDerivedMesh *vdm = (VDerivedMesh*)dm;
-	struct VerseFace *vface;
-	struct VerseVert *vvert;
-	int i;
-	
-	if(!vdm->vertex_layer || !vdm->polygon_layer) return;
-	
-	/* store vertexes indices in tmp union */
-	for(vvert = vdm->vertex_layer->dl.lb.first, i = 0; vvert; vvert = vvert->next, ++i)
-		vvert->tmp.index = i;
-
-	for(vface = vdm->polygon_layer->dl.lb.first; vface; vface = vface->next, ++face_r) {
-		face_r->mat_nr = 0;
-		face_r->flag = 0;
-
-		face_r->v1 = vface->vvert0->tmp.index;
-		face_r->v2 = vface->vvert1->tmp.index;
-		face_r->v3 = vface->vvert2->tmp.index;
-		if(vface->vvert3) face_r->v4 = vface->vvert3->tmp.index;
-		else face_r->v4 = 0;
-
-		test_index_face(face_r, NULL, 0, vface->vvert3?4:3);
-	}
-}
-
-/* return coordination of vertex with index */
-static void vDM_getVertCo(DerivedMesh *dm, int index, float co_r[3])
-{
-	VDerivedMesh *vdm = (VDerivedMesh*)dm;
-	struct VerseVert *vvert = NULL;
-
-	if(!vdm->vertex_layer) return;
-
-	vvert = BLI_dlist_find_link(&(vdm->vertex_layer->dl), index);
-	
-	if(vvert) {
-		VECCOPY(co_r, vdm->vertexCos ? vvert->cos : vvert->co);
-	}
-	else {
-		co_r[0] = co_r[1] = co_r[2] = 0.0;
-	}
-}
-
-/* return array of vertex coordiantions */
-static void vDM_getVertCos(DerivedMesh *dm, float (*cos_r)[3])
-{
-	VDerivedMesh *vdm = (VDerivedMesh*)dm;
-	struct VerseVert *vvert;
-	int i = 0;
-
-	if(!vdm->vertex_layer) return;
-
-	vvert = vdm->vertex_layer->dl.lb.first;
-	while(vvert) {
-		VECCOPY(cos_r[i], vdm->vertexCos ? vvert->cos : vvert->co);
-		i++;
-		vvert = vvert->next;
-	}
-}
-
-/* return normal of vertex with index */
-static void vDM_getVertNo(DerivedMesh *dm, int index, float no_r[3])
-{
-	VDerivedMesh *vdm = (VDerivedMesh*)dm;
-	struct VerseVert *vvert = NULL;
-
-	if(!vdm->vertex_layer) return;
-
-	vvert = BLI_dlist_find_link(&(vdm->vertex_layer->dl), index);
-	if(vvert) {
-		VECCOPY(no_r, vvert->no);
-	}
-	else {
-		no_r[0] = no_r[1] = no_r[2] = 0.0;
-	}
-}
-
-/* draw all VerseVertexes */
-static void vDM_drawVerts(DerivedMesh *dm)
-{
-	VDerivedMesh *vdm = (VDerivedMesh*)dm;
-	struct VerseVert *vvert;
-
-	if(!vdm->vertex_layer) return;
-
-	vvert = vdm->vertex_layer->dl.lb.first;
-
-	bglBegin(GL_POINTS);
-	while(vvert) {
-		bglVertex3fv(vdm->vertexCos ? vvert->cos : vvert->co);
-		vvert = vvert->next;
-	}
-	bglEnd();
-}
-
-/* draw all edges of VerseFaces ... it isn't optimal, because verse
- * specification doesn't support edges :-( ... bother eskil ;-)
- * ... some edges (most of edges) are drawn twice */
-static void vDM_drawEdges(DerivedMesh *dm, int drawLooseEdges)
-{
-	VDerivedMesh *vdm = (VDerivedMesh*)dm;
-	struct VerseEdge *vedge;
-	struct VLayer *vert_vlayer = vdm->vertex_layer;
-
-	if(vert_vlayer && vdm->edges && (BLI_countlist(vdm->edges) > 0)) {
-		struct VerseVert *vvert1, *vvert2;
-
-		glBegin(GL_LINES);
-		for(vedge = vdm->edges->first; vedge; vedge = vedge->next) {
-			vvert1 = BLI_dlist_find_link(&(vert_vlayer->dl), (unsigned int)vedge->v0);
-			vvert2 = BLI_dlist_find_link(&(vert_vlayer->dl), (unsigned int)vedge->v1);
-			if(vvert1 && vvert2) {
-				glVertex3fv(vdm->vertexCos ? vvert1->cos : vvert1->co);
-				glVertex3fv(vdm->vertexCos ? vvert2->cos : vvert2->co);
-			}
-		}
-		glEnd();
-	}
-}
-
-/* verse spec doesn't support edges ... loose edges can't exist */
-void vDM_drawLooseEdges(DerivedMesh *dm)
-{
-}
-
-/* draw uv edges, not supported yet */
-static void vDM_drawUVEdges(DerivedMesh *dm)
-{
-}
-
-/* draw all VerseFaces */
-static void vDM_drawFacesSolid(DerivedMesh *dm, int (*setMaterial)(int))
-{
-	VDerivedMesh *vdm = (VDerivedMesh*)dm;
-	struct VerseFace *vface;
-
-	if(!vdm->polygon_layer) return;
-
-	vface = vdm->polygon_layer->dl.lb.first;
-
-	glShadeModel(GL_FLAT);
-	while(vface) {
-		glBegin(vface->vvert3?GL_QUADS:GL_TRIANGLES);
-		glNormal3fv(vface->no);
-		glVertex3fv(vdm->vertexCos ? vface->vvert0->cos : vface->vvert0->co);
-		glVertex3fv(vdm->vertexCos ? vface->vvert1->cos : vface->vvert1->co);
-		glVertex3fv(vdm->vertexCos ? vface->vvert2->cos : vface->vvert2->co);
-		if(vface->vvert3)
-			glVertex3fv(vdm->vertexCos ? vface->vvert3->cos : vface->vvert3->co);
-		glEnd();
-		vface = vface->next;
-	}
-}
-
-/* this function should draw mesh with mapped texture, but it isn't supported yet */
-static void vDM_drawFacesTex(DerivedMesh *dm, int (*setDrawOptions)(MTFace *tface, MCol *mcol, int matnr))
-{
-	VDerivedMesh *vdm = (VDerivedMesh*)dm;
-	struct VerseFace *vface;
-
-	if(!vdm->polygon_layer) return;
-
-	vface = vdm->polygon_layer->dl.lb.first;
-
-	while(vface) {
-		glBegin(vface->vvert3?GL_QUADS:GL_TRIANGLES);
-		glVertex3fv(vdm->vertexCos ? vface->vvert0->cos : vface->vvert0->co);
-		glVertex3fv(vdm->vertexCos ? vface->vvert1->cos : vface->vvert1->co);
-		glVertex3fv(vdm->vertexCos ? vface->vvert2->cos : vface->vvert2->co);
-		if(vface->vvert3)
-			glVertex3fv(vdm->vertexCos ? vface->vvert3->cos : vface->vvert3->co);
-		glEnd();
-
-		vface = vface->next;
-	}
-}
-
-/* this function should draw mesh with colored faces (weight paint, vertex
- * colors, etc.), but it isn't supported yet */
-static void vDM_drawFacesColored(DerivedMesh *dm, int useTwoSided, unsigned char *col1, unsigned char *col2)
-{
-	VDerivedMesh *vdm = (VDerivedMesh*)dm;
-	struct VerseFace *vface;
-
-	if(!vdm->polygon_layer) return;
-
-	vface = vdm->polygon_layer->dl.lb.first;
-
-	while(vface) {
-		glBegin(vface->vvert3?GL_QUADS:GL_TRIANGLES);
-		glVertex3fv(vdm->vertexCos ? vface->vvert0->cos : vface->vvert0->co);
-		glVertex3fv(vdm->vertexCos ? vface->vvert1->cos : vface->vvert1->co);
-		glVertex3fv(vdm->vertexCos ? vface->vvert2->cos : vface->vvert2->co);
-		if(vface->vvert3)
-			glVertex3fv(vdm->vertexCos ? vface->vvert3->cos : vface->vvert3->co);
-		glEnd();
-
-		vface = vface->next;
-	}
-}
-
-/**/
-static void vDM_foreachMappedVert(
-		DerivedMesh *dm,
-		void (*func)(void *userData, int index, float *co, float *no_f, short *no_s),
-		void *userData)
-{
-}
-
-/**/
-static void vDM_foreachMappedEdge(
-		DerivedMesh *dm,
-		void (*func)(void *userData, int index, float *v0co, float *v1co),
-		void *userData)
-{
-}
-
-/**/
-static void vDM_foreachMappedFaceCenter(
-		DerivedMesh *dm,
-		void (*func)(void *userData, int index, float *cent, float *no),
-		void *userData)
-{
-}
-
-/**/
-static void vDM_drawMappedFacesTex(
-		DerivedMesh *dm,
-		int (*setDrawParams)(void *userData, int index),
-		void *userData)
-{
-}
-
-/**/
-static void vDM_drawMappedFaces(
-		DerivedMesh *dm,
-		int (*setDrawOptions)(void *userData, int index, int *drawSmooth_r),
-		void *userData,
-		int useColors)
-{
-}
-
-/**/
-static void vDM_drawMappedEdges(
-		DerivedMesh *dm,
-		int (*setDrawOptions)(void *userData, int index),
-		void *userData)
-{
-}
-
-/**/
-static void vDM_drawMappedEdgesInterp(
-		DerivedMesh *dm, 
-		int (*setDrawOptions)(void *userData, int index), 
-		void (*setDrawInterpOptions)(void *userData, int index, float t),
-		void *userData)
-{
-}
-
-/* free all DerivedMesh data */
-static void vDM_release(DerivedMesh *dm)
-{
-	VDerivedMesh *vdm = (VDerivedMesh*)dm;
-
-	if (DM_release(dm)) {
-		if(vdm->vertexCos) MEM_freeN(vdm->vertexCos);
-		MEM_freeN(vdm);
-	}
-}
-
-/* create derived mesh from verse mesh ... it is used in object mode, when some other client can
- * change shared data and want to see this changes in real time too */
-DerivedMesh *derivedmesh_from_versemesh(VNode *vnode, float (*vertexCos)[3])
-{
-	VDerivedMesh *vdm = MEM_callocN(sizeof(*vdm), "vdm");
-
-	vdm->vnode = vnode;
-	vdm->vertex_layer = find_verse_layer_type((VGeomData*)vnode->data, VERTEX_LAYER);
-	vdm->polygon_layer = find_verse_layer_type((VGeomData*)vnode->data, POLYGON_LAYER);
-	vdm->edges = &((VGeomData*)vnode->data)->edges;
-
-	/* vertex and polygon layer has to exist */
-	if(vdm->vertex_layer && vdm->polygon_layer)
-		DM_init(&vdm->dm, vdm->vertex_layer->dl.da.count, BLI_countlist(vdm->edges), vdm->polygon_layer->dl.da.count, 0, 0);
-	else
-		DM_init(&vdm->dm, 0, 0, 0, 0, 0);
-	
-	vdm->dm.getMinMax = vDM_getMinMax;
-
-	vdm->dm.getNumVerts = vDM_getNumVerts;
-	vdm->dm.getNumEdges = vDM_getNumEdges;
-	vdm->dm.getNumFaces = vDM_getNumFaces;
-
-	vdm->dm.getVert = vDM_getVert;
-	vdm->dm.getEdge = vDM_getEdge;
-	vdm->dm.getFace = vDM_getFace;
-	vdm->dm.copyVertArray = vDM_copyVertArray;
-	vdm->dm.copyEdgeArray = vDM_copyEdgeArray;
-	vdm->dm.copyFaceArray = vDM_copyFaceArray;
-	
-	vdm->dm.foreachMappedVert = vDM_foreachMappedVert;
-	vdm->dm.foreachMappedEdge = vDM_foreachMappedEdge;
-	vdm->dm.foreachMappedFaceCenter = vDM_foreachMappedFaceCenter;
-
-	vdm->dm.getVertCos = vDM_getVertCos;
-	vdm->dm.getVertCo = vDM_getVertCo;
-	vdm->dm.getVertNo = vDM_getVertNo;
-
-	vdm->dm.drawVerts = vDM_drawVerts;
-
-	vdm->dm.drawEdges = vDM_drawEdges;
-	vdm->dm.drawLooseEdges = vDM_drawLooseEdges;
-	vdm->dm.drawUVEdges = vDM_drawUVEdges;
-
-	vdm->dm.drawFacesSolid = vDM_drawFacesSolid;
-	vdm->dm.drawFacesTex = vDM_drawFacesTex;
-	vdm->dm.drawFacesColored = vDM_drawFacesColored;
-
-	vdm->dm.drawMappedFacesTex = vDM_drawMappedFacesTex;
-	vdm->dm.drawMappedFaces = vDM_drawMappedFaces;
-	vdm->dm.drawMappedEdges = vDM_drawMappedEdges;
-	vdm->dm.drawMappedEdgesInterp = vDM_drawMappedEdgesInterp;
-
-	vdm->dm.release = vDM_release;
-
-	vdm->vertexCos = vertexCos;
-
-	return (DerivedMesh*) vdm;
-}
-
-#endif
-
-/***/
-
-DerivedMesh *mesh_create_derived_for_modifier(Object *ob, ModifierData *md)
-{
-	Mesh *me = ob->data;
-	ModifierTypeInfo *mti = modifierType_getInfo(md->type);
-	DerivedMesh *dm;
-
-	if (!(md->mode&eModifierMode_Realtime)) return NULL;
-	if (mti->isDisabled && mti->isDisabled(md)) return NULL;
-
-	if (mti->type==eModifierTypeType_OnlyDeform) {
-		int numVerts;
-		float (*deformedVerts)[3] = mesh_getVertexCos(me, &numVerts);
-
-		mti->deformVerts(md, ob, NULL, deformedVerts, numVerts);
-#ifdef WITH_VERSE
-		if(me->vnode) dm = derivedmesh_from_versemesh(me->vnode, deformedVerts);
-		else dm = getMeshDerivedMesh(me, ob, deformedVerts);
-#else
-		dm = getMeshDerivedMesh(me, ob, deformedVerts);
-#endif
-
-		MEM_freeN(deformedVerts);
-	} else {
-		DerivedMesh *tdm = getMeshDerivedMesh(me, ob, NULL);
-		dm = mti->applyModifier(md, ob, tdm, 0, 0);
-
-		if(tdm != dm) tdm->release(tdm);
-	}
-
-	return dm;
-}
-
-CustomDataMask get_viewedit_datamask()
-{
-	CustomDataMask mask = CD_MASK_BAREMESH;
-	ScrArea *sa;
-
-	/* check if we need tfaces & mcols due to face select or texture paint */
-	if(G.f & G_FACESELECT || G.f & G_TEXTUREPAINT) {
-		mask |= CD_MASK_MTFACE | CD_MASK_MCOL;
-	} else {
-		/* check if we need tfaces & mcols due to view mode */
-		for(sa = G.curscreen->areabase.first; sa; sa = sa->next) {
-			if(sa->spacetype == SPACE_VIEW3D) {
-				View3D *view = sa->spacedata.first;
-				if(view->drawtype == OB_SHADED) {
-					/* this includes normals for mesh_create_shadedColors */
-					mask |= CD_MASK_MTFACE | CD_MASK_MCOL | CD_MASK_NORMAL;
-				}
-				if(view->drawtype == OB_TEXTURE) {
-					mask |= CD_MASK_MTFACE | CD_MASK_MCOL;
-				}
-			}
-		}
-	}
-
-	/* check if we need mcols due to vertex paint or weightpaint */
-	if(G.f & G_VERTEXPAINT || G.f & G_WEIGHTPAINT)
-		mask |= CD_MASK_MCOL;
-
-	return mask;
-}
-
-static void mesh_calc_modifiers(Object *ob, float (*inputVertexCos)[3],
-                                DerivedMesh **deform_r, DerivedMesh **final_r,
-                                int useRenderParams, int useDeform,
-                                int needMapping, CustomDataMask dataMask)
-{
-	Mesh *me = ob->data;
-	ModifierData *md = modifiers_getVirtualModifierList(ob);
-	LinkNode *datamasks, *curr;
-	float (*deformedVerts)[3] = NULL;
-	DerivedMesh *dm;
-	int numVerts = me->totvert;
-	int fluidsimMeshUsed = 0;
-	int required_mode;
-
-	modifiers_clearErrors(ob);
-
-	/* we always want to keep original indices */
-	dataMask |= CD_MASK_ORIGINDEX;
-
-	datamasks = modifiers_calcDataMasks(md, dataMask);
-	curr = datamasks;
-
-	if(deform_r) *deform_r = NULL;
-	*final_r = NULL;
-
-	/* replace original mesh by fluidsim surface mesh for fluidsim
-	 * domain objects
-	 */
-	if((G.obedit!=ob) && !needMapping) {
-		if((ob->fluidsimFlag & OB_FLUIDSIM_ENABLE) &&
-		   (1) && (!give_parteff(ob)) ) { // doesnt work together with particle systems!
-			if(ob->fluidsimSettings->type & OB_FLUIDSIM_DOMAIN) {
-				loadFluidsimMesh(ob,useRenderParams);
-				fluidsimMeshUsed = 1;
-				/* might have changed... */
-				me = ob->data;
-				numVerts = me->totvert;
-			}
-		}
-	}
-
-=======
->>>>>>> fd969911
 	if(useRenderParams) required_mode = eModifierMode_Render;
 	else required_mode = eModifierMode_Realtime;
 
@@ -2576,7 +1726,16 @@
 
 static float (*editmesh_getVertexCos(EditMesh *em, int *numVerts_r))[3]
 {
-	return NULL; //EDITBMESHGREP
+	int i, numVerts = *numVerts_r = BLI_countlist(&em->verts);
+	float (*cos)[3];
+	EditVert *eve;
+
+	cos = MEM_mallocN(sizeof(*cos)*numVerts, "vertexcos");
+	for (i=0,eve=em->verts.first; i<numVerts; i++,eve=eve->next) {
+		VECCOPY(cos[i], eve->co);
+	}
+
+	return cos;
 }
 
 static int editmesh_modifier_is_enabled(ModifierData *md, DerivedMesh *dm)
@@ -2600,28 +1759,6 @@
                                     DerivedMesh **final_r,
                                     CustomDataMask dataMask)
 {
-<<<<<<< HEAD
-	Object *ob = G.obedit;
-	BME_Mesh *em = G.editMesh;
-	int cageIndex = modifiers_getCageIndex(ob, NULL);
-	float (*deformedVerts)[3] = NULL;
-
-	if(cage_r && cageIndex == -1) {
-		*cage_r = getEditMeshDerivedMesh(em, ob, NULL);
-	}
-
-	if (cage_r && *cage_r) {
-		*final_r = *cage_r;
-	} else {
-		if (!*final_r) *final_r = getEditMeshDerivedMesh(em, ob, deformedVerts);
-		deformedVerts = NULL;
-	}
-
-#if 0
-	Object *ob = G.obedit;
-	EditMesh *em = G.editMesh;
-=======
->>>>>>> fd969911
 	ModifierData *md;
 	float (*deformedVerts)[3] = NULL;
 	CustomDataMask mask;
@@ -2777,7 +1914,7 @@
 		CDDM_calc_normals(*final_r);
 	} else if (dm) {
 		*final_r = dm;
-	} else if (cage_r && *cage_r) {
+	} else if (!deformedVerts && cage_r && *cage_r) {
 		*final_r = *cage_r;
 	} else {
 		*final_r = getEditMeshDerivedMesh(em, ob, deformedVerts);
@@ -2793,7 +1930,6 @@
 
 	if(deformedVerts)
 		MEM_freeN(deformedVerts);
-#endif
 }
 
 /***/
@@ -2952,20 +2088,9 @@
 							needMapping, dataMask, -1);
 	}
 
-<<<<<<< HEAD
-			CustomData_free_layer_active(&me->fdata, CD_MCOL, me->totface);
-		} else {
-			mesh_calc_modifiers(ob, NULL, &ob->derivedDeform,
-			                    &ob->derivedFinal, 0, 1,
-			                    needMapping, dataMask);
-		}
-		
-		INIT_MINMAX(min, max);
-=======
 	INIT_MINMAX(min, max);
 
 	ob->derivedFinal->getMinMax(ob->derivedFinal, min, max);
->>>>>>> fd969911
 
 	if(!ob->bb)
 		ob->bb= MEM_callocN(sizeof(BoundBox), "bb");
@@ -2977,21 +2102,12 @@
 
 }
 
-<<<<<<< HEAD
-static void bmesh_build_data(CustomDataMask dataMask)
-=======
 static void editmesh_build_data(Scene *scene, Object *obedit, EditMesh *em, CustomDataMask dataMask)
->>>>>>> fd969911
-{
-	BME_Mesh *em = G.editMesh;
+{
 	float min[3], max[3];
 
-<<<<<<< HEAD
-	clear_mesh_caches(G.obedit);
-=======
 	clear_mesh_caches(obedit);
 
->>>>>>> fd969911
 	if (em->derivedFinal) {
 		if (em->derivedFinal!=em->derivedCage) {
 			em->derivedFinal->needsFree = 1;
@@ -3004,45 +2120,26 @@
 		em->derivedCage->release(em->derivedCage);
 		em->derivedCage = NULL;
 	}
-<<<<<<< HEAD
-	
-	em->derivedFinal = getEditMeshDerivedMesh(em, G.obedit, NULL);
-	em->derivedCage = em->derivedFinal;
-	
-	em->derivedFinal->needsFree = 0;
-	em->derivedCage->needsFree = 0;	
-=======
 
 	editmesh_calc_modifiers(scene, obedit, em, &em->derivedCage, &em->derivedFinal, dataMask);
->>>>>>> fd969911
 	em->lastDataMask = dataMask;
-	
+
 	INIT_MINMAX(min, max);
 
 	em->derivedFinal->getMinMax(em->derivedFinal, min, max);
 
-<<<<<<< HEAD
-	boundbox_set_from_min_max(mesh_get_bb(G.obedit->data), min, max);
-=======
 	if(!obedit->bb)
 		obedit->bb= MEM_callocN(sizeof(BoundBox), "bb");
 	boundbox_set_from_min_max(obedit->bb, min, max);
 
->>>>>>> fd969911
 	em->derivedFinal->needsFree = 0;
 	em->derivedCage->needsFree = 0;
-	
 }
 
 void makeDerivedMesh(Scene *scene, Object *ob, EditMesh *em, CustomDataMask dataMask)
 {
-<<<<<<< HEAD
-	if (ob==G.obedit) {
-		bmesh_build_data(dataMask);
-=======
 	if (em) {
 		editmesh_build_data(scene, ob, em, dataMask);
->>>>>>> fd969911
 	} else {
 		mesh_build_data(scene, ob, dataMask);
 	}
@@ -3128,15 +2225,9 @@
 	/* if there's no derived mesh or the last data mask used doesn't include
 	 * the data we need, rebuild the derived mesh
 	 */
-<<<<<<< HEAD
-	if(!G.editMesh->derivedCage ||
-	   (G.editMesh->lastDataMask & dataMask) != dataMask)
-		bmesh_build_data(dataMask);
-=======
 	if(!em->derivedCage ||
 	   (em->lastDataMask & dataMask) != dataMask)
 		editmesh_build_data(scene, obedit, em, dataMask);
->>>>>>> fd969911
 
 	*final_r = em->derivedFinal;
 	return em->derivedCage;
@@ -3147,29 +2238,16 @@
 	/* if there's no derived mesh or the last data mask used doesn't include
 	 * the data we need, rebuild the derived mesh
 	 */
-<<<<<<< HEAD
-	if(!G.editMesh->derivedCage ||
-	   (G.editMesh->lastDataMask & dataMask) != dataMask)
-		bmesh_build_data(dataMask);
-=======
 	if(!em->derivedCage ||
 	   (em->lastDataMask & dataMask) != dataMask)
 		editmesh_build_data(scene, obedit, em, dataMask);
->>>>>>> fd969911
 
 	return em->derivedCage;
 }
 
 DerivedMesh *editmesh_get_derived_base(Object *obedit, EditMesh *em)
 {
-<<<<<<< HEAD
-	BME_Mesh *bme = G.editMesh;
-	
-	if (bme->derivedFinal) return bme->derivedFinal;
-	else return getEditMeshDerivedMesh(G.editMesh, G.obedit, NULL);
-=======
 	return getEditMeshDerivedMesh(em, obedit, NULL);
->>>>>>> fd969911
 }
 
 
