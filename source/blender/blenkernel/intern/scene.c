--- conflicted
+++ resolved
@@ -592,7 +592,6 @@
   MEM_freeN(toolsettings);
 }
 
-<<<<<<< HEAD
 void BKE_lanpr_copy_data(const Scene *from, Scene *to)
 {
   const SceneLANPR *lanpr = &from->lanpr;
@@ -731,8 +730,6 @@
   BKE_scene_copy_data_eevee(sce_dst, sce_src);
 }
 
-=======
->>>>>>> eaf7d36d
 void BKE_scene_copy_data_eevee(Scene *sce_dst, const Scene *sce_src)
 {
   /* Copy eevee data between scenes. */
@@ -870,12 +867,11 @@
   }
 }
 
-<<<<<<< HEAD
 void BKE_scene_make_local(Main *bmain, Scene *sce, const bool lib_local)
 {
   /* For now should work, may need more work though to support all possible corner cases
    * (also scene_copy probably needs some love). */
-  BKE_id_make_local_generic(bmain, &sce->id, true, lib_local);
+  BKE_lib_id_make_local(bmain, &sce->id, true, lib_local);
 }
 
 void BKE_lanpr_free_everything(Scene *s)
@@ -903,7 +899,7 @@
 
   /* is no lib link block, but scene extension */
   if (sce->nodetree) {
-    ntreeFreeNestedTree(sce->nodetree);
+    ntreeFreeEmbeddedTree(sce->nodetree);
     MEM_freeN(sce->nodetree);
     sce->nodetree = NULL;
   }
@@ -1152,7 +1148,7 @@
   /* Master Collection */
   sce->master_collection = BKE_collection_master_add();
 
-  BKE_view_layer_add(sce, "View Layer");
+  BKE_view_layer_add(sce, "View Layer", NULL, VIEWLAYER_ADD_NEW);
 
   /* SceneLANPR */
 
@@ -1168,8 +1164,6 @@
   sce->lanpr.chaining_geometry_threshold = 0.1;
 }
 
-=======
->>>>>>> eaf7d36d
 Scene *BKE_scene_add(Main *bmain, const char *name)
 {
   Scene *sce;
