/*
 * ***** BEGIN GPL LICENSE BLOCK *****
 *
 * This program is free software; you can redistribute it and/or
 * modify it under the terms of the GNU General Public License
 * as published by the Free Software Foundation; either version 2
 * of the License, or (at your option) any later version.
 *
 * This program is distributed in the hope that it will be useful,
 * but WITHOUT ANY WARRANTY; without even the implied warranty of
 * MERCHANTABILITY or FITNESS FOR A PARTICULAR PURPOSE.  See the
 * GNU General Public License for more details.
 *
 * You should have received a copy of the GNU General Public License
 * along with this program; if not, write to the Free Software Foundation,
 * Inc., 51 Franklin Street, Fifth Floor, Boston, MA 02110-1301, USA.
 *
 * The Original Code is Copyright (C) 2013 Blender Foundation
 * All rights reserved.
 *
 * The Original Code is: all of this file.
 *
 * Contributor(s): Joshua Leung, Sergej Reich, Martin Felke
 *
 * ***** END GPL LICENSE BLOCK *****
 */

/** \file rigidbody.c
 *  \ingroup blenkernel
 *  \brief Blender-side interface and methods for dealing with Rigid Body simulations
 */

#include <stdio.h>
#include <string.h>
#include <stddef.h>
#include <float.h>
#include <math.h>
#include <limits.h>

#include "MEM_guardedalloc.h"

#include "BLI_blenlib.h"
#include "BLI_callbacks.h"
#include "BLI_math.h"
#include "BLI_kdtree.h"
#include "BLI_rand.h"
#include "BLI_sort.h"
#include "BLI_threads.h"
#include "BLI_utildefines.h"

#ifdef WITH_BULLET
#  include "RBI_api.h"
#endif

#include "DNA_fracture_types.h"
#include "DNA_ID.h"
#include "DNA_collection_types.h"
#include "DNA_mesh_types.h"
#include "DNA_meshdata_types.h"
#include "DNA_object_types.h"
#include "DNA_object_force_types.h"
#include "DNA_rigidbody_types.h"
#include "DNA_scene_types.h"

#include "BKE_collection.h"
#include "BKE_effect.h"
#include "BKE_fracture.h"
#include "BKE_global.h"
#include "BKE_layer.h"
#include "BKE_library.h"
#include "BKE_library_query.h"
#include "BKE_main.h"
#include "BKE_mesh.h"
#include "BKE_mesh_runtime.h"
#include "BKE_object.h"
#include "BKE_pointcache.h"
#include "BKE_rigidbody.h"
#include "BKE_modifier.h"
#include "BKE_scene.h"
#include "PIL_time.h"
#include "bmesh.h"


#include "DEG_depsgraph.h"
#include "DEG_depsgraph_query.h"
#include "DEG_depsgraph_build.h"

#include "../draw/intern/draw_debug.h"// for DRW_debug_line_v3v3/ bullet physics visualization

/* ************************************** */
/* Memory Management */

/* Freeing Methods --------------------- */

#ifdef WITH_BULLET
static void rigidbody_update_ob_array(RigidBodyWorld *rbw);

#else
static void RB_dworld_remove_constraint(void *UNUSED(world), void *UNUSED(con)) {}
static void RB_dworld_remove_body(void *UNUSED(world), void *UNUSED(body)) {}
static void RB_dworld_delete(void *UNUSED(world)) {}
static void RB_body_delete(void *UNUSED(body)) {}
static void RB_shape_delete(void *UNUSED(shape)) {}
static void RB_constraint_delete(void *UNUSED(con)) {}

#endif

void BKE_rigidbody_physics_visualize(RigidBodyWorld *rbw) {
	/* visualize physics if wanted */
	if (rbw && rbw->shared->physics_world && (rbw->flag & RBW_FLAG_VISUALIZE_PHYSICS)) {
		RB_dworld_debug_draw(rbw->shared->physics_world, NULL, DRW_debug_line_v3v3);
	}
}

/* Free rigidbody world */
void BKE_rigidbody_free_world(Scene *scene)
{
	bool is_orig = (scene->id.tag & LIB_TAG_COPIED_ON_WRITE) == 0;
	RigidBodyWorld *rbw = scene->rigidbody_world;
	scene->rigidbody_world = NULL;

	/* sanity check */
	if (!rbw)
		return;

	if (is_orig && rbw->shared->physics_world) {
		/* free physics references, we assume that all physics objects in will have been added to the world */
		if (rbw->constraints) {
			FOREACH_COLLECTION_OBJECT_RECURSIVE_BEGIN(rbw->constraints, object)
			{
				if (object->rigidbody_constraint) {
					RigidBodyCon *rbc = object->rigidbody_constraint;
					if (rbc->physics_constraint) {
						RB_dworld_remove_constraint(rbw->shared->physics_world, rbc->physics_constraint);
					}
				}
			}
			FOREACH_COLLECTION_OBJECT_RECURSIVE_END;
		}

		if (rbw->group) {
			FOREACH_COLLECTION_OBJECT_RECURSIVE_BEGIN(rbw->group, object)
			{
				BKE_rigidbody_free_object(object, rbw);
			}
			FOREACH_COLLECTION_OBJECT_RECURSIVE_END;
		}
		/* free dynamics world */
		RB_dworld_delete(rbw->shared->physics_world);
	}

	if (is_orig) {
		/* free cache */
		BKE_ptcache_free_list(&(rbw->shared->ptcaches));
		rbw->shared->pointcache = NULL;
		MEM_freeN(rbw->shared);
	}

	if (rbw->objects)
		free(rbw->objects);

	/* free effector weights */
	if (rbw->effector_weights)
		MEM_freeN(rbw->effector_weights);

	/* free rigidbody world itself */
	MEM_freeN(rbw);
}

/* Free RigidBody settings and sim instances */
void BKE_rigidbody_free_object(Object *ob, RigidBodyWorld *rbw)
{
	bool is_orig = (ob->id.tag & LIB_TAG_COPIED_ON_WRITE) == 0;
	RigidBodyOb *rbo = ob->rigidbody_object;

	/* sanity check */
	if (rbo == NULL)
		return;

	/* free physics references */
	if (is_orig) {
		if (rbo->shared->physics_object) {
			BLI_assert(rbw);
			if (rbw) {
				/* We can only remove the body from the world if the world is known.
				 * The world is generally only unknown if it's an evaluated copy of
				 * an object that's being freed, in which case this code isn't run anyway. */
				RB_dworld_remove_body(rbw->shared->physics_world, rbo->shared->physics_object);
			}

			RB_body_delete(rbo->shared->physics_object);
			rbo->shared->physics_object = NULL;
		}

		if (rbo->shared->physics_shape) {
			RB_shape_delete(rbo->shared->physics_shape);
			rbo->shared->physics_shape = NULL;
		}

		MEM_freeN(rbo->shared);
	}

	/* free data itself */
	MEM_freeN(rbo);
	ob->rigidbody_object = NULL;
}

/* Free RigidBody constraint and sim instance */
void BKE_rigidbody_free_constraint(Object *ob)
{
	RigidBodyCon *rbc = (ob) ? ob->rigidbody_constraint : NULL;

	/* sanity check */
	if (rbc == NULL)
		return;

	/* free physics reference */
	if (rbc->physics_constraint) {
		RB_constraint_delete(rbc->physics_constraint);
		rbc->physics_constraint = NULL;
	}

	/* free data itself */
	MEM_freeN(rbc);
	ob->rigidbody_constraint = NULL;
}

#ifdef WITH_BULLET

/* Copying Methods --------------------- */

/* These just copy the data, clearing out references to physics objects.
 * Anything that uses them MUST verify that the copied object will
 * be added to relevant groups later...
 */

RigidBodyOb *BKE_rigidbody_copy_object(const Object *ob, const int flag)
{
	RigidBodyOb *rboN = NULL;

	if (ob->rigidbody_object) {
		/* just duplicate the whole struct first (to catch all the settings) */
		rboN = MEM_dupallocN(ob->rigidbody_object);

		if ((flag & LIB_ID_CREATE_NO_MAIN) == 0) {
			/* This is a regular copy, and not a CoW copy for depsgraph evaluation */
			rboN->shared = MEM_callocN(sizeof(*rboN->shared), "RigidBodyOb_Shared");
		}

		/* tag object as needing to be verified */
		rboN->flag |= RBO_FLAG_NEEDS_VALIDATE;
	}

	/* return new copy of settings */
	return rboN;
}

RigidBodyCon *BKE_rigidbody_copy_constraint(const Object *ob, const int UNUSED(flag))
{
	RigidBodyCon *rbcN = NULL;

	if (ob->rigidbody_constraint) {
		/* just duplicate the whole struct first (to catch all the settings) */
		rbcN = MEM_dupallocN(ob->rigidbody_constraint);

		/* tag object as needing to be verified */
		rbcN->flag |= RBC_FLAG_NEEDS_VALIDATE;

		/* clear out all the fields which need to be revalidated later */
		rbcN->physics_constraint = NULL;
	}

	/* return new copy of settings */
	return rbcN;
}

/* ************************************** */
/* Setup Utilities - Validate Sim Instances */

/* get the appropriate evaluated mesh based on rigid body mesh source */
static Mesh *rigidbody_get_mesh(Object *ob)
{
	switch (ob->rigidbody_object->mesh_source) {
		case RBO_MESH_DEFORM:
			return ob->runtime.mesh_deform_eval;
		case RBO_MESH_FINAL:
			return ob->runtime.mesh_eval;
		case RBO_MESH_BASE:
			/* This mesh may be used for computing looptris, which should be done
			 * on the original; otherwise every time the CoW is recreated it will
			 * have to be recomputed. */
			BLI_assert(ob->rigidbody_object->mesh_source == RBO_MESH_BASE);
			return ob->runtime.mesh_orig;
	}

	/* Just return something sensible so that at least Blender won't crash. */
	BLI_assert(!"Unknown mesh source");
	return ob->runtime.mesh_eval;
}

rbCollisionShape *BKE_rigidbody_get_shape_convexhull_from_mesh(Mesh *dm, float margin, bool *can_embed)
{
	rbCollisionShape *shape = NULL;
	int totvert = dm->totvert;
	MVert *mvert = dm->mvert;

	if (dm && totvert) {
		shape = RB_shape_new_convex_hull((float *)mvert, sizeof(MVert), totvert, margin, can_embed);
	}
	else {
		printf("ERROR: no vertices to define Convex Hull collision shape with\n");
	}

	return shape;
}

/* create collision shape of mesh - triangulated mesh
 * returns NULL if creation fails.
 */
rbCollisionShape *BKE_rigidbody_get_shape_trimesh_from_mesh(Object *ob, Mesh* me)
{
	rbCollisionShape *shape = NULL;
	Mesh *dm = NULL;
	MVert *mvert;
	const MLoopTri *looptri;
	int totvert;
	int tottri;
	const MLoop *mloop;

	if (me) {
		dm = me;
	}
	else if (ob->type == OB_MESH) {
		dm = rigidbody_get_mesh(ob);
	}
	else {
		printf("ERROR: cannot make Triangular Mesh collision shape for non-Mesh object\n");
		return NULL;
	}

	/* ensure mesh validity, then grab data */
	if (dm == NULL)
		return NULL;

	mvert   = dm->mvert;
	totvert = dm->totvert;
	looptri = BKE_mesh_runtime_looptri_ensure(dm);
	tottri = BKE_mesh_runtime_looptri_len(dm);
	mloop = dm->mloop;

	/* sanity checking - potential case when no data will be present */
	if ((totvert == 0) || (tottri == 0)) {
		printf("WARNING: no geometry data converted for Mesh Collision Shape (ob = %s)\n", ob->id.name + 2);
	}
	else {
		rbMeshData *mdata;
		int i;

		/* init mesh data for collision shape */
		mdata = RB_trimesh_data_new(tottri, totvert);

		RB_trimesh_add_vertices(mdata, (float *)mvert, totvert, sizeof(MVert));

		/* loop over all faces, adding them as triangles to the collision shape
		 * (so for some faces, more than triangle will get added)
		 */
		if (mvert && looptri) {
			for (i = 0; i < tottri; i++) {
				/* add first triangle - verts 1,2,3 */
				const MLoopTri *lt = &looptri[i];
				int vtri[3];

				vtri[0] = mloop[lt->tri[0]].v;
				vtri[1] = mloop[lt->tri[1]].v;
				vtri[2] = mloop[lt->tri[2]].v;

				RB_trimesh_add_triangle_indices(mdata, i, UNPACK3(vtri));
			}
		}

		RB_trimesh_finish(mdata);

		/* construct collision shape
		 *
		 * These have been chosen to get better speed/accuracy tradeoffs with regards
		 * to limitations of each:
		 *    - BVH-Triangle Mesh: for passive objects only. Despite having greater
		 *                         speed/accuracy, they cannot be used for moving objects.
		 *    - GImpact Mesh:      for active objects. These are slower and less stable,
		 *                         but are more flexible for general usage.
		 */
		if (ob->rigidbody_object->type == RBO_TYPE_PASSIVE) {
			shape = RB_shape_new_trimesh(mdata);
		}
		else {
			shape = RB_shape_new_gimpact_mesh(mdata);
		}
	}

	return shape;
}

/* Create new physics sim collision shape for object and store it,
 * or remove the existing one first and replace...
 */
static void rigidbody_validate_sim_shape(Object *ob, bool rebuild)
{
	RigidBodyOb *rbo = ob->rigidbody_object;
	rbCollisionShape *new_shape = NULL;
	BoundBox *bb = NULL;
	float size[3] = {1.0f, 1.0f, 1.0f};
	float radius = 1.0f;
	float height = 1.0f;
	float capsule_height;
	float hull_margin = 0.0f;
	bool can_embed = true;
	bool has_volume;

	/* sanity check */
	if (rbo == NULL)
		return;

	/* don't create a new shape if we already have one and don't want to rebuild it */
	if (rbo->shared->physics_shape && !rebuild)
		return;

	/* if automatically determining dimensions, use the Object's boundbox
	 * - assume that all quadrics are standing upright on local z-axis
	 * - assume even distribution of mass around the Object's pivot
	 *   (i.e. Object pivot is centralized in boundbox)
	 */
	// XXX: all dimensions are auto-determined now... later can add stored settings for this
	/* get object dimensions without scaling */
	bb = BKE_object_boundbox_get(ob);
	if (bb) {
		size[0] = (bb->vec[4][0] - bb->vec[0][0]);
		size[1] = (bb->vec[2][1] - bb->vec[0][1]);
		size[2] = (bb->vec[1][2] - bb->vec[0][2]);
	}
	mul_v3_fl(size, 0.5f);

	if (ELEM(rbo->shape, RB_SHAPE_CAPSULE, RB_SHAPE_CYLINDER, RB_SHAPE_CONE)) {
		/* take radius as largest x/y dimension, and height as z-dimension */
		radius = MAX2(size[0], size[1]);
		height = size[2];
	}
	else if (rbo->shape == RB_SHAPE_SPHERE) {
		/* take radius to the largest dimension to try and encompass everything */
		radius = MAX3(size[0], size[1], size[2]);
	}

	/* create new shape */
	switch (rbo->shape) {
		case RB_SHAPE_BOX:
			new_shape = RB_shape_new_box(size[0], size[1], size[2]);
			break;

		case RB_SHAPE_SPHERE:
			new_shape = RB_shape_new_sphere(radius + RBO_GET_MARGIN(rbo));
			break;

		case RB_SHAPE_CAPSULE:
			capsule_height = (height - radius) * 2.0f;
			new_shape = RB_shape_new_capsule(radius, (capsule_height > 0.0f) ? capsule_height : 0.0f);
			break;
		case RB_SHAPE_CYLINDER:
			new_shape = RB_shape_new_cylinder(radius, height);
			break;
		case RB_SHAPE_CONE:
			new_shape = RB_shape_new_cone(radius, height * 2.0f);
			break;

		case RB_SHAPE_CONVEXH:
			/* try to emged collision margin */
			has_volume = (MIN3(size[0], size[1], size[2]) > 0.0f);

			if (!(rbo->flag & RBO_FLAG_USE_MARGIN) && has_volume)
				hull_margin = 0.04f;
			if (ob->type == OB_MESH && ob->data) {
				new_shape = BKE_rigidbody_get_shape_convexhull_from_mesh((Mesh *)ob->data, hull_margin, &can_embed);
			}
			else {
				printf("ERROR: cannot make Convex Hull collision shape for non-Mesh object\n");
			}

			if (!(rbo->flag & RBO_FLAG_USE_MARGIN))
				rbo->margin = (can_embed && has_volume) ? 0.04f : 0.0f;  /* RB_TODO ideally we shouldn't directly change the margin here */
			break;
		case RB_SHAPE_TRIMESH:
			new_shape = BKE_rigidbody_get_shape_trimesh_from_mesh(ob, NULL);
			break;
	}
	/* use box shape if we can't fall back to old shape */
	if (new_shape == NULL && rbo->shared->physics_shape == NULL) {
		new_shape = RB_shape_new_box(size[0], size[1], size[2]);
	}
	/* assign new collision shape if creation was successful */
	if (new_shape) {
		if (rbo->shared->physics_shape) {
			RB_shape_delete(rbo->shared->physics_shape);
		}
		rbo->shared->physics_shape = new_shape;
		RB_shape_set_margin(rbo->shared->physics_shape, RBO_GET_MARGIN(rbo));
	}
}

/* --------------------- */

#if 0
/* helper function to calculate volume of rigidbody object */
// TODO: allow a parameter to specify method used to calculate this?
static void rigidbody_calc_volume(Object *ob, float *r_vol)
{
	RigidBodyOb *rbo = ob->rigidbody_object;

	float size[3]  = {1.0f, 1.0f, 1.0f};
	float radius = 1.0f;
	float height = 1.0f;

	float volume = 0.0f;

	/* if automatically determining dimensions, use the Object's boundbox
	 * - assume that all quadrics are standing upright on local z-axis
	 * - assume even distribution of mass around the Object's pivot
	 *   (i.e. Object pivot is centralized in boundbox)
	 * - boundbox gives full width
	 */
	// XXX: all dimensions are auto-determined now... later can add stored settings for this
	BKE_object_dimensions_get(ob, size);

	if (ELEM(rbo->shape, RB_SHAPE_CAPSULE, RB_SHAPE_CYLINDER, RB_SHAPE_CONE)) {
		/* take radius as largest x/y dimension, and height as z-dimension */
		radius = MAX2(size[0], size[1]) * 0.5f;
		height = size[2];
	}
	else if (rbo->shape == RB_SHAPE_SPHERE) {
		/* take radius to the largest dimension to try and encompass everything */
		radius = max_fff(size[0], size[1], size[2]) * 0.5f;
	}

	/* calculate volume as appropriate  */
	switch (rbo->shape) {
		case RB_SHAPE_BOX:
			volume = size[0] * size[1] * size[2];
			break;

		case RB_SHAPE_SPHERE:
			volume = 4.0f / 3.0f * (float)M_PI * radius * radius * radius;
			break;

		/* for now, assume that capsule is close enough to a cylinder... */
		case RB_SHAPE_CAPSULE:
		case RB_SHAPE_CYLINDER:
			volume = (float)M_PI * radius * radius * height;
			break;

		case RB_SHAPE_CONE:
			volume = (float)M_PI / 3.0f * radius * radius * height;
			break;

		case RB_SHAPE_CONVEXH:
		case RB_SHAPE_TRIMESH:
		{
			if (ob->type == OB_MESH) {
				Mesh *mesh = rigidbody_get_mesh(ob);
				MVert *mvert;
				const MLoopTri *lt = NULL;
				int totvert, tottri = 0;
				const MLoop *mloop = NULL;

				/* ensure mesh validity, then grab data */
				if (mesh == NULL)
					return;

				mvert   = mesh->mvert;
				totvert = mesh->totvert;
				lt = BKE_mesh_runtime_looptri_ensure(mesh);
				tottri = mesh->runtime.looptris.len;
				mloop = mesh->mloop;

				if (totvert > 0 && tottri > 0) {
					BKE_mesh_calc_volume(mvert, totvert, lt, tottri, mloop, &volume, NULL);
				}
			}
			else {
				/* rough estimate from boundbox as fallback */
				/* XXX could implement other types of geometry here (curves, etc.) */
				volume = size[0] * size[1] * size[2];
			}
			break;
		}
	}

	/* return the volume calculated */
	if (r_vol) *r_vol = volume;
}
#endif

void BKE_rigidbody_calc_center_of_mass(Object *ob, float r_center[3])
{
	RigidBodyOb *rbo = ob->rigidbody_object;

	float size[3]  = {1.0f, 1.0f, 1.0f};
	float height = 1.0f;

	zero_v3(r_center);

	/* if automatically determining dimensions, use the Object's boundbox
	 * - assume that all quadrics are standing upright on local z-axis
	 * - assume even distribution of mass around the Object's pivot
	 *   (i.e. Object pivot is centralized in boundbox)
	 * - boundbox gives full width
	 */
	// XXX: all dimensions are auto-determined now... later can add stored settings for this
	BKE_object_dimensions_get(ob, size);

	/* calculate volume as appropriate  */
	switch (rbo->shape) {
		case RB_SHAPE_BOX:
		case RB_SHAPE_SPHERE:
		case RB_SHAPE_CAPSULE:
		case RB_SHAPE_CYLINDER:
			break;

		case RB_SHAPE_CONE:
			/* take radius as largest x/y dimension, and height as z-dimension */
			height = size[2];
			/* cone is geometrically centered on the median,
			 * center of mass is 1/4 up from the base
			 */
			r_center[2] = -0.25f * height;
			break;

		case RB_SHAPE_CONVEXH:
		case RB_SHAPE_TRIMESH:
		{
			if (ob->type == OB_MESH) {
				Mesh *mesh = rigidbody_get_mesh(ob);
				MVert *mvert;
				const MLoopTri *looptri;
				int totvert, tottri;
				const MLoop *mloop;

				/* ensure mesh validity, then grab data */
				if (mesh == NULL)
					return;

				mvert   = mesh->mvert;
				totvert = mesh->totvert;
				looptri = BKE_mesh_runtime_looptri_ensure(mesh);
				tottri = mesh->runtime.looptris.len;
				mloop = mesh->mloop;

				if (totvert > 0 && tottri > 0) {
					BKE_mesh_calc_volume(mvert, totvert, looptri, tottri, mloop, NULL, r_center);
				}
			}
			break;
		}
	}
}

/* --------------------- */

/**
 * Create physics sim representation of object given RigidBody settings
 *
 * \param rebuild: Even if an instance already exists, replace it
 */
static void rigidbody_validate_sim_object(RigidBodyWorld *rbw, Object *ob, bool rebuild)
{
	RigidBodyOb *rbo = (ob) ? ob->rigidbody_object : NULL;
	float loc[3];
	float rot[4];
	float size[3] = {1.0f, 1.0f, 1.0f};

	/* sanity checks:
	 * - object doesn't have RigidBody info already: then why is it here?
	 */
	if (rbo == NULL)
		return;

	/* make sure collision shape exists */
	/* FIXME we shouldn't always have to rebuild collision shapes when rebuilding objects, but it's needed for constraints to update correctly */
	if (rbo->shared->physics_shape == NULL || rebuild)
		rigidbody_validate_sim_shape(ob, true);

	if (rbo->shared->physics_object) {
		RB_dworld_remove_body(rbw->shared->physics_world, rbo->shared->physics_object);
	}
	if (!rbo->shared->physics_object || rebuild) {
		/* remove rigid body if it already exists before creating a new one */
		if (rbo->shared->physics_object) {
			RB_body_delete(rbo->shared->physics_object);
		}

		mat4_to_loc_quat(loc, rot, ob->obmat);

		rbo->shared->physics_object = RB_body_new(rbo->shared->physics_shape, loc, rot);

		RB_body_set_friction(rbo->shared->physics_object, rbo->friction);
		RB_body_set_restitution(rbo->shared->physics_object, rbo->restitution);

		RB_body_set_damping(rbo->shared->physics_object, rbo->lin_damping, rbo->ang_damping);
		RB_body_set_sleep_thresh(rbo->shared->physics_object, rbo->lin_sleep_thresh, rbo->ang_sleep_thresh);
		RB_body_set_activation_state(rbo->shared->physics_object, rbo->flag & RBO_FLAG_USE_DEACTIVATION);

		if (rbo->type == RBO_TYPE_PASSIVE || rbo->flag & RBO_FLAG_START_DEACTIVATED)
			RB_body_deactivate(rbo->shared->physics_object);


		RB_body_set_linear_factor(rbo->shared->physics_object,
								  (ob->protectflag & OB_LOCK_LOCX) == 0,
								  (ob->protectflag & OB_LOCK_LOCY) == 0,
								  (ob->protectflag & OB_LOCK_LOCZ) == 0);
		RB_body_set_angular_factor(rbo->shared->physics_object,
								   (ob->protectflag & OB_LOCK_ROTX) == 0,
								   (ob->protectflag & OB_LOCK_ROTY) == 0,
								   (ob->protectflag & OB_LOCK_ROTZ) == 0);

		RB_body_set_mass(rbo->shared->physics_object, RBO_GET_MASS(rbo));
		RB_body_set_kinematic_state(rbo->shared->physics_object, rbo->flag & RBO_FLAG_KINEMATIC || rbo->flag & RBO_FLAG_DISABLED);
	}

	if (rbw && rbw->shared->physics_world)
		RB_dworld_add_body(rbw->shared->physics_world, rbo->shared->physics_object, rbo->col_groups, NULL, ob);

}

/* --------------------- */

static void rigidbody_constraint_init_spring(
		RigidBodyCon *rbc, void (*set_spring)(rbConstraint *, int, int),
		void (*set_stiffness)(rbConstraint *, int, float), void (*set_damping)(rbConstraint *, int, float))
{
	set_spring(rbc->physics_constraint, RB_LIMIT_LIN_X, rbc->flag & RBC_FLAG_USE_SPRING_X);
	set_stiffness(rbc->physics_constraint, RB_LIMIT_LIN_X, rbc->spring_stiffness_x);
	set_damping(rbc->physics_constraint, RB_LIMIT_LIN_X, rbc->spring_damping_x);

	set_spring(rbc->physics_constraint, RB_LIMIT_LIN_Y, rbc->flag & RBC_FLAG_USE_SPRING_Y);
	set_stiffness(rbc->physics_constraint, RB_LIMIT_LIN_Y, rbc->spring_stiffness_y);
	set_damping(rbc->physics_constraint, RB_LIMIT_LIN_Y, rbc->spring_damping_y);

	set_spring(rbc->physics_constraint, RB_LIMIT_LIN_Z, rbc->flag & RBC_FLAG_USE_SPRING_Z);
	set_stiffness(rbc->physics_constraint, RB_LIMIT_LIN_Z, rbc->spring_stiffness_z);
	set_damping(rbc->physics_constraint, RB_LIMIT_LIN_Z, rbc->spring_damping_z);

	set_spring(rbc->physics_constraint, RB_LIMIT_ANG_X, rbc->flag & RBC_FLAG_USE_SPRING_ANG_X);
	set_stiffness(rbc->physics_constraint, RB_LIMIT_ANG_X, rbc->spring_stiffness_ang_x);
	set_damping(rbc->physics_constraint, RB_LIMIT_ANG_X, rbc->spring_damping_ang_x);

	set_spring(rbc->physics_constraint, RB_LIMIT_ANG_Y, rbc->flag & RBC_FLAG_USE_SPRING_ANG_Y);
	set_stiffness(rbc->physics_constraint, RB_LIMIT_ANG_Y, rbc->spring_stiffness_ang_y);
	set_damping(rbc->physics_constraint, RB_LIMIT_ANG_Y, rbc->spring_damping_ang_y);

	set_spring(rbc->physics_constraint, RB_LIMIT_ANG_Z, rbc->flag & RBC_FLAG_USE_SPRING_ANG_Z);
	set_stiffness(rbc->physics_constraint, RB_LIMIT_ANG_Z, rbc->spring_stiffness_ang_z);
	set_damping(rbc->physics_constraint, RB_LIMIT_ANG_Z, rbc->spring_damping_ang_z);
}

static void rigidbody_constraint_set_limits(
		RigidBodyCon *rbc, void (*set_limits)(rbConstraint *, int, float, float))
{
	if (rbc->flag & RBC_FLAG_USE_LIMIT_LIN_X)
		set_limits(rbc->physics_constraint, RB_LIMIT_LIN_X, rbc->limit_lin_x_lower, rbc->limit_lin_x_upper);
	else
		set_limits(rbc->physics_constraint, RB_LIMIT_LIN_X, 0.0f, -1.0f);

	if (rbc->flag & RBC_FLAG_USE_LIMIT_LIN_Y)
		set_limits(rbc->physics_constraint, RB_LIMIT_LIN_Y, rbc->limit_lin_y_lower, rbc->limit_lin_y_upper);
	else
		set_limits(rbc->physics_constraint, RB_LIMIT_LIN_Y, 0.0f, -1.0f);

	if (rbc->flag & RBC_FLAG_USE_LIMIT_LIN_Z)
		set_limits(rbc->physics_constraint, RB_LIMIT_LIN_Z, rbc->limit_lin_z_lower, rbc->limit_lin_z_upper);
	else
		set_limits(rbc->physics_constraint, RB_LIMIT_LIN_Z, 0.0f, -1.0f);

	if (rbc->flag & RBC_FLAG_USE_LIMIT_ANG_X)
		set_limits(rbc->physics_constraint, RB_LIMIT_ANG_X, rbc->limit_ang_x_lower, rbc->limit_ang_x_upper);
	else
		set_limits(rbc->physics_constraint, RB_LIMIT_ANG_X, 0.0f, -1.0f);

	if (rbc->flag & RBC_FLAG_USE_LIMIT_ANG_Y)
		set_limits(rbc->physics_constraint, RB_LIMIT_ANG_Y, rbc->limit_ang_y_lower, rbc->limit_ang_y_upper);
	else
		set_limits(rbc->physics_constraint, RB_LIMIT_ANG_Y, 0.0f, -1.0f);

	if (rbc->flag & RBC_FLAG_USE_LIMIT_ANG_Z)
		set_limits(rbc->physics_constraint, RB_LIMIT_ANG_Z, rbc->limit_ang_z_lower, rbc->limit_ang_z_upper);
	else
		set_limits(rbc->physics_constraint, RB_LIMIT_ANG_Z, 0.0f, -1.0f);
}

/**
 * Create physics sim representation of constraint given rigid body constraint settings
 *
<<<<<<< HEAD
 * < rebuild: even if an instance already exists, replace it
=======
 * \param rebuild: Even if an instance already exists, replace it
>>>>>>> 82c3fdd5
 */
static void rigidbody_validate_sim_constraint(Scene* scene, Object *ob, bool rebuild)
{
	RigidBodyWorld *rbw = scene->rigidbody_world;
	RigidBodyCon *rbc = (ob) ? ob->rigidbody_constraint : NULL;
	float loc[3];
	float rot[4];
	float lin_lower;
	float lin_upper;
	float ang_lower;
	float ang_upper;

	/* sanity checks:
	 * - object should have a rigid body constraint
	 * - rigid body constraint should have at least one constrained object
	 */
	if (rbc == NULL) {
		return;
	}

	if (ELEM(NULL, rbc->ob1, rbc->ob1->rigidbody_object, rbc->ob2, rbc->ob2->rigidbody_object)) {
		if (rbc->physics_constraint) {
			RB_dworld_remove_constraint(rbw->shared->physics_world, rbc->physics_constraint);
			RB_constraint_delete(rbc->physics_constraint);
			rbc->physics_constraint = NULL;
		}
		return;
	}

	if (rbc->physics_constraint && rebuild == false) {
		RB_dworld_remove_constraint(rbw->shared->physics_world, rbc->physics_constraint);
	}
	if (rbc->physics_constraint == NULL || rebuild) {
		rbRigidBody *rb1 = NULL, *rb2 = NULL;
		FractureModifierData *fmd1 = NULL, *fmd2 = NULL;
		Shard *mi1, *mi2;

		/*add logic to find closest shards of 2 FM objects, or to attach one shard to one regular */
		/*for now, just take the first meshislands... later find the closest ones or the closest to center*/
		fmd1 = (FractureModifierData*)modifiers_findByType(rbc->ob1, eModifierType_Fracture);
		fmd2 = (FractureModifierData*)modifiers_findByType(rbc->ob2, eModifierType_Fracture);

		if (fmd1 && fmd2) {
			mi1 = BKE_rigidbody_closest_meshisland_to_point(fmd1, rbc->ob1, ob, scene);
			mi2 = BKE_rigidbody_closest_meshisland_to_point(fmd2, rbc->ob2, ob, scene);

			if (mi1 && mi2) {
				rb1 = mi1->rigidbody->shared->physics_object;
				rb2 = mi2->rigidbody->shared->physics_object;
			}
		}
		else if (fmd1) {
			mi1 = BKE_rigidbody_closest_meshisland_to_point(fmd1, rbc->ob1, ob, scene);
			if (mi1) {
				rb1 = mi1->rigidbody->shared->physics_object;
				rb2 = rbc->ob2->rigidbody_object->shared->physics_object;
			}
		}
		else if (fmd2) {
			mi2 = BKE_rigidbody_closest_meshisland_to_point(fmd2, rbc->ob2, ob, scene);
			if (mi2)
			{
				rb2 = mi2->rigidbody->shared->physics_object;
				rb1 = rbc->ob1->rigidbody_object->shared->physics_object;
			}
		}
		else {
			rb1 = rbc->ob1->rigidbody_object->shared->physics_object;
			rb2 = rbc->ob2->rigidbody_object->shared->physics_object;
		}

		/* remove constraint if it already exists before creating a new one */
		if (rbc->physics_constraint) {
			RB_constraint_delete(rbc->physics_constraint);
			rbc->physics_constraint = NULL;
		}

		mat4_to_loc_quat(loc, rot, ob->obmat);

		if (rb1 && rb2) {
			switch (rbc->type) {
				case RBC_TYPE_POINT:
					rbc->physics_constraint = RB_constraint_new_point(loc, rb1, rb2);
					break;
				case RBC_TYPE_FIXED:
					rbc->physics_constraint = RB_constraint_new_fixed(loc, rot, rb1, rb2);
					break;
				case RBC_TYPE_HINGE:
					rbc->physics_constraint = RB_constraint_new_hinge(loc, rot, rb1, rb2);
					if (rbc->flag & RBC_FLAG_USE_LIMIT_ANG_Z) {
						RB_constraint_set_limits_hinge(rbc->physics_constraint, rbc->limit_ang_z_lower, rbc->limit_ang_z_upper);
					}
					else
						RB_constraint_set_limits_hinge(rbc->physics_constraint, 0.0f, -1.0f);
					break;
				case RBC_TYPE_SLIDER:
					rbc->physics_constraint = RB_constraint_new_slider(loc, rot, rb1, rb2);
					if (rbc->flag & RBC_FLAG_USE_LIMIT_LIN_X)
						RB_constraint_set_limits_slider(rbc->physics_constraint, rbc->limit_lin_x_lower, rbc->limit_lin_x_upper);
					else
						RB_constraint_set_limits_slider(rbc->physics_constraint, 0.0f, -1.0f);
					break;
				case RBC_TYPE_PISTON:
					rbc->physics_constraint = RB_constraint_new_piston(loc, rot, rb1, rb2);
					if (rbc->flag & RBC_FLAG_USE_LIMIT_LIN_X) {
						lin_lower = rbc->limit_lin_x_lower;
						lin_upper = rbc->limit_lin_x_upper;
					}
					else {
						lin_lower = 0.0f;
						lin_upper = -1.0f;
					}
					if (rbc->flag & RBC_FLAG_USE_LIMIT_ANG_X) {
						ang_lower = rbc->limit_ang_x_lower;
						ang_upper = rbc->limit_ang_x_upper;
					}
					else {
						ang_lower = 0.0f;
						ang_upper = -1.0f;
					}
					RB_constraint_set_limits_piston(rbc->physics_constraint, lin_lower, lin_upper, ang_lower, ang_upper);
					break;
				case RBC_TYPE_6DOF_SPRING:
					if (rbc->spring_type == RBC_SPRING_TYPE2) {
						rbc->physics_constraint = RB_constraint_new_6dof_spring2(loc, rot, rb1, rb2);

						rigidbody_constraint_init_spring(rbc, RB_constraint_set_spring_6dof_spring2, RB_constraint_set_stiffness_6dof_spring2, RB_constraint_set_damping_6dof_spring2);

						RB_constraint_set_equilibrium_6dof_spring2(rbc->physics_constraint);

						rigidbody_constraint_set_limits(rbc, RB_constraint_set_limits_6dof_spring2);
					}
					else {
						rbc->physics_constraint = RB_constraint_new_6dof_spring(loc, rot, rb1, rb2);

						rigidbody_constraint_init_spring(rbc, RB_constraint_set_spring_6dof_spring, RB_constraint_set_stiffness_6dof_spring, RB_constraint_set_damping_6dof_spring);

						RB_constraint_set_equilibrium_6dof_spring(rbc->physics_constraint);

						rigidbody_constraint_set_limits(rbc, RB_constraint_set_limits_6dof);
					}
					break;
				case RBC_TYPE_6DOF:
					rbc->physics_constraint = RB_constraint_new_6dof(loc, rot, rb1, rb2);

					rigidbody_constraint_set_limits(rbc, RB_constraint_set_limits_6dof);
					break;
				case RBC_TYPE_MOTOR:
					rbc->physics_constraint = RB_constraint_new_motor(loc, rot, rb1, rb2);

					RB_constraint_set_enable_motor(rbc->physics_constraint, rbc->flag & RBC_FLAG_USE_MOTOR_LIN, rbc->flag & RBC_FLAG_USE_MOTOR_ANG);
					RB_constraint_set_max_impulse_motor(rbc->physics_constraint, rbc->motor_lin_max_impulse, rbc->motor_ang_max_impulse);
					RB_constraint_set_target_velocity_motor(rbc->physics_constraint, rbc->motor_lin_target_velocity, rbc->motor_ang_target_velocity);
					break;
			}
		}
		else { /* can't create constraint without both rigid bodies */
			return;
		}

		RB_constraint_set_enabled(rbc->physics_constraint, rbc->flag & RBC_FLAG_ENABLED);

		if (rbc->flag & RBC_FLAG_USE_BREAKING)
			RB_constraint_set_breaking_threshold(rbc->physics_constraint, rbc->breaking_threshold);
		else
			RB_constraint_set_breaking_threshold(rbc->physics_constraint, FLT_MAX);

		if (rbc->flag & RBC_FLAG_OVERRIDE_SOLVER_ITERATIONS)
			RB_constraint_set_solver_iterations(rbc->physics_constraint, rbc->num_solver_iterations);
		else
			RB_constraint_set_solver_iterations(rbc->physics_constraint, -1);
	}

	if (rbw && rbw->shared->physics_world && rbc->physics_constraint) {
		RB_dworld_add_constraint(rbw->shared->physics_world, rbc->physics_constraint, rbc->flag & RBC_FLAG_DISABLE_COLLISIONS);
	}

	if (rbc->physics_constraint)
	{
		/*
		char id[64];
		char *rest = id;
		char *ptr;
		char ptr2[64] = "0";

		strncpy(id, ob->id.name + 2, strlen(ob->id.name) - 2);

		ptr = strtok_r(id, ".", &rest);
		while (ptr != NULL)
		{
			strncpy(ptr2, ptr, strlen(ptr));
			ptr = strtok_r(NULL, ".", &rest);
		}*/

		RB_constraint_set_id(rbc->physics_constraint, ob->id.name + 2);
	}
}



/* --------------------- */

/* Create physics sim world given RigidBody world settings */
// NOTE: this does NOT update object references that the scene uses, in case those aren't ready yet!
void BKE_rigidbody_validate_sim_world(Scene *scene, RigidBodyWorld *rbw, bool rebuild)
{
	/* sanity checks */
	if (rbw == NULL)
		return;

	/* create new sim world */
	if (rebuild || rbw->shared->physics_world == NULL) {
		if (rbw->shared->physics_world) {
			RB_dworld_delete(rbw->shared->physics_world);
		}

		rbw->shared->physics_world = RB_dworld_new(scene->physics_settings.gravity,
		                                           scene,
		                                           BKE_rigidbody_filter_callback,
		                                           BKE_rigidbody_contact_callback);
	}

	RB_dworld_set_solver_iterations(rbw->shared->physics_world, rbw->num_solver_iterations);
	RB_dworld_set_split_impulse(rbw->shared->physics_world, rbw->flag & RBW_FLAG_USE_SPLIT_IMPULSE);
}

/* ************************************** */
/* Setup Utilities - Create Settings Blocks */

/* Set up RigidBody world */
RigidBodyWorld *BKE_rigidbody_create_world(Scene *scene)
{
	/* try to get whatever RigidBody world that might be representing this already */
	RigidBodyWorld *rbw;

	/* sanity checks
	 * - there must be a valid scene to add world to
	 * - there mustn't be a sim world using this group already
	 */
	if (scene == NULL)
		return NULL;

	/* create a new sim world */
	rbw = MEM_callocN(sizeof(RigidBodyWorld), "RigidBodyWorld");
	rbw->shared = MEM_callocN(sizeof(*rbw->shared), "RigidBodyWorld_Shared");

	/* set default settings */
	rbw->effector_weights = BKE_effector_add_weights(NULL);

	rbw->ltime = PSFRA;

	rbw->time_scale = 1.0f;

	rbw->steps_per_second = 60; /* Bullet default (60 Hz) */
	rbw->num_solver_iterations = 10; /* 10 is bullet default */

	rbw->shared->pointcache = BKE_ptcache_add(&(rbw->shared->ptcaches));
	rbw->shared->pointcache->step = 1;

	/* return this sim world */
	return rbw;
}



RigidBodyWorld *BKE_rigidbody_world_copy(RigidBodyWorld *rbw, const int flag)
{
	RigidBodyWorld *rbw_copy = MEM_dupallocN(rbw);

	if (rbw->effector_weights) {
		rbw_copy->effector_weights = MEM_dupallocN(rbw->effector_weights);
	}
	if ((flag & LIB_ID_CREATE_NO_USER_REFCOUNT) == 0) {
		id_us_plus((ID *)rbw_copy->group);
		id_us_plus((ID *)rbw_copy->constraints);
	}

	if ((flag & LIB_ID_CREATE_NO_MAIN) == 0) {
		/* This is a regular copy, and not a CoW copy for depsgraph evaluation */
		rbw_copy->shared = MEM_callocN(sizeof(*rbw_copy->shared), "RigidBodyWorld_Shared");
		BKE_ptcache_copy_list(&rbw_copy->shared->ptcaches, &rbw->shared->ptcaches, LIB_ID_COPY_CACHES);
		rbw_copy->shared->pointcache = rbw_copy->shared->ptcaches.first;
	}

	rbw_copy->objects = NULL;
	rbw_copy->numbodies = 0;
	rigidbody_update_ob_array(rbw_copy);

	return rbw_copy;
}

void BKE_rigidbody_world_groups_relink(RigidBodyWorld *rbw)
{
	ID_NEW_REMAP(rbw->group);
	ID_NEW_REMAP(rbw->constraints);
	ID_NEW_REMAP(rbw->effector_weights->group);
}

void BKE_rigidbody_world_id_loop(RigidBodyWorld *rbw, RigidbodyWorldIDFunc func, void *userdata)
{
	func(rbw, (ID **)&rbw->group, userdata, IDWALK_CB_NOP);
	func(rbw, (ID **)&rbw->constraints, userdata, IDWALK_CB_NOP);
	func(rbw, (ID **)&rbw->effector_weights->group, userdata, IDWALK_CB_NOP);

	if (rbw->objects) {
		int i;
		int count = rbw->group ? BLI_listbase_count(&rbw->group->gobject) : 0;
		if (count != rbw->numbodies) {
			rigidbody_update_ob_array(rbw);
		}

		for (i = 0; i < count; i++) {
			func(rbw, (ID **)&rbw->objects[i], userdata, IDWALK_CB_NOP);
		}
	}
}

/* Add rigid body settings to the specified object */
RigidBodyOb *BKE_rigidbody_create_object(Scene *scene, Object *ob, short type, Shard *mi)
{
	RigidBodyOb *rbo;
	FractureModifierData *fmd = NULL;

	/* sanity checks
	 * - rigidbody world must exist
	 * - object must exist
	 * - cannot add rigid body if it already exists
	 */
	if (ob == NULL || (ob->rigidbody_object != NULL))
		return NULL;

	/* create new settings data, and link it up */
	rbo = MEM_callocN(sizeof(RigidBodyOb), "RigidBodyOb");
	rbo->shared = MEM_callocN(sizeof(*rbo->shared), "RigidBodyOb_Shared");

	if (mi != NULL && mi->rigidbody != NULL)
	{
		rbo->flag = mi->rigidbody->flag;
		rbo->shared->physics_object = NULL;
		rbo->shared->physics_shape = NULL;

		rbo->flag |= RBO_FLAG_NEEDS_VALIDATE;

		rbo->type = mi->rigidbody->type;
		rbo->mass = mi->rigidbody->mass;

		rbo->friction = mi->rigidbody->friction;
		rbo->restitution = mi->rigidbody->restitution;

		rbo->margin = mi->rigidbody->margin;

		rbo->lin_sleep_thresh = mi->rigidbody->lin_sleep_thresh;
		rbo->ang_sleep_thresh = mi->rigidbody->ang_sleep_thresh;
		rbo->force_thresh = mi->rigidbody->force_thresh;

		rbo->lin_damping = mi->rigidbody->lin_damping;
		rbo->ang_damping = mi->rigidbody->ang_damping;

		rbo->col_groups = mi->rigidbody->col_groups;

		rbo->is_fractured = true;
		rbo->shape = mi->rigidbody->shape;
		rbo->mesh_source = mi->rigidbody->mesh_source;
		copy_v3_v3(rbo->pos, mi->rigidbody->pos);
		copy_qt_qt(rbo->orn, mi->rigidbody->orn);
		//mat4_to_loc_quat(rbo->pos, rbo->orn, ob->obmat);
	}
	else
	{
		/* set default settings */
		rbo->type = type;

		rbo->mass = 1.0f;

		rbo->friction = 0.5f; /* best when non-zero. 0.5 is Bullet default */
		rbo->restitution = 0.0f; /* best when zero. 0.0 is Bullet default */

		rbo->margin = 0.04f; /* 0.04 (in meters) is Bullet default */

		rbo->lin_sleep_thresh = 0.4f; /* 0.4 is half of Bullet default */
		rbo->ang_sleep_thresh = 0.5f; /* 0.5 is half of Bullet default */
		rbo->force_thresh = 0.0f; /*dont activate by force by default */

		rbo->lin_damping = 0.04f; /* 0.04 is game engine default */
		rbo->ang_damping = 0.1f; /* 0.1 is game engine default */

		rbo->col_groups = 1;

		/* use triangle meshes for passive objects
		 * use convex hulls for active objects since dynamic triangle meshes are very unstable
		 */
		if (type == RBO_TYPE_ACTIVE)
			rbo->shape = RB_SHAPE_CONVEXH;
		else
			rbo->shape = RB_SHAPE_TRIMESH;

		rbo->mesh_source = RBO_MESH_DEFORM;

		/* set initial transform */
		mat4_to_loc_quat(rbo->pos, rbo->orn, ob->obmat);

		//rbo->mesh_island_index = -1;
		rbo->is_fractured = false;
	}

	zero_v3(rbo->lin_vel);
	zero_v3(rbo->ang_vel);

	fmd = (FractureModifierData*)modifiers_findByType(ob, eModifierType_Fracture);
	if (fmd && (fmd->flag & MOD_FRACTURE_USE_DYNAMIC))
	{	//keep cache here
		return rbo;
	}

	/* flag cache as outdated */
<<<<<<< HEAD
	BKE_rigidbody_cache_reset(scene);
=======
	BKE_rigidbody_cache_reset(rbw);
	rbo->flag |= (RBO_FLAG_NEEDS_VALIDATE | RBO_FLAG_NEEDS_RESHAPE);
>>>>>>> 82c3fdd5

	/* return this object */
	return rbo;
}

/* Add rigid body constraint to the specified object */
RigidBodyCon *BKE_rigidbody_create_constraint(Scene *scene, Object *ob, short type, RigidBodyShardCon *con)
{
	RigidBodyCon *rbc;

	/* sanity checks
	 * - rigidbody world must exist
	 * - object must exist
	 * - cannot add constraint if it already exists
	 */
	if (ob == NULL || (ob->rigidbody_constraint != NULL))
		return NULL;

	/* create new settings data, and link it up */
	rbc = MEM_callocN(sizeof(RigidBodyCon), "RigidBodyCon");

	/* set default settings */
	rbc->type = type;

	rbc->ob1 = NULL;
	rbc->ob2 = NULL;

	rbc->flag |= RBC_FLAG_ENABLED;
	rbc->flag |= RBC_FLAG_DISABLE_COLLISIONS;
	rbc->flag |= RBC_FLAG_NEEDS_VALIDATE;

	if (con)
	{
		rbc->flag = con->flag;
		rbc->breaking_threshold = con->breaking_threshold;
		rbc->num_solver_iterations = con->num_solver_iterations;

		rbc->limit_lin_x_lower = con->limit_lin_x_lower;
		rbc->limit_lin_x_upper = con->limit_lin_x_upper;
		rbc->limit_lin_y_lower = con->limit_lin_y_lower;
		rbc->limit_lin_y_upper = con->limit_lin_y_upper;
		rbc->limit_lin_z_lower = con->limit_lin_z_lower;
		rbc->limit_lin_z_upper = con->limit_lin_z_upper;
		rbc->limit_ang_x_lower = con->limit_ang_x_lower;
		rbc->limit_ang_x_upper = con->limit_ang_x_upper;
		rbc->limit_ang_y_lower = con->limit_ang_y_lower;
		rbc->limit_ang_y_upper = con->limit_ang_y_upper;
		rbc->limit_ang_z_lower = con->limit_ang_z_lower;
		rbc->limit_ang_z_upper = con->limit_ang_z_upper;

		rbc->spring_damping_x = con->spring_damping_x;
		rbc->spring_damping_y = con->spring_damping_y;
		rbc->spring_damping_z = con->spring_damping_z;
		rbc->spring_damping_ang_x = con->spring_damping_ang_x;
		rbc->spring_damping_ang_y = con->spring_damping_ang_y;
		rbc->spring_damping_ang_z = con->spring_damping_ang_z;
		rbc->spring_stiffness_x = con->spring_stiffness_x;
		rbc->spring_stiffness_y = con->spring_stiffness_y;
		rbc->spring_stiffness_z = con->spring_stiffness_z;
		rbc->spring_stiffness_ang_x = con->spring_stiffness_ang_x;
		rbc->spring_stiffness_ang_y = con->spring_stiffness_ang_y;
		rbc->spring_stiffness_ang_z = con->spring_stiffness_ang_z;

		rbc->motor_lin_max_impulse = con->motor_lin_max_impulse;
		rbc->motor_lin_target_velocity = con->motor_lin_target_velocity;
		rbc->motor_ang_max_impulse = con->motor_ang_max_impulse;
		rbc->motor_ang_target_velocity = con->motor_ang_target_velocity;
	}
	else
	{
		rbc->breaking_threshold = 10.0f; /* no good default here, just use 10 for now */
		rbc->num_solver_iterations = 10; /* 10 is Bullet default */

		rbc->limit_lin_x_lower = -1.0f;
		rbc->limit_lin_x_upper = 1.0f;
		rbc->limit_lin_y_lower = -1.0f;
		rbc->limit_lin_y_upper = 1.0f;
		rbc->limit_lin_z_lower = -1.0f;
		rbc->limit_lin_z_upper = 1.0f;
		rbc->limit_ang_x_lower = -M_PI_4;
		rbc->limit_ang_x_upper = M_PI_4;
		rbc->limit_ang_y_lower = -M_PI_4;
		rbc->limit_ang_y_upper = M_PI_4;
		rbc->limit_ang_z_lower = -M_PI_4;
		rbc->limit_ang_z_upper = M_PI_4;

		rbc->spring_damping_x = 0.5f;
		rbc->spring_damping_y = 0.5f;
		rbc->spring_damping_z = 0.5f;
		rbc->spring_damping_ang_x = 0.5f;
		rbc->spring_damping_ang_y = 0.5f;
		rbc->spring_damping_ang_z = 0.5f;
		rbc->spring_stiffness_x = 10.0f;
		rbc->spring_stiffness_y = 10.0f;
		rbc->spring_stiffness_z = 10.0f;
		rbc->spring_stiffness_ang_x = 10.0f;
		rbc->spring_stiffness_ang_y = 10.0f;
		rbc->spring_stiffness_ang_z = 10.0f;

		rbc->motor_lin_max_impulse = 1.0f;
		rbc->motor_lin_target_velocity = 1.0f;
		rbc->motor_ang_max_impulse = 1.0f;
		rbc->motor_ang_target_velocity = 1.0f;
	}

	/* flag cache as outdated */
	BKE_rigidbody_cache_reset(scene);

	/* return this object */
	return rbc;
}

<<<<<<< HEAD

=======
void BKE_rigidbody_objects_collection_validate(Scene *scene, RigidBodyWorld *rbw)
{
	if (rbw->group != NULL) {
		FOREACH_COLLECTION_OBJECT_RECURSIVE_BEGIN(rbw->group, object)
		{
			if (object->type != OB_MESH || object->rigidbody_object != NULL) {
				continue;
			}
			object->rigidbody_object = BKE_rigidbody_create_object(scene, object, RBO_TYPE_ACTIVE);
		}
		FOREACH_COLLECTION_OBJECT_RECURSIVE_END;
	}
}

void BKE_rigidbody_constraints_collection_validate(Scene *scene, RigidBodyWorld *rbw)
{
	if (rbw->constraints != NULL) {
		FOREACH_COLLECTION_OBJECT_RECURSIVE_BEGIN(rbw->constraints, object)
		{
			if (object->rigidbody_constraint != NULL) {
				continue;
			}
			object->rigidbody_constraint = BKE_rigidbody_create_constraint(scene, object, RBC_TYPE_FIXED);
		}
		FOREACH_COLLECTION_OBJECT_RECURSIVE_END;
	}
}

void BKE_rigidbody_main_collection_object_add(Main *bmain, Collection *collection, Object *object)
{
	for (Scene *scene = bmain->scene.first; scene; scene = scene->id.next) {
		RigidBodyWorld *rbw = scene->rigidbody_world;

		if (rbw == NULL) {
			continue;
		}

		if (rbw->group == collection && object->type == OB_MESH && object->rigidbody_object == NULL) {
			object->rigidbody_object = BKE_rigidbody_create_object(scene, object, RBO_TYPE_ACTIVE);
		}
		if (rbw->constraints == collection && object->rigidbody_constraint == NULL) {
			object->rigidbody_constraint = BKE_rigidbody_create_constraint(scene, object, RBC_TYPE_FIXED);
		}
	}
}
>>>>>>> 82c3fdd5

/* ************************************** */
/* Utilities API */

/* Get RigidBody world for the given scene, creating one if needed
 *
 * \param scene: Scene to find active Rigid Body world for
 */
RigidBodyWorld *BKE_rigidbody_get_world(Scene *scene)
{
	/* sanity check */
	if (scene == NULL)
		return NULL;

	return scene->rigidbody_world;
}



void BKE_rigidbody_remove_object(Main *bmain, Scene *scene, Object *ob)
{
	RigidBodyWorld *rbw = scene->rigidbody_world;
	RigidBodyOb *rbo = ob->rigidbody_object;
	RigidBodyCon *rbc;
	ModifierData *md;
	bool modFound = false;

	if (rbw) {
		for (md = ob->modifiers.first; md; md = md->next) {
			modFound = BKE_rigidbody_remove_modifier(rbw, md, ob);
		}

		if (!modFound) {
			/* remove from rigidbody world, free object won't do this */
			if (rbw->shared->physics_world && rbo->shared->physics_object)
				RB_dworld_remove_body(rbw->shared->physics_world, rbo->shared->physics_object);

			/* remove object from rigid body constraints */
			if (rbw->constraints) {
				FOREACH_COLLECTION_OBJECT_RECURSIVE_BEGIN(rbw->constraints, obt)
				{
					if (obt && obt->rigidbody_constraint) {
						rbc = obt->rigidbody_constraint;
						if (ELEM(ob, rbc->ob1, rbc->ob2)) {
							BKE_rigidbody_remove_constraint(scene, obt);
						}
					}
				}
				FOREACH_COLLECTION_OBJECT_RECURSIVE_END;
			}
			BKE_collection_object_remove(bmain, rbw->group, ob, false);
		}

		/* remove object's settings */
		BKE_rigidbody_free_object(ob, rbw);

		/* flag cache as outdated */
		BKE_rigidbody_cache_reset(scene);

		//BKE_rigidbody_update_ob_array(rbw, true);
	}
}

void BKE_rigidbody_remove_constraint(Scene *scene, Object *ob)
{
	RigidBodyWorld *rbw = scene->rigidbody_world;
	RigidBodyCon *rbc = ob->rigidbody_constraint;

	/* remove from rigidbody world, free object won't do this */
	if (rbw && rbw->shared->physics_world && rbc->physics_constraint) {
		RB_dworld_remove_constraint(rbw->shared->physics_world, rbc->physics_constraint);
	}
	/* remove object's settings */
	BKE_rigidbody_free_constraint(ob);

	/* flag cache as outdated */
	BKE_rigidbody_cache_reset(scene);
}

/* ************************************** */
/* Simulation Interface - Bullet */

/* Update object array and rigid body count so they're in sync with the rigid body group */
static void rigidbody_update_ob_array(RigidBodyWorld *rbw)
{

	if (rbw->group == NULL) {
		rbw->numbodies = 0;
		rbw->objects = realloc(rbw->objects, 0);
		return;
	}

	int n = 0;
	FOREACH_COLLECTION_OBJECT_RECURSIVE_BEGIN(rbw->group, object)
	{
		(void)object;
		n++;
	}
	FOREACH_COLLECTION_OBJECT_RECURSIVE_END;

	if (rbw->numbodies != n) {
		rbw->numbodies = n;
		rbw->objects = realloc(rbw->objects, sizeof(Object *) * rbw->numbodies);
	}

	int i = 0;
	FOREACH_COLLECTION_OBJECT_RECURSIVE_BEGIN(rbw->group, object)
	{
		rbw->objects[i] = object;
		i++;
	}
	FOREACH_COLLECTION_OBJECT_RECURSIVE_END;
}

static void rigidbody_update_sim_world(Scene *scene, RigidBodyWorld *rbw, bool rebuild)
{
	float adj_gravity[3];

	/* adjust gravity to take effector weights into account */
	if (scene->physics_settings.flag & PHYS_GLOBAL_GRAVITY) {
		copy_v3_v3(adj_gravity, scene->physics_settings.gravity);
		mul_v3_fl(adj_gravity, rbw->effector_weights->global_gravity * rbw->effector_weights->weight[0]);
	}
	else {
		zero_v3(adj_gravity);
	}

	/* update gravity, since this RNA setting is not part of RigidBody settings */
	RB_dworld_set_gravity(rbw->shared->physics_world, adj_gravity);

	/* update object array in case there are changes */
	if (rebuild)
	{
		rigidbody_update_ob_array(rbw);
	}
}

void BKE_rigidbody_update_sim_ob(Scene *scene, RigidBodyWorld *rbw, Object *ob, RigidBodyOb *rbo, float centroid[3],
									Shard *mi, float size[3], FractureModifierData *fmd, Depsgraph *depsgraph)
{
	float loc[3];
	float rot[4];
	float scale[3], centr[3];
	//Scene *sc = (Scene*)DEG_get_original_id(&scene->id);
	float ctime = BKE_scene_frame_get(scene);
	bool dupli = fmd && (fmd->flag & MOD_FRACTURE_USE_DUPLI) && fmd->dupli_ob;

	/* only update if rigid body exists */
	if (rbo->shared->physics_object == NULL)
		return;

	if (rbo->shape == RB_SHAPE_TRIMESH && rbo->flag & RBO_FLAG_USE_DEFORM) {
		Mesh *dm = NULL;

		if (rbo->mesh_source == RBO_MESH_DEFORM) {
			dm = ob->runtime.mesh_deform_eval;
		}
		else if (rbo->mesh_source == RBO_MESH_FINAL) {
			dm = ob->runtime.mesh_eval;
		}

		if (dm) {
			MVert *mvert = dm->mvert;
			int totvert = dm->totvert;
			BoundBox *bb = BKE_object_boundbox_get(ob);

			if (RB_shape_get_num_verts(rbo->shared->physics_shape) != totvert)
			{
				if (mi != NULL)
				{
					//fracture modifier case TODO, update mi->physicsmesh somehow and redraw
					rbo->flag |= RBO_FLAG_NEEDS_RESHAPE;
					BKE_rigidbody_shard_validate(rbw, mi, ob, fmd, false, false, size, ctime);
				}
				else
				{
					//regular rigidbody case
					rigidbody_validate_sim_shape(ob, true);
					RB_body_set_collision_shape(rbo->shared->physics_object, rbo->shared->physics_shape);
				}
			}
			else
			{
				RB_shape_trimesh_update(rbo->shared->physics_shape, (float *)mvert, totvert, sizeof(MVert), bb->vec[0],
										bb->vec[6]);
			}
		}
	}

	copy_v3_v3(centr, centroid);
	mat4_decompose(loc, rot, scale, ob->obmat);
	mul_v3_v3(scale, size);

	/* update scale for all objects */
	RB_body_set_scale(rbo->shared->physics_object, scale);
	/* compensate for embedded convex hull collision margin */
	if (!(rbo->flag & RBO_FLAG_USE_MARGIN) && rbo->shape == RB_SHAPE_CONVEXH) {
		RB_shape_set_margin(rbo->shared->physics_shape, RBO_GET_MARGIN(rbo) * MIN3(scale[0], scale[1], scale[2]));
	}

	/* make transformed objects temporarily kinmatic so that they can be moved by the user during simulation */
	if (ob->flag & SELECT && G.moving & G_TRANSFORM_OBJ) {
		RB_body_set_kinematic_state(rbo->shared->physics_object, true);
		RB_body_set_mass(rbo->shared->physics_object, 0.0f);
	}

	/* update rigid body location and rotation for kinematic bodies */
	if ((rbo->flag & RBO_FLAG_KINEMATIC && rbo->force_thresh == 0.0f) || (ob->flag & SELECT && G.moving & G_TRANSFORM_OBJ)) {
		if (((rbo->type == RBO_TYPE_ACTIVE || mi == NULL) && (rbo->flag & RBO_FLAG_KINEMATIC_REBUILD) == 0))
		{
			if (!dupli && !(fmd && fmd->anim_mesh_ob && (fmd->flag & MOD_FRACTURE_USE_ANIMATED_MESH)))
			{
				//override for externally animated rbs
				mul_v3_v3(centr, scale);
				mul_qt_v3(rot, centr);
				add_v3_v3(loc, centr);
				RB_body_activate(rbo->shared->physics_object);
				RB_body_set_loc_rot(rbo->shared->physics_object, loc, rot);
			}
		}
	}
	/* update influence of effectors - but don't do it on an effector (why not ?)*/
	/* only dynamic bodies need effector update */
	else if (rbo->type == RBO_TYPE_ACTIVE /* && ((ob->pd == NULL) || (ob->pd->forcefield == PFIELD_NULL))*/) {
		EffectorWeights *effector_weights = rbw->effector_weights;
		EffectedPoint epoint = {0};
		ListBase *effectors;

		/* get effectors present in the group specified by effector_weights */
		effectors = BKE_effectors_create(depsgraph, ob, NULL, effector_weights);
		if (effectors) {
			float eff_force[3] = {0.0f, 0.0f, 0.0f};
			float eff_loc[3], eff_vel[3];
			float thresh = rbo->force_thresh * rbo->force_thresh; /*use this to compare against squared length of vector */

			/* create dummy 'point' which represents last known position of object as result of sim */
			// XXX: this can create some inaccuracies with sim position, but is probably better than using unsimulated vals?
			RB_body_get_position(rbo->shared->physics_object, eff_loc);
			//mul_v3_v3(centr, scale);
			//add_v3_v3(eff_loc, centr);

			RB_body_get_linear_velocity(rbo->shared->physics_object, eff_vel);

			pd_point_from_loc(scene, eff_loc, eff_vel, 0, &epoint);

			/* calculate net force of effectors, and apply to sim object
			 * - we use 'central force' since apply force requires a "relative position" which we don't have...
			 */
				BKE_effectors_apply(effectors, NULL, effector_weights, &epoint, eff_force, NULL);
			if ((rbo->flag & RBO_FLAG_KINEMATIC) && (thresh < len_squared_v3(eff_force)))
			{
				BKE_rigidbody_activate(rbo, rbw, mi, ob);
				RB_body_apply_central_force(rbo->shared->physics_object, eff_force);
			}
			else if (rbo->flag & RBO_FLAG_KINEMATIC)
			{
				if ((rbo->flag & RBO_FLAG_KINEMATIC_REBUILD) == 0)
				{   //XXXXX TODO, maybe this is wrong here
					/* do the same here as above, but here we needed the eff_force value to compare against threshold */

					if (!dupli && !(fmd && fmd->anim_mesh_ob && (fmd->flag & MOD_FRACTURE_USE_ANIMATED_MESH)))
					{	//same override as above
						mul_v3_v3(centr, scale);
						mul_qt_v3(rot, centr);
						add_v3_v3(loc, centr);
						RB_body_activate(rbo->shared->physics_object);
						RB_body_set_loc_rot(rbo->shared->physics_object, loc, rot);
					}
				}
			}
			else
			{
				if (G.f & G_DEBUG)
					printf("\tapplying force (%f,%f,%f) to '%s'\n", eff_force[0], eff_force[1], eff_force[2], ob->id.name + 2);
				/* activate object in case it is deactivated */
				if (!is_zero_v3(eff_force))
						RB_body_activate(rbo->shared->physics_object);
				RB_body_apply_central_force(rbo->shared->physics_object, eff_force);
			}
		}
		else if (G.f & G_DEBUG)
			printf("\tno forces to apply to '%s'\n", ob->id.name + 2);

		/* cleanup */
		 BKE_effectors_free(effectors);
	}
	/* NOTE: passive objects don't need to be updated since they don't move */

	/* NOTE: no other settings need to be explicitly updated here,
	 * since RNA setters take care of the rest :)
	 */
}

<<<<<<< HEAD
/* Updates and validates world, bodies and shapes.
 * < rebuild: rebuild entire simulation
=======
/**
 * Updates and validates world, bodies and shapes.
 *
 * \param rebuild: Rebuild entire simulation
>>>>>>> 82c3fdd5
 */
void BKE_rigidbody_update_simulation(Scene *scene, RigidBodyWorld *rbw, bool rebuild, Depsgraph *depsgraph)
{
	bool did_modifier = false;
	float centroid[3] = {0, 0, 0};
	float size[3] = {1.0f, 1.0f, 1.0f};

	/* update world */
	if (rebuild) {
		BKE_rigidbody_validate_sim_world(scene, rbw, true);
	}

	rigidbody_update_sim_world(scene, rbw, rebuild);

	/* update objects */
	FOREACH_COLLECTION_OBJECT_RECURSIVE_BEGIN(rbw->group, ob)
	{
		if (ob && (ob->type == OB_MESH)) {
			did_modifier = BKE_rigidbody_modifier_update(scene, ob, rbw, rebuild, depsgraph);
		}

		if ((!did_modifier) && (ob->type == OB_MESH)) {
			/* validate that we've got valid object set up here... */
			RigidBodyOb *rbo = ob->rigidbody_object;
			/* update transformation matrix of the object so we don't get a frame of lag for simple animations */
			BKE_object_where_is_calc(depsgraph, scene, ob);

<<<<<<< HEAD
			if (rbw->flag & RBW_FLAG_REBUILD_CONSTRAINTS && rbo)
			{
				zero_v3(rbo->lin_vel);
				zero_v3(rbo->ang_vel);
			}

=======
			/* TODO remove this whole block once we are sure we never get NULL rbo here anymore. */
			/* This cannot be done in CoW evaluation context anymore... */
>>>>>>> 82c3fdd5
			if (rbo == NULL) {
				BLI_assert(!"CoW object part of RBW object collection without RB object data, should not happen.\n");
				/* Since this object is included in the sim group but doesn't have
				 * rigid body settings (perhaps it was added manually), add!
				 * - assume object to be active? That is the default for newly added settings...
				 */
				ob->rigidbody_object = BKE_rigidbody_create_object(scene, ob, RBO_TYPE_ACTIVE, NULL);
				rigidbody_validate_sim_object(rbw, ob, true);

				rbo = ob->rigidbody_object;
			}
			else {
				/* perform simulation data updates as tagged */
				/* refresh object... */
				if (rebuild) {
					/* World has been rebuilt so rebuild object */
					/* TODO(Sybren): rigidbody_validate_sim_object() can call rigidbody_validate_sim_shape(),
					 * but neither resets the RBO_FLAG_NEEDS_RESHAPE flag nor calls RB_body_set_collision_shape().
					 * This results in the collision shape being created twice, which is unnecessary. */
					rigidbody_validate_sim_object(rbw, ob, true);
				}
				else if (rbo->flag & RBO_FLAG_NEEDS_VALIDATE) {
					rigidbody_validate_sim_object(rbw, ob, false);
				}
				/* refresh shape... */
				if (rbo->flag & RBO_FLAG_NEEDS_RESHAPE) {
					/* mesh/shape data changed, so force shape refresh */
					rigidbody_validate_sim_shape(ob, true);
					/* now tell RB sim about it */
					// XXX: we assume that this can only get applied for active/passive shapes that will be included as rigidbodies
					 RB_body_set_collision_shape(rbo->shared->physics_object, rbo->shared->physics_shape);
				}
			}
			rbo->flag &= ~(RBO_FLAG_NEEDS_VALIDATE | RBO_FLAG_NEEDS_RESHAPE);

			/* update simulation object... */
			BKE_rigidbody_update_sim_ob(scene, rbw, ob, rbo, centroid, NULL, size, NULL, depsgraph);
		}
	}
	FOREACH_COLLECTION_OBJECT_RECURSIVE_END;

	/* update constraints */
	if (rbw->constraints == NULL) /* no constraints, move on */
		return;
	FOREACH_COLLECTION_OBJECT_RECURSIVE_BEGIN(rbw->constraints, ob) {

<<<<<<< HEAD
		if (ob) {
			/* validate that we've got valid object set up here... */
			RigidBodyCon *rbc = ob->rigidbody_constraint;
			/* update transformation matrix of the object so we don't get a frame of lag for simple animations */
			BKE_object_where_is_calc(depsgraph, scene, ob);
=======
	FOREACH_COLLECTION_OBJECT_RECURSIVE_BEGIN(rbw->constraints, ob)
	{
		/* validate that we've got valid object set up here... */
		RigidBodyCon *rbc = ob->rigidbody_constraint;
		/* update transformation matrix of the object so we don't get a frame of lag for simple animations */
		BKE_object_where_is_calc(depsgraph, scene, ob);

		/* TODO remove this whole block once we are sure we never get NULL rbo here anymore. */
		/* This cannot be done in CoW evaluation context anymore... */
		if (rbc == NULL) {
			BLI_assert(!"CoW object part of RBW constraints collection without RB constraint data, should not happen.\n");
			/* Since this object is included in the group but doesn't have
			 * constraint settings (perhaps it was added manually), add!
			 */
			ob->rigidbody_constraint = BKE_rigidbody_create_constraint(scene, ob, RBC_TYPE_FIXED);
			rigidbody_validate_sim_constraint(rbw, ob, true);
>>>>>>> 82c3fdd5

			if (rbc == NULL) {
				/* Since this object is included in the group but doesn't have
				 * constraint settings (perhaps it was added manually), add!
				 */
				ob->rigidbody_constraint = BKE_rigidbody_create_constraint(scene, ob, RBC_TYPE_FIXED, NULL);
				rigidbody_validate_sim_constraint(scene, ob, true);

				rbc = ob->rigidbody_constraint;
			}
			else {
				/* perform simulation data updates as tagged */
				if (rebuild) {
					/* World has been rebuilt so rebuild constraint */
					rigidbody_validate_sim_constraint(scene, ob, true);
				}
				else if (rbc->flag & RBC_FLAG_NEEDS_VALIDATE) {
					rigidbody_validate_sim_constraint(scene, ob, false);
				}
				rbc->flag &= ~RBC_FLAG_NEEDS_VALIDATE;
			}

			if (rbc->physics_constraint)
			{
				RigidBodyOb *rbo1 = rbc->ob1->rigidbody_object;
				RigidBodyOb *rbo2 = rbc->ob2->rigidbody_object;

				if ((rbo1->force_thresh > 0 || rbo2->force_thresh > 0))
				{
					if (RB_constraint_get_applied_impulse(rbc->physics_constraint) >= rbo1->force_thresh + rbo2->force_thresh)
					{
						RB_constraint_set_enabled(rbc->physics_constraint, false);
						BKE_rigidbody_activate(rbo1, rbw, NULL, rbc->ob1);
						BKE_rigidbody_activate(rbo2, rbw, NULL, rbc->ob2);
					}
				}
			}
		}
		rbc->flag &= ~RBC_FLAG_NEEDS_VALIDATE;
	}
	FOREACH_COLLECTION_OBJECT_RECURSIVE_END;
}

//static ThreadMutex post_step_lock = BLI_MUTEX_INITIALIZER;
static void rigidbody_update_simulation_post_step(RigidBodyWorld *rbw)
{
	FractureModifierData *rmd;
	int modFound = false;
	RigidBodyOb *rbo;
	Shard *mi;

	FOREACH_COLLECTION_OBJECT_RECURSIVE_BEGIN(rbw->group, ob) {
		rmd = (FractureModifierData*)modifiers_findByType(ob, eModifierType_Fracture);
		if (BKE_rigidbody_modifier_active(rmd)) {
			for (mi = rmd->shared->shards.first; mi; mi = mi->next) {
				rbo = mi->rigidbody;

				if (!rbo) continue;

				/* reset kinematic state for transformed objects */
				if (rbo->shared->physics_object && (ob->flag & SELECT) && (G.moving & G_TRANSFORM_OBJ)) {
					RB_body_set_kinematic_state(rbo->shared->physics_object, rbo->flag & RBO_FLAG_KINEMATIC ||
												rbo->flag & RBO_FLAG_DISABLED);
					RB_body_set_mass(rbo->shared->physics_object, RBO_GET_MASS(rbo));
					/* deactivate passive objects so they don't interfere with deactivation of active objects */
					if (rbo->type == RBO_TYPE_PASSIVE)
						RB_body_deactivate(rbo->shared->physics_object);
				}

				/* update stored velocities, can be set again after sim rebuild */
				if ((rmd->flag & MOD_FRACTURE_USE_DYNAMIC) && rbo->shared->physics_object) {
					if (!(rbo->flag & RBO_FLAG_KINEMATIC)) {
						RB_body_get_linear_velocity(rbo->shared->physics_object, rbo->lin_vel);
						RB_body_get_angular_velocity(rbo->shared->physics_object, rbo->ang_vel);
					}
				}

				/* purge constraints after sim step in case of dynamic, so they can be rebuilt by the modifier running next,
				 * before the next rigidbody step */
				if ((rmd->flag & MOD_FRACTURE_USE_DYNAMIC)) {
					if (rmd->shared->flag & MOD_FRACTURE_REFRESH_DYNAMIC) {
						/* very important, since old constraints may mess up the simulation after stopping and restarting */
						BKE_fracture_constraints_free(rmd, rbw);
						rmd->shared->flag |= MOD_FRACTURE_REFRESH_CONSTRAINTS;
					}
				}
			}
			modFound = true;
			break;
		}
	}

	/* handle regular rigidbodies */
	if (ob && ob->rigidbody_object && !modFound) {
		rbo = ob->rigidbody_object;
		/* reset kinematic state for transformed objects */
		if (rbo && (ob->flag & SELECT) && (G.moving & G_TRANSFORM_OBJ)) {
			RB_body_set_kinematic_state(rbo->shared->physics_object, rbo->flag & RBO_FLAG_KINEMATIC ||
										rbo->flag & RBO_FLAG_DISABLED);
			RB_body_set_mass(rbo->shared->physics_object, RBO_GET_MASS(rbo));
			/* deactivate passive objects so they don't interfere with deactivation of active objects */
			if (rbo->type == RBO_TYPE_PASSIVE)
				RB_body_deactivate(rbo->shared->physics_object);
		}

		if (!(rbo->flag & RBO_FLAG_KINEMATIC) && rbo->shared->physics_object) {
			RB_body_get_linear_velocity(rbo->shared->physics_object, rbo->lin_vel);
			RB_body_get_angular_velocity(rbo->shared->physics_object, rbo->ang_vel);
		}
		modFound = false;
	}
	FOREACH_COLLECTION_OBJECT_RECURSIVE_END;
}

bool BKE_rigidbody_check_sim_running(RigidBodyWorld *rbw, float ctime)
{
	return (rbw && (rbw->flag & RBW_FLAG_MUTED) == 0 && ctime > rbw->shared->pointcache->startframe);
}

/* Sync rigid body and object transformations */
//static ThreadMutex modifier_lock = BLI_MUTEX_INITIALIZER;
void BKE_rigidbody_sync_transforms(Scene *scene, Object *ob, float ctime)
{
	RigidBodyWorld *rbw = scene->rigidbody_world; //take later other rbws into account too !
	RigidBodyOb *rbo = NULL;
	ModifierData *md;
	int modFound = false;

	if (rbw == NULL)
		return;

	//BLI_mutex_lock(&modifier_lock);
	for (md = ob->modifiers.first; md; md = md->next) {
		modFound = BKE_rigidbody_modifier_sync(md, ob, scene, ctime);
		if (modFound)
			break;
	}
	//BLI_mutex_unlock(&modifier_lock);

	if (!modFound)
	{
		rbo = ob->rigidbody_object;

		/* keep original transform for kinematic and passive objects */
		if (ELEM(NULL, rbw, rbo) || (((rbo->flag & RBO_FLAG_KINEMATIC) &&
			((rbo->flag & RBO_FLAG_KINEMATIC_REBUILD) == 0)) || rbo->type == RBO_TYPE_PASSIVE))
		{
			return;
		}

		/* use rigid body transform after cache start frame if objects is not being transformed */
		if (BKE_rigidbody_check_sim_running(rbw, ctime) && !(ob->flag & SELECT && G.moving & G_TRANSFORM_OBJ))
		{
			float mat[4][4], size_mat[4][4], size[3];

			/* keep original transform when the simulation is muted */
			if (rbw->flag & RBW_FLAG_MUTED)
				return;

			normalize_qt(rbo->orn); // RB_TODO investigate why quaternion isn't normalized at this point
			quat_to_mat4(mat, rbo->orn);
			copy_v3_v3(mat[3], rbo->pos);

			mat4_to_size(size, ob->obmat);
			size_to_mat4(size_mat, size);
			mul_m4_m4m4(mat, mat, size_mat);

			copy_m4_m4(ob->obmat, mat);
		}
		/* otherwise set rigid body transform to current obmat */
		else {
			//if (ob->flag & SELECT && G.moving & G_TRANSFORM_OBJ)
				//rbw->flag |= RBW_FLAG_OBJECT_CHANGED;

			mat4_to_loc_quat(rbo->pos, rbo->orn, ob->obmat);
		}
	}
}

static void do_reset_rigidbody(RigidBodyOb *rbo, Object *ob, Shard* mi, float loc[3],
							  float rot[3], float quat[4], float rotAxis[3], float rotAngle)
{
	bool correct_delta = !(rbo->flag & RBO_FLAG_KINEMATIC || rbo->type == RBO_TYPE_PASSIVE);

	/* return rigid body and object to their initial states */
	copy_v3_v3(rbo->pos, ob->loc);
	if (mi)
		add_v3_v3(rbo->pos, mi->loc);
	copy_v3_v3(ob->loc, loc);

	if (correct_delta) {
		add_v3_v3(rbo->pos, ob->dloc);
	}

	if (ob->rotmode > 0) {
		float qt[4];
		eulO_to_quat(qt, ob->rot, ob->rotmode);

		if (correct_delta) {
			float dquat[4];
			eulO_to_quat(dquat, ob->drot, ob->rotmode);

			mul_qt_qtqt(rbo->orn, dquat, qt);
		}
		else {
			copy_qt_qt(rbo->orn, qt);
		}

		if (mi)
			mul_qt_qtqt(rbo->orn, qt, mi->rot);

		copy_v3_v3(ob->rot, rot);
	}
	else if (ob->rotmode == ROT_MODE_AXISANGLE) {
		float qt[4];
		axis_angle_to_quat(qt, ob->rotAxis, ob->rotAngle);

		if (correct_delta) {
			float dquat[4];
			axis_angle_to_quat(dquat, ob->drotAxis, ob->drotAngle);

			mul_qt_qtqt(rbo->orn, dquat, qt);
		}
		else {
			copy_qt_qt(rbo->orn, qt);
		}

		if (mi)
			mul_qt_qtqt(rbo->orn, qt, mi->rot);

		copy_v3_v3(ob->rotAxis, rotAxis);
		ob->rotAngle = rotAngle;
	}
	else {
		if (correct_delta) {
			mul_qt_qtqt(rbo->orn, ob->dquat, ob->quat);
		}
		else {
			copy_qt_qt(rbo->orn, ob->quat);
		}

		if (mi)
			mul_qt_qtqt(rbo->orn, rbo->orn, mi->rot);

		copy_qt_qt(ob->quat, quat);
	}

	if (rbo->shared->physics_object) {
		/* allow passive objects to return to original transform */
		if (rbo->type == RBO_TYPE_PASSIVE)
			RB_body_set_kinematic_state(rbo->shared->physics_object, true);
		RB_body_set_loc_rot(rbo->shared->physics_object, rbo->pos, rbo->orn);
	}
}

/* Used when cancelling transforms - return rigidbody and object to initial states */
void BKE_rigidbody_aftertrans_update(Object *ob, float loc[3], float rot[3], float quat[4], float rotAxis[3], float rotAngle)
{
	RigidBodyOb *rbo;
	ModifierData *md;
	FractureModifierData *rmd;
	float imat[4][4];

	md = modifiers_findByType(ob, eModifierType_Fracture);
	if (md != NULL)
	{
		Shard *mi;
		rmd = (FractureModifierData *)md;
		invert_m4_m4(imat, ob->obmat);
		for (mi = rmd->shared->shards.first; mi; mi = mi->next)
		{
			rbo = mi->rigidbody;
			do_reset_rigidbody(rbo, ob, mi, loc, rot, quat, rotAxis, rotAngle);
		}
	}
	else {
		rbo = ob->rigidbody_object;
		do_reset_rigidbody(rbo, ob, NULL, loc, rot, quat, rotAxis, rotAngle);

		// RB_TODO update rigid body physics object's loc/rot for dynamic objects here as well (needs to be done outside bullet's update loop)
	}
}

void BKE_rigidbody_cache_reset(Scene* scene)
{
	if (scene) {
		RigidBodyWorld *rbw = scene->rigidbody_world;
		FractureModifierData *fmd;

		if (rbw) {
			rbw->shared->pointcache->flag |= PTCACHE_OUTDATED;
			if (rbw->group) {
				FOREACH_COLLECTION_OBJECT_RECURSIVE_BEGIN(rbw->group, obj)
				{
					if (obj && obj->rigidbody_object) {
						fmd = (FractureModifierData*)modifiers_findByType(obj, eModifierType_Fracture);
						if (fmd) {
							BKE_fracture_clear_cache(fmd, scene);
						}
					}
				}
				FOREACH_COLLECTION_OBJECT_RECURSIVE_END;
			}
		}
	}
}

/* ------------------ */

/* Rebuild rigid body world */
/* NOTE: this needs to be called before frame update to work correctly */
void BKE_rigidbody_rebuild_world(Depsgraph *depsgraph, Scene *scene, float ctime)
{
	RigidBodyWorld *rbw = scene->rigidbody_world;
	PointCache *cache;
	PTCacheID pid;
	int startframe, endframe, frame = (int)ctime;

	BKE_ptcache_id_from_rigidbody(&pid, NULL, rbw);
	BKE_ptcache_id_time(&pid, scene, ctime, &startframe, &endframe, NULL);
	cache = rbw->shared->pointcache;

	/* flag cache as outdated if we don't have a world and the cache is not baked */

	if (rbw->shared->physics_world == NULL && !(cache->flag & PTCACHE_BAKED)) {
		cache->flag |= PTCACHE_OUTDATED;
	}

	if (frame == startframe + 1 && rbw->ltime == startframe)
	{
		if (cache->flag & PTCACHE_OUTDATED) {

			if (!(cache->flag & PTCACHE_BAKED))
			{
				//if we destroy the cache, also reset dynamic data (if not baked, when jumping back)
				BKE_rigidbody_cache_reset(scene);
			}

			BKE_ptcache_id_reset(scene, &pid, PTCACHE_RESET_OUTDATED);
			BKE_rigidbody_update_simulation(scene, rbw, true, depsgraph);
			BKE_ptcache_validate(cache, (int)ctime);
			cache->last_exact = 0;
			cache->flag &= ~PTCACHE_REDO_NEEDED;
		}
	}
}

/* Run RigidBody simulation for the specified physics world */
void BKE_rigidbody_do_simulation(Depsgraph *depsgraph, Scene *scene, float ctime)
{
	float timestep;
	RigidBodyWorld *rbw = scene->rigidbody_world;
	PointCache *cache;
	PTCacheID pid;
	int startframe, endframe;

	BKE_ptcache_id_from_rigidbody(&pid, NULL, rbw);
	BKE_ptcache_id_time(&pid, scene, ctime, &startframe, &endframe, NULL);
	cache = rbw->shared->pointcache;

	if (ctime <= startframe) {
		/* rebuild constraints */
		rbw->flag |= RBW_FLAG_REBUILD_CONSTRAINTS;
		rbw->ltime = startframe;
		return;
	}
	/* make sure we don't go out of cache frame range */
	else if (ctime > endframe) {
		ctime = endframe;
	}

	/* don't try to run the simulation if we don't have a world yet but allow reading baked cache */
	if (rbw->shared->physics_world == NULL && !(cache->flag & PTCACHE_BAKED)) {
		//BKE_rigidbody_rebuild_world(depsgraph, scene, ctime);
		return;
	}
	else if (rbw->objects == NULL)
	{
		rigidbody_update_ob_array(rbw);
	}

	/* try to read from cache */
	// RB_TODO deal with interpolated, old and baked results
	bool can_simulate = (ctime == rbw->ltime + 1) && !(cache->flag & PTCACHE_BAKED);

	if (BKE_ptcache_read(&pid, ctime, can_simulate) == PTCACHE_READ_EXACT) {
		BKE_ptcache_validate(cache, (int)ctime);
		rbw->ltime = ctime;
		return;
	}

	if (!DEG_is_active(depsgraph)) {
		/* When the depsgraph is inactive we should neither write to the cache
		 * nor run the simulation. */
		return;
	}
	else if (rbw->ltime == startframe)
	{
		/*bool did_it = */BKE_restoreKinematic(rbw, false);
		//if (did_it)

		//make 1st run like later runs... hack...
		BKE_rigidbody_update_simulation(scene, rbw, true, depsgraph);
	}

	/* advance simulation, we can only step one frame forward */
	//if (compare_ff_relative(ctime, rbw->ltime + 1, FLT_EPSILON, 64) && !(cache->flag & PTCACHE_BAKED))
	if (can_simulate)
	{
		/* write cache for first frame when on second frame */
		if (rbw->ltime == startframe && (cache->flag & PTCACHE_OUTDATED || cache->last_exact == 0)) {
			BKE_ptcache_write(&pid, startframe);
		}

		if (ctime >= startframe) {
			rbw->flag &= ~RBW_FLAG_REBUILD_CONSTRAINTS;
		}

		/* update and validate simulation */
		BKE_rigidbody_update_simulation(scene, rbw, false, depsgraph);

		/* calculate how much time elapsed since last step in seconds */
		timestep = 1.0f / (float)FPS * (ctime - rbw->ltime) * rbw->time_scale;
		/* step simulation by the requested timestep, steps per second are adjusted to take time scale into account */
		RB_dworld_step_simulation(rbw->shared->physics_world, timestep, INT_MAX,
								  1.0f / (float)rbw->steps_per_second * min_ff(rbw->time_scale, 1.0f));
		rigidbody_update_simulation_post_step(rbw);

		/* write cache for current frame */
		BKE_ptcache_validate(cache, (int)ctime);
		BKE_ptcache_write(&pid, (unsigned int)ctime);

		rbw->ltime = ctime;
	}
}
/* ************************************** */

#else  /* WITH_BULLET */

/* stubs */
#if defined(__GNUC__) || defined(__clang__)
#  pragma GCC diagnostic push
#  pragma GCC diagnostic ignored "-Wunused-parameter"
#endif

struct RigidBodyOb *BKE_rigidbody_copy_object(const Object *ob, const int flag) { return NULL; }
struct RigidBodyCon *BKE_rigidbody_copy_constraint(const Object *ob, const int flag) { return NULL; }
void BKE_rigidbody_validate_sim_world(Scene *scene, RigidBodyWorld *rbw, bool rebuild) {}
void BKE_rigidbody_calc_volume(Object *ob, float *r_vol) { if (r_vol) *r_vol = 0.0f; }
void BKE_rigidbody_calc_center_of_mass(Object *ob, float r_center[3]) { zero_v3(r_center); }
struct RigidBodyWorld *BKE_rigidbody_create_world(Scene *scene) { return NULL; }
struct RigidBodyWorld *BKE_rigidbody_world_copy(RigidBodyWorld *rbw, const int flag) { return NULL; }
void BKE_rigidbody_world_groups_relink(struct RigidBodyWorld *rbw) {}
void BKE_rigidbody_world_id_loop(struct RigidBodyWorld *rbw, RigidbodyWorldIDFunc func, void *userdata) {}
struct RigidBodyOb *BKE_rigidbody_create_object(Scene *scene, Object *ob, short type) { return NULL; }
struct RigidBodyCon *BKE_rigidbody_create_constraint(Scene *scene, Object *ob, short type) { return NULL; }
struct RigidBodyWorld *BKE_rigidbody_get_world(Scene *scene) { return NULL; }
void BKE_rigidbody_remove_object(struct Main *bmain, Scene *scene, Object *ob) {}
void BKE_rigidbody_remove_constraint(Scene *scene, Object *ob) {}
void BKE_rigidbody_sync_transforms(RigidBodyWorld *rbw, Object *ob, float ctime) {}
void BKE_rigidbody_aftertrans_update(Object *ob, float loc[3], float rot[3], float quat[4], float rotAxis[3], float rotAngle) {}
bool BKE_rigidbody_check_sim_running(RigidBodyWorld *rbw, float ctime) { return false; }
void BKE_rigidbody_cache_reset(Scene *scene) {}
void BKE_rigidbody_rebuild_world(Depsgraph *depsgraph, Scene *scene, float ctime) {}
void BKE_rigidbody_do_simulation(Depsgraph *depsgraph, Scene *scene, float ctime) {}
void BKE_rigidbody_objects_collection_validate(Scene *scene, RigidBodyWorld *rbw) {}
void BKE_rigidbody_constraints_collection_validate(Scene *scene, RigidBodyWorld *rbw) {}
void BKE_rigidbody_main_collection_object_add(Main *bmain, Collection *collection, Object *object) {}

#if defined(__GNUC__) || defined(__clang__)
#  pragma GCC diagnostic pop
#endif

#endif  /* WITH_BULLET */



/* -------------------- */
/* Depsgraph evaluation */

void BKE_rigidbody_rebuild_sim(Depsgraph *depsgraph,
							   Scene *scene)
{
	float ctime = DEG_get_ctime(depsgraph);
	//Scene *scene = DEG_get_original_id(&sc->id);

	DEG_debug_print_eval_time(depsgraph, __func__, scene->id.name, scene, ctime);

	/* rebuild sim data (i.e. after resetting to start of timeline) */
	if (BKE_scene_check_rigidbody_active(scene)) {
		BKE_rigidbody_rebuild_world(depsgraph, scene, ctime);
	}
}

void BKE_rigidbody_eval_simulation(Depsgraph *depsgraph,
								   Scene *scene)
{
	float ctime = DEG_get_ctime(depsgraph);
	RigidBodyWorld *rbw = NULL;

	DEG_debug_print_eval_time(depsgraph, __func__, scene->id.name, scene, ctime);

	/* evaluate rigidbody sim */
	if (!BKE_scene_check_rigidbody_active(scene)) {
		return;
	}

	rbw = scene->rigidbody_world;
	BKE_rigidbody_do_simulation(depsgraph, scene, ctime);
}

void BKE_rigidbody_object_sync_transforms(Depsgraph *depsgraph,
										  Scene *scene,
										  Object *ob)
{
	float ctime = DEG_get_ctime(depsgraph);

	//base flag update hack...seems it lacks some important synchronization here
	ob->flag = ob->base_flag;

	DEG_debug_print_eval_time(depsgraph, __func__, ob->id.name, ob, ctime);
	/* read values pushed into RBO from sim/cache... */
	BKE_rigidbody_sync_transforms(scene, ob, ctime);
}
<|MERGE_RESOLUTION|>--- conflicted
+++ resolved
@@ -795,11 +795,7 @@
 /**
  * Create physics sim representation of constraint given rigid body constraint settings
  *
-<<<<<<< HEAD
- * < rebuild: even if an instance already exists, replace it
-=======
  * \param rebuild: Even if an instance already exists, replace it
->>>>>>> 82c3fdd5
  */
 static void rigidbody_validate_sim_constraint(Scene* scene, Object *ob, bool rebuild)
 {
@@ -1215,12 +1211,8 @@
 	}
 
 	/* flag cache as outdated */
-<<<<<<< HEAD
 	BKE_rigidbody_cache_reset(scene);
-=======
-	BKE_rigidbody_cache_reset(rbw);
 	rbo->flag |= (RBO_FLAG_NEEDS_VALIDATE | RBO_FLAG_NEEDS_RESHAPE);
->>>>>>> 82c3fdd5
 
 	/* return this object */
 	return rbo;
@@ -1333,9 +1325,6 @@
 	return rbc;
 }
 
-<<<<<<< HEAD
-
-=======
 void BKE_rigidbody_objects_collection_validate(Scene *scene, RigidBodyWorld *rbw)
 {
 	if (rbw->group != NULL) {
@@ -1344,7 +1333,7 @@
 			if (object->type != OB_MESH || object->rigidbody_object != NULL) {
 				continue;
 			}
-			object->rigidbody_object = BKE_rigidbody_create_object(scene, object, RBO_TYPE_ACTIVE);
+			object->rigidbody_object = BKE_rigidbody_create_object(scene, object, RBO_TYPE_ACTIVE, NULL);
 		}
 		FOREACH_COLLECTION_OBJECT_RECURSIVE_END;
 	}
@@ -1358,7 +1347,7 @@
 			if (object->rigidbody_constraint != NULL) {
 				continue;
 			}
-			object->rigidbody_constraint = BKE_rigidbody_create_constraint(scene, object, RBC_TYPE_FIXED);
+			object->rigidbody_constraint = BKE_rigidbody_create_constraint(scene, object, RBC_TYPE_FIXED, NULL);
 		}
 		FOREACH_COLLECTION_OBJECT_RECURSIVE_END;
 	}
@@ -1374,14 +1363,13 @@
 		}
 
 		if (rbw->group == collection && object->type == OB_MESH && object->rigidbody_object == NULL) {
-			object->rigidbody_object = BKE_rigidbody_create_object(scene, object, RBO_TYPE_ACTIVE);
+			object->rigidbody_object = BKE_rigidbody_create_object(scene, object, RBO_TYPE_ACTIVE, NULL);
 		}
 		if (rbw->constraints == collection && object->rigidbody_constraint == NULL) {
-			object->rigidbody_constraint = BKE_rigidbody_create_constraint(scene, object, RBC_TYPE_FIXED);
-		}
-	}
-}
->>>>>>> 82c3fdd5
+			object->rigidbody_constraint = BKE_rigidbody_create_constraint(scene, object, RBC_TYPE_FIXED, NULL);
+		}
+	}
+}
 
 /* ************************************** */
 /* Utilities API */
@@ -1675,15 +1663,10 @@
 	 */
 }
 
-<<<<<<< HEAD
-/* Updates and validates world, bodies and shapes.
- * < rebuild: rebuild entire simulation
-=======
 /**
  * Updates and validates world, bodies and shapes.
  *
  * \param rebuild: Rebuild entire simulation
->>>>>>> 82c3fdd5
  */
 void BKE_rigidbody_update_simulation(Scene *scene, RigidBodyWorld *rbw, bool rebuild, Depsgraph *depsgraph)
 {
@@ -1711,17 +1694,14 @@
 			/* update transformation matrix of the object so we don't get a frame of lag for simple animations */
 			BKE_object_where_is_calc(depsgraph, scene, ob);
 
-<<<<<<< HEAD
 			if (rbw->flag & RBW_FLAG_REBUILD_CONSTRAINTS && rbo)
 			{
 				zero_v3(rbo->lin_vel);
 				zero_v3(rbo->ang_vel);
 			}
 
-=======
 			/* TODO remove this whole block once we are sure we never get NULL rbo here anymore. */
 			/* This cannot be done in CoW evaluation context anymore... */
->>>>>>> 82c3fdd5
 			if (rbo == NULL) {
 				BLI_assert(!"CoW object part of RBW object collection without RB object data, should not happen.\n");
 				/* Since this object is included in the sim group but doesn't have
@@ -1768,30 +1748,11 @@
 		return;
 	FOREACH_COLLECTION_OBJECT_RECURSIVE_BEGIN(rbw->constraints, ob) {
 
-<<<<<<< HEAD
 		if (ob) {
 			/* validate that we've got valid object set up here... */
 			RigidBodyCon *rbc = ob->rigidbody_constraint;
 			/* update transformation matrix of the object so we don't get a frame of lag for simple animations */
 			BKE_object_where_is_calc(depsgraph, scene, ob);
-=======
-	FOREACH_COLLECTION_OBJECT_RECURSIVE_BEGIN(rbw->constraints, ob)
-	{
-		/* validate that we've got valid object set up here... */
-		RigidBodyCon *rbc = ob->rigidbody_constraint;
-		/* update transformation matrix of the object so we don't get a frame of lag for simple animations */
-		BKE_object_where_is_calc(depsgraph, scene, ob);
-
-		/* TODO remove this whole block once we are sure we never get NULL rbo here anymore. */
-		/* This cannot be done in CoW evaluation context anymore... */
-		if (rbc == NULL) {
-			BLI_assert(!"CoW object part of RBW constraints collection without RB constraint data, should not happen.\n");
-			/* Since this object is included in the group but doesn't have
-			 * constraint settings (perhaps it was added manually), add!
-			 */
-			ob->rigidbody_constraint = BKE_rigidbody_create_constraint(scene, ob, RBC_TYPE_FIXED);
-			rigidbody_validate_sim_constraint(rbw, ob, true);
->>>>>>> 82c3fdd5
 
 			if (rbc == NULL) {
 				/* Since this object is included in the group but doesn't have
@@ -1829,8 +1790,8 @@
 					}
 				}
 			}
-		}
-		rbc->flag &= ~RBC_FLAG_NEEDS_VALIDATE;
+			rbc->flag &= ~RBC_FLAG_NEEDS_VALIDATE;
+		}
 	}
 	FOREACH_COLLECTION_OBJECT_RECURSIVE_END;
 }
