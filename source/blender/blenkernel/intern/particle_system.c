/*
 * ***** BEGIN GPL LICENSE BLOCK *****
 *
 * This program is free software; you can redistribute it and/or
 * modify it under the terms of the GNU General Public License
 * as published by the Free Software Foundation; either version 2
 * of the License, or (at your option) any later version.
 *
 * This program is distributed in the hope that it will be useful,
 * but WITHOUT ANY WARRANTY; without even the implied warranty of
 * MERCHANTABILITY or FITNESS FOR A PARTICULAR PURPOSE.  See the
 * GNU General Public License for more details.
 *
 * You should have received a copy of the GNU General Public License
 * along with this program; if not, write to the Free Software Foundation,
 * Inc., 51 Franklin Street, Fifth Floor, Boston, MA 02110-1301, USA.
 *
 * The Original Code is Copyright (C) 2007 by Janne Karhu.
 * All rights reserved.
 *
 * The Original Code is: all of this file.
 *
 * Contributor(s): Raul Fernandez Hernandez (Farsthary), Stephen Swhitehorn.
 *
 * Adaptive time step
 * Classical SPH
 * Copyright 2011-2012 AutoCRC
 *
 * ***** END GPL LICENSE BLOCK *****
 */

/** \file blender/blenkernel/intern/particle_system.c
 *  \ingroup bke
 */


#include <stddef.h>

#include <stdlib.h>
#include <math.h>
#include <string.h>

#ifdef _OPENMP
#include <omp.h>
#endif

#include "MEM_guardedalloc.h"

#include "DNA_anim_types.h"
#include "DNA_boid_types.h"
#include "DNA_particle_types.h"
#include "DNA_mesh_types.h"
#include "DNA_meshdata_types.h"
#include "DNA_modifier_types.h"
#include "DNA_object_force.h"
#include "DNA_object_types.h"
#include "DNA_curve_types.h"
#include "DNA_scene_types.h"
#include "DNA_texture_types.h"
#include "DNA_listBase.h"

#include "BLI_utildefines.h"
#include "BLI_edgehash.h"
#include "BLI_rand.h"
#include "BLI_jitter.h"
#include "BLI_math.h"
#include "BLI_blenlib.h"
#include "BLI_kdtree.h"
#include "BLI_kdopbvh.h"
#include "BLI_sort.h"
#include "BLI_task.h"
#include "BLI_threads.h"
#include "BLI_linklist.h"

#include "BKE_animsys.h"
#include "BKE_boids.h"
#include "BKE_cdderivedmesh.h"
#include "BKE_collision.h"
#include "BKE_effect.h"
#include "BKE_particle.h"
#include "BKE_global.h"

#include "BKE_DerivedMesh.h"
#include "BKE_object.h"
#include "BKE_material.h"
#include "BKE_cloth.h"
#include "BKE_key.h"
#include "BKE_lattice.h"
#include "BKE_pointcache.h"
#include "BKE_mesh.h"
#include "BKE_modifier.h"
#include "BKE_scene.h"
#include "BKE_bvhutils.h"
#include "BKE_depsgraph.h"

#include "PIL_time.h"

#include "RE_shader_ext.h"

/* fluid sim particle import */
#ifdef WITH_MOD_FLUID
#include "DNA_object_fluidsim.h"
#include "LBM_fluidsim.h"
#include <zlib.h>
#include <string.h>

#endif // WITH_MOD_FLUID

static ThreadRWMutex psys_bvhtree_rwlock = BLI_RWLOCK_INITIALIZER;

/************************************************/
/*			Reacting to system events			*/
/************************************************/

static int particles_are_dynamic(ParticleSystem *psys)
{
	if (psys->pointcache->flag & PTCACHE_BAKED)
		return 0;

	if (psys->part->type == PART_HAIR)
		return psys->flag & PSYS_HAIR_DYNAMICS;
	else
		return ELEM(psys->part->phystype, PART_PHYS_NEWTON, PART_PHYS_BOIDS, PART_PHYS_FLUID);
}

float psys_get_current_display_percentage(ParticleSystem *psys)
{
	ParticleSettings *part=psys->part;

	if ((psys->renderdata && !particles_are_dynamic(psys)) ||  /* non-dynamic particles can be rendered fully */
	    (part->child_nbr && part->childtype)  ||    /* display percentage applies to children */
	    (psys->pointcache->flag & PTCACHE_BAKING))  /* baking is always done with full amount */
	{
		return 1.0f;
	}

	return psys->part->disp/100.0f;
}

static int tot_particles(ParticleSystem *psys, PTCacheID *pid)
{
	if (pid && psys->pointcache->flag & PTCACHE_EXTERNAL)
		return pid->cache->totpoint;
	else if (psys->part->distr == PART_DISTR_GRID && psys->part->from != PART_FROM_VERT)
		return psys->part->grid_res * psys->part->grid_res * psys->part->grid_res - psys->totunexist;
	else
		return psys->part->totpart - psys->totunexist;
}

void psys_reset(ParticleSystem *psys, int mode)
{
	PARTICLE_P;

	if (ELEM(mode, PSYS_RESET_ALL, PSYS_RESET_DEPSGRAPH)) {
		if (mode == PSYS_RESET_ALL || !(psys->flag & PSYS_EDITED)) {
			/* don't free if not absolutely necessary */
			if (psys->totpart != tot_particles(psys, NULL)) {
				psys_free_particles(psys);
				psys->totpart= 0;
			}

			psys->totkeyed= 0;
			psys->flag &= ~(PSYS_HAIR_DONE|PSYS_KEYED);

			if (psys->edit && psys->free_edit) {
				psys->free_edit(psys->edit);
				psys->edit = NULL;
				psys->free_edit = NULL;
			}
		}
	}
	else if (mode == PSYS_RESET_CACHE_MISS) {
		/* set all particles to be skipped */
		LOOP_PARTICLES
			pa->flag |= PARS_NO_DISP;
	}

	/* reset children */
	if (psys->child) {
		MEM_freeN(psys->child);
		psys->child= NULL;
	}

	psys->totchild= 0;

	/* reset path cache */
	psys_free_path_cache(psys, psys->edit);

	/* reset point cache */
	BKE_ptcache_invalidate(psys->pointcache);

	if (psys->fluid_springs) {
		MEM_freeN(psys->fluid_springs);
		psys->fluid_springs = NULL;
	}

	psys->tot_fluidsprings = psys->alloc_fluidsprings = 0;
}

static void realloc_particles(ParticleSimulationData *sim, int new_totpart)
{
	ParticleSystem *psys = sim->psys;
	ParticleSettings *part = psys->part;
	ParticleData *newpars = NULL;
	BoidParticle *newboids = NULL;
	PARTICLE_P;
	int totpart, totsaved = 0;

	if (new_totpart<0) {
		if ((part->distr == PART_DISTR_GRID) && (part->from != PART_FROM_VERT)) {
			totpart= part->grid_res;
			totpart*=totpart*totpart;
		}
		else
			totpart=part->totpart;
	}
	else
		totpart=new_totpart;

	if (totpart != psys->totpart) {
		if (psys->edit && psys->free_edit) {
			psys->free_edit(psys->edit);
			psys->edit = NULL;
			psys->free_edit = NULL;
		}

		if (totpart) {
			newpars= MEM_callocN(totpart*sizeof(ParticleData), "particles");
			if (newpars == NULL)
				return;

			if (psys->part->phystype == PART_PHYS_BOIDS) {
				newboids= MEM_callocN(totpart*sizeof(BoidParticle), "boid particles");

				if (newboids == NULL) {
					 /* allocation error! */
					if (newpars)
						MEM_freeN(newpars);
					return;
				}
			}
		}
	
		if (psys->particles) {
			totsaved=MIN2(psys->totpart,totpart);
			/*save old pars*/
			if (totsaved) {
				memcpy(newpars,psys->particles,totsaved*sizeof(ParticleData));

				if (psys->particles->boid)
					memcpy(newboids, psys->particles->boid, totsaved*sizeof(BoidParticle));
			}

			if (psys->particles->keys)
				MEM_freeN(psys->particles->keys);

			if (psys->particles->boid)
				MEM_freeN(psys->particles->boid);

			for (p=0, pa=newpars; p<totsaved; p++, pa++) {
				if (pa->keys) {
					pa->keys= NULL;
					pa->totkey= 0;
				}
			}

			for (p=totsaved, pa=psys->particles+totsaved; p<psys->totpart; p++, pa++)
				if (pa->hair) MEM_freeN(pa->hair);

			MEM_freeN(psys->particles);
			psys_free_pdd(psys);
		}
		
		psys->particles=newpars;
		psys->totpart=totpart;

		if (newboids) {
			LOOP_PARTICLES
				pa->boid = newboids++;
		}
	}

	if (psys->child) {
		MEM_freeN(psys->child);
		psys->child=NULL;
		psys->totchild=0;
	}
}

int psys_get_child_number(Scene *scene, ParticleSystem *psys)
{
	int nbr;

	if (!psys->part->childtype)
		return 0;

	if (psys->renderdata)
		nbr= psys->part->ren_child_nbr;
	else
		nbr= psys->part->child_nbr;

	return get_render_child_particle_number(&scene->r, nbr, psys->renderdata != NULL);
}

int psys_get_tot_child(Scene *scene, ParticleSystem *psys)
{
	return psys->totpart*psys_get_child_number(scene, psys);
}

/************************************************/
/*			Distribution						*/
/************************************************/

void psys_calc_dmcache(Object *ob, DerivedMesh *dm, ParticleSystem *psys)
{
	/* use for building derived mesh mapping info:
	 *
	 * node: the allocated links - total derived mesh element count 
	 * nodearray: the array of nodes aligned with the base mesh's elements, so
	 *            each original elements can reference its derived elements
	 */
	Mesh *me= (Mesh*)ob->data;
	bool use_modifier_stack= psys->part->use_modifier_stack;
	PARTICLE_P;
	
	/* CACHE LOCATIONS */
	if (!dm->deformedOnly) {
		/* Will use later to speed up subsurf/derivedmesh */
		LinkNode *node, *nodedmelem, **nodearray;
		int totdmelem, totelem, i, *origindex, *origindex_poly = NULL;

		if (psys->part->from == PART_FROM_VERT) {
			totdmelem= dm->getNumVerts(dm);

			if (use_modifier_stack) {
				totelem= totdmelem;
				origindex= NULL;
			}
			else {
				totelem= me->totvert;
				origindex= dm->getVertDataArray(dm, CD_ORIGINDEX);
			}
		}
		else { /* FROM_FACE/FROM_VOLUME */
			totdmelem= dm->getNumTessFaces(dm);

			if (use_modifier_stack) {
				totelem= totdmelem;
				origindex= NULL;
				origindex_poly= NULL;
			}
			else {
				totelem= me->totpoly;
				origindex= dm->getTessFaceDataArray(dm, CD_ORIGINDEX);

				/* for face lookups we need the poly origindex too */
				origindex_poly= dm->getPolyDataArray(dm, CD_ORIGINDEX);
				if (origindex_poly == NULL) {
					origindex= NULL;
				}
			}
		}
	
		nodedmelem= MEM_callocN(sizeof(LinkNode)*totdmelem, "psys node elems");
		nodearray= MEM_callocN(sizeof(LinkNode *)*totelem, "psys node array");
		
		for (i=0, node=nodedmelem; i<totdmelem; i++, node++) {
			int origindex_final;
			node->link = SET_INT_IN_POINTER(i);

			/* may be vertex or face origindex */
			if (use_modifier_stack) {
				origindex_final = i;
			}
			else {
				origindex_final = origindex ? origindex[i] : ORIGINDEX_NONE;

				/* if we have a poly source, do an index lookup */
				if (origindex_poly && origindex_final != ORIGINDEX_NONE) {
					origindex_final = origindex_poly[origindex_final];
				}
			}

			if (origindex_final != ORIGINDEX_NONE && origindex_final < totelem) {
				if (nodearray[origindex_final]) {
					/* prepend */
					node->next = nodearray[origindex_final];
					nodearray[origindex_final] = node;
				}
				else {
					nodearray[origindex_final] = node;
				}
			}
		}
		
		/* cache the verts/faces! */
		LOOP_PARTICLES {
			if (pa->num < 0) {
				pa->num_dmcache = DMCACHE_NOTFOUND;
				continue;
			}

			if (use_modifier_stack) {
				if (pa->num < totelem)
					pa->num_dmcache = DMCACHE_ISCHILD;
				else
					pa->num_dmcache = DMCACHE_NOTFOUND;
			}
			else {
				if (psys->part->from == PART_FROM_VERT) {
					if (pa->num < totelem && nodearray[pa->num])
						pa->num_dmcache= GET_INT_FROM_POINTER(nodearray[pa->num]->link);
					else
						pa->num_dmcache = DMCACHE_NOTFOUND;
				}
				else { /* FROM_FACE/FROM_VOLUME */
					/* Note that sometimes the pa->num is over the nodearray size, this is bad, maybe there is a better place to fix this,
					 * but for now passing NULL is OK. every face will be searched for the particle so its slower - Campbell */
					pa->num_dmcache= psys_particle_dm_face_lookup(ob, dm, pa->num, pa->fuv, pa->num < totelem ? nodearray[pa->num] : NULL);
				}
			}
		}

		MEM_freeN(nodearray);
		MEM_freeN(nodedmelem);
	}
	else {
		/* TODO PARTICLE, make the following line unnecessary, each function
		 * should know to use the num or num_dmcache, set the num_dmcache to
		 * an invalid value, just in case */
		
		LOOP_PARTICLES
			pa->num_dmcache = DMCACHE_NOTFOUND;
	}
}

/* threaded child particle distribution and path caching */
void psys_thread_context_init(ParticleThreadContext *ctx, ParticleSimulationData *sim)
{
	memset(ctx, 0, sizeof(ParticleThreadContext));
	ctx->sim = *sim;
	ctx->dm = ctx->sim.psmd->dm;
	ctx->ma = give_current_material(sim->ob, sim->psys->part->omat);
}

#define MAX_PARTICLES_PER_TASK 256 /* XXX arbitrary - maybe use at least number of points instead for better balancing? */

BLI_INLINE int ceil_ii(int a, int b)
{
	return (a + b - 1) / b;
}

void psys_tasks_create(ParticleThreadContext *ctx, int startpart, int endpart, ParticleTask **r_tasks, int *r_numtasks)
{
	ParticleTask *tasks;
	int numtasks = ceil_ii((endpart - startpart), MAX_PARTICLES_PER_TASK);
	float particles_per_task = (float)(endpart - startpart) / (float)numtasks, p, pnext;
	int i;
	
	tasks = MEM_callocN(sizeof(ParticleTask) * numtasks, "ParticleThread");
	*r_numtasks = numtasks;
	*r_tasks = tasks;
	
	p = (float)startpart;
	for (i = 0; i < numtasks; i++, p = pnext) {
		pnext = p + particles_per_task;
		
		tasks[i].ctx = ctx;
		tasks[i].begin = (int)p;
		tasks[i].end = min_ii((int)pnext, endpart);
	}
}

void psys_tasks_free(ParticleTask *tasks, int numtasks)
{
	int i;
	
	/* threads */
	for (i = 0; i < numtasks; ++i) {
		if (tasks[i].rng)
			BLI_rng_free(tasks[i].rng);
		if (tasks[i].rng_path)
			BLI_rng_free(tasks[i].rng_path);
	}

	MEM_freeN(tasks);
}

void psys_thread_context_free(ParticleThreadContext *ctx)
{
	/* path caching */
	if (ctx->vg_length)
		MEM_freeN(ctx->vg_length);
	if (ctx->vg_clump)
		MEM_freeN(ctx->vg_clump);
	if (ctx->vg_kink)
		MEM_freeN(ctx->vg_kink);
	if (ctx->vg_rough1)
		MEM_freeN(ctx->vg_rough1);
	if (ctx->vg_rough2)
		MEM_freeN(ctx->vg_rough2);
	if (ctx->vg_roughe)
		MEM_freeN(ctx->vg_roughe);

	if (ctx->sim.psys->lattice_deform_data) {
		end_latt_deform(ctx->sim.psys->lattice_deform_data);
		ctx->sim.psys->lattice_deform_data = NULL;
	}

	/* distribution */
	if (ctx->jit) MEM_freeN(ctx->jit);
	if (ctx->jitoff) MEM_freeN(ctx->jitoff);
	if (ctx->weight) MEM_freeN(ctx->weight);
	if (ctx->index) MEM_freeN(ctx->index);
	if (ctx->skip) MEM_freeN(ctx->skip);
	if (ctx->seams) MEM_freeN(ctx->seams);
	//if (ctx->vertpart) MEM_freeN(ctx->vertpart);
	BLI_kdtree_free(ctx->tree);
}

static void initialize_particle_texture(ParticleSimulationData *sim, ParticleData *pa, int p)
{
	ParticleSystem *psys = sim->psys;
	ParticleSettings *part = psys->part;
	ParticleTexture ptex;

	psys_get_texture(sim, pa, &ptex, PAMAP_INIT, 0.f);
	
	switch (part->type) {
	case PART_EMITTER:
		if (ptex.exist < psys_frand(psys, p+125))
			pa->flag |= PARS_UNEXIST;
		pa->time = part->sta + (part->end - part->sta)*ptex.time;
		break;
	case PART_HAIR:
		if (ptex.exist < psys_frand(psys, p+125))
			pa->flag |= PARS_UNEXIST;
		pa->time = 0.f;
		break;
	case PART_FLUID:
		break;
	}
}

/* set particle parameters that don't change during particle's life */
void initialize_particle(ParticleSimulationData *sim, ParticleData *pa)
{
	ParticleSettings *part = sim->psys->part;
	float birth_time = (float)(pa - sim->psys->particles) / (float)sim->psys->totpart;
	
	pa->flag &= ~PARS_UNEXIST;
	pa->time = part->sta + (part->end - part->sta) * birth_time;

	pa->hair_index = 0;
	/* we can't reset to -1 anymore since we've figured out correct index in distribute_particles */
	/* usage other than straight after distribute has to handle this index by itself - jahka*/
	//pa->num_dmcache = DMCACHE_NOTFOUND; /* assume we don't have a derived mesh face */
}
static void initialize_all_particles(ParticleSimulationData *sim)
{
	ParticleSystem *psys = sim->psys;
	PARTICLE_P;

	LOOP_PARTICLES {
		initialize_particle(sim, pa);
	}
}

static void free_unexisting_particles(ParticleSimulationData *sim)
{
	ParticleSystem *psys = sim->psys;
	PARTICLE_P;

	psys->totunexist = 0;

	LOOP_PARTICLES {
		if (pa->flag & PARS_UNEXIST) {
			psys->totunexist++;
		}
	}

	if (psys->totpart && psys->totunexist == psys->totpart) {
		if (psys->particles->boid)
			MEM_freeN(psys->particles->boid);

		MEM_freeN(psys->particles);
		psys->particles = NULL;
		psys->totpart = psys->totunexist = 0;
	}

	if (psys->totunexist) {
		int newtotpart = psys->totpart - psys->totunexist;
		ParticleData *npa, *newpars;
		
		npa = newpars = MEM_callocN(newtotpart * sizeof(ParticleData), "particles");

		for (p=0, pa=psys->particles; p<newtotpart; p++, pa++, npa++) {
			while (pa->flag & PARS_UNEXIST)
				pa++;

			memcpy(npa, pa, sizeof(ParticleData));
		}

		if (psys->particles->boid)
			MEM_freeN(psys->particles->boid);
		MEM_freeN(psys->particles);
		psys->particles = newpars;
		psys->totpart -= psys->totunexist;

		if (psys->particles->boid) {
			BoidParticle *newboids = MEM_callocN(psys->totpart * sizeof(BoidParticle), "boid particles");

			LOOP_PARTICLES
				pa->boid = newboids++;

		}
	}
}

static void get_angular_velocity_vector(short avemode, ParticleKey *state, float vec[3])
{
	switch (avemode) {
		case PART_AVE_VELOCITY:
			copy_v3_v3(vec, state->vel);
			break;
		case PART_AVE_HORIZONTAL:
		{
			float zvec[3];
			zvec[0] = zvec[1] = 0;
			zvec[2] = 1.f;
			cross_v3_v3v3(vec, state->vel, zvec);
			break;
		}
		case PART_AVE_VERTICAL:
		{
			float zvec[3], temp[3];
			zvec[0] = zvec[1] = 0;
			zvec[2] = 1.f;
			cross_v3_v3v3(temp, state->vel, zvec);
			cross_v3_v3v3(vec, temp, state->vel);
			break;
		}
		case PART_AVE_GLOBAL_X:
			vec[0] = 1.f;
			vec[1] = vec[2] = 0;
			break;
		case PART_AVE_GLOBAL_Y:
			vec[1] = 1.f;
			vec[0] = vec[2] = 0;
			break;
		case PART_AVE_GLOBAL_Z:
			vec[2] = 1.f;
			vec[0] = vec[1] = 0;
			break;
	}
}

void psys_get_birth_coords(ParticleSimulationData *sim, ParticleData *pa, ParticleKey *state, float dtime, float cfra)
{
	Object *ob = sim->ob;
	ParticleSystem *psys = sim->psys;
	ParticleSettings *part = psys->part;
	ParticleTexture ptex;
	float fac, phasefac, nor[3] = {0,0,0},loc[3],vel[3] = {0.0,0.0,0.0},rot[4],q2[4];
	float r_vel[3],r_ave[3],r_rot[4],vec[3],p_vel[3] = {0.0,0.0,0.0};
	float x_vec[3] = {1.0,0.0,0.0}, utan[3] = {0.0,1.0,0.0}, vtan[3] = {0.0,0.0,1.0}, rot_vec[3] = {0.0,0.0,0.0};
	float q_phase[4];

	const bool use_boids = ((part->phystype == PART_PHYS_BOIDS) &&
	                        (pa->boid != NULL));
	const bool use_tangents = ((use_boids == false) &&
	                           ((part->tanfac != 0.0f) || (part->rotmode == PART_ROT_NOR_TAN)));

	int p = pa - psys->particles;

	/* get birth location from object		*/
	if (use_tangents)
		psys_particle_on_emitter(sim->psmd, part->from,pa->num, pa->num_dmcache, pa->fuv,pa->foffset,loc,nor,utan,vtan,0,0);
	else
		psys_particle_on_emitter(sim->psmd, part->from,pa->num, pa->num_dmcache, pa->fuv,pa->foffset,loc,nor,0,0,0,0);
		
	/* get possible textural influence */
	psys_get_texture(sim, pa, &ptex, PAMAP_IVEL, cfra);

	/* particles live in global space so	*/
	/* let's convert:						*/
	/* -location							*/
	mul_m4_v3(ob->obmat, loc);
		
	/* -normal								*/
	mul_mat3_m4_v3(ob->obmat, nor);
	normalize_v3(nor);

	/* -tangent								*/
	if (use_tangents) {
		//float phase=vg_rot?2.0f*(psys_particle_value_from_verts(sim->psmd->dm,part->from,pa,vg_rot)-0.5f):0.0f;
		float phase=0.0f;
		mul_v3_fl(vtan,-cosf((float)M_PI*(part->tanphase+phase)));
		fac= -sinf((float)M_PI*(part->tanphase+phase));
		madd_v3_v3fl(vtan, utan, fac);

		mul_mat3_m4_v3(ob->obmat,vtan);

		copy_v3_v3(utan, nor);
		mul_v3_fl(utan,dot_v3v3(vtan,nor));
		sub_v3_v3(vtan, utan);
			
		normalize_v3(vtan);
	}
		

	/* -velocity (boids need this even if there's no random velocity) */
	if (part->randfac != 0.0f || (part->phystype==PART_PHYS_BOIDS && pa->boid)) {
		r_vel[0] = 2.0f * (psys_frand(psys, p + 10) - 0.5f);
		r_vel[1] = 2.0f * (psys_frand(psys, p + 11) - 0.5f);
		r_vel[2] = 2.0f * (psys_frand(psys, p + 12) - 0.5f);

		mul_mat3_m4_v3(ob->obmat, r_vel);
		normalize_v3(r_vel);
	}

	/* -angular velocity					*/
	if (part->avemode==PART_AVE_RAND) {
		r_ave[0] = 2.0f * (psys_frand(psys, p + 13) - 0.5f);
		r_ave[1] = 2.0f * (psys_frand(psys, p + 14) - 0.5f);
		r_ave[2] = 2.0f * (psys_frand(psys, p + 15) - 0.5f);

		mul_mat3_m4_v3(ob->obmat,r_ave);
		normalize_v3(r_ave);
	}
		
	/* -rotation							*/
	if (part->randrotfac != 0.0f) {
		r_rot[0] = 2.0f * (psys_frand(psys, p + 16) - 0.5f);
		r_rot[1] = 2.0f * (psys_frand(psys, p + 17) - 0.5f);
		r_rot[2] = 2.0f * (psys_frand(psys, p + 18) - 0.5f);
		r_rot[3] = 2.0f * (psys_frand(psys, p + 19) - 0.5f);
		normalize_qt(r_rot);

		mat4_to_quat(rot,ob->obmat);
		mul_qt_qtqt(r_rot,r_rot,rot);
	}

	if (use_boids) {
		float dvec[3], q[4], mat[3][3];

		copy_v3_v3(state->co,loc);

		/* boids don't get any initial velocity  */
		zero_v3(state->vel);

		/* boids store direction in ave */
		if (fabsf(nor[2])==1.0f) {
			sub_v3_v3v3(state->ave, loc, ob->obmat[3]);
			normalize_v3(state->ave);
		}
		else {
			copy_v3_v3(state->ave, nor);
		}

		/* calculate rotation matrix */
		project_v3_v3v3(dvec, r_vel, state->ave);
		sub_v3_v3v3(mat[0], state->ave, dvec);
		normalize_v3(mat[0]);
		negate_v3_v3(mat[2], r_vel);
		normalize_v3(mat[2]);
		cross_v3_v3v3(mat[1], mat[2], mat[0]);
		
		/* apply rotation */
		mat3_to_quat_is_ok( q,mat);
		copy_qt_qt(state->rot, q);
	}
	else {
		/* conversion done so now we apply new:	*/
		/* -velocity from:						*/

		/*		*reactions						*/
		if (dtime > 0.f) {
			sub_v3_v3v3(vel, pa->state.vel, pa->prev_state.vel);
		}

		/*		*emitter velocity				*/
		if (dtime != 0.f && part->obfac != 0.f) {
			sub_v3_v3v3(vel, loc, state->co);
			mul_v3_fl(vel, part->obfac/dtime);
		}
		
		/*		*emitter normal					*/
		if (part->normfac != 0.f)
			madd_v3_v3fl(vel, nor, part->normfac);
		
		/*		*emitter tangent				*/
		if (sim->psmd && part->tanfac != 0.f)
			madd_v3_v3fl(vel, vtan, part->tanfac);

		/*		*emitter object orientation		*/
		if (part->ob_vel[0] != 0.f) {
			normalize_v3_v3(vec, ob->obmat[0]);
			madd_v3_v3fl(vel, vec, part->ob_vel[0]);
		}
		if (part->ob_vel[1] != 0.f) {
			normalize_v3_v3(vec, ob->obmat[1]);
			madd_v3_v3fl(vel, vec, part->ob_vel[1]);
		}
		if (part->ob_vel[2] != 0.f) {
			normalize_v3_v3(vec, ob->obmat[2]);
			madd_v3_v3fl(vel, vec, part->ob_vel[2]);
		}

		/*		*texture						*/
		/* TODO	*/

		/*		*random							*/
		if (part->randfac != 0.f)
			madd_v3_v3fl(vel, r_vel, part->randfac);

		/*		*particle						*/
		if (part->partfac != 0.f)
			madd_v3_v3fl(vel, p_vel, part->partfac);
		
		mul_v3_v3fl(state->vel, vel, ptex.ivel);

		/* -location from emitter				*/
		copy_v3_v3(state->co,loc);

		/* -rotation							*/
		unit_qt(state->rot);

		if (part->rotmode) {
			bool use_global_space;

			/* create vector into which rotation is aligned */
			switch (part->rotmode) {
				case PART_ROT_NOR:
				case PART_ROT_NOR_TAN:
					copy_v3_v3(rot_vec, nor);
					use_global_space = false;
					break;
				case PART_ROT_VEL:
					copy_v3_v3(rot_vec, vel);
					use_global_space = true;
					break;
				case PART_ROT_GLOB_X:
				case PART_ROT_GLOB_Y:
				case PART_ROT_GLOB_Z:
					rot_vec[part->rotmode - PART_ROT_GLOB_X] = 1.0f;
					use_global_space = true;
					break;
				case PART_ROT_OB_X:
				case PART_ROT_OB_Y:
				case PART_ROT_OB_Z:
					copy_v3_v3(rot_vec, ob->obmat[part->rotmode - PART_ROT_OB_X]);
					use_global_space = false;
					break;
				default:
					use_global_space = true;
					break;
			}
			
			/* create rotation quat */


			if (use_global_space) {
				negate_v3(rot_vec);
				vec_to_quat(q2, rot_vec, OB_POSX, OB_POSZ);

				/* randomize rotation quat */
				if (part->randrotfac != 0.0f) {
					interp_qt_qtqt(rot, q2, r_rot, part->randrotfac);
				}
				else {
					copy_qt_qt(rot, q2);
				}
			}
			else {
				/* calculate rotation in local-space */
				float q_obmat[4];
				float q_imat[4];

				mat4_to_quat(q_obmat, ob->obmat);
				invert_qt_qt(q_imat, q_obmat);


				if (part->rotmode != PART_ROT_NOR_TAN) {
					float rot_vec_local[3];

					/* rot_vec */
					negate_v3(rot_vec);
					copy_v3_v3(rot_vec_local, rot_vec);
					mul_qt_v3(q_imat, rot_vec_local);
					normalize_v3(rot_vec_local);

					vec_to_quat(q2, rot_vec_local, OB_POSX, OB_POSZ);
				}
				else {
					/* (part->rotmode == PART_ROT_NOR_TAN) */
					float tmat[3][3];

					/* note: utan_local is not taken from 'utan', we calculate from rot_vec/vtan */
					/* note: it looks like rotation phase may be applied twice (once with vtan, again below)
					 * however this isn't the case - campbell */
					float *rot_vec_local = tmat[0];
					float *vtan_local    = tmat[1];
					float *utan_local    = tmat[2];

					/* use tangents */
					BLI_assert(use_tangents == true);

					/* rot_vec */
					copy_v3_v3(rot_vec_local, rot_vec);
					mul_qt_v3(q_imat, rot_vec_local);

					/* vtan_local */
					copy_v3_v3(vtan_local, vtan);  /* flips, cant use */
					mul_qt_v3(q_imat, vtan_local);

					/* ensure orthogonal matrix (rot_vec aligned) */
					cross_v3_v3v3(utan_local, vtan_local, rot_vec_local);
					cross_v3_v3v3(vtan_local, utan_local, rot_vec_local);

					/* note: no need to normalize */
					mat3_to_quat(q2, tmat);
				}

				/* randomize rotation quat */
				if (part->randrotfac != 0.0f) {
					mul_qt_qtqt(r_rot, r_rot, q_imat);
					interp_qt_qtqt(rot, q2, r_rot, part->randrotfac);
				}
				else {
					copy_qt_qt(rot, q2);
				}

				mul_qt_qtqt(rot, q_obmat, rot);
			}

			/* rotation phase */
			phasefac = part->phasefac;
			if (part->randphasefac != 0.0f)
				phasefac += part->randphasefac * psys_frand(psys, p + 20);
			axis_angle_to_quat( q_phase,x_vec, phasefac*(float)M_PI);

			/* combine base rotation & phase */
			mul_qt_qtqt(state->rot, rot, q_phase);
		}

		/* -angular velocity					*/

		zero_v3(state->ave);

		if (part->avemode) {
			if (part->avemode == PART_AVE_RAND)
				copy_v3_v3(state->ave, r_ave);
			else
				get_angular_velocity_vector(part->avemode, state, state->ave);

			normalize_v3(state->ave);
			mul_v3_fl(state->ave, part->avefac);
		}
	}
}

/* recursively evaluate emitter parent anim at cfra */
static void evaluate_emitter_anim(Scene *scene, Object *ob, float cfra)
{
	if (ob->parent)
		evaluate_emitter_anim(scene, ob->parent, cfra);
	
	/* we have to force RECALC_ANIM here since where_is_objec_time only does drivers */
	BKE_animsys_evaluate_animdata(scene, &ob->id, ob->adt, cfra, ADT_RECALC_ANIM);
	BKE_object_where_is_calc_time(scene, ob, cfra);
}

/* sets particle to the emitter surface with initial velocity & rotation */
void reset_particle(ParticleSimulationData *sim, ParticleData *pa, float dtime, float cfra)
{
	ParticleSystem *psys = sim->psys;
	ParticleSettings *part;
	ParticleTexture ptex;
	int p = pa - psys->particles;
	part=psys->part;
	
	/* get precise emitter matrix if particle is born */
	if (part->type!=PART_HAIR && dtime > 0.f && pa->time < cfra && pa->time >= sim->psys->cfra) {
		evaluate_emitter_anim(sim->scene, sim->ob, pa->time);

		psys->flag |= PSYS_OB_ANIM_RESTORE;
	}

	psys_get_birth_coords(sim, pa, &pa->state, dtime, cfra);

	/* Initialize particle settings which depends on texture.
	 *
	 * We could only do it now because we'll need to know coordinate
	 * before sampling the texture.
	 */
	initialize_particle_texture(sim, pa, p);

	if (part->phystype==PART_PHYS_BOIDS && pa->boid) {
		BoidParticle *bpa = pa->boid;

		/* and gravity in r_ve */
		bpa->gravity[0] = bpa->gravity[1] = 0.0f;
		bpa->gravity[2] = -1.0f;
		if ((sim->scene->physics_settings.flag & PHYS_GLOBAL_GRAVITY) &&
		    (sim->scene->physics_settings.gravity[2] != 0.0f))
		{
			bpa->gravity[2] = sim->scene->physics_settings.gravity[2];
		}

		bpa->data.health = part->boids->health;
		bpa->data.mode = eBoidMode_InAir;
		bpa->data.state_id = ((BoidState*)part->boids->states.first)->id;
		bpa->data.acc[0]=bpa->data.acc[1]=bpa->data.acc[2]=0.0f;
	}

	if (part->type == PART_HAIR) {
		pa->lifetime = 100.0f;
	}
	else {
		/* initialize the lifetime, in case the texture coordinates
		 * are from Particles/Strands, which would cause undefined values
		 */
		pa->lifetime = part->lifetime * (1.0f - part->randlife * psys_frand(psys, p + 21));
		pa->dietime = pa->time + pa->lifetime;

		/* get possible textural influence */
		psys_get_texture(sim, pa, &ptex, PAMAP_LIFE, cfra);

		pa->lifetime = part->lifetime * ptex.life;

		if (part->randlife != 0.0f)
			pa->lifetime *= 1.0f - part->randlife * psys_frand(psys, p + 21);
	}

	pa->dietime = pa->time + pa->lifetime;

	if (sim->psys->pointcache && sim->psys->pointcache->flag & PTCACHE_BAKED &&
		sim->psys->pointcache->mem_cache.first) {
		float dietime = psys_get_dietime_from_cache(sim->psys->pointcache, p);
		pa->dietime = MIN2(pa->dietime, dietime);
	}

	if (pa->time > cfra)
		pa->alive = PARS_UNBORN;
	else if (pa->dietime <= cfra)
		pa->alive = PARS_DEAD;
	else
		pa->alive = PARS_ALIVE;

	pa->state.time = cfra;
}
static void reset_all_particles(ParticleSimulationData *sim, float dtime, float cfra, int from)
{
	ParticleData *pa;
	int p, totpart=sim->psys->totpart;
	
	for (p=from, pa=sim->psys->particles+from; p<totpart; p++, pa++)
		reset_particle(sim, pa, dtime, cfra);
}
/************************************************/
/*			Particle targets					*/
/************************************************/
ParticleSystem *psys_get_target_system(Object *ob, ParticleTarget *pt)
{
	ParticleSystem *psys = NULL;

	if (pt->ob == NULL || pt->ob == ob)
		psys = BLI_findlink(&ob->particlesystem, pt->psys-1);
	else
		psys = BLI_findlink(&pt->ob->particlesystem, pt->psys-1);

	if (psys)
		pt->flag |= PTARGET_VALID;
	else
		pt->flag &= ~PTARGET_VALID;

	return psys;
}
/************************************************/
/*			Keyed particles						*/
/************************************************/
/* Counts valid keyed targets */
void psys_count_keyed_targets(ParticleSimulationData *sim)
{
	ParticleSystem *psys = sim->psys, *kpsys;
	ParticleTarget *pt = psys->targets.first;
	int keys_valid = 1;
	psys->totkeyed = 0;

	for (; pt; pt=pt->next) {
		kpsys = psys_get_target_system(sim->ob, pt);

		if (kpsys && kpsys->totpart) {
			psys->totkeyed += keys_valid;
			if (psys->flag & PSYS_KEYED_TIMING && pt->duration != 0.0f)
				psys->totkeyed += 1;
		}
		else {
			keys_valid = 0;
		}
	}

	psys->totkeyed *= psys->flag & PSYS_KEYED_TIMING ? 1 : psys->part->keyed_loops;
}

static void set_keyed_keys(ParticleSimulationData *sim)
{
	ParticleSystem *psys = sim->psys;
	ParticleSimulationData ksim= {0};
	ParticleTarget *pt;
	PARTICLE_P;
	ParticleKey *key;
	int totpart = psys->totpart, k, totkeys = psys->totkeyed;
	int keyed_flag = 0;

	ksim.scene= sim->scene;
	
	/* no proper targets so let's clear and bail out */
	if (psys->totkeyed==0) {
		free_keyed_keys(psys);
		psys->flag &= ~PSYS_KEYED;
		return;
	}

	if (totpart && psys->particles->totkey != totkeys) {
		free_keyed_keys(psys);
		
		key = MEM_callocN(totpart*totkeys*sizeof(ParticleKey), "Keyed keys");
		
		LOOP_PARTICLES {
			pa->keys = key;
			pa->totkey = totkeys;
			key += totkeys;
		}
	}
	
	psys->flag &= ~PSYS_KEYED;


	pt = psys->targets.first;
	for (k=0; k<totkeys; k++) {
		ksim.ob = pt->ob ? pt->ob : sim->ob;
		ksim.psys = BLI_findlink(&ksim.ob->particlesystem, pt->psys - 1);
		keyed_flag = (ksim.psys->flag & PSYS_KEYED);
		ksim.psys->flag &= ~PSYS_KEYED;

		LOOP_PARTICLES {
			key = pa->keys + k;
			key->time = -1.0; /* use current time */

			psys_get_particle_state(&ksim, p%ksim.psys->totpart, key, 1);

			if (psys->flag & PSYS_KEYED_TIMING) {
				key->time = pa->time + pt->time;
				if (pt->duration != 0.0f && k+1 < totkeys) {
					copy_particle_key(key+1, key, 1);
					(key+1)->time = pa->time + pt->time + pt->duration;
				}
			}
			else if (totkeys > 1)
				key->time = pa->time + (float)k / (float)(totkeys - 1) * pa->lifetime;
			else
				key->time = pa->time;
		}

		if (psys->flag & PSYS_KEYED_TIMING && pt->duration!=0.0f)
			k++;

		ksim.psys->flag |= keyed_flag;

		pt = (pt->next && pt->next->flag & PTARGET_VALID) ? pt->next : psys->targets.first;
	}

	psys->flag |= PSYS_KEYED;
}

/************************************************/
/*			Point Cache							*/
/************************************************/
void psys_make_temp_pointcache(Object *ob, ParticleSystem *psys)
{
	PointCache *cache = psys->pointcache;

	if (cache->flag & PTCACHE_DISK_CACHE && BLI_listbase_is_empty(&cache->mem_cache)) {
		PTCacheID pid;
		BKE_ptcache_id_from_particles(&pid, ob, psys);
		cache->flag &= ~PTCACHE_DISK_CACHE;
		BKE_ptcache_disk_to_mem(&pid, false);
		cache->flag |= PTCACHE_DISK_CACHE;
	}
}
static void psys_clear_temp_pointcache(ParticleSystem *psys)
{
	if (psys->pointcache->flag & PTCACHE_DISK_CACHE)
		BKE_ptcache_free_mem(&psys->pointcache->mem_cache);
}
void psys_get_pointcache_start_end(Scene *scene, ParticleSystem *psys, int *sfra, int *efra)
{
	ParticleSettings *part = psys->part;

	*sfra = MAX2(1, (int)part->sta);
	*efra = MIN2((int)(part->end + part->lifetime + 1.0f), MAX2(scene->r.pefra, scene->r.efra));
}

/************************************************/
/*			Effectors							*/
/************************************************/
static void psys_update_particle_bvhtree(ParticleSystem *psys, float cfra)
{
	if (psys) {
		PARTICLE_P;
		int totpart = 0;
		bool need_rebuild;

		BLI_rw_mutex_lock(&psys_bvhtree_rwlock, THREAD_LOCK_READ);
		need_rebuild = !psys->bvhtree || psys->bvhtree_frame != cfra;
		BLI_rw_mutex_unlock(&psys_bvhtree_rwlock);
		
		if (need_rebuild) {
			LOOP_SHOWN_PARTICLES {
				totpart++;
			}
			
			BLI_rw_mutex_lock(&psys_bvhtree_rwlock, THREAD_LOCK_WRITE);
			
			BLI_bvhtree_free(psys->bvhtree);
			psys->bvhtree = BLI_bvhtree_new(totpart, 0.0, 4, 6);
			
			LOOP_SHOWN_PARTICLES {
				if (pa->alive == PARS_ALIVE) {
					if (pa->state.time == cfra)
						BLI_bvhtree_insert(psys->bvhtree, p, pa->prev_state.co, 1);
					else
						BLI_bvhtree_insert(psys->bvhtree, p, pa->state.co, 1);
				}
			}
			BLI_bvhtree_balance(psys->bvhtree);
			
			psys->bvhtree_frame = cfra;
			
			BLI_rw_mutex_unlock(&psys_bvhtree_rwlock);
		}
	}
}
void psys_update_particle_tree(ParticleSystem *psys, float cfra)
{
	if (psys) {
		PARTICLE_P;
		int totpart = 0;

		if (!psys->tree || psys->tree_frame != cfra) {
			LOOP_SHOWN_PARTICLES {
				totpart++;
			}

			BLI_kdtree_free(psys->tree);
			psys->tree = BLI_kdtree_new(psys->totpart);

			LOOP_SHOWN_PARTICLES {
				if (pa->alive == PARS_ALIVE) {
					if (pa->state.time == cfra)
						BLI_kdtree_insert(psys->tree, p, pa->prev_state.co);
					else
						BLI_kdtree_insert(psys->tree, p, pa->state.co);
				}
			}
			BLI_kdtree_balance(psys->tree);

			psys->tree_frame = cfra;
		}
	}
}

static void psys_update_effectors(ParticleSimulationData *sim)
{
	pdEndEffectors(&sim->psys->effectors);
	sim->psys->effectors = pdInitEffectors(sim->scene, sim->ob, sim->psys,
	                                       sim->psys->part->effector_weights);
	precalc_guides(sim, sim->psys->effectors);
}

static void integrate_particle(ParticleSettings *part, ParticleData *pa, float dtime, float *external_acceleration,
                               void (*force_func)(void *forcedata, ParticleKey *state, float *force, float *impulse),
                               void *forcedata)
{
#define ZERO_F43 {{0.0f, 0.0f, 0.0f}, {0.0f, 0.0f, 0.0f}, {0.0f, 0.0f, 0.0f}, {0.0f, 0.0f, 0.0f}}

	ParticleKey states[5];
	float force[3], acceleration[3], impulse[3], dx[4][3] = ZERO_F43, dv[4][3] = ZERO_F43, oldpos[3];
	float pa_mass= (part->flag & PART_SIZEMASS ? part->mass * pa->size : part->mass);
	int i, steps=1;
	int integrator = part->integrator;

#undef ZERO_F43

	copy_v3_v3(oldpos, pa->state.co);

	/* Verlet integration behaves strangely with moving emitters, so do first step with euler. */
	if (pa->prev_state.time < 0.f && integrator == PART_INT_VERLET)
		integrator = PART_INT_EULER;

	switch (integrator) {
		case PART_INT_EULER:
			steps=1;
			break;
		case PART_INT_MIDPOINT:
			steps=2;
			break;
		case PART_INT_RK4:
			steps=4;
			break;
		case PART_INT_VERLET:
			steps=1;
			break;
	}

	for (i=0; i<steps; i++) {
		copy_particle_key(states + i, &pa->state, 1);
	}

	states->time = 0.f;

	for (i=0; i<steps; i++) {
		zero_v3(force);
		zero_v3(impulse);

		force_func(forcedata, states+i, force, impulse);

		/* force to acceleration*/
		mul_v3_v3fl(acceleration, force, 1.0f/pa_mass);

		if (external_acceleration)
			add_v3_v3(acceleration, external_acceleration);
		
		/* calculate next state */
		add_v3_v3(states[i].vel, impulse);

		switch (integrator) {
			case PART_INT_EULER:
				madd_v3_v3v3fl(pa->state.co, states->co, states->vel, dtime);
				madd_v3_v3v3fl(pa->state.vel, states->vel, acceleration, dtime);
				break;
			case PART_INT_MIDPOINT:
				if (i==0) {
					madd_v3_v3v3fl(states[1].co, states->co, states->vel, dtime*0.5f);
					madd_v3_v3v3fl(states[1].vel, states->vel, acceleration, dtime*0.5f);
					states[1].time = dtime*0.5f;
					/*fra=sim->psys->cfra+0.5f*dfra;*/
				}
				else {
					madd_v3_v3v3fl(pa->state.co, states->co, states[1].vel, dtime);
					madd_v3_v3v3fl(pa->state.vel, states->vel, acceleration, dtime);
				}
				break;
			case PART_INT_RK4:
				switch (i) {
					case 0:
						copy_v3_v3(dx[0], states->vel);
						mul_v3_fl(dx[0], dtime);
						copy_v3_v3(dv[0], acceleration);
						mul_v3_fl(dv[0], dtime);

						madd_v3_v3v3fl(states[1].co, states->co, dx[0], 0.5f);
						madd_v3_v3v3fl(states[1].vel, states->vel, dv[0], 0.5f);
						states[1].time = dtime*0.5f;
						/*fra=sim->psys->cfra+0.5f*dfra;*/
						break;
					case 1:
						madd_v3_v3v3fl(dx[1], states->vel, dv[0], 0.5f);
						mul_v3_fl(dx[1], dtime);
						copy_v3_v3(dv[1], acceleration);
						mul_v3_fl(dv[1], dtime);

						madd_v3_v3v3fl(states[2].co, states->co, dx[1], 0.5f);
						madd_v3_v3v3fl(states[2].vel, states->vel, dv[1], 0.5f);
						states[2].time = dtime*0.5f;
						break;
					case 2:
						madd_v3_v3v3fl(dx[2], states->vel, dv[1], 0.5f);
						mul_v3_fl(dx[2], dtime);
						copy_v3_v3(dv[2], acceleration);
						mul_v3_fl(dv[2], dtime);

						add_v3_v3v3(states[3].co, states->co, dx[2]);
						add_v3_v3v3(states[3].vel, states->vel, dv[2]);
						states[3].time = dtime;
						/*fra=cfra;*/
						break;
					case 3:
						add_v3_v3v3(dx[3], states->vel, dv[2]);
						mul_v3_fl(dx[3], dtime);
						copy_v3_v3(dv[3], acceleration);
						mul_v3_fl(dv[3], dtime);

						madd_v3_v3v3fl(pa->state.co, states->co, dx[0], 1.0f/6.0f);
						madd_v3_v3fl(pa->state.co, dx[1], 1.0f/3.0f);
						madd_v3_v3fl(pa->state.co, dx[2], 1.0f/3.0f);
						madd_v3_v3fl(pa->state.co, dx[3], 1.0f/6.0f);

						madd_v3_v3v3fl(pa->state.vel, states->vel, dv[0], 1.0f/6.0f);
						madd_v3_v3fl(pa->state.vel, dv[1], 1.0f/3.0f);
						madd_v3_v3fl(pa->state.vel, dv[2], 1.0f/3.0f);
						madd_v3_v3fl(pa->state.vel, dv[3], 1.0f/6.0f);
				}
				break;
			case PART_INT_VERLET:   /* Verlet integration */
				madd_v3_v3v3fl(pa->state.vel, pa->prev_state.vel, acceleration, dtime);
				madd_v3_v3v3fl(pa->state.co, pa->prev_state.co, pa->state.vel, dtime);

				sub_v3_v3v3(pa->state.vel, pa->state.co, oldpos);
				mul_v3_fl(pa->state.vel, 1.0f/dtime);
				break;
		}
	}
}

/*********************************************************************************************************
 *                    SPH fluid physics 
 *
 * In theory, there could be unlimited implementation of SPH simulators
 *
 * This code uses in some parts adapted algorithms from the pseudo code as outlined in the Research paper:
 *
 * Titled: Particle-based Viscoelastic Fluid Simulation.
 * Authors: Simon Clavet, Philippe Beaudoin and Pierre Poulin
 * Website: http://www.iro.umontreal.ca/labs/infographie/papers/Clavet-2005-PVFS/
 *
 * Presented at Siggraph, (2005)
 *
 * ********************************************************************************************************/
#define PSYS_FLUID_SPRINGS_INITIAL_SIZE 256
static ParticleSpring *sph_spring_add(ParticleSystem *psys, ParticleSpring *spring)
{
	/* Are more refs required? */
	if (psys->alloc_fluidsprings == 0 || psys->fluid_springs == NULL) {
		psys->alloc_fluidsprings = PSYS_FLUID_SPRINGS_INITIAL_SIZE;
		psys->fluid_springs = (ParticleSpring*)MEM_callocN(psys->alloc_fluidsprings * sizeof(ParticleSpring), "Particle Fluid Springs");
	}
	else if (psys->tot_fluidsprings == psys->alloc_fluidsprings) {
		/* Double the number of refs allocated */
		psys->alloc_fluidsprings *= 2;
		psys->fluid_springs = (ParticleSpring*)MEM_reallocN(psys->fluid_springs, psys->alloc_fluidsprings * sizeof(ParticleSpring));
	}

	memcpy(psys->fluid_springs + psys->tot_fluidsprings, spring, sizeof(ParticleSpring));
	psys->tot_fluidsprings++;

	return psys->fluid_springs + psys->tot_fluidsprings - 1;
}
static void sph_spring_delete(ParticleSystem *psys, int j)
{
	if (j != psys->tot_fluidsprings - 1)
		psys->fluid_springs[j] = psys->fluid_springs[psys->tot_fluidsprings - 1];

	psys->tot_fluidsprings--;

	if (psys->tot_fluidsprings < psys->alloc_fluidsprings/2 && psys->alloc_fluidsprings > PSYS_FLUID_SPRINGS_INITIAL_SIZE) {
		psys->alloc_fluidsprings /= 2;
		psys->fluid_springs = (ParticleSpring*)MEM_reallocN(psys->fluid_springs,  psys->alloc_fluidsprings * sizeof(ParticleSpring));
	}
}
static void sph_springs_modify(ParticleSystem *psys, float dtime)
{
	SPHFluidSettings *fluid = psys->part->fluid;
	ParticleData *pa1, *pa2;
	ParticleSpring *spring = psys->fluid_springs;
	
	float h, d, Rij[3], rij, Lij;
	int i;

	float yield_ratio = fluid->yield_ratio;
	float plasticity = fluid->plasticity_constant;
	/* scale things according to dtime */
	float timefix = 25.f * dtime;

	if ((fluid->flag & SPH_VISCOELASTIC_SPRINGS)==0 || fluid->spring_k == 0.f)
		return;

	/* Loop through the springs */
	for (i=0; i<psys->tot_fluidsprings; i++, spring++) {
		pa1 = psys->particles + spring->particle_index[0];
		pa2 = psys->particles + spring->particle_index[1];

		sub_v3_v3v3(Rij, pa2->prev_state.co, pa1->prev_state.co);
		rij = normalize_v3(Rij);

		/* adjust rest length */
		Lij = spring->rest_length;
		d = yield_ratio * timefix * Lij;

		if (rij > Lij + d) // Stretch
			spring->rest_length += plasticity * (rij - Lij - d) * timefix;
		else if (rij < Lij - d) // Compress
			spring->rest_length -= plasticity * (Lij - d - rij) * timefix;

		h = 4.f*pa1->size;

		if (spring->rest_length > h)
			spring->delete_flag = 1;
	}

	/* Loop through springs backwaqrds - for efficient delete function */
	for (i=psys->tot_fluidsprings-1; i >= 0; i--) {
		if (psys->fluid_springs[i].delete_flag)
			sph_spring_delete(psys, i);
	}
}
static EdgeHash *sph_springhash_build(ParticleSystem *psys)
{
	EdgeHash *springhash = NULL;
	ParticleSpring *spring;
	int i = 0;

	springhash = BLI_edgehash_new_ex(__func__, psys->tot_fluidsprings);

	for (i=0, spring=psys->fluid_springs; i<psys->tot_fluidsprings; i++, spring++)
		BLI_edgehash_insert(springhash, spring->particle_index[0], spring->particle_index[1], SET_INT_IN_POINTER(i+1));

	return springhash;
}

#define SPH_NEIGHBORS 512
typedef struct SPHNeighbor {
	ParticleSystem *psys;
	int index;
} SPHNeighbor;

typedef struct SPHRangeData {
	SPHNeighbor neighbors[SPH_NEIGHBORS];
	int tot_neighbors;

	float* data;

	ParticleSystem *npsys;
	ParticleData *pa;

	float h;
	float mass;
	float massfac;
	int use_size;
} SPHRangeData;

static void sph_evaluate_func(BVHTree *tree, ParticleSystem **psys, float co[3], SPHRangeData *pfr, float interaction_radius, BVHTree_RangeQuery callback)
{
	int i;

	pfr->tot_neighbors = 0;

	for (i=0; i < 10 && psys[i]; i++) {
		pfr->npsys    = psys[i];
		pfr->massfac  = psys[i]->part->mass / pfr->mass;
		pfr->use_size = psys[i]->part->flag & PART_SIZEMASS;

		if (tree) {
			BLI_bvhtree_range_query(tree, co, interaction_radius, callback, pfr);
			break;
		}
		else {
			BLI_rw_mutex_lock(&psys_bvhtree_rwlock, THREAD_LOCK_READ);
			
			BLI_bvhtree_range_query(psys[i]->bvhtree, co, interaction_radius, callback, pfr);
			
			BLI_rw_mutex_unlock(&psys_bvhtree_rwlock);
		}
	}
}
static void sph_density_accum_cb(void *userdata, int index, float squared_dist)
{
	SPHRangeData *pfr = (SPHRangeData *)userdata;
	ParticleData *npa = pfr->npsys->particles + index;
	float q;
	float dist;

	if (npa == pfr->pa || squared_dist < FLT_EPSILON)
		return;

	/* Ugh! One particle has too many neighbors! If some aren't taken into
	 * account, the forces will be biased by the tree search order. This
	 * effectively adds enery to the system, and results in a churning motion.
	 * But, we have to stop somewhere, and it's not the end of the world.
	 *  - jahka and z0r
	 */
	if (pfr->tot_neighbors >= SPH_NEIGHBORS)
		return;

	pfr->neighbors[pfr->tot_neighbors].index = index;
	pfr->neighbors[pfr->tot_neighbors].psys = pfr->npsys;
	pfr->tot_neighbors++;

	dist = sqrtf(squared_dist);
	q = (1.f - dist/pfr->h) * pfr->massfac;

	if (pfr->use_size)
		q *= npa->size;

	pfr->data[0] += q*q;
	pfr->data[1] += q*q*q;
}

/*
 * Find the Courant number for an SPH particle (used for adaptive time step).
 */
static void sph_particle_courant(SPHData *sphdata, SPHRangeData *pfr)
{
	ParticleData *pa, *npa;
	int i;
	float flow[3], offset[3], dist;

	zero_v3(flow);

	dist = 0.0f;
	if (pfr->tot_neighbors > 0) {
		pa = pfr->pa;
		for (i=0; i < pfr->tot_neighbors; i++) {
			npa = pfr->neighbors[i].psys->particles + pfr->neighbors[i].index;
			sub_v3_v3v3(offset, pa->prev_state.co, npa->prev_state.co);
			dist += len_v3(offset);
			add_v3_v3(flow, npa->prev_state.vel);
		}
		dist += sphdata->psys[0]->part->fluid->radius; // TODO: remove this? - z0r
		sphdata->element_size = dist / pfr->tot_neighbors;
		mul_v3_v3fl(sphdata->flow, flow, 1.0f / pfr->tot_neighbors);
	}
	else {
		sphdata->element_size = FLT_MAX;
		copy_v3_v3(sphdata->flow, flow);
	}
}
static void sph_force_cb(void *sphdata_v, ParticleKey *state, float *force, float *UNUSED(impulse))
{
	SPHData *sphdata = (SPHData *)sphdata_v;
	ParticleSystem **psys = sphdata->psys;
	ParticleData *pa = sphdata->pa;
	SPHFluidSettings *fluid = psys[0]->part->fluid;
	ParticleSpring *spring = NULL;
	SPHRangeData pfr;
	SPHNeighbor *pfn;
	float *gravity = sphdata->gravity;
	EdgeHash *springhash = sphdata->eh;

	float q, u, rij, dv[3];
	float pressure, near_pressure;

	float visc = fluid->viscosity_omega;
	float stiff_visc = fluid->viscosity_beta * (fluid->flag & SPH_FAC_VISCOSITY ? fluid->viscosity_omega : 1.f);

	float inv_mass = 1.0f / sphdata->mass;
	float spring_constant = fluid->spring_k;

	/* 4.0 seems to be a pretty good value */
	float interaction_radius = fluid->radius * (fluid->flag & SPH_FAC_RADIUS ? 4.0f * pa->size : 1.0f);
	float h = interaction_radius * sphdata->hfac;
	float rest_density = fluid->rest_density * (fluid->flag & SPH_FAC_DENSITY ? 4.77f : 1.f); /* 4.77 is an experimentally determined density factor */
	float rest_length = fluid->rest_length * (fluid->flag & SPH_FAC_REST_LENGTH ? 2.588f * pa->size : 1.f);

	float stiffness = fluid->stiffness_k;
	float stiffness_near_fac = fluid->stiffness_knear * (fluid->flag & SPH_FAC_REPULSION ? fluid->stiffness_k : 1.f);

	ParticleData *npa;
	float vec[3];
	float vel[3];
	float co[3];
	float data[2];
	float density, near_density;

	int i, spring_index, index = pa - psys[0]->particles;

	data[0] = data[1] = 0;
	pfr.data = data;
	pfr.h = h;
	pfr.pa = pa;
	pfr.mass = sphdata->mass;

	sph_evaluate_func( NULL, psys, state->co, &pfr, interaction_radius, sph_density_accum_cb);

	density = data[0];
	near_density = data[1];

	pressure =  stiffness * (density - rest_density);
	near_pressure = stiffness_near_fac * near_density;

	pfn = pfr.neighbors;
	for (i=0; i<pfr.tot_neighbors; i++, pfn++) {
		npa = pfn->psys->particles + pfn->index;

		madd_v3_v3v3fl(co, npa->prev_state.co, npa->prev_state.vel, state->time);

		sub_v3_v3v3(vec, co, state->co);
		rij = normalize_v3(vec);

		q = (1.f - rij/h) * pfn->psys->part->mass * inv_mass;

		if (pfn->psys->part->flag & PART_SIZEMASS)
			q *= npa->size;

		copy_v3_v3(vel, npa->prev_state.vel);

		/* Double Density Relaxation */
		madd_v3_v3fl(force, vec, -(pressure + near_pressure*q)*q);

		/* Viscosity */
		if (visc > 0.f  || stiff_visc > 0.f) {
			sub_v3_v3v3(dv, vel, state->vel);
			u = dot_v3v3(vec, dv);

			if (u < 0.f && visc > 0.f)
				madd_v3_v3fl(force, vec, 0.5f * q * visc * u );

			if (u > 0.f && stiff_visc > 0.f)
				madd_v3_v3fl(force, vec, 0.5f * q * stiff_visc * u );
		}

		if (spring_constant > 0.f) {
			/* Viscoelastic spring force */
			if (pfn->psys == psys[0] && fluid->flag & SPH_VISCOELASTIC_SPRINGS && springhash) {
				/* BLI_edgehash_lookup appears to be thread-safe. - z0r */
				spring_index = GET_INT_FROM_POINTER(BLI_edgehash_lookup(springhash, index, pfn->index));

				if (spring_index) {
					spring = psys[0]->fluid_springs + spring_index - 1;

					madd_v3_v3fl(force, vec, -10.f * spring_constant * (1.f - rij/h) * (spring->rest_length - rij));
				}
				else if (fluid->spring_frames == 0 || (pa->prev_state.time-pa->time) <= fluid->spring_frames) {
					ParticleSpring temp_spring;
					temp_spring.particle_index[0] = index;
					temp_spring.particle_index[1] = pfn->index;
					temp_spring.rest_length = (fluid->flag & SPH_CURRENT_REST_LENGTH) ? rij : rest_length;
					temp_spring.delete_flag = 0;

					/* sph_spring_add is not thread-safe. - z0r */
#pragma omp critical
					sph_spring_add(psys[0], &temp_spring);
				}
			}
			else {/* PART_SPRING_HOOKES - Hooke's spring force */
				madd_v3_v3fl(force, vec, -10.f * spring_constant * (1.f - rij/h) * (rest_length - rij));
			}
		}
	}
	
	/* Artificial buoyancy force in negative gravity direction  */
	if (fluid->buoyancy > 0.f && gravity)
		madd_v3_v3fl(force, gravity, fluid->buoyancy * (density-rest_density));

	if (sphdata->pass == 0 && psys[0]->part->time_flag & PART_TIME_AUTOSF)
		sph_particle_courant(sphdata, &pfr);
	sphdata->pass++;
}

static void sphclassical_density_accum_cb(void *userdata, int index, float UNUSED(squared_dist))
{
	SPHRangeData *pfr = (SPHRangeData *)userdata;
	ParticleData *npa = pfr->npsys->particles + index;
	float q;
	float qfac = 21.0f / (256.f * (float)M_PI);
	float rij, rij_h;
	float vec[3];

	/* Exclude particles that are more than 2h away. Can't use squared_dist here
	 * because it is not accurate enough. Use current state, i.e. the output of
	 * basic_integrate() - z0r */
	sub_v3_v3v3(vec, npa->state.co, pfr->pa->state.co);
	rij = len_v3(vec);
	rij_h = rij / pfr->h;
	if (rij_h > 2.0f)
		return;

	/* Smoothing factor. Utilise the Wendland kernel. gnuplot:
	 *     q1(x) = (2.0 - x)**4 * ( 1.0 + 2.0 * x)
	 *     plot [0:2] q1(x) */
	q  = qfac / pow3f(pfr->h) * pow4f(2.0f - rij_h) * ( 1.0f + 2.0f * rij_h);
	q *= pfr->npsys->part->mass;

	if (pfr->use_size)
		q *= pfr->pa->size;

	pfr->data[0] += q;
	pfr->data[1] += q / npa->sphdensity;
}

static void sphclassical_neighbour_accum_cb(void *userdata, int index, float UNUSED(squared_dist))
{
	SPHRangeData *pfr = (SPHRangeData *)userdata;
	ParticleData *npa = pfr->npsys->particles + index;
	float rij, rij_h;
	float vec[3];

	if (pfr->tot_neighbors >= SPH_NEIGHBORS)
		return;

	/* Exclude particles that are more than 2h away. Can't use squared_dist here
	 * because it is not accurate enough. Use current state, i.e. the output of
	 * basic_integrate() - z0r */
	sub_v3_v3v3(vec, npa->state.co, pfr->pa->state.co);
	rij = len_v3(vec);
	rij_h = rij / pfr->h;
	if (rij_h > 2.0f)
		return;

	pfr->neighbors[pfr->tot_neighbors].index = index;
	pfr->neighbors[pfr->tot_neighbors].psys = pfr->npsys;
	pfr->tot_neighbors++;
}
static void sphclassical_force_cb(void *sphdata_v, ParticleKey *state, float *force, float *UNUSED(impulse))
{
	SPHData *sphdata = (SPHData *)sphdata_v;
	ParticleSystem **psys = sphdata->psys;
	ParticleData *pa = sphdata->pa;
	SPHFluidSettings *fluid = psys[0]->part->fluid;
	SPHRangeData pfr;
	SPHNeighbor *pfn;
	float *gravity = sphdata->gravity;

	float dq, u, rij, dv[3];
	float pressure, npressure;

	float visc = fluid->viscosity_omega;

	float interaction_radius;
	float h, hinv;
	/* 4.77 is an experimentally determined density factor */
	float rest_density = fluid->rest_density * (fluid->flag & SPH_FAC_DENSITY ? 4.77f : 1.0f);

	// Use speed of sound squared
	float stiffness = pow2f(fluid->stiffness_k);

	ParticleData *npa;
	float vec[3];
	float co[3];
	float pressureTerm;

	int i;

	float qfac2 = 42.0f / (256.0f * (float)M_PI);
	float rij_h;

	/* 4.0 here is to be consistent with previous formulation/interface */
	interaction_radius = fluid->radius * (fluid->flag & SPH_FAC_RADIUS ? 4.0f * pa->size : 1.0f);
	h = interaction_radius * sphdata->hfac;
	hinv = 1.0f / h;

	pfr.h = h;
	pfr.pa = pa;

	sph_evaluate_func(NULL, psys, state->co, &pfr, interaction_radius, sphclassical_neighbour_accum_cb);
	pressure =  stiffness * (pow7f(pa->sphdensity / rest_density) - 1.0f);

	/* multiply by mass so that we return a force, not accel */
	qfac2 *= sphdata->mass / pow3f(pfr.h);

	pfn = pfr.neighbors;
	for (i = 0; i < pfr.tot_neighbors; i++, pfn++) {
		npa = pfn->psys->particles + pfn->index;
		if (npa == pa) {
			/* we do not contribute to ourselves */
			continue;
		}

		/* Find vector to neighbor. Exclude particles that are more than 2h
		 * away. Can't use current state here because it may have changed on
		 * another thread - so do own mini integration. Unlike basic_integrate,
		 * SPH integration depends on neighboring particles. - z0r */
		madd_v3_v3v3fl(co, npa->prev_state.co, npa->prev_state.vel, state->time);
		sub_v3_v3v3(vec, co, state->co);
		rij = normalize_v3(vec);
		rij_h = rij / pfr.h;
		if (rij_h > 2.0f)
			continue;

		npressure = stiffness * (pow7f(npa->sphdensity / rest_density) - 1.0f);

		/* First derivative of smoothing factor. Utilise the Wendland kernel.
		 * gnuplot:
		 *     q2(x) = 2.0 * (2.0 - x)**4 - 4.0 * (2.0 - x)**3 * (1.0 + 2.0 * x)
		 *     plot [0:2] q2(x)
		 * Particles > 2h away are excluded above. */
		dq = qfac2 * (2.0f * pow4f(2.0f - rij_h) - 4.0f * pow3f(2.0f - rij_h) * (1.0f + 2.0f * rij_h)  );

		if (pfn->psys->part->flag & PART_SIZEMASS)
			dq *= npa->size;

		pressureTerm = pressure / pow2f(pa->sphdensity) + npressure / pow2f(npa->sphdensity);

		/* Note that 'minus' is removed, because vec = vecBA, not vecAB.
		 * This applies to the viscosity calculation below, too. */
		madd_v3_v3fl(force, vec, pressureTerm * dq);

		/* Viscosity */
		if (visc > 0.0f) {
			sub_v3_v3v3(dv, npa->prev_state.vel, pa->prev_state.vel);
			u = dot_v3v3(vec, dv);
			/* Apply parameters */
			u *= -dq * hinv * visc / (0.5f * npa->sphdensity + 0.5f * pa->sphdensity);
			madd_v3_v3fl(force, vec, u);
		}
	}

	/* Artificial buoyancy force in negative gravity direction  */
	if (fluid->buoyancy > 0.f && gravity)
		madd_v3_v3fl(force, gravity, fluid->buoyancy * (pa->sphdensity - rest_density));

	if (sphdata->pass == 0 && psys[0]->part->time_flag & PART_TIME_AUTOSF)
		sph_particle_courant(sphdata, &pfr);
	sphdata->pass++;
}

static void sphclassical_calc_dens(ParticleData *pa, float UNUSED(dfra), SPHData *sphdata)
{
	ParticleSystem **psys = sphdata->psys;
	SPHFluidSettings *fluid = psys[0]->part->fluid;
	/* 4.0 seems to be a pretty good value */
	float interaction_radius  = fluid->radius * (fluid->flag & SPH_FAC_RADIUS ? 4.0f * psys[0]->part->size : 1.0f);
	SPHRangeData pfr;
	float data[2];

	data[0] = 0;
	data[1] = 0;
	pfr.data = data;
	pfr.h = interaction_radius * sphdata->hfac;
	pfr.pa = pa;
	pfr.mass = sphdata->mass;

	sph_evaluate_func( NULL, psys, pa->state.co, &pfr, interaction_radius, sphclassical_density_accum_cb);
	pa->sphdensity = MIN2(MAX2(data[0], fluid->rest_density * 0.9f), fluid->rest_density * 1.1f);
}

void psys_sph_init(ParticleSimulationData *sim, SPHData *sphdata)
{
	ParticleTarget *pt;
	int i;

	// Add other coupled particle systems.
	sphdata->psys[0] = sim->psys;
	for (i=1, pt=sim->psys->targets.first; i<10; i++, pt=(pt?pt->next:NULL))
		sphdata->psys[i] = pt ? psys_get_target_system(sim->ob, pt) : NULL;

	if (psys_uses_gravity(sim))
		sphdata->gravity = sim->scene->physics_settings.gravity;
	else
		sphdata->gravity = NULL;
	sphdata->eh = sph_springhash_build(sim->psys);

	// These per-particle values should be overridden later, but just for
	// completeness we give them default values now.
	sphdata->pa = NULL;
	sphdata->mass = 1.0f;

	if (sim->psys->part->fluid->solver == SPH_SOLVER_DDR) {
		sphdata->force_cb = sph_force_cb;
		sphdata->density_cb = sph_density_accum_cb;
		sphdata->hfac = 1.0f;
	}
	else {
		/* SPH_SOLVER_CLASSICAL */
		sphdata->force_cb = sphclassical_force_cb;
		sphdata->density_cb = sphclassical_density_accum_cb;
		sphdata->hfac = 0.5f;
	}

}

void psys_sph_finalise(SPHData *sphdata)
{
	if (sphdata->eh) {
		BLI_edgehash_free(sphdata->eh, NULL);
		sphdata->eh = NULL;
	}
}
/* Sample the density field at a point in space. */
void psys_sph_density(BVHTree *tree, SPHData *sphdata, float co[3], float vars[2])
{
	ParticleSystem **psys = sphdata->psys;
	SPHFluidSettings *fluid = psys[0]->part->fluid;
	/* 4.0 seems to be a pretty good value */
	float interaction_radius  = fluid->radius * (fluid->flag & SPH_FAC_RADIUS ? 4.0f * psys[0]->part->size : 1.0f);
	SPHRangeData pfr;
	float density[2];

	density[0] = density[1] = 0.0f;
	pfr.data = density;
	pfr.h = interaction_radius * sphdata->hfac;
	pfr.mass = sphdata->mass;

	sph_evaluate_func(tree, psys, co, &pfr, interaction_radius, sphdata->density_cb);

	vars[0] = pfr.data[0];
	vars[1] = pfr.data[1];
}

static void sph_integrate(ParticleSimulationData *sim, ParticleData *pa, float dfra, SPHData *sphdata)
{
	ParticleSettings *part = sim->psys->part;
	// float timestep = psys_get_timestep(sim); // UNUSED
	float pa_mass = part->mass * (part->flag & PART_SIZEMASS ? pa->size : 1.f);
	float dtime = dfra*psys_get_timestep(sim);
	// int steps = 1; // UNUSED
	float effector_acceleration[3];

	sphdata->pa = pa;
	sphdata->mass = pa_mass;
	sphdata->pass = 0;
	//sphdata.element_size and sphdata.flow are set in the callback.

	/* restore previous state and treat gravity & effectors as external acceleration*/
	sub_v3_v3v3(effector_acceleration, pa->state.vel, pa->prev_state.vel);
	mul_v3_fl(effector_acceleration, 1.f/dtime);

	copy_particle_key(&pa->state, &pa->prev_state, 0);

	integrate_particle(part, pa, dtime, effector_acceleration, sphdata->force_cb, sphdata);
}

/************************************************/
/*			Basic physics						*/
/************************************************/
typedef struct EfData {
	ParticleTexture ptex;
	ParticleSimulationData *sim;
	ParticleData *pa;
} EfData;
static void basic_force_cb(void *efdata_v, ParticleKey *state, float *force, float *impulse)
{
	EfData *efdata = (EfData *)efdata_v;
	ParticleSimulationData *sim = efdata->sim;
	ParticleSettings *part = sim->psys->part;
	ParticleData *pa = efdata->pa;
	EffectedPoint epoint;

	/* add effectors */
	pd_point_from_particle(efdata->sim, efdata->pa, state, &epoint);
	if (part->type != PART_HAIR || part->effector_weights->flag & EFF_WEIGHT_DO_HAIR)
		pdDoEffectors(sim->psys->effectors, sim->colliders, part->effector_weights, &epoint, force, impulse);

	mul_v3_fl(force, efdata->ptex.field);
	mul_v3_fl(impulse, efdata->ptex.field);

	/* calculate air-particle interaction */
	if (part->dragfac != 0.0f)
		madd_v3_v3fl(force, state->vel, -part->dragfac * pa->size * pa->size * len_v3(state->vel));

	/* brownian force */
	if (part->brownfac != 0.0f) {
		force[0] += (BLI_frand()-0.5f) * part->brownfac;
		force[1] += (BLI_frand()-0.5f) * part->brownfac;
		force[2] += (BLI_frand()-0.5f) * part->brownfac;
	}

	if (part->flag & PART_ROT_DYN && epoint.ave)
		copy_v3_v3(pa->state.ave, epoint.ave);
}
/* gathers all forces that effect particles and calculates a new state for the particle */
static void basic_integrate(ParticleSimulationData *sim, int p, float dfra, float cfra)
{
	ParticleSettings *part = sim->psys->part;
	ParticleData *pa = sim->psys->particles + p;
	ParticleKey tkey;
	float dtime=dfra*psys_get_timestep(sim), time;
	float *gravity = NULL, gr[3];
	EfData efdata;

	psys_get_texture(sim, pa, &efdata.ptex, PAMAP_PHYSICS, cfra);

	efdata.pa = pa;
	efdata.sim = sim;

	/* add global acceleration (gravitation) */
	if (psys_uses_gravity(sim) &&
		/* normal gravity is too strong for hair so it's disabled by default */
		(part->type != PART_HAIR || part->effector_weights->flag & EFF_WEIGHT_DO_HAIR))
	{
		zero_v3(gr);
		madd_v3_v3fl(gr, sim->scene->physics_settings.gravity, part->effector_weights->global_gravity * efdata.ptex.gravity);
		gravity = gr;
	}

	/* maintain angular velocity */
	copy_v3_v3(pa->state.ave, pa->prev_state.ave);

	integrate_particle(part, pa, dtime, gravity, basic_force_cb, &efdata);

	/* damp affects final velocity */
	if (part->dampfac != 0.f)
		mul_v3_fl(pa->state.vel, 1.f - part->dampfac * efdata.ptex.damp * 25.f * dtime);

	//copy_v3_v3(pa->state.ave, states->ave);

	/* finally we do guides */
	time=(cfra-pa->time)/pa->lifetime;
	CLAMP(time, 0.0f, 1.0f);

	copy_v3_v3(tkey.co,pa->state.co);
	copy_v3_v3(tkey.vel,pa->state.vel);
	tkey.time=pa->state.time;

	if (part->type != PART_HAIR) {
		if (do_guides(sim->psys->part, sim->psys->effectors, &tkey, p, time)) {
			copy_v3_v3(pa->state.co,tkey.co);
			/* guides don't produce valid velocity */
			sub_v3_v3v3(pa->state.vel, tkey.co, pa->prev_state.co);
			mul_v3_fl(pa->state.vel,1.0f/dtime);
			pa->state.time=tkey.time;
		}
	}
}
static void basic_rotate(ParticleSettings *part, ParticleData *pa, float dfra, float timestep)
{
	float rotfac, rot1[4], rot2[4] = {1.0,0.0,0.0,0.0}, dtime=dfra*timestep, extrotfac;

	if ((part->flag & PART_ROTATIONS) == 0) {
		unit_qt(pa->state.rot);
		return;
	}

	if (part->flag & PART_ROT_DYN) {
		extrotfac = len_v3(pa->state.ave);
	}
	else {
		extrotfac = 0.0f;
	}

	if ((part->flag & PART_ROT_DYN) && ELEM(part->avemode, PART_AVE_VELOCITY, PART_AVE_HORIZONTAL, PART_AVE_VERTICAL)) {
		float angle;
		float len1 = len_v3(pa->prev_state.vel);
		float len2 = len_v3(pa->state.vel);
		float vec[3];

		if (len1 == 0.0f || len2 == 0.0f) {
			zero_v3(pa->state.ave);
		}
		else {
			cross_v3_v3v3(pa->state.ave, pa->prev_state.vel, pa->state.vel);
			normalize_v3(pa->state.ave);
			angle = dot_v3v3(pa->prev_state.vel, pa->state.vel) / (len1 * len2);
			mul_v3_fl(pa->state.ave, saacos(angle) / dtime);
		}

		get_angular_velocity_vector(part->avemode, &pa->state, vec);
		axis_angle_to_quat(rot2, vec, dtime*part->avefac);
	}

	rotfac = len_v3(pa->state.ave);
	if (rotfac == 0.0f || (part->flag & PART_ROT_DYN)==0 || extrotfac == 0.0f) {
		unit_qt(rot1);
	}
	else {
		axis_angle_to_quat(rot1,pa->state.ave,rotfac*dtime);
	}
	mul_qt_qtqt(pa->state.rot,rot1,pa->prev_state.rot);
	mul_qt_qtqt(pa->state.rot,rot2,pa->state.rot);

	/* keep rotation quat in good health */
	normalize_qt(pa->state.rot);
}

/************************************************
 *			Collisions
 *
 * The algorithm is roughly:
 *  1. Use a BVH tree to search for faces that a particle may collide with.
 *  2. Use Newton's method to find the exact time at which the collision occurs.
 *     http://en.wikipedia.org/wiki/Newton's_method
 *
 ************************************************/
#define COLLISION_MAX_COLLISIONS	10
#define COLLISION_MIN_RADIUS 0.001f
#define COLLISION_MIN_DISTANCE 0.0001f
#define COLLISION_ZERO 0.00001f
#define COLLISION_INIT_STEP 0.00008f
typedef float (*NRDistanceFunc)(float *p, float radius, ParticleCollisionElement *pce, float *nor);
static float nr_signed_distance_to_plane(float *p, float radius, ParticleCollisionElement *pce, float *nor)
{
	float p0[3], e1[3], e2[3], d;

	sub_v3_v3v3(e1, pce->x1, pce->x0);
	sub_v3_v3v3(e2, pce->x2, pce->x0);
	sub_v3_v3v3(p0, p, pce->x0);

	cross_v3_v3v3(nor, e1, e2);
	normalize_v3(nor);

	d = dot_v3v3(p0, nor);

	if (pce->inv_nor == -1) {
		if (d < 0.f)
			pce->inv_nor = 1;
		else
			pce->inv_nor = 0;
	}

	if (pce->inv_nor == 1) {
		negate_v3(nor);
		d = -d;
	}

	return d - radius;
}
static float nr_distance_to_edge(float *p, float radius, ParticleCollisionElement *pce, float *UNUSED(nor))
{
	float v0[3], v1[3], v2[3], c[3];

	sub_v3_v3v3(v0, pce->x1, pce->x0);
	sub_v3_v3v3(v1, p, pce->x0);
	sub_v3_v3v3(v2, p, pce->x1);

	cross_v3_v3v3(c, v1, v2);

	return fabsf(len_v3(c)/len_v3(v0)) - radius;
}
static float nr_distance_to_vert(float *p, float radius, ParticleCollisionElement *pce, float *UNUSED(nor))
{
	return len_v3v3(p, pce->x0) - radius;
}
static void collision_interpolate_element(ParticleCollisionElement *pce, float t, float fac, ParticleCollision *col)
{
	/* t is the current time for newton rhapson */
	/* fac is the starting factor for current collision iteration */
	/* the col->fac's are factors for the particle subframe step start and end during collision modifier step */
	float f = fac + t*(1.f-fac);
	float mul = col->fac1 + f * (col->fac2-col->fac1);
	if (pce->tot > 0) {
		madd_v3_v3v3fl(pce->x0, pce->x[0], pce->v[0], mul);

		if (pce->tot > 1) {
			madd_v3_v3v3fl(pce->x1, pce->x[1], pce->v[1], mul);

			if (pce->tot > 2)
				madd_v3_v3v3fl(pce->x2, pce->x[2], pce->v[2], mul);
		}
	}
}
static void collision_point_velocity(ParticleCollisionElement *pce)
{
	float v[3];

	copy_v3_v3(pce->vel, pce->v[0]);

	if (pce->tot > 1) {
		sub_v3_v3v3(v, pce->v[1], pce->v[0]);
		madd_v3_v3fl(pce->vel, v, pce->uv[0]);

		if (pce->tot > 2) {
			sub_v3_v3v3(v, pce->v[2], pce->v[0]);
			madd_v3_v3fl(pce->vel, v, pce->uv[1]);
		}
	}
}
static float collision_point_distance_with_normal(float p[3], ParticleCollisionElement *pce, float fac, ParticleCollision *col, float *nor)
{
	if (fac >= 0.f)
		collision_interpolate_element(pce, 0.f, fac, col);

	switch (pce->tot) {
		case 1:
		{
			sub_v3_v3v3(nor, p, pce->x0);
			return normalize_v3(nor);
		}
		case 2:
		{
			float u, e[3], vec[3];
			sub_v3_v3v3(e, pce->x1, pce->x0);
			sub_v3_v3v3(vec, p, pce->x0);
			u = dot_v3v3(vec, e) / dot_v3v3(e, e);

			madd_v3_v3v3fl(nor, vec, e, -u);
			return normalize_v3(nor);
		}
		case 3:
			return nr_signed_distance_to_plane(p, 0.f, pce, nor);
	}
	return 0;
}
static void collision_point_on_surface(float p[3], ParticleCollisionElement *pce, float fac, ParticleCollision *col, float *co)
{
	collision_interpolate_element(pce, 0.f, fac, col);

	switch (pce->tot) {
		case 1:
		{
			sub_v3_v3v3(co, p, pce->x0);
			normalize_v3(co);
			madd_v3_v3v3fl(co, pce->x0, co, col->radius);
			break;
		}
		case 2:
		{
			float u, e[3], vec[3], nor[3];
			sub_v3_v3v3(e, pce->x1, pce->x0);
			sub_v3_v3v3(vec, p, pce->x0);
			u = dot_v3v3(vec, e) / dot_v3v3(e, e);

			madd_v3_v3v3fl(nor, vec, e, -u);
			normalize_v3(nor);

			madd_v3_v3v3fl(co, pce->x0, e, pce->uv[0]);
			madd_v3_v3fl(co, nor, col->radius);
			break;
		}
		case 3:
		{
				float p0[3], e1[3], e2[3], nor[3];

				sub_v3_v3v3(e1, pce->x1, pce->x0);
				sub_v3_v3v3(e2, pce->x2, pce->x0);
				sub_v3_v3v3(p0, p, pce->x0);

				cross_v3_v3v3(nor, e1, e2);
				normalize_v3(nor);

				if (pce->inv_nor == 1)
					negate_v3(nor);

				madd_v3_v3v3fl(co, pce->x0, nor, col->radius);
				madd_v3_v3fl(co, e1, pce->uv[0]);
				madd_v3_v3fl(co, e2, pce->uv[1]);
			break;
		}
	}
}
/* find first root in range [0-1] starting from 0 */
static float collision_newton_rhapson(ParticleCollision *col, float radius, ParticleCollisionElement *pce, NRDistanceFunc distance_func)
{
	float t0, t1, dt_init, d0, d1, dd, n[3];
	int iter;

	pce->inv_nor = -1;

	if (col->inv_total_time > 0.0f) {
		/* Initial step size should be small, but not too small or floating point
		 * precision errors will appear. - z0r */
		dt_init = COLLISION_INIT_STEP * col->inv_total_time;
	}
	else {
		dt_init = 0.001f;
	}

	/* start from the beginning */
	t0 = 0.f;
	collision_interpolate_element(pce, t0, col->f, col);
	d0 = distance_func(col->co1, radius, pce, n);
	t1 = dt_init;
	d1 = 0.f;

	for (iter=0; iter<10; iter++) {//, itersum++) {
		/* get current location */
		collision_interpolate_element(pce, t1, col->f, col);
		interp_v3_v3v3(pce->p, col->co1, col->co2, t1);

		d1 = distance_func(pce->p, radius, pce, n);

		/* particle already inside face, so report collision */
		if (iter == 0 && d0 < 0.f && d0 > -radius) {
			copy_v3_v3(pce->p, col->co1);
			copy_v3_v3(pce->nor, n);
			pce->inside = 1;
			return 0.f;
		}

		/* Zero gradient (no movement relative to element). Can't step from
		 * here. */
		if (d1 == d0) {
			/* If first iteration, try from other end where the gradient may be
			 * greater. Note: code duplicated below. */
			if (iter == 0) {
				t0 = 1.f;
				collision_interpolate_element(pce, t0, col->f, col);
				d0 = distance_func(col->co2, radius, pce, n);
				t1 = 1.0f - dt_init;
				d1 = 0.f;
				continue;
			}
			else
				return -1.f;
		}

		dd = (t1-t0)/(d1-d0);

		t0 = t1;
		d0 = d1;

		t1 -= d1*dd;

		/* Particle moving away from plane could also mean a strangely rotating
		 * face, so check from end. Note: code duplicated above. */
		if (iter == 0 && t1 < 0.f) {
			t0 = 1.f;
			collision_interpolate_element(pce, t0, col->f, col);
			d0 = distance_func(col->co2, radius, pce, n);
			t1 = 1.0f - dt_init;
			d1 = 0.f;
			continue;
		}
		else if (iter == 1 && (t1 < -COLLISION_ZERO || t1 > 1.f))
			return -1.f;

		if (d1 <= COLLISION_ZERO && d1 >= -COLLISION_ZERO) {
			if (t1 >= -COLLISION_ZERO && t1 <= 1.f) {
				if (distance_func == nr_signed_distance_to_plane)
					copy_v3_v3(pce->nor, n);

				CLAMP(t1, 0.f, 1.f);

				return t1;
			}
			else
				return -1.f;
		}
	}
	return -1.0;
}
static int collision_sphere_to_tri(ParticleCollision *col, float radius, ParticleCollisionElement *pce, float *t)
{
	ParticleCollisionElement *result = &col->pce;
	float ct, u, v;

	pce->inv_nor = -1;
	pce->inside = 0;

	ct = collision_newton_rhapson(col, radius, pce, nr_signed_distance_to_plane);

	if (ct >= 0.f && ct < *t && (result->inside==0 || pce->inside==1) ) {
		float e1[3], e2[3], p0[3];
		float e1e1, e1e2, e1p0, e2e2, e2p0, inv;

		sub_v3_v3v3(e1, pce->x1, pce->x0);
		sub_v3_v3v3(e2, pce->x2, pce->x0);
		/* XXX: add radius correction here? */
		sub_v3_v3v3(p0, pce->p, pce->x0);

		e1e1 = dot_v3v3(e1, e1);
		e1e2 = dot_v3v3(e1, e2);
		e1p0 = dot_v3v3(e1, p0);
		e2e2 = dot_v3v3(e2, e2);
		e2p0 = dot_v3v3(e2, p0);

		inv = 1.f/(e1e1 * e2e2 - e1e2 * e1e2);
		u = (e2e2 * e1p0 - e1e2 * e2p0) * inv;
		v = (e1e1 * e2p0 - e1e2 * e1p0) * inv;

		if (u>=0.f && u<=1.f && v>=0.f && u+v<=1.f) {
			*result = *pce;

			/* normal already calculated in pce */

			result->uv[0] = u;
			result->uv[1] = v;

			*t = ct;
			return 1;
		}
	}
	return 0;
}
static int collision_sphere_to_edges(ParticleCollision *col, float radius, ParticleCollisionElement *pce, float *t)
{
	ParticleCollisionElement edge[3], *cur = NULL, *hit = NULL;
	ParticleCollisionElement *result = &col->pce;

	float ct;
	int i;

	for (i=0; i<3; i++) {
		/* in case of a quad, no need to check "edge" that goes through face twice */
		if ((pce->x[3] && i==2))
			continue;

		cur = edge+i;
		cur->x[0] = pce->x[i]; cur->x[1] = pce->x[(i+1)%3];
		cur->v[0] = pce->v[i]; cur->v[1] = pce->v[(i+1)%3];
		cur->tot = 2;
		cur->inside = 0;

		ct = collision_newton_rhapson(col, radius, cur, nr_distance_to_edge);

		if (ct >= 0.f && ct < *t) {
			float u, e[3], vec[3];

			sub_v3_v3v3(e, cur->x1, cur->x0);
			sub_v3_v3v3(vec, cur->p, cur->x0);
			u = dot_v3v3(vec, e) / dot_v3v3(e, e);

			if (u < 0.f || u > 1.f)
				break;

			*result = *cur;

			madd_v3_v3v3fl(result->nor, vec, e, -u);
			normalize_v3(result->nor);

			result->uv[0] = u;

			
			hit = cur;
			*t = ct;
		}

	}

	return hit != NULL;
}
static int collision_sphere_to_verts(ParticleCollision *col, float radius, ParticleCollisionElement *pce, float *t)
{
	ParticleCollisionElement vert[3], *cur = NULL, *hit = NULL;
	ParticleCollisionElement *result = &col->pce;

	float ct;
	int i;

	for (i=0; i<3; i++) {
		/* in case of quad, only check one vert the first time */
		if (pce->x[3] && i != 1)
			continue;

		cur = vert+i;
		cur->x[0] = pce->x[i];
		cur->v[0] = pce->v[i];
		cur->tot = 1;
		cur->inside = 0;

		ct = collision_newton_rhapson(col, radius, cur, nr_distance_to_vert);
		
		if (ct >= 0.f && ct < *t) {
			*result = *cur;

			sub_v3_v3v3(result->nor, cur->p, cur->x0);
			normalize_v3(result->nor);

			hit = cur;
			*t = ct;
		}

	}

	return hit != NULL;
}
/* Callback for BVHTree near test */
void BKE_psys_collision_neartest_cb(void *userdata, int index, const BVHTreeRay *ray, BVHTreeRayHit *hit)
{
	ParticleCollision *col = (ParticleCollision *) userdata;
	ParticleCollisionElement pce;
	MFace *face = col->md->mfaces + index;
	MVert *x = col->md->x;
	MVert *v = col->md->current_v;
	float t = hit->dist/col->original_ray_length;
	int collision = 0;

	pce.x[0] = x[face->v1].co;
	pce.x[1] = x[face->v2].co;
	pce.x[2] = x[face->v3].co;
	pce.x[3] = face->v4 ? x[face->v4].co : NULL;

	pce.v[0] = v[face->v1].co;
	pce.v[1] = v[face->v2].co;
	pce.v[2] = v[face->v3].co;
	pce.v[3] = face->v4 ? v[face->v4].co : NULL;

	pce.tot = 3;
	pce.inside = 0;
	pce.index = index;

	/* don't collide with same face again */
	if (col->hit == col->current && col->pce.index == index && col->pce.tot == 3)
		return;

	do {
		collision = collision_sphere_to_tri(col, ray->radius, &pce, &t);
		if (col->pce.inside == 0) {
			collision += collision_sphere_to_edges(col, ray->radius, &pce, &t);
			collision += collision_sphere_to_verts(col, ray->radius, &pce, &t);
		}

		if (collision) {
			hit->dist = col->original_ray_length * t;
			hit->index = index;
				
			collision_point_velocity(&col->pce);

			col->hit = col->current;
		}

		pce.x[1] = pce.x[2];
		pce.x[2] = pce.x[3];
		pce.x[3] = NULL;

		pce.v[1] = pce.v[2];
		pce.v[2] = pce.v[3];
		pce.v[3] = NULL;

	} while (pce.x[2]);
}
static int collision_detect(ParticleData *pa, ParticleCollision *col, BVHTreeRayHit *hit, ListBase *colliders)
{
	ColliderCache *coll;
	float ray_dir[3];

	if (BLI_listbase_is_empty(colliders))
		return 0;

	sub_v3_v3v3(ray_dir, col->co2, col->co1);
	hit->index = -1;
	hit->dist = col->original_ray_length = len_v3(ray_dir);
	col->pce.inside = 0;

	/* even if particle is stationary we want to check for moving colliders */
	/* if hit.dist is zero the bvhtree_ray_cast will just ignore everything */
	if (hit->dist == 0.0f)
		hit->dist = col->original_ray_length = 0.000001f;

	for (coll = colliders->first; coll; coll=coll->next) {
		/* for boids: don't check with current ground object */
		if (coll->ob == col->skip)
			continue;

		/* particles should not collide with emitter at birth */
		if (coll->ob == col->emitter && pa->time < col->cfra && pa->time >= col->old_cfra)
			continue;

		col->current = coll->ob;
		col->md = coll->collmd;
		col->fac1 = (col->old_cfra - coll->collmd->time_x) / (coll->collmd->time_xnew - coll->collmd->time_x);
		col->fac2 = (col->cfra - coll->collmd->time_x) / (coll->collmd->time_xnew - coll->collmd->time_x);

		if (col->md && col->md->bvhtree)
			BLI_bvhtree_ray_cast(col->md->bvhtree, col->co1, ray_dir, col->radius, hit, BKE_psys_collision_neartest_cb, col);
	}

	return hit->index >= 0;
}
static int collision_response(ParticleData *pa, ParticleCollision *col, BVHTreeRayHit *hit, int kill, int dynamic_rotation)
{
	ParticleCollisionElement *pce = &col->pce;
	PartDeflect *pd = col->hit->pd;
	float co[3];										/* point of collision */
	float x = hit->dist/col->original_ray_length;		/* location factor of collision between this iteration */
	float f = col->f + x * (1.0f - col->f);				/* time factor of collision between timestep */
	float dt1 = (f - col->f) * col->total_time;			/* time since previous collision (in seconds) */
	float dt2 = (1.0f - f) * col->total_time;			/* time left after collision (in seconds) */
	int through = (BLI_frand() < pd->pdef_perm) ? 1 : 0; /* did particle pass through the collision surface? */

	/* calculate exact collision location */
	interp_v3_v3v3(co, col->co1, col->co2, x);

	/* particle dies in collision */
	if (through == 0 && (kill || pd->flag & PDEFLE_KILL_PART)) {
		pa->alive = PARS_DYING;
		pa->dietime = col->old_cfra + (col->cfra - col->old_cfra) * f;

		copy_v3_v3(pa->state.co, co);
		interp_v3_v3v3(pa->state.vel, pa->prev_state.vel, pa->state.vel, f);
		interp_qt_qtqt(pa->state.rot, pa->prev_state.rot, pa->state.rot, f);
		interp_v3_v3v3(pa->state.ave, pa->prev_state.ave, pa->state.ave, f);

		/* particle is dead so we don't need to calculate further */
		return 0;
	}
	/* figure out velocity and other data after collision */
	else {
		float v0[3];	/* velocity directly before collision to be modified into velocity directly after collision */
		float v0_nor[3];/* normal component of v0 */
		float v0_tan[3];/* tangential component of v0 */
		float vc_tan[3];/* tangential component of collision surface velocity */
		float v0_dot, vc_dot;
		float damp = pd->pdef_damp + pd->pdef_rdamp * 2 * (BLI_frand() - 0.5f);
		float frict = pd->pdef_frict + pd->pdef_rfrict * 2 * (BLI_frand() - 0.5f);
		float distance, nor[3], dot;

		CLAMP(damp,0.0f, 1.0f);
		CLAMP(frict,0.0f, 1.0f);

		/* get exact velocity right before collision */
		madd_v3_v3v3fl(v0, col->ve1, col->acc, dt1);
				
		/* convert collider velocity from 1/framestep to 1/s TODO: here we assume 1 frame step for collision modifier */
		mul_v3_fl(pce->vel, col->inv_timestep);

		/* calculate tangential particle velocity */
		v0_dot = dot_v3v3(pce->nor, v0);
		madd_v3_v3v3fl(v0_tan, v0, pce->nor, -v0_dot);

		/* calculate tangential collider velocity */
		vc_dot = dot_v3v3(pce->nor, pce->vel);
		madd_v3_v3v3fl(vc_tan, pce->vel, pce->nor, -vc_dot);

		/* handle friction effects (tangential and angular velocity) */
		if (frict > 0.0f) {
			/* angular <-> linear velocity */
			if (dynamic_rotation) {
				float vr_tan[3], v1_tan[3], ave[3];
					
				/* linear velocity of particle surface */
				cross_v3_v3v3(vr_tan, pce->nor, pa->state.ave);
				mul_v3_fl(vr_tan, pa->size);

				/* change to coordinates that move with the collision plane */
				sub_v3_v3v3(v1_tan, v0_tan, vc_tan);
						
				/* The resulting velocity is a weighted average of particle cm & surface
				 * velocity. This weight (related to particle's moment of inertia) could
				 * be made a parameter for angular <-> linear conversion.
				 */
				madd_v3_v3fl(v1_tan, vr_tan, -0.4);
				mul_v3_fl(v1_tan, 1.0f/1.4f); /* 1/(1+0.4) */

				/* rolling friction is around 0.01 of sliding friction (could be made a parameter) */
				mul_v3_fl(v1_tan, 1.0f - 0.01f * frict);

				/* surface_velocity is opposite to cm velocity */
				negate_v3_v3(vr_tan, v1_tan);

				/* get back to global coordinates */
				add_v3_v3(v1_tan, vc_tan);

				/* convert to angular velocity*/
				cross_v3_v3v3(ave, vr_tan, pce->nor);
				mul_v3_fl(ave, 1.0f/MAX2(pa->size, 0.001f));

				/* only friction will cause change in linear & angular velocity */
				interp_v3_v3v3(pa->state.ave, pa->state.ave, ave, frict);
				interp_v3_v3v3(v0_tan, v0_tan, v1_tan, frict);
			}
			else {
				/* just basic friction (unphysical due to the friction model used in Blender) */
				interp_v3_v3v3(v0_tan, v0_tan, vc_tan, frict);
			}
		}

		/* stickiness was possibly added before, so cancel that before calculating new normal velocity */
		/* otherwise particles go flying out of the surface because of high reversed sticky velocity */
		if (v0_dot < 0.0f) {
			v0_dot += pd->pdef_stickness;
			if (v0_dot > 0.0f)
				v0_dot = 0.0f;
		}

		/* damping and flipping of velocity around normal */
		v0_dot *= 1.0f - damp;
		vc_dot *= through ? damp : 1.0f;

		/* calculate normal particle velocity */
		/* special case for object hitting the particle from behind */
		if (through==0 && ((vc_dot>0.0f && v0_dot>0.0f && vc_dot>v0_dot) || (vc_dot<0.0f && v0_dot<0.0f && vc_dot<v0_dot)))
			mul_v3_v3fl(v0_nor, pce->nor, vc_dot);
		else if (v0_dot > 0.f)
			mul_v3_v3fl(v0_nor, pce->nor, vc_dot + (through ? -1.0f : 1.0f) * v0_dot);
		else
			mul_v3_v3fl(v0_nor, pce->nor, vc_dot + (through ? 1.0f : -1.0f) * v0_dot);

		/* combine components together again */
		add_v3_v3v3(v0, v0_nor, v0_tan);

		if (col->boid) {
			/* keep boids above ground */
			BoidParticle *bpa = pa->boid;
			if (bpa->data.mode == eBoidMode_OnLand || co[2] <= col->boid_z) {
				co[2] = col->boid_z;
				v0[2] = 0.0f;
			}
		}
		
		/* re-apply acceleration to final location and velocity */
		madd_v3_v3v3fl(pa->state.co, co, v0, dt2);
		madd_v3_v3fl(pa->state.co, col->acc, 0.5f*dt2*dt2);
		madd_v3_v3v3fl(pa->state.vel, v0, col->acc, dt2);

		/* make sure particle stays on the right side of the surface */
		if (!through) {
			distance = collision_point_distance_with_normal(co, pce, -1.f, col, nor);
			
			if (distance < col->radius + COLLISION_MIN_DISTANCE)
				madd_v3_v3fl(co, nor, col->radius + COLLISION_MIN_DISTANCE - distance);

			dot = dot_v3v3(nor, v0);
			if (dot < 0.f)
				madd_v3_v3fl(v0, nor, -dot);

			distance = collision_point_distance_with_normal(pa->state.co, pce, 1.f, col, nor);

			if (distance < col->radius + COLLISION_MIN_DISTANCE)
				madd_v3_v3fl(pa->state.co, nor, col->radius + COLLISION_MIN_DISTANCE - distance);

			dot = dot_v3v3(nor, pa->state.vel);
			if (dot < 0.f)
				madd_v3_v3fl(pa->state.vel, nor, -dot);
		}

		/* add stickiness to surface */
		madd_v3_v3fl(pa->state.vel, pce->nor, -pd->pdef_stickness);

		/* set coordinates for next iteration */
		copy_v3_v3(col->co1, co);
		copy_v3_v3(col->co2, pa->state.co);

		copy_v3_v3(col->ve1, v0);
		copy_v3_v3(col->ve2, pa->state.vel);

		col->f = f;
	}

	col->prev = col->hit;
	col->prev_index = hit->index;

	return 1;
}
static void collision_fail(ParticleData *pa, ParticleCollision *col)
{
	/* final chance to prevent total failure, so stick to the surface and hope for the best */
	collision_point_on_surface(col->co1, &col->pce, 1.f, col, pa->state.co);

	copy_v3_v3(pa->state.vel, col->pce.vel);
	mul_v3_fl(pa->state.vel, col->inv_timestep);


	/* printf("max iterations\n"); */
}

/* Particle - Mesh collision detection and response
 * Features:
 * -friction and damping
 * -angular momentum <-> linear momentum
 * -high accuracy by re-applying particle acceleration after collision
 * -handles moving, rotating and deforming meshes
 * -uses Newton-Rhapson iteration to find the collisions
 * -handles spherical particles and (nearly) point like particles
 */
static void collision_check(ParticleSimulationData *sim, int p, float dfra, float cfra)
{
	ParticleSettings *part = sim->psys->part;
	ParticleData *pa = sim->psys->particles + p;
	ParticleCollision col;
	BVHTreeRayHit hit;
	int collision_count=0;

	float timestep = psys_get_timestep(sim);

	memset(&col, 0, sizeof(ParticleCollision));

	col.total_time = timestep * dfra;
	col.inv_total_time = 1.0f/col.total_time;
	col.inv_timestep = 1.0f/timestep;

	col.cfra = cfra;
	col.old_cfra = sim->psys->cfra;

	/* get acceleration (from gravity, forcefields etc. to be re-applied in collision response) */
	sub_v3_v3v3(col.acc, pa->state.vel, pa->prev_state.vel);
	mul_v3_fl(col.acc, 1.f/col.total_time);

	/* set values for first iteration */
	copy_v3_v3(col.co1, pa->prev_state.co);
	copy_v3_v3(col.co2, pa->state.co);
	copy_v3_v3(col.ve1, pa->prev_state.vel);
	copy_v3_v3(col.ve2, pa->state.vel);
	col.f = 0.0f;

	col.radius = ((part->flag & PART_SIZE_DEFL) || (part->phystype == PART_PHYS_BOIDS)) ? pa->size : COLLISION_MIN_RADIUS;

	/* override for boids */
	if (part->phystype == PART_PHYS_BOIDS && part->boids->options & BOID_ALLOW_LAND) {
		col.boid = 1;
		col.boid_z = pa->state.co[2];
		col.skip = pa->boid->ground;
	}

	/* 10 iterations to catch multiple collisions */
	while (collision_count < COLLISION_MAX_COLLISIONS) {
		if (collision_detect(pa, &col, &hit, sim->colliders)) {
			
			collision_count++;

			if (collision_count == COLLISION_MAX_COLLISIONS)
				collision_fail(pa, &col);
			else if (collision_response(pa, &col, &hit, part->flag & PART_DIE_ON_COL, part->flag & PART_ROT_DYN)==0)
				return;
		}
		else
			return;
	}
}
/************************************************/
/*			Hair								*/
/************************************************/

static bool psys_needs_path_cache(ParticleSimulationData *sim)
{
	ParticleSystem *psys = sim->psys;
	ParticleSettings *part = psys->part;
	ParticleEditSettings *pset = &sim->scene->toolsettings->particle;
	Base *base;
	
	/* particle instance modifier with "path" option need cached paths even if particle system doesn't */
	for (base = sim->scene->base.first; base; base= base->next) {
		ModifierData *md = modifiers_findByType(base->object, eModifierType_ParticleInstance);
		if (md) {
			ParticleInstanceModifierData *pimd = (ParticleInstanceModifierData *)md;
			if (pimd->flag & eParticleInstanceFlag_Path && pimd->ob == sim->ob && pimd->psys == (psys - (ParticleSystem*)sim->ob->particlesystem.first)) {
				return true;
			}
		}
	}
	
	if ((part->type==PART_HAIR || psys->flag&PSYS_KEYED || psys->pointcache->flag & PTCACHE_BAKED)==0)
		return false; /* only hair, keyed and baked stuff can have paths */
	else if (part->ren_as != PART_DRAW_PATH && !(part->type==PART_HAIR && ELEM(part->ren_as, PART_DRAW_OB, PART_DRAW_GR)))
		return false; /* particle visualization must be set as path */
	else if (!psys->renderdata) {
		if (!ELEM(part->draw_as, PART_DRAW_REND, PART_DRAW_HULL))
			return false; /* not a mode that requires paths */
		else if (psys->pointcache->flag & PTCACHE_BAKING)
			return false; /* no need to cache paths while baking dynamics */
		else if (psys_in_edit_mode(sim->scene, psys)) {
			if ((pset->flag & PE_DRAW_PART)==0)
				return false;
			else if (part->childtype==0 && (psys->flag & PSYS_HAIR_DYNAMICS && psys->pointcache->flag & PTCACHE_BAKED)==0)
				return false; /* in edit mode paths are needed for child particles and dynamic hair */
		}
	}
	
	return true;
}

/* check if path cache or children need updating and do it if needed */
static void psys_update_path_cache(ParticleSimulationData *sim, float cfra)
{
	ParticleSystem *psys = sim->psys;
	ParticleSettings *part = psys->part;

	/* check if particles need to be reallocated or redistributed */
	{
		bool alloc = false, distr = false;
		
		if ((psys->part->childtype && psys->totchild != psys_get_tot_child(sim->scene, psys)) || psys->recalc&PSYS_RECALC_RESET)
			alloc = true;
		
		if (alloc || psys->recalc&PSYS_RECALC_CHILD || (psys->vgroup[PSYS_VG_DENSITY] && (sim->ob && sim->ob->mode & OB_MODE_WEIGHT_PAINT)))
			distr = true;
		
		if (distr) {
			if (alloc)
				realloc_particles(sim, sim->psys->totpart);
			
			if (psys_get_tot_child(sim->scene, psys)) {
				/* don't generate children while computing the hair keys */
				if (!(psys->part->type == PART_HAIR) || (psys->flag & PSYS_HAIR_DONE)) {
					distribute_particles(sim, PART_FROM_CHILD);
					
					if (part->childtype==PART_CHILD_FACES && part->parents != 0.0f)
						psys_find_parents(sim);
				}
			}
			else
				psys_free_children(psys);
		}
	}

	if (psys_needs_path_cache(sim)) {
		
		psys_cache_paths(sim, cfra);

		/* for render, child particle paths are computed on the fly */
		if (part->childtype) {
			bool do_child_paths = true;
			
			if (!psys->totchild)
				do_child_paths = false;
			else if (psys->part->type == PART_HAIR && (psys->flag & PSYS_HAIR_DONE)==0)
				do_child_paths = false;

			if (do_child_paths)
				psys_cache_child_paths(sim, cfra, 0);
		}
	}
	else if (psys->pathcache)
		psys_free_path_cache(psys, NULL);
}

static bool psys_hair_use_simulation(ParticleData *pa, float max_length)
{
	/* Minimum segment length relative to average length.
	 * Hairs with segments below this length will be excluded from the simulation,
	 * because otherwise the solver will become unstable.
	 * The hair system should always make sure the hair segments have reasonable length ratios,
	 * but this can happen in old files when e.g. cutting hair.
	 */
	const float min_length = 0.1f * max_length;
	
	HairKey *key;
	int k;
	
	if (pa->totkey < 2)
		return false;
	
	for (k=1, key=pa->hair+1; k<pa->totkey; k++,key++) {
		float length = len_v3v3(key->co, (key-1)->co);
		if (length < min_length)
			return false;
	}
	
	return true;
}

static MDeformVert *hair_set_pinning(MDeformVert *dvert, float weight)
{
	if (dvert) {
		if (!dvert->totweight) {
			dvert->dw = MEM_callocN(sizeof(MDeformWeight), "deformWeight");
			dvert->totweight = 1;
		}
		
		dvert->dw->weight = weight;
		dvert++;
	}
	return dvert;
}

bool psys_hair_update_preview(ParticleSimulationData *sim)
{
#ifdef USE_PARTICLE_PREVIEW
	ParticleSystem *psys = sim->psys;
	ParticleSettings *part = psys->part;
	DerivedMesh *dm = sim->psmd->dm;
	const float ratio = psys->hair_preview_factor * 0.01f;
	/* target number of simulated hairs
	 * NOTE: this has to be reached exactly, in order to allow
	 * comparison with the psys->hair_num_simulated value!
	 */
	const int num_simulated = psys->totpart * ratio;
	
	if (!(part->type == PART_HAIR))
		return false;
	if (num_simulated == psys->hair_num_simulated)
		return false;
	
	{ /* Random hair selection method */
		KDTree *tree = BLI_kdtree_new(num_simulated); /* kdtree for finding nearest simulated hairs for blending */
		RNG *rng = BLI_rng_new(98250 + psys->seed);
		ParticleData *pa;
		int cur_simulated = 0;
		int i;
		
		/* construct a kd-tree of all simulated hairs */
		pa = psys->particles;
		for (i = 0; i < psys->totpart; ++i, ++pa) {
			bool simulate = true;
			if (cur_simulated == num_simulated) {
				/* don't simulate more than the total number */
				simulate = false;
			}
			else if (num_simulated - cur_simulated <= psys->totpart - i) {
				/* only allow disabling if the target sim number
				 * can be reached with the remaining hairs
				 */
				simulate = BLI_rng_get_float(rng) < ratio;
			}
			
			if (simulate) {
				float co[3];
				
				pa->flag &= ~PARS_HAIR_BLEND;
				
				if (pa->totkey >= 2) {
					psys_particle_on_dm(dm, part->from, pa->num, pa->num_dmcache, pa->fuv, pa->foffset, co, 0, 0, 0, 0, 0);
					BLI_kdtree_insert(tree, i, co);
				}
				
				++cur_simulated;
			}
			else {
				pa->flag |= PARS_HAIR_BLEND;
			}
		}
		
		BLI_kdtree_balance(tree);
		
		/* look up nearest simulated hairs for preview hairs and calculate blending weights */
		pa = psys->particles;
		for (i = 0; i < psys->totpart; ++i, ++pa) {
			if (pa->flag & PARS_HAIR_BLEND) {
				float co[3];
				int maxw, w;
				KDTreeNearest nearest[4];
				
				psys_particle_on_dm(dm, part->from, pa->num, pa->num_dmcache, pa->fuv, pa->foffset, co, 0, 0, 0, 0, 0);
				maxw = BLI_kdtree_find_nearest_n(tree, co, nearest, 4);
				if (maxw == 1) {
					pa->blend_index[0] = nearest[0].index;
					pa->blend_weight[0] = 1.0f;
				}
				else if (maxw > 1) {
					float norm, totdist = 0.0f;
					for (w = 0; w < maxw; ++w)
						totdist += nearest[w].dist;
					norm = totdist > 0.0f ? 1.0f / (totdist * (float)(maxw - 1)) : 0.0f;
					
					for (w = 0; w < maxw; ++w) {
						pa->blend_index[w] = nearest[w].index;
						pa->blend_weight[w] = (totdist - nearest[w].dist) * norm;
					}
				}
				/* clear unused weights */
				for (w = maxw; w < 4; ++w) {
					pa->blend_index[w] = -1;
					pa->blend_weight[w] = 0.0f;
				}
			}
			else {
				pa->blend_index[0] = -1;
				pa->blend_index[1] = -1;
				pa->blend_index[2] = -1;
				pa->blend_index[3] = -1;
				pa->blend_weight[0] = 0.0f;
				pa->blend_weight[1] = 0.0f;
				pa->blend_weight[2] = 0.0f;
				pa->blend_weight[3] = 0.0f;
			}
		}
		
		BLI_kdtree_free(tree);
		BLI_rng_free(rng);
	}
	
	psys->hair_num_simulated = num_simulated;
	return true;
#else
	(void)sim;
	return false;
#endif
}

static void hair_create_input_dm(ParticleSimulationData *sim, int totpoint, int totedge, DerivedMesh **r_dm, ClothHairData **r_hairdata)
{
	ParticleSystem *psys = sim->psys;
	ParticleSettings *part = psys->part;
	DerivedMesh *dm;
	ClothHairData *hairdata;
	MVert *mvert;
	MEdge *medge;
	MDeformVert *dvert;
	HairKey *key;
	PARTICLE_P;
	int k, hair_index;
	float hairmat[4][4];
	float max_length;
	float hair_radius;
	float *shapekey_data, *shapekey;
	int totshapekey;
	
	dm = *r_dm;
	if (!dm) {
		*r_dm = dm = CDDM_new(totpoint, totedge, 0, 0, 0);
		DM_add_vert_layer(dm, CD_MDEFORMVERT, CD_CALLOC, NULL);
	}
	mvert = CDDM_get_verts(dm);
	medge = CDDM_get_edges(dm);
	dvert = DM_get_vert_data_layer(dm, CD_MDEFORMVERT);
	
	hairdata = *r_hairdata;
	if (!hairdata) {
		*r_hairdata = hairdata = MEM_mallocN(sizeof(ClothHairData) * totpoint, "hair data");
	}
	
	/* calculate maximum segment length */
	max_length = 0.0f;
	LOOP_PARTICLES {
		for (k=1, key=pa->hair+1; k<pa->totkey; k++,key++) {
			float length = len_v3v3(key->co, (key-1)->co);
			if (max_length < length)
				max_length = length;
		}
	}
	
	psys->clmd->sim_parms->vgroup_mass = 1;
	
	/* XXX placeholder for more flexible future hair settings */
	hair_radius = part->size;
	
	shapekey = shapekey_data = BKE_key_evaluate_particles(sim->ob, psys, sim->scene ? sim->scene->r.cfra : 0.0f, &totshapekey);
	
	/* make vgroup for pin roots etc.. */
	hair_index = 1;
	LOOP_PARTICLES {
		float root_mat[4][4];
		float bending_stiffness;
		bool use_hair;
		
		pa->hair_index = hair_index;
		use_hair = psys_hair_use_simulation(pa, max_length);
		
		psys_mat_hair_to_object(sim->ob, sim->psmd->dm, psys->part->from, pa, hairmat);
		mul_m4_m4m4(root_mat, sim->ob->obmat, hairmat);
		normalize_m4(root_mat);
		
		bending_stiffness = CLAMPIS(1.0f - part->bending_random * psys_frand(psys, p + 666), 0.0f, 1.0f);
		
		for (k=0, key=pa->hair; k<pa->totkey; k++,key++) {
			ClothHairData *hair;
			float *co, *co_next;
			
			if (shapekey) {
				co = shapekey;
				co_next = shapekey + 3;
				shapekey += 3;
			}
			else {
				co = key->co;
				co_next = (key+1)->co;
			}
			
			/* create fake root before actual root to resist bending */
			if (k==0) {
				hair = &psys->clmd->hairdata[pa->hair_index - 1];
				copy_v3_v3(hair->loc, root_mat[3]);
				copy_m3_m4(hair->rot, root_mat);
				
				hair->radius = hair_radius;
				hair->bending_stiffness = bending_stiffness;
				
				add_v3_v3v3(mvert->co, co, co);
				sub_v3_v3(mvert->co, co_next);
				mul_m4_v3(hairmat, mvert->co);
				
				medge->v1 = pa->hair_index - 1;
				medge->v2 = pa->hair_index;
				
				dvert = hair_set_pinning(dvert, 1.0f);
				
#ifdef USE_PARTICLE_PREVIEW
				/* tag vert if hair is not simulated */
				if (pa->flag & PARS_HAIR_BLEND)
					mvert->flag |= ME_VERT_TMP_TAG;
				else
					mvert->flag &= ~ME_VERT_TMP_TAG;
#endif
				
				mvert++;
				medge++;
			}
			
			/* store root transform in cloth data */
			hair = &psys->clmd->hairdata[pa->hair_index + k];
			copy_v3_v3(hair->loc, root_mat[3]);
			copy_m3_m4(hair->rot, root_mat);
			
			hair->radius = hair_radius;
			hair->bending_stiffness = bending_stiffness;
			
			copy_v3_v3(mvert->co, co);
			mul_m4_v3(hairmat, mvert->co);
			
			if (k) {
				medge->v1 = pa->hair_index + k - 1;
				medge->v2 = pa->hair_index + k;
			}
			
			/* roots and disabled hairs should be 1.0, the rest can be anything from 0.0 to 1.0 */
			if (use_hair)
				dvert = hair_set_pinning(dvert, key->weight);
			else
				dvert = hair_set_pinning(dvert, 1.0f);
			
#ifdef USE_PARTICLE_PREVIEW
			/* tag vert if hair is not simulated */
			if (pa->flag & PARS_HAIR_BLEND)
				mvert->flag |= ME_VERT_TMP_TAG;
			else
				mvert->flag &= ~ME_VERT_TMP_TAG;
#endif
			
			mvert++;
			if (k)
				medge++;
		}
		
		hair_index += pa->totkey + 1;
	}
}

#ifdef USE_PARTICLE_PREVIEW
static void hair_deform_preview_curve(ParticleSystem *psys, ParticleData *pa, float (*deformedVerts)[3], ClothHairData *hairdata)
{
	ParticleData *particles = psys->particles;
	HairKey *hkey;
	float (*vert)[3];
	ClothHairData *root;
	int k;
	float totlen, norm;
	
	/* first key is root, no blending for them */
	if (pa->totkey < 2)
		return;
	
	/* calculate normalization factor to equally parameterize hairs */
	totlen = 0.0f;
	hkey = pa->hair;
	for (k = 0; k < pa->totkey - 1; ++k, ++hkey)
		totlen += len_v3v3((hkey+1)->co, hkey->co);
	norm = totlen > 0.0f ? 1.0f / totlen : 0.0f;
	
	totlen = 0.0f;
	hkey = pa->hair;
	vert = deformedVerts + pa->hair_index;
	root = hairdata + pa->hair_index;
	for (k = 0; k < pa->totkey; ++k, ++hkey, ++vert, ++root) {
		float param;
		int w;
		
		if (k == 0) /* skip root vertex */
			continue;
		param = totlen * norm;
		totlen += len_v3v3(hkey->co, (hkey-1)->co);
		
		zero_v3(vert[0]);
		for (w = 0; w < 4; ++w) {
			ParticleData *blend_pa;
			float (*blend_vert)[3];
			ClothHairData *blend_hair;
			float blend_key, blend_factor;
			int blend_totkey, blend_index;
			float co[3];
			
			if (pa->blend_index[w] < 0)
				continue;
			
			blend_pa = particles + pa->blend_index[w];
			blend_totkey = blend_pa->totkey;
			
			blend_key = param * (float)blend_totkey;
			blend_index = (int)blend_key;
			if (blend_index >= blend_totkey - 1) {
				blend_index = blend_totkey - 2;
				blend_factor = 1.0f;
			}
			else {
				blend_factor = blend_key - floorf(blend_key);
			}
			
			/* pa->hair_index is set when creating input_dm,
			 * use it here to map to output mvert index
			 */
			blend_vert = deformedVerts + blend_pa->hair_index + blend_index;
			blend_hair = hairdata + blend_pa->hair_index + blend_index;
			
			interp_v3_v3v3(co, blend_vert[0], blend_vert[1], blend_factor);
			
			/* transform parent vector from world to root space, then back into root space of the blended hair */
			sub_v3_v3(co, blend_hair->loc);
			/* note: rotation transform disabled, this does not work nicely with global force directions (gravity, wind etc.)
			 * these forces would also get rotated, giving movement in a different direction than the force would actually incur.
			 * would have to split internal (stretch, bend) and external forces somehow to make this plausible
			 */
#if 0
			mul_transposed_m3_v3(blend_hair->rot, co);
			mul_m3_v3(root->rot, co);
#endif
			add_v3_v3(co, root->loc);
			
			madd_v3_v3fl(vert[0], co, pa->blend_weight[w]);
		}
	}
}

static void hair_deform_preview_hairs(ParticleSimulationData *sim, float (*deformedVerts)[3], ClothHairData *roots)
{
	ParticleSystem *psys = sim->psys;
	ParticleData *pa;
	int p;

	pa = psys->particles;
	for (p = 0; p < psys->totpart; ++p, ++pa) {
		if (pa->flag & PARS_HAIR_BLEND) {
			hair_deform_preview_curve(psys, pa, deformedVerts, roots);
		}
	}
}
#endif

static void do_hair_dynamics(ParticleSimulationData *sim)
{
	ParticleSystem *psys = sim->psys;
	PARTICLE_P;
	EffectorWeights *clmd_effweights;
	int totpoint;
	int totedge;
	float (*deformedVerts)[3];
	bool realloc_roots;
	
	if (psys_hair_update_preview(sim)) {
		if (psys->clmd)
			cloth_free_modifier(psys->clmd);
	}
	
	if (!psys->clmd) {
		psys->clmd = (ClothModifierData*)modifier_new(eModifierType_Cloth);
		psys->clmd->sim_parms->goalspring = 0.0f;
		psys->clmd->sim_parms->vel_damping = 1.0f;
		psys->clmd->sim_parms->flags |= CLOTH_SIMSETTINGS_FLAG_GOAL|CLOTH_SIMSETTINGS_FLAG_NO_SPRING_COMPRESS;
		psys->clmd->coll_parms->flags &= ~CLOTH_COLLSETTINGS_FLAG_SELF;
	}
	
	/* count simulated points */
	totpoint = 0;
	totedge = 0;
	LOOP_PARTICLES {
		/* "out" dm contains all hairs */
		totedge += pa->totkey;
		totpoint += pa->totkey + 1; /* +1 for virtual root point */
	}
	
	realloc_roots = false; /* whether hair root info array has to be reallocated */
	if (psys->hair_in_dm) {
		DerivedMesh *dm = psys->hair_in_dm;
		if (totpoint != dm->getNumVerts(dm) || totedge != dm->getNumEdges(dm)) {
			dm->release(dm);
			psys->hair_in_dm = NULL;
			realloc_roots = true;
		}
	}
	
	if (!psys->hair_in_dm || !psys->clmd->hairdata || realloc_roots) {
		if (psys->clmd->hairdata) {
			MEM_freeN(psys->clmd->hairdata);
			psys->clmd->hairdata = NULL;
		}
	}
	
	hair_create_input_dm(sim, totpoint, totedge, &psys->hair_in_dm, &psys->clmd->hairdata);
	
	if (psys->hair_out_dm)
		psys->hair_out_dm->release(psys->hair_out_dm);
	
	psys->clmd->point_cache = psys->pointcache;
	/* for hair sim we replace the internal cloth effector weights temporarily
	 * to use the particle settings
	 */
	clmd_effweights = psys->clmd->sim_parms->effector_weights;
	psys->clmd->sim_parms->effector_weights = psys->part->effector_weights;
	
	deformedVerts = MEM_mallocN(sizeof(*deformedVerts) * psys->hair_in_dm->getNumVerts(psys->hair_in_dm), "do_hair_dynamics vertexCos");
	psys->hair_out_dm = CDDM_copy(psys->hair_in_dm);
	psys->hair_out_dm->getVertCos(psys->hair_out_dm, deformedVerts);
	
	clothModifier_do(psys->clmd, sim->scene, sim->ob, psys->hair_in_dm, deformedVerts);
#ifdef USE_PARTICLE_PREVIEW
	hair_deform_preview_hairs(sim, deformedVerts, psys->clmd->roots);
#endif
	
	CDDM_apply_vert_coords(psys->hair_out_dm, deformedVerts);
	
	MEM_freeN(deformedVerts);
	
	/* restore cloth effector weights */
	psys->clmd->sim_parms->effector_weights = clmd_effweights;
}
static void hair_step(ParticleSimulationData *sim, float cfra)
{
	ParticleSystem *psys = sim->psys;
	ParticleSettings *part = psys->part;
	PARTICLE_P;
	PARTICLE_PSMD;
	float disp = psys_get_current_display_percentage(psys);
	float *shapekey_data = NULL, *shapekey;
	int totshapekey;

	if (part->type == PART_HAIR) {
		shapekey = shapekey_data = BKE_key_evaluate_particles(sim->ob, sim->psys, sim->scene ? sim->scene->r.cfra : 0.0f, &totshapekey);
	}

	LOOP_PARTICLES {
		pa->size = part->size;
		if (part->randsize > 0.0f)
			pa->size *= 1.0f - part->randsize * psys_frand(psys, p + 1);

		if (psys_frand(psys, p) > disp)
			pa->flag |= PARS_NO_DISP;
		else
			pa->flag &= ~PARS_NO_DISP;

		if (part->type == PART_HAIR) {
			float hairmat[4][4];
			HairKey *hkey;
			int k;
			
			psys_mat_hair_to_global(sim->ob, psmd->dm, psys->part->from, pa, hairmat);
			
			/* update world coordinates and calculate shapekey result if needed */
			for (k = 0, hkey = pa->hair; k < pa->totkey; ++k, ++hkey) {
				const float *co;
				if (shapekey) {
					co = shapekey;
					shapekey += 3;
					
					copy_v3_v3(hkey->co, co);
				}
				else {
					co = hkey->co;
				}
				
				mul_v3_m4v3(hkey->world_co, hairmat, co);
			}
		}
	}

	if (shapekey_data)
		MEM_freeN(shapekey_data);

	if (psys->recalc & PSYS_RECALC_RESET) {
		/* need this for changing subsurf levels */
		psys_calc_dmcache(sim->ob, sim->psmd->dm, psys);

		if (psys->clmd)
			cloth_free_modifier(psys->clmd);
	}

	/* dynamics with cloth simulation, psys->particles can be NULL with 0 particles [#25519] */
	if (psys->part->type==PART_HAIR && psys->flag & PSYS_HAIR_DYNAMICS && psys->particles)
		do_hair_dynamics(sim);

	/* following lines were removed r29079 but cause bug [#22811], see report for details */
	psys_update_effectors(sim);
	psys_update_path_cache(sim, cfra);

	psys->flag |= PSYS_HAIR_UPDATED;
}

static void save_hair(ParticleSimulationData *sim, float UNUSED(cfra))
{
	Object *ob = sim->ob;
	ParticleSystem *psys = sim->psys;
	HairKey *key, *root;
	PARTICLE_P;

	invert_m4_m4(ob->imat, ob->obmat);
	
	psys->lattice_deform_data= psys_create_lattice_deform_data(sim);

	if (psys->totpart==0) return;
	
	/* save new keys for elements if needed */
	LOOP_PARTICLES {
		/* first time alloc */
		if (pa->totkey==0 || pa->hair==NULL) {
			pa->hair = MEM_callocN((psys->part->hair_step + 1) * sizeof(HairKey), "HairKeys");
			pa->totkey = 0;
		}

		key = root = pa->hair;
		key += pa->totkey;

		/* convert from global to geometry space */
		copy_v3_v3(key->co, pa->state.co);
		mul_m4_v3(ob->imat, key->co);

		if (pa->totkey) {
			sub_v3_v3(key->co, root->co);
			psys_vec_rot_to_face(sim->psmd->dm, pa, key->co);
		}

		key->time = pa->state.time;

		key->weight = 1.0f - key->time / 100.0f;

		pa->totkey++;

		/* root is always in the origin of hair space so we set it to be so after the last key is saved*/
		if (pa->totkey == psys->part->hair_step + 1) {
			zero_v3(root->co);
		}

	}
}

/* Code for an adaptive time step based on the Courant-Friedrichs-Lewy
 * condition. */
static const float MIN_TIMESTEP = 1.0f / 101.0f;
/* Tolerance of 1.5 means the last subframe neither favors growing nor
 * shrinking (e.g if it were 1.3, the last subframe would tend to be too
 * small). */
static const float TIMESTEP_EXPANSION_FACTOR = 0.1f;
static const float TIMESTEP_EXPANSION_TOLERANCE = 1.5f;

/* Calculate the speed of the particle relative to the local scale of the
 * simulation. This should be called once per particle during a simulation
 * step, after the velocity has been updated. element_size defines the scale of
 * the simulation, and is typically the distance to neighboring particles. */
static void update_courant_num(ParticleSimulationData *sim, ParticleData *pa,
                               float dtime, SPHData *sphdata)
{
	float relative_vel[3];
	float speed;

	sub_v3_v3v3(relative_vel, pa->prev_state.vel, sphdata->flow);
	speed = len_v3(relative_vel);
	if (sim->courant_num < speed * dtime / sphdata->element_size)
		sim->courant_num = speed * dtime / sphdata->element_size;
}
static float get_base_time_step(ParticleSettings *part)
{
	return 1.0f / (float) (part->subframes + 1);
}
/* Update time step size to suit current conditions. */
static float update_timestep(ParticleSystem *psys, ParticleSimulationData *sim, float t_frac)
{
	float dt_target;
	if (sim->courant_num == 0.0f)
		dt_target = 1.0f;
	else
		dt_target = psys->dt_frac * (psys->part->courant_target / sim->courant_num);

	/* Make sure the time step is reasonable. For some reason, the CLAMP macro
	 * doesn't work here. The time step becomes too large. - z0r */
	if (dt_target < MIN_TIMESTEP)
		dt_target = MIN_TIMESTEP;
	else if (dt_target > get_base_time_step(psys->part))
		dt_target = get_base_time_step(psys->part);

	/* Decrease time step instantly, but increase slowly. */
	if (dt_target > psys->dt_frac)
		psys->dt_frac = interpf(dt_target, psys->dt_frac, TIMESTEP_EXPANSION_FACTOR);
	else
		psys->dt_frac = dt_target;

	/* Sync with frame end if it's close. */
	if (t_frac == 1.0f)
		return psys->dt_frac;
	else if (t_frac + (psys->dt_frac * TIMESTEP_EXPANSION_TOLERANCE) >= 1.0f)
		return 1.0f - t_frac;
	else
		return psys->dt_frac;
}

/************************************************/
/*			System Core							*/
/************************************************/
/* unbaked particles are calculated dynamically */
static void dynamics_step(ParticleSimulationData *sim, float cfra)
{
	ParticleSystem *psys = sim->psys;
	ParticleSettings *part=psys->part;
	RNG *rng;
	BoidBrainData bbd;
	ParticleTexture ptex;
	PARTICLE_P;
	float timestep;
	/* frame & time changes */
	float dfra, dtime;
	float birthtime, dietime;

	/* where have we gone in time since last time */
	dfra= cfra - psys->cfra;

	timestep = psys_get_timestep(sim);
	dtime= dfra*timestep;

	if (dfra < 0.0f) {
		LOOP_EXISTING_PARTICLES {
			psys_get_texture(sim, pa, &ptex, PAMAP_SIZE, cfra);
			pa->size = part->size*ptex.size;
			if (part->randsize > 0.0f)
				pa->size *= 1.0f - part->randsize * psys_frand(psys, p + 1);

			reset_particle(sim, pa, dtime, cfra);
		}
		return;
	}

	BLI_srandom(31415926 + (int)cfra + psys->seed);
	/* for now do both, boids us 'rng' */
	rng = BLI_rng_new_srandom(31415926 + (int)cfra + psys->seed);

	psys_update_effectors(sim);

	if (part->type != PART_HAIR)
		sim->colliders = get_collider_cache(sim->scene, sim->ob, NULL);

	/* initialize physics type specific stuff */
	switch (part->phystype) {
		case PART_PHYS_BOIDS:
		{
			ParticleTarget *pt = psys->targets.first;
			bbd.sim = sim;
			bbd.part = part;
			bbd.cfra = cfra;
			bbd.dfra = dfra;
			bbd.timestep = timestep;
			bbd.rng = rng;

			psys_update_particle_tree(psys, cfra);

			boids_precalc_rules(part, cfra);

			for (; pt; pt=pt->next) {
				if (pt->ob)
					psys_update_particle_tree(BLI_findlink(&pt->ob->particlesystem, pt->psys-1), cfra);
			}
			break;
		}
		case PART_PHYS_FLUID:
		{
			ParticleTarget *pt = psys->targets.first;
			psys_update_particle_bvhtree(psys, cfra);
			
			for (; pt; pt=pt->next) {  /* Updating others systems particle tree for fluid-fluid interaction */
				if (pt->ob)
					psys_update_particle_bvhtree(BLI_findlink(&pt->ob->particlesystem, pt->psys-1), cfra);
			}
			break;
		}
	}
	/* initialize all particles for dynamics */
	LOOP_SHOWN_PARTICLES {
		copy_particle_key(&pa->prev_state,&pa->state,1);

		psys_get_texture(sim, pa, &ptex, PAMAP_SIZE, cfra);

		pa->size = part->size*ptex.size;
		if (part->randsize > 0.0f)
			pa->size *= 1.0f - part->randsize * psys_frand(psys, p + 1);

		birthtime = pa->time;
		dietime = pa->dietime;

		/* store this, so we can do multiple loops over particles */
		pa->state.time = dfra;

		if (dietime <= cfra && psys->cfra < dietime) {
			/* particle dies some time between this and last step */
			pa->state.time = dietime - ((birthtime > psys->cfra) ? birthtime : psys->cfra);
			pa->alive = PARS_DYING;
		}
		else if (birthtime <= cfra && birthtime >= psys->cfra) {
			/* particle is born some time between this and last step*/
			reset_particle(sim, pa, dfra*timestep, cfra);
			pa->alive = PARS_ALIVE;
			pa->state.time = cfra - birthtime;
		}
		else if (dietime < cfra) {
			/* nothing to be done when particle is dead */
		}

		/* only reset unborn particles if they're shown or if the particle is born soon*/
		if (pa->alive==PARS_UNBORN && (part->flag & PART_UNBORN || (cfra + psys->pointcache->step > pa->time))) {
			reset_particle(sim, pa, dtime, cfra);
		}
		else if (part->phystype == PART_PHYS_NO) {
			reset_particle(sim, pa, dtime, cfra);
		}

		if (ELEM(pa->alive, PARS_ALIVE, PARS_DYING)==0 || (pa->flag & (PARS_UNEXIST|PARS_NO_DISP)))
			pa->state.time = -1.f;
	}

	switch (part->phystype) {
		case PART_PHYS_NEWTON:
		{
			LOOP_DYNAMIC_PARTICLES {
				/* do global forces & effectors */
				basic_integrate(sim, p, pa->state.time, cfra);
	
				/* deflection */
				if (sim->colliders)
					collision_check(sim, p, pa->state.time, cfra);

				/* rotations */
				basic_rotate(part, pa, pa->state.time, timestep);
			}
			break;
		}
		case PART_PHYS_BOIDS:
		{
			LOOP_DYNAMIC_PARTICLES {
				bbd.goal_ob = NULL;
				
				boid_brain(&bbd, p, pa);

				if (pa->alive != PARS_DYING) {
					boid_body(&bbd, pa);

					/* deflection */
					if (sim->colliders)
						collision_check(sim, p, pa->state.time, cfra);
				}
			}
			break;
		}
		case PART_PHYS_FLUID:
		{
			SPHData sphdata;
			ParticleSettings *part = sim->psys->part;
			psys_sph_init(sim, &sphdata);

			if (part->fluid->solver == SPH_SOLVER_DDR) {
				/* Apply SPH forces using double-density relaxation algorithm
				 * (Clavat et. al.) */
#pragma omp parallel for firstprivate (sphdata) private (pa) schedule(dynamic,5)
				LOOP_DYNAMIC_PARTICLES {
					/* do global forces & effectors */
					basic_integrate(sim, p, pa->state.time, cfra);

					/* actual fluids calculations */
					sph_integrate(sim, pa, pa->state.time, &sphdata);

					if (sim->colliders)
						collision_check(sim, p, pa->state.time, cfra);

					/* SPH particles are not physical particles, just interpolation
					 * particles,  thus rotation has not a direct sense for them */
					basic_rotate(part, pa, pa->state.time, timestep);

#pragma omp critical
					if (part->time_flag & PART_TIME_AUTOSF)
						update_courant_num(sim, pa, dtime, &sphdata);
				}

				sph_springs_modify(psys, timestep);

			}
			else {
				/* SPH_SOLVER_CLASSICAL */
				/* Apply SPH forces using classical algorithm (due to Gingold
				 * and Monaghan). Note that, unlike double-density relaxation,
				 * this algorithm is separated into distinct loops. */

#pragma omp parallel for private (pa) schedule(dynamic,5)
				LOOP_DYNAMIC_PARTICLES {
					basic_integrate(sim, p, pa->state.time, cfra);
				}

				/* calculate summation density */
#pragma omp parallel for firstprivate (sphdata) private (pa) schedule(dynamic,5)
				LOOP_DYNAMIC_PARTICLES {
					sphclassical_calc_dens(pa, pa->state.time, &sphdata);
				}

				/* do global forces & effectors */
#pragma omp parallel for firstprivate (sphdata) private (pa) schedule(dynamic,5)
				LOOP_DYNAMIC_PARTICLES {
					/* actual fluids calculations */
					sph_integrate(sim, pa, pa->state.time, &sphdata);

					if (sim->colliders)
						collision_check(sim, p, pa->state.time, cfra);
				
					/* SPH particles are not physical particles, just interpolation
					 * particles,  thus rotation has not a direct sense for them */
					basic_rotate(part, pa, pa->state.time, timestep);

#pragma omp critical
					if (part->time_flag & PART_TIME_AUTOSF)
						update_courant_num(sim, pa, dtime, &sphdata);
				}
			}

			psys_sph_finalise(&sphdata);
			break;
		}
	}

	/* finalize particle state and time after dynamics */
	LOOP_DYNAMIC_PARTICLES {
		if (pa->alive == PARS_DYING) {
			pa->alive=PARS_DEAD;
			pa->state.time=pa->dietime;
		}
		else
			pa->state.time=cfra;
	}

	free_collider_cache(&sim->colliders);
	BLI_rng_free(rng);
}
static void update_children(ParticleSimulationData *sim)
{
	if ((sim->psys->part->type == PART_HAIR) && (sim->psys->flag & PSYS_HAIR_DONE)==0)
	/* don't generate children while growing hair - waste of time */
		psys_free_children(sim->psys);
	else if (sim->psys->part->childtype) {
		if (sim->psys->totchild != psys_get_tot_child(sim->scene, sim->psys))
			distribute_particles(sim, PART_FROM_CHILD);
		else {
			/* Children are up to date, nothing to do. */
		}
	}
	else
		psys_free_children(sim->psys);
}
/* updates cached particles' alive & other flags etc..*/
static void cached_step(ParticleSimulationData *sim, float cfra)
{
	ParticleSystem *psys = sim->psys;
	ParticleSettings *part = psys->part;
	ParticleTexture ptex;
	PARTICLE_P;
	float disp, dietime;

	psys_update_effectors(sim);
	
	disp= psys_get_current_display_percentage(psys);

	LOOP_PARTICLES {
		psys_get_texture(sim, pa, &ptex, PAMAP_SIZE, cfra);
		pa->size = part->size*ptex.size;
		if (part->randsize > 0.0f)
			pa->size *= 1.0f - part->randsize * psys_frand(psys, p + 1);

		psys->lattice_deform_data = psys_create_lattice_deform_data(sim);

		dietime = pa->dietime;

		/* update alive status and push events */
		if (pa->time > cfra) {
			pa->alive = PARS_UNBORN;
			if (part->flag & PART_UNBORN && (psys->pointcache->flag & PTCACHE_EXTERNAL) == 0)
				reset_particle(sim, pa, 0.0f, cfra);
		}
		else if (dietime <= cfra)
			pa->alive = PARS_DEAD;
		else
			pa->alive = PARS_ALIVE;

		if (psys->lattice_deform_data) {
			end_latt_deform(psys->lattice_deform_data);
			psys->lattice_deform_data = NULL;
		}

		if (psys_frand(psys, p) > disp)
			pa->flag |= PARS_NO_DISP;
		else
			pa->flag &= ~PARS_NO_DISP;
	}
}

static void particles_fluid_step(ParticleSimulationData *sim, int UNUSED(cfra))
{	
	ParticleSystem *psys = sim->psys;
	if (psys->particles) {
		MEM_freeN(psys->particles);
		psys->particles = 0;
		psys->totpart = 0;
	}

	/* fluid sim particle import handling, actual loading of particles from file */
#ifdef WITH_MOD_FLUID
	{
		FluidsimModifierData *fluidmd = (FluidsimModifierData *)modifiers_findByType(sim->ob, eModifierType_Fluidsim);
		
		if ( fluidmd && fluidmd->fss) {
			FluidsimSettings *fss= fluidmd->fss;
			ParticleSettings *part = psys->part;
			ParticleData *pa=NULL;
			char filename[256];
			char debugStrBuffer[256];
			int  curFrame = sim->scene->r.cfra -1; // warning - sync with derived mesh fsmesh loading
			int  p, j, totpart;
			int readMask, activeParts = 0, fileParts = 0;
			gzFile gzf;
	
// XXX			if (ob==G.obedit) // off...
//				return;

			// ok, start loading
			BLI_join_dirfile(filename, sizeof(filename), fss->surfdataPath, OB_FLUIDSIM_SURF_PARTICLES_FNAME);

			BLI_path_abs(filename, modifier_path_relbase(sim->ob));

			BLI_path_frame(filename, curFrame, 0); // fixed #frame-no 

			gzf = BLI_gzopen(filename, "rb");
			if (!gzf) {
				BLI_snprintf(debugStrBuffer, sizeof(debugStrBuffer),"readFsPartData::error - Unable to open file for reading '%s'\n", filename);
				// XXX bad level call elbeemDebugOut(debugStrBuffer);
				return;
			}
	
			gzread(gzf, &totpart, sizeof(totpart));
			totpart = (G.is_rendering)?totpart:(part->disp*totpart) / 100;
			
			part->totpart= totpart;
			part->sta=part->end = 1.0f;
			part->lifetime = sim->scene->r.efra + 1;
	
			/* allocate particles */
			realloc_particles(sim, part->totpart);
	
			// set up reading mask
			readMask = fss->typeFlags;
			
			for (p=0, pa=psys->particles; p<totpart; p++, pa++) {
				int ptype=0;
	
				gzread(gzf, &ptype, sizeof( ptype )); 
				if (ptype & readMask) {
					activeParts++;
	
					gzread(gzf, &(pa->size), sizeof(float));
	
					pa->size /= 10.0f;
	
					for (j=0; j<3; j++) {
						float wrf;
						gzread(gzf, &wrf, sizeof( wrf )); 
						pa->state.co[j] = wrf;
						//fprintf(stderr,"Rj%d ",j);
					}
					for (j=0; j<3; j++) {
						float wrf;
						gzread(gzf, &wrf, sizeof( wrf )); 
						pa->state.vel[j] = wrf;
					}
	
					zero_v3(pa->state.ave);
					unit_qt(pa->state.rot);
	
					pa->time = 1.f;
					pa->dietime = sim->scene->r.efra + 1;
					pa->lifetime = sim->scene->r.efra;
					pa->alive = PARS_ALIVE;
					//if (a < 25) fprintf(stderr,"FSPARTICLE debug set %s, a%d = %f,%f,%f, life=%f\n", filename, a, pa->co[0],pa->co[1],pa->co[2], pa->lifetime );
				}
				else {
					// skip...
					for (j=0; j<2*3+1; j++) {
						float wrf; gzread(gzf, &wrf, sizeof( wrf )); 
					}
				}
				fileParts++;
			}
			gzclose(gzf);
	
			totpart = psys->totpart = activeParts;
			BLI_snprintf(debugStrBuffer,sizeof(debugStrBuffer),"readFsPartData::done - particles:%d, active:%d, file:%d, mask:%d\n", psys->totpart,activeParts,fileParts,readMask);
			// bad level call
			// XXX elbeemDebugOut(debugStrBuffer);
			
		} // fluid sim particles done
	}
#endif // WITH_MOD_FLUID
}

static int emit_particles(ParticleSimulationData *sim, PTCacheID *pid, float UNUSED(cfra))
{
	ParticleSystem *psys = sim->psys;
	int oldtotpart = psys->totpart;
	int totpart = tot_particles(psys, pid);

	if (totpart != oldtotpart)
		realloc_particles(sim, totpart);

	return totpart - oldtotpart;
}

/* Calculates the next state for all particles of the system
 * In particles code most fra-ending are frames, time-ending are fra*timestep (seconds)
 * 1. Emit particles
 * 2. Check cache (if used) and return if frame is cached
 * 3. Do dynamics
 * 4. Save to cache */
static void system_step(ParticleSimulationData *sim, float cfra)
{
	ParticleSystem *psys = sim->psys;
	ParticleSettings *part = psys->part;
	PointCache *cache = psys->pointcache;
	PTCacheID ptcacheid, *pid = NULL;
	PARTICLE_P;
	float disp, cache_cfra = cfra; /*, *vg_vel= 0, *vg_tan= 0, *vg_rot= 0, *vg_size= 0; */
	int startframe = 0, endframe = 100, oldtotpart = 0;

	/* cache shouldn't be used for hair or "continue physics" */
	if (part->type != PART_HAIR) {
		psys_clear_temp_pointcache(psys);

		/* set suitable cache range automatically */
		if ((cache->flag & (PTCACHE_BAKING|PTCACHE_BAKED))==0)
			psys_get_pointcache_start_end(sim->scene, psys, &cache->startframe, &cache->endframe);

		pid = &ptcacheid;
		BKE_ptcache_id_from_particles(pid, sim->ob, psys);
		
		BKE_ptcache_id_time(pid, sim->scene, 0.0f, &startframe, &endframe, NULL);

		/* clear everythin on start frame */
		if (cfra == startframe) {
			BKE_ptcache_id_reset(sim->scene, pid, PTCACHE_RESET_OUTDATED);
			BKE_ptcache_validate(cache, startframe);
			cache->flag &= ~PTCACHE_REDO_NEEDED;
		}
		
		CLAMP(cache_cfra, startframe, endframe);
	}

/* 1. emit particles and redo particles if needed */
	oldtotpart = psys->totpart;
	if (emit_particles(sim, pid, cfra) || psys->recalc & PSYS_RECALC_RESET) {
		distribute_particles(sim, part->from);
		initialize_all_particles(sim);
		/* reset only just created particles (on startframe all particles are recreated) */
		reset_all_particles(sim, 0.0, cfra, oldtotpart);
		free_unexisting_particles(sim);

		if (psys->fluid_springs) {
			MEM_freeN(psys->fluid_springs);
			psys->fluid_springs = NULL;
		}

		psys->tot_fluidsprings = psys->alloc_fluidsprings = 0;

		/* flag for possible explode modifiers after this system */
		sim->psmd->flag |= eParticleSystemFlag_Pars;

		BKE_ptcache_id_clear(pid, PTCACHE_CLEAR_AFTER, cfra);
	}

/* 2. try to read from the cache */
	if (pid) {
		int cache_result = BKE_ptcache_read(pid, cache_cfra);

		if (ELEM(cache_result, PTCACHE_READ_EXACT, PTCACHE_READ_INTERPOLATED)) {
			cached_step(sim, cfra);
			update_children(sim);
			psys_update_path_cache(sim, cfra);

			BKE_ptcache_validate(cache, (int)cache_cfra);

			if (cache_result == PTCACHE_READ_INTERPOLATED && cache->flag & PTCACHE_REDO_NEEDED)
				BKE_ptcache_write(pid, (int)cache_cfra);

			return;
		}
		/* Cache is supposed to be baked, but no data was found so bail out */
		else if (cache->flag & PTCACHE_BAKED) {
			psys_reset(psys, PSYS_RESET_CACHE_MISS);
			return;
		}
		else if (cache_result == PTCACHE_READ_OLD) {
			psys->cfra = (float)cache->simframe;
			cached_step(sim, psys->cfra);
		}

		/* if on second frame, write cache for first frame */
		if (psys->cfra == startframe && (cache->flag & PTCACHE_OUTDATED || cache->last_exact==0))
			BKE_ptcache_write(pid, startframe);
	}
	else
		BKE_ptcache_invalidate(cache);

/* 3. do dynamics */
	/* set particles to be not calculated TODO: can't work with pointcache */
	disp= psys_get_current_display_percentage(psys);

	LOOP_PARTICLES {
		if (psys_frand(psys, p) > disp)
			pa->flag |= PARS_NO_DISP;
		else
			pa->flag &= ~PARS_NO_DISP;
	}

	if (psys->totpart) {
		int dframe, totframesback = 0;
		float t_frac, dt_frac;

		/* handle negative frame start at the first frame by doing
		 * all the steps before the first frame */
		if ((int)cfra == startframe && part->sta < startframe)
			totframesback = (startframe - (int)part->sta);

		if (!(part->time_flag & PART_TIME_AUTOSF)) {
			/* Constant time step */
			psys->dt_frac = get_base_time_step(part);
		}
		else if ((int)cfra == startframe) {
			/* Variable time step; initialise to subframes */
			psys->dt_frac = get_base_time_step(part);
		}
		else if (psys->dt_frac < MIN_TIMESTEP) {
			/* Variable time step; subsequent frames */
			psys->dt_frac = MIN_TIMESTEP;
		}

		for (dframe=-totframesback; dframe<=0; dframe++) {
			/* simulate each subframe */
			dt_frac = psys->dt_frac;
			for (t_frac = dt_frac; t_frac <= 1.0f; t_frac += dt_frac) {
				sim->courant_num = 0.0f;
				dynamics_step(sim, cfra+dframe+t_frac - 1.f);
				psys->cfra = cfra+dframe+t_frac - 1.f;
#if 0
				printf("%f,%f,%f,%f\n", cfra+dframe+t_frac - 1.f, t_frac, dt_frac, sim->courant_num);
#endif
				if (part->time_flag & PART_TIME_AUTOSF)
					dt_frac = update_timestep(psys, sim, t_frac);
			}
		}
	}
	
/* 4. only write cache starting from second frame */
	if (pid) {
		BKE_ptcache_validate(cache, (int)cache_cfra);
		if ((int)cache_cfra != startframe)
			BKE_ptcache_write(pid, (int)cache_cfra);
	}

	update_children(sim);

/* cleanup */
	if (psys->lattice_deform_data) {
		end_latt_deform(psys->lattice_deform_data);
		psys->lattice_deform_data = NULL;
	}
}

/* system type has changed so set sensible defaults and clear non applicable flags */
void psys_changed_type(Object *ob, ParticleSystem *psys)
{
	ParticleSettings *part = psys->part;
	PTCacheID pid;

	BKE_ptcache_id_from_particles(&pid, ob, psys);

	if (part->phystype != PART_PHYS_KEYED)
		psys->flag &= ~PSYS_KEYED;

	if (part->type == PART_HAIR) {
		if (ELEM(part->ren_as, PART_DRAW_NOT, PART_DRAW_PATH, PART_DRAW_OB, PART_DRAW_GR)==0)
			part->ren_as = PART_DRAW_PATH;

		if (part->distr == PART_DISTR_GRID)
			part->distr = PART_DISTR_JIT;

		if (ELEM(part->draw_as, PART_DRAW_NOT, PART_DRAW_REND, PART_DRAW_PATH)==0)
			part->draw_as = PART_DRAW_REND;

		CLAMP(part->path_start, 0.0f, 100.0f);
		CLAMP(part->path_end, 0.0f, 100.0f);

		BKE_ptcache_id_clear(&pid, PTCACHE_CLEAR_ALL, 0);
	}
	else {
		free_hair(ob, psys, 1);

		CLAMP(part->path_start, 0.0f, MAX2(100.0f, part->end + part->lifetime));
		CLAMP(part->path_end, 0.0f, MAX2(100.0f, part->end + part->lifetime));
	}

	psys_reset(psys, PSYS_RESET_ALL);
}
void psys_check_boid_data(ParticleSystem *psys)
{
		BoidParticle *bpa;
		PARTICLE_P;

		pa = psys->particles;

		if (!pa)
			return;

		if (psys->part && psys->part->phystype==PART_PHYS_BOIDS) {
			if (!pa->boid) {
				bpa = MEM_callocN(psys->totpart * sizeof(BoidParticle), "Boid Data");

				LOOP_PARTICLES
					pa->boid = bpa++;
			}
		}
		else if (pa->boid) {
			MEM_freeN(pa->boid);
			LOOP_PARTICLES
				pa->boid = NULL;
		}
}

static void fluid_default_settings(ParticleSettings *part)
{
	SPHFluidSettings *fluid = part->fluid;

	fluid->spring_k = 0.f;
	fluid->plasticity_constant = 0.1f;
	fluid->yield_ratio = 0.1f;
	fluid->rest_length = 1.f;
	fluid->viscosity_omega = 2.f;
	fluid->viscosity_beta = 0.1f;
	fluid->stiffness_k = 1.f;
	fluid->stiffness_knear = 1.f;
	fluid->rest_density = 1.f;
	fluid->buoyancy = 0.f;
	fluid->radius = 1.f;
	fluid->flag |= SPH_FAC_REPULSION|SPH_FAC_DENSITY|SPH_FAC_RADIUS|SPH_FAC_VISCOSITY|SPH_FAC_REST_LENGTH;
}

static void psys_prepare_physics(ParticleSimulationData *sim)
{
	ParticleSettings *part = sim->psys->part;

	if (ELEM(part->phystype, PART_PHYS_NO, PART_PHYS_KEYED)) {
		PTCacheID pid;
		BKE_ptcache_id_from_particles(&pid, sim->ob, sim->psys);
		BKE_ptcache_id_clear(&pid, PTCACHE_CLEAR_ALL, 0);
	}
	else {
		free_keyed_keys(sim->psys);
		sim->psys->flag &= ~PSYS_KEYED;
	}

	if (part->phystype == PART_PHYS_BOIDS && part->boids == NULL) {
		BoidState *state;

		part->boids = MEM_callocN(sizeof(BoidSettings), "Boid Settings");
		boid_default_settings(part->boids);

		state = boid_new_state(part->boids);
		BLI_addtail(&state->rules, boid_new_rule(eBoidRuleType_Separate));
		BLI_addtail(&state->rules, boid_new_rule(eBoidRuleType_Flock));

		((BoidRule*)state->rules.first)->flag |= BOIDRULE_CURRENT;

		state->flag |= BOIDSTATE_CURRENT;
		BLI_addtail(&part->boids->states, state);
	}
	else if (part->phystype == PART_PHYS_FLUID && part->fluid == NULL) {
		part->fluid = MEM_callocN(sizeof(SPHFluidSettings), "SPH Fluid Settings");
		fluid_default_settings(part);
	}

	psys_check_boid_data(sim->psys);
}
static int hair_needs_recalc(ParticleSystem *psys)
{
	if (!(psys->flag & PSYS_EDITED) && (!psys->edit || !psys->edit->edited) &&
	    ((psys->flag & PSYS_HAIR_DONE)==0 || psys->recalc & PSYS_RECALC_RESET || (psys->part->flag & PART_HAIR_REGROW && !psys->edit)))
	{
		return 1;
	}

	return 0;
}

/* main particle update call, checks that things are ok on the large scale and
 * then advances in to actual particle calculations depending on particle type */
void particle_system_update(Scene *scene, Object *ob, ParticleSystem *psys)
{
	ParticleSimulationData sim= {0};
	ParticleSettings *part = psys->part;
	float cfra;

	/* drawdata is outdated after ANY change */
	if (psys->pdd) psys->pdd->flag &= ~PARTICLE_DRAW_DATA_UPDATED;

	if (!psys_check_enabled(ob, psys))
		return;

	cfra= BKE_scene_frame_get(scene);

	sim.scene= scene;
	sim.ob= ob;
	sim.psys= psys;
	sim.psmd= psys_get_modifier(ob, psys);

	/* system was already updated from modifier stack */
	if (sim.psmd->flag & eParticleSystemFlag_psys_updated) {
		sim.psmd->flag &= ~eParticleSystemFlag_psys_updated;
		/* make sure it really was updated to cfra */
		if (psys->cfra == cfra)
			return;
	}

	if (!sim.psmd->dm)
		return;

	if (part->from != PART_FROM_VERT) {
		DM_ensure_tessface(sim.psmd->dm);
	}

	/* execute drivers only, as animation has already been done */
	BKE_animsys_evaluate_animdata(scene, &part->id, part->adt, cfra, ADT_RECALC_DRIVERS);

	/* to verify if we need to restore object afterwards */
	psys->flag &= ~PSYS_OB_ANIM_RESTORE;

	if (psys->recalc & PSYS_RECALC_TYPE)
		psys_changed_type(sim.ob, sim.psys);

	if (psys->recalc & PSYS_RECALC_RESET)
		psys->totunexist = 0;

	/* setup necessary physics type dependent additional data if it doesn't yet exist */
	psys_prepare_physics(&sim);

	switch (part->type) {
		case PART_HAIR:
		{
			/* nothing to do so bail out early */
			if (psys->totpart == 0 && part->totpart == 0) {
				psys_free_path_cache(psys, NULL);
				free_hair(ob, psys, 0);
				psys->flag |= PSYS_HAIR_DONE;
			}
			/* (re-)create hair */
			else if (hair_needs_recalc(psys)) {
				float hcfra=0.0f;
				int i, recalc = psys->recalc;

				free_hair(ob, psys, 0);

				if (psys->edit && psys->free_edit) {
					psys->free_edit(psys->edit);
					psys->edit = NULL;
					psys->free_edit = NULL;
				}

				/* first step is negative so particles get killed and reset */
				psys->cfra= 1.0f;

				for (i=0; i<=part->hair_step; i++) {
					hcfra=100.0f*(float)i/(float)psys->part->hair_step;
					if ((part->flag & PART_HAIR_REGROW)==0)
						BKE_animsys_evaluate_animdata(scene, &part->id, part->adt, hcfra, ADT_RECALC_ANIM);
					system_step(&sim, hcfra);
					psys->cfra = hcfra;
					psys->recalc = 0;
					save_hair(&sim, hcfra);
				}

				psys->flag |= PSYS_HAIR_DONE;
				psys->recalc = recalc;
			}
			else if (psys->flag & PSYS_EDITED)
				psys->flag |= PSYS_HAIR_DONE;

			if (psys->flag & PSYS_HAIR_DONE)
				hair_step(&sim, cfra);
			break;
		}
		case PART_FLUID:
		{
			particles_fluid_step(&sim, (int)cfra);
			break;
		}
		default:
		{
			switch (part->phystype) {
				case PART_PHYS_NO:
				case PART_PHYS_KEYED:
				{
					PARTICLE_P;
					float disp = psys_get_current_display_percentage(psys);
					bool free_unexisting = false;

					/* Particles without dynamics haven't been reset yet because they don't use pointcache */
					if (psys->recalc & PSYS_RECALC_RESET)
						psys_reset(psys, PSYS_RESET_ALL);

					if (emit_particles(&sim, NULL, cfra) || (psys->recalc & PSYS_RECALC_RESET)) {
						free_keyed_keys(psys);
						distribute_particles(&sim, part->from);
						initialize_all_particles(&sim);
						free_unexisting = true;

						/* flag for possible explode modifiers after this system */
						sim.psmd->flag |= eParticleSystemFlag_Pars;
					}

					LOOP_EXISTING_PARTICLES {
						pa->size = part->size;
						if (part->randsize > 0.0f)
							pa->size *= 1.0f - part->randsize * psys_frand(psys, p + 1);

						reset_particle(&sim, pa, 0.0, cfra);

						if (psys_frand(psys, p) > disp)
							pa->flag |= PARS_NO_DISP;
						else
							pa->flag &= ~PARS_NO_DISP;
					}

					/* free unexisting after reseting particles */
					if (free_unexisting)
						free_unexisting_particles(&sim);

					if (part->phystype == PART_PHYS_KEYED) {
						psys_count_keyed_targets(&sim);
						set_keyed_keys(&sim);
						psys_update_path_cache(&sim,(int)cfra);
					}
					break;
				}
				default:
				{
					/* the main dynamic particle system step */
					system_step(&sim, cfra);
					break;
				}
			}
			break;
		}
	}

	/* make sure emitter is left at correct time (particle emission can change this) */
	if (psys->flag & PSYS_OB_ANIM_RESTORE) {
		evaluate_emitter_anim(scene, ob, cfra);
		psys->flag &= ~PSYS_OB_ANIM_RESTORE;
	}

	psys->cfra = cfra;
	psys->recalc = 0;

	/* save matrix for duplicators, at rendertime the actual dupliobject's matrix is used so don't update! */
	if (psys->renderdata==0)
		invert_m4_m4(psys->imat, ob->obmat);
<<<<<<< HEAD
=======
}

/* **** Depsgraph evaluation **** */

void BKE_particle_system_eval(EvaluationContext *UNUSED(eval_ctx),
                              Object *ob,
                              ParticleSystem *psys)
{
	if (G.debug & G_DEBUG_DEPSGRAPH) {
		printf("%s on %s:%s\n", __func__, ob->id.name, psys->name);
	}
>>>>>>> 0a60c7d8
}<|MERGE_RESOLUTION|>--- conflicted
+++ resolved
@@ -4505,8 +4505,6 @@
 	/* save matrix for duplicators, at rendertime the actual dupliobject's matrix is used so don't update! */
 	if (psys->renderdata==0)
 		invert_m4_m4(psys->imat, ob->obmat);
-<<<<<<< HEAD
-=======
 }
 
 /* **** Depsgraph evaluation **** */
@@ -4518,5 +4516,4 @@
 	if (G.debug & G_DEBUG_DEPSGRAPH) {
 		printf("%s on %s:%s\n", __func__, ob->id.name, psys->name);
 	}
->>>>>>> 0a60c7d8
 }