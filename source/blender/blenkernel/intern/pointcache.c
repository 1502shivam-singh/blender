--- conflicted
+++ resolved
@@ -2550,16 +2550,16 @@
 }
 int  BKE_ptcache_id_exist(PTCacheID *pid, int cfra)
 {
+	char filename[MAX_PTCACHE_FILE];
+	
 	if (!pid->cache)
 		return 0;
-
+	
 	if (cfra<pid->cache->startframe || cfra > pid->cache->endframe)
 		return 0;
-
+	
 	if (pid->cache->state.cached_frames &&	pid->cache->state.cached_frames[cfra-pid->cache->startframe]==0)
 		return 0;
-	
-	char filename[MAX_PTCACHE_FILE];
 	
 	ptcache_filename(pid, filename, cfra, 1, 1);
 	
@@ -2623,9 +2623,6 @@
 	if (cache->state.cached_frames==NULL && cache->endframe > cache->startframe) {
 		unsigned int sta=cache->startframe;
 		unsigned int end=cache->endframe;
-
-		cache->state.cached_frames = MEM_callocN(sizeof(char) * (cache->endframe-cache->startframe+1), "cached frames array");
-
 		/* mode is same as fopen's modes */
 		DIR *dir; 
 		struct dirent *de;
@@ -2633,6 +2630,8 @@
 		char filename[MAX_PTCACHE_FILE];
 		char ext[MAX_PTCACHE_PATH];
 		unsigned int len; /* store the length of the string */
+		
+		cache->state.cached_frames = MEM_callocN(sizeof(char) * (cache->endframe-cache->startframe+1), "cached frames array");
 		
 		ptcache_path(pid->cache, pid->ob, path);
 		
@@ -2878,25 +2877,14 @@
 	MEM_freeN(cache);
 }
 
-<<<<<<< HEAD
-PointCache *BKE_ptcache_copy(PointCache *cache, int copy_data)
-=======
-static PointCache *ptcache_copy(PointCache *cache, bool copy_data)
->>>>>>> c86c9297
+PointCache *BKE_ptcache_copy(PointCache *cache, bool copy_data)
 {
 	PointCache *ncache;
 
 	ncache= MEM_dupallocN(cache);
 
-<<<<<<< HEAD
-	if (copy_data == FALSE) {
+	if (copy_data == false) {
 		ncache->state.cached_frames = NULL;
-=======
-	BLI_listbase_clear(&ncache->mem_cache);
-
-	if (copy_data == false) {
-		ncache->cached_frames = NULL;
->>>>>>> c86c9297
 
 		ncache->flag= ncache->flag & (PTC_EXTERNAL|PTC_IGNORE_LIBPATH);
 		ncache->state.simframe= 0;
@@ -2912,328 +2900,6 @@
 	return ncache;
 }
 
-<<<<<<< HEAD
-=======
-/* returns first point cache */
-PointCache *BKE_ptcache_copy_list(ListBase *ptcaches_new, ListBase *ptcaches_old, bool copy_data)
-{
-	PointCache *cache = ptcaches_old->first;
-
-	BLI_listbase_clear(ptcaches_new);
-
-	for (; cache; cache=cache->next)
-		BLI_addtail(ptcaches_new, ptcache_copy(cache, copy_data));
-
-	return ptcaches_new->first;
-}
-
-/* Disabled this code; this is being called on scene_update_tagged, and that in turn gets called on 
- * every user action changing stuff, and then it runs a complete bake??? (ton) */
-
-/* Baking */
-void BKE_ptcache_quick_cache_all(Main *bmain, Scene *scene)
-{
-	PTCacheBaker baker;
-
-	baker.bake=0;
-	baker.break_data=NULL;
-	baker.break_test=NULL;
-	baker.pid=NULL;
-	baker.progressbar=NULL;
-	baker.progressend=NULL;
-	baker.progresscontext=NULL;
-	baker.render=0;
-	baker.anim_init = 0;
-	baker.main=bmain;
-	baker.scene=scene;
-	baker.quick_step=scene->physics_settings.quick_cache_step;
-
-	BKE_ptcache_bake(&baker);
-}
-
-/* Simulation thread, no need for interlocks as data written in both threads
- * are only unitary integers (I/O assumed to be atomic for them) */
-typedef struct {
-	int break_operation;
-	int thread_ended;
-	int endframe;
-	int step;
-	int *cfra_ptr;
-	Main *main;
-	Scene *scene;
-} ptcache_bake_data;
-
-static void ptcache_dt_to_str(char *str, double dtime)
-{
-	if (dtime > 60.0) {
-		if (dtime > 3600.0)
-			sprintf(str, "%ih %im %is", (int)(dtime/3600), ((int)(dtime/60))%60, ((int)dtime) % 60);
-		else
-			sprintf(str, "%im %is", ((int)(dtime/60))%60, ((int)dtime) % 60);
-	}
-	else
-		sprintf(str, "%is", ((int)dtime) % 60);
-}
-
-static void *ptcache_bake_thread(void *ptr)
-{
-	bool use_timer = false;
-	int sfra, efra;
-	double stime, ptime, ctime, fetd;
-	char run[32], cur[32], etd[32];
-
-	ptcache_bake_data *data = (ptcache_bake_data*)ptr;
-
-	stime = ptime = PIL_check_seconds_timer();
-	sfra = *data->cfra_ptr;
-	efra = data->endframe;
-
-	for (; (*data->cfra_ptr <= data->endframe) && !data->break_operation; *data->cfra_ptr+=data->step) {
-		BKE_scene_update_for_newframe(G.main->eval_ctx, data->main, data->scene, data->scene->lay);
-		if (G.background) {
-			printf("bake: frame %d :: %d\n", (int)*data->cfra_ptr, data->endframe);
-		}
-		else {
-			ctime = PIL_check_seconds_timer();
-
-			fetd = (ctime-ptime)*(efra-*data->cfra_ptr)/data->step;
-
-			if (use_timer || fetd > 60.0) {
-				use_timer = true;
-
-				ptcache_dt_to_str(cur, ctime-ptime);
-				ptcache_dt_to_str(run, ctime-stime);
-				ptcache_dt_to_str(etd, fetd);
-
-				printf("Baked for %s, current frame: %i/%i (%.3fs), ETC: %s\r", run, *data->cfra_ptr-sfra+1, efra-sfra+1, ctime-ptime, etd);
-			}
-			ptime = ctime;
-		}
-	}
-
-	if (use_timer) {
-		/* start with newline because of \r above */
-		ptcache_dt_to_str(run, PIL_check_seconds_timer()-stime);
-		printf("\nBake %s %s (%i frames simulated).\n", (data->break_operation ? "canceled after" : "finished in"), run, *data->cfra_ptr-sfra);
-	}
-
-	data->thread_ended = true;
-	return NULL;
-}
-
-/* if bake is not given run simulations to current frame */
-void BKE_ptcache_bake(PTCacheBaker *baker)
-{
-	Main *bmain = baker->main;
-	Scene *scene = baker->scene;
-	Scene *sce_iter; /* SETLOOPER macro only */
-	Base *base;
-	ListBase pidlist;
-	PTCacheID *pid = baker->pid;
-	PointCache *cache = NULL;
-	float frameleno = scene->r.framelen;
-	int cfrao = CFRA;
-	int startframe = MAXFRAME;
-	int bake = baker->bake;
-	int render = baker->render;
-	ListBase threads;
-	ptcache_bake_data thread_data;
-	int progress, old_progress;
-	
-	thread_data.endframe = baker->anim_init ? scene->r.sfra : CFRA;
-	thread_data.step = baker->quick_step;
-	thread_data.cfra_ptr = &CFRA;
-	thread_data.scene = baker->scene;
-	thread_data.main = baker->main;
-
-	G.is_break = false;
-
-	/* set caches to baking mode and figure out start frame */
-	if (pid) {
-		/* cache/bake a single object */
-		cache = pid->cache;
-		if ((cache->flag & PTCACHE_BAKED)==0) {
-			if (pid->type==PTCACHE_TYPE_PARTICLES) {
-				ParticleSystem *psys= pid->calldata;
-
-				/* a bit confusing, could make this work better in the UI */
-				if (psys->part->type == PART_EMITTER)
-					psys_get_pointcache_start_end(scene, pid->calldata, &cache->startframe, &cache->endframe);
-			}
-			else if (pid->type == PTCACHE_TYPE_SMOKE_HIGHRES) {
-				/* get all pids from the object and search for smoke low res */
-				ListBase pidlist2;
-				PTCacheID *pid2;
-				BKE_ptcache_ids_from_object(&pidlist2, pid->ob, scene, MAX_DUPLI_RECUR);
-				for (pid2=pidlist2.first; pid2; pid2=pid2->next) {
-					if (pid2->type == PTCACHE_TYPE_SMOKE_DOMAIN) {
-						if (pid2->cache && !(pid2->cache->flag & PTCACHE_BAKED)) {
-							if (bake || pid2->cache->flag & PTCACHE_REDO_NEEDED)
-								BKE_ptcache_id_clear(pid2, PTCACHE_CLEAR_ALL, 0);
-							if (bake) {
-								pid2->cache->flag |= PTCACHE_BAKING;
-								pid2->cache->flag &= ~PTCACHE_BAKED;
-							}
-						}
-					}
-				}
-				BLI_freelistN(&pidlist2);
-			}
-
-			if (bake || cache->flag & PTCACHE_REDO_NEEDED)
-				BKE_ptcache_id_clear(pid, PTCACHE_CLEAR_ALL, 0);
-
-			startframe = MAX2(cache->last_exact, cache->startframe);
-
-			if (bake) {
-				thread_data.endframe = cache->endframe;
-				cache->flag |= PTCACHE_BAKING;
-			}
-			else {
-				thread_data.endframe = MIN2(thread_data.endframe, cache->endframe);
-			}
-
-			cache->flag &= ~PTCACHE_BAKED;
-		}
-	}
-	else {
-		for (SETLOOPER(scene, sce_iter, base)) {
-			/* cache/bake everything in the scene */
-			BKE_ptcache_ids_from_object(&pidlist, base->object, scene, MAX_DUPLI_RECUR);
-
-			for (pid=pidlist.first; pid; pid=pid->next) {
-				cache = pid->cache;
-				if ((cache->flag & PTCACHE_BAKED)==0) {
-					if (pid->type==PTCACHE_TYPE_PARTICLES) {
-						ParticleSystem *psys = (ParticleSystem*)pid->calldata;
-						/* skip hair & keyed particles */
-						if (psys->part->type == PART_HAIR || psys->part->phystype == PART_PHYS_KEYED)
-							continue;
-
-						psys_get_pointcache_start_end(scene, pid->calldata, &cache->startframe, &cache->endframe);
-					}
-
-					if ((cache->flag & PTCACHE_REDO_NEEDED || (cache->flag & PTCACHE_SIMULATION_VALID)==0) &&
-					    (render || bake))
-					{
-						BKE_ptcache_id_clear(pid, PTCACHE_CLEAR_ALL, 0);
-					}
-
-					startframe = MIN2(startframe, cache->startframe);
-
-					if (bake || render) {
-						cache->flag |= PTCACHE_BAKING;
-
-						if (bake)
-							thread_data.endframe = MAX2(thread_data.endframe, cache->endframe);
-					}
-
-					cache->flag &= ~PTCACHE_BAKED;
-
-				}
-			}
-			BLI_freelistN(&pidlist);
-		}
-	}
-
-	CFRA = startframe;
-	scene->r.framelen = 1.0;
-	thread_data.break_operation = false;
-	thread_data.thread_ended = false;
-	old_progress = -1;
-
-	WM_cursor_wait(1);
-	
-	if (G.background) {
-		ptcache_bake_thread((void*)&thread_data);
-	}
-	else {
-		BLI_init_threads(&threads, ptcache_bake_thread, 1);
-		BLI_insert_thread(&threads, (void*)&thread_data);
-
-		while (thread_data.thread_ended == false) {
-
-			if (bake)
-				progress = (int)(100.0f * (float)(CFRA - startframe)/(float)(thread_data.endframe-startframe));
-			else
-				progress = CFRA;
-
-			/* NOTE: baking should not redraw whole ui as this slows things down */
-			if ((baker->progressbar) && (progress != old_progress)) {
-				baker->progressbar(baker->progresscontext, progress);
-				old_progress = progress;
-			}
-
-			/* Delay to lessen CPU load from UI thread */
-			PIL_sleep_ms(200);
-
-			/* NOTE: breaking baking should leave calculated frames in cache, not clear it */
-			if (blender_test_break() && !thread_data.break_operation) {
-				thread_data.break_operation = true;
-				if (baker->progressend)
-					baker->progressend(baker->progresscontext);
-				WM_cursor_wait(1);
-			}
-		}
-
-	BLI_end_threads(&threads);
-	}
-	/* clear baking flag */
-	if (pid) {
-		cache->flag &= ~(PTCACHE_BAKING|PTCACHE_REDO_NEEDED);
-		cache->flag |= PTCACHE_SIMULATION_VALID;
-		if (bake) {
-			cache->flag |= PTCACHE_BAKED;
-			/* write info file */
-			if (cache->flag & PTCACHE_DISK_CACHE)
-				BKE_ptcache_write(pid, 0);
-		}
-	}
-	else {
-		for (SETLOOPER(scene, sce_iter, base)) {
-			BKE_ptcache_ids_from_object(&pidlist, base->object, scene, MAX_DUPLI_RECUR);
-
-			for (pid=pidlist.first; pid; pid=pid->next) {
-				/* skip hair particles */
-				if (pid->type==PTCACHE_TYPE_PARTICLES && ((ParticleSystem*)pid->calldata)->part->type == PART_HAIR)
-					continue;
-
-				cache = pid->cache;
-
-				if (thread_data.step > 1)
-					cache->flag &= ~(PTCACHE_BAKING|PTCACHE_OUTDATED);
-				else
-					cache->flag &= ~(PTCACHE_BAKING|PTCACHE_REDO_NEEDED);
-
-				cache->flag |= PTCACHE_SIMULATION_VALID;
-
-				if (bake) {
-					cache->flag |= PTCACHE_BAKED;
-					if (cache->flag & PTCACHE_DISK_CACHE)
-						BKE_ptcache_write(pid, 0);
-				}
-			}
-			BLI_freelistN(&pidlist);
-		}
-	}
-
-	scene->r.framelen = frameleno;
-	CFRA = cfrao;
-	
-	if (bake) { /* already on cfra unless baking */
-		BKE_scene_update_for_newframe(bmain->eval_ctx, bmain, scene, scene->lay);
-	}
-
-	if (thread_data.break_operation)
-		WM_cursor_wait(0);
-	else if (baker->progressend)
-		baker->progressend(baker->progresscontext);
-
-	WM_cursor_wait(0);
-
-	/* TODO: call redraw all windows somehow */
-}
->>>>>>> c86c9297
 /* Helpers */
 void BKE_ptcache_to_mem(PTCacheID *pid, ListBase *mem_cache)
 {
@@ -3262,52 +2928,6 @@
 		if (ptcache_mem_frame_to_disk(pid, pm)==0)
 			break;
 	}
-<<<<<<< HEAD
-=======
-
-	/* write info file */
-	if (cache->flag & PTCACHE_BAKED)
-		BKE_ptcache_write(pid, 0);
-}
-void BKE_ptcache_toggle_disk_cache(PTCacheID *pid)
-{
-	PointCache *cache = pid->cache;
-	int last_exact = cache->last_exact;
-
-	if (!G.relbase_valid) {
-		cache->flag &= ~PTCACHE_DISK_CACHE;
-		if (G.debug & G_DEBUG)
-			printf("File must be saved before using disk cache!\n");
-		return;
-	}
-
-	if (cache->cached_frames) {
-		MEM_freeN(cache->cached_frames);
-		cache->cached_frames=NULL;
-	}
-
-	if (cache->flag & PTCACHE_DISK_CACHE)
-		BKE_ptcache_mem_to_disk(pid);
-	else
-		BKE_ptcache_disk_to_mem(pid);
-
-	cache->flag ^= PTCACHE_DISK_CACHE;
-	BKE_ptcache_id_clear(pid, PTCACHE_CLEAR_ALL, 0);
-	cache->flag ^= PTCACHE_DISK_CACHE;
-	
-	cache->last_exact = last_exact;
-
-	BKE_ptcache_id_time(pid, NULL, 0.0f, NULL, NULL, NULL);
-
-	BKE_ptcache_update_info(pid);
-
-	if ((cache->flag & PTCACHE_DISK_CACHE) == 0) {
-		if (cache->index) {
-			BKE_object_delete_ptcache(pid->ob, cache->index);
-			cache->index = -1;
-		}
-	}
->>>>>>> c86c9297
 }
 
 void BKE_ptcache_disk_cache_rename(PTCacheID *pid, const char *name_src, const char *name_dst)
