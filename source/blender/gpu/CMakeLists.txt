# ***** BEGIN GPL LICENSE BLOCK *****
#
# This program is free software; you can redistribute it and/or
# modify it under the terms of the GNU General Public License
# as published by the Free Software Foundation; either version 2
# of the License, or (at your option) any later version.
#
# This program is distributed in the hope that it will be useful,
# but WITHOUT ANY WARRANTY; without even the implied warranty of
# MERCHANTABILITY or FITNESS FOR A PARTICULAR PURPOSE.  See the
# GNU General Public License for more details.
#
# You should have received a copy of the GNU General Public License
# along with this program; if not, write to the Free Software Foundation,
# Inc., 51 Franklin Street, Fifth Floor, Boston, MA 02110-1301, USA.
#
# The Original Code is Copyright (C) 2006, Blender Foundation
# All rights reserved.
#
# The Original Code is: all of this file.
#
# Contributor(s): Jacques Beaurain.
#
# ***** END GPL LICENSE BLOCK *****

set(INC
	.
	../blenkernel
	../blenlib
	../bmesh
	../imbuf
	../makesdna
	../makesrna

	../editors/include

	# For node muting stuff...
	../nodes
	../nodes/intern

	../../../intern/glew-mx
	../../../intern/guardedalloc
	../../../intern/smoke/extern
)

set(INC_SYS
	${GLEW_INCLUDE_PATH}
)

set(SRC
	intern/gpu_basic_shader.c
	intern/gpu_batch.c
	intern/gpu_buffers.c
	intern/gpu_codegen.c
	intern/gpu_compositing.c
	intern/gpu_debug.c
	intern/gpu_draw.c
	intern/gpu_extensions.c
	intern/gpu_framebuffer.c
	intern/gpu_immediate.c
	intern/gpu_init_exit.c
	intern/gpu_pbr.c
	intern/gpu_material.c
<<<<<<< HEAD
	intern/gpu_probe.c
=======
	intern/gpu_matrix.c
>>>>>>> 225edf4e
	intern/gpu_select.c
	intern/gpu_shader.c
	intern/gpu_texture.c
	intern/gpu_viewport.c

	gawain/attrib_binding.c
	gawain/attrib_binding.h
	gawain/batch.c
	gawain/batch.h
	gawain/common.h
	gawain/element.c
	gawain/element.h
	gawain/immediate.c
	gawain/immediate.h
	gawain/imm_util.c
	gawain/imm_util.h
	gawain/vertex_buffer.c
	gawain/vertex_buffer.h
	gawain/vertex_format.c
	gawain/vertex_format.h

	shaders/gpu_shader_fx_lib.glsl
	shaders/gpu_shader_fx_ssao_frag.glsl
	shaders/gpu_shader_fx_dof_frag.glsl
	shaders/gpu_shader_fx_dof_vert.glsl
	shaders/gpu_shader_fx_dof_hq_frag.glsl
	shaders/gpu_shader_fx_dof_hq_vert.glsl
	shaders/gpu_shader_fx_dof_hq_geo.glsl
	shaders/gpu_shader_fx_vert.glsl
	shaders/gpu_shader_material.glsl
	shaders/gpu_shader_material_bsdf_anisotropic.glsl
	shaders/gpu_shader_material_bsdf_velvet.glsl
	shaders/gpu_shader_material_bsdf_diffuse.glsl
	shaders/gpu_shader_material_bsdf_glass.glsl
	shaders/gpu_shader_material_bsdf_translucent.glsl
	shaders/gpu_shader_material_bsdf_transparent.glsl
	shaders/gpu_shader_material_bsdf_glossy.glsl
	shaders/gpu_shader_material_bsdf_refraction.glsl
	shaders/gpu_shader_material_bsdf_toon.glsl
	shaders/gpu_shader_material_bsdf_ambient_occlusion.glsl
	shaders/gpu_shader_material_new_shading.glsl
	shaders/gpu_shader_material_utils.glsl
	shaders/gpu_shader_sep_gaussian_blur_frag.glsl
	shaders/gpu_shader_sep_gaussian_blur_vert.glsl
	shaders/gpu_shader_basic_frag.glsl
	shaders/gpu_shader_basic_vert.glsl
	shaders/gpu_shader_basic_geom.glsl
	shaders/gpu_shader_vertex.glsl
	shaders/gpu_shader_vsm_store_frag.glsl
	shaders/gpu_shader_vsm_store_vert.glsl
	shaders/gpu_shader_fx_depth_resolve.glsl
	shaders/gpu_shader_fx_colormanage_frag.glsl
	shaders/gpu_shader_fire_frag.glsl
	shaders/gpu_shader_smoke_frag.glsl
	shaders/gpu_shader_smoke_vert.glsl
	shaders/gpu_shader_probe_sh_compute_frag.glsl
	shaders/gpu_shader_probe_sh_compute_vert.glsl
	shaders/gpu_shader_display_sh_frag.glsl
	shaders/gpu_shader_display_sh_vert.glsl
	shaders/gpu_shader_downsample_maxz_frag.glsl
	shaders/gpu_shader_downsample_maxz_vert.glsl

	GPU_basic_shader.h
	GPU_batch.h
	GPU_buffers.h
	GPU_compositing.h
	GPU_debug.h
	GPU_draw.h
	GPU_extensions.h
	GPU_framebuffer.h
	GPU_glew.h
	GPU_immediate.h
	GPU_init_exit.h
	GPU_pbr.h
	GPU_ltc.h
	GPU_material.h
<<<<<<< HEAD
	GPU_probe.h
=======
	GPU_matrix.h
>>>>>>> 225edf4e
	GPU_select.h
	GPU_shader.h
	GPU_texture.h
	GPU_viewport.h

	intern/gpu_codegen.h
	intern/gpu_private.h
)

data_to_c_simple(shaders/gpu_shader_depth_only_frag.glsl SRC)
data_to_c_simple(shaders/gpu_shader_uniform_color_frag.glsl SRC)
data_to_c_simple(shaders/gpu_shader_flat_color_frag.glsl SRC)
data_to_c_simple(shaders/gpu_shader_2D_vert.glsl SRC)
data_to_c_simple(shaders/gpu_shader_2D_flat_color_vert.glsl SRC)
data_to_c_simple(shaders/gpu_shader_2D_smooth_color_vert.glsl SRC)
data_to_c_simple(shaders/gpu_shader_2D_smooth_color_frag.glsl SRC)
data_to_c_simple(shaders/gpu_shader_image_modulate_alpha_frag.glsl SRC)
data_to_c_simple(shaders/gpu_shader_image_rect_modulate_alpha_frag.glsl SRC)
data_to_c_simple(shaders/gpu_shader_3D_image_vert.glsl SRC)
data_to_c_simple(shaders/gpu_shader_3D_vert.glsl SRC)
data_to_c_simple(shaders/gpu_shader_3D_flat_color_vert.glsl SRC)
data_to_c_simple(shaders/gpu_shader_3D_smooth_color_vert.glsl SRC)
data_to_c_simple(shaders/gpu_shader_3D_smooth_color_frag.glsl SRC)

data_to_c_simple(shaders/gpu_shader_point_uniform_color_frag.glsl SRC)
data_to_c_simple(shaders/gpu_shader_point_uniform_color_smooth_frag.glsl SRC)
data_to_c_simple(shaders/gpu_shader_point_uniform_color_outline_smooth_frag.glsl SRC)
data_to_c_simple(shaders/gpu_shader_point_varying_color_outline_smooth_frag.glsl SRC)
data_to_c_simple(shaders/gpu_shader_point_varying_color_frag.glsl SRC)
data_to_c_simple(shaders/gpu_shader_3D_point_fixed_size_varying_color_vert.glsl SRC)
data_to_c_simple(shaders/gpu_shader_3D_point_varying_size_vert.glsl SRC)
data_to_c_simple(shaders/gpu_shader_3D_point_varying_size_varying_color_vert.glsl SRC)
data_to_c_simple(shaders/gpu_shader_3D_point_uniform_size_smooth_vert.glsl SRC)
data_to_c_simple(shaders/gpu_shader_3D_point_uniform_size_outline_smooth_vert.glsl SRC)
data_to_c_simple(shaders/gpu_shader_2D_point_varying_size_varying_color_vert.glsl SRC)
data_to_c_simple(shaders/gpu_shader_2D_point_uniform_size_smooth_vert.glsl SRC)
data_to_c_simple(shaders/gpu_shader_2D_point_uniform_size_outline_smooth_vert.glsl SRC)
data_to_c_simple(shaders/gpu_shader_2D_point_uniform_size_varying_color_outline_smooth_vert.glsl SRC)

data_to_c_simple(shaders/gpu_shader_text_vert.glsl SRC)
data_to_c_simple(shaders/gpu_shader_text_frag.glsl SRC)

data_to_c_simple(shaders/gpu_shader_geometry.glsl SRC)
data_to_c_simple(shaders/gpu_shader_fire_frag.glsl SRC)
data_to_c_simple(shaders/gpu_shader_smoke_frag.glsl SRC)
data_to_c_simple(shaders/gpu_shader_smoke_vert.glsl SRC)
data_to_c_simple(shaders/gpu_shader_material.glsl SRC)
data_to_c_simple(shaders/gpu_shader_material_bsdf_anisotropic.glsl SRC)
data_to_c_simple(shaders/gpu_shader_material_bsdf_velvet.glsl SRC)
data_to_c_simple(shaders/gpu_shader_material_bsdf_diffuse.glsl SRC)
data_to_c_simple(shaders/gpu_shader_material_bsdf_glass.glsl SRC)
data_to_c_simple(shaders/gpu_shader_material_bsdf_translucent.glsl SRC)
data_to_c_simple(shaders/gpu_shader_material_bsdf_transparent.glsl SRC)
data_to_c_simple(shaders/gpu_shader_material_bsdf_glossy.glsl SRC)
data_to_c_simple(shaders/gpu_shader_material_bsdf_refraction.glsl SRC)
data_to_c_simple(shaders/gpu_shader_material_bsdf_toon.glsl SRC)
data_to_c_simple(shaders/gpu_shader_material_bsdf_ambient_occlusion.glsl SRC)
data_to_c_simple(shaders/gpu_shader_material_new_shading.glsl SRC)
data_to_c_simple(shaders/gpu_shader_material_utils.glsl SRC)
data_to_c_simple(shaders/gpu_shader_sep_gaussian_blur_frag.glsl SRC)
data_to_c_simple(shaders/gpu_shader_sep_gaussian_blur_vert.glsl SRC)
data_to_c_simple(shaders/gpu_shader_basic_frag.glsl SRC)
data_to_c_simple(shaders/gpu_shader_basic_vert.glsl SRC)
data_to_c_simple(shaders/gpu_shader_basic_geom.glsl SRC)
data_to_c_simple(shaders/gpu_shader_vertex.glsl SRC)
data_to_c_simple(shaders/gpu_shader_vertex_world.glsl SRC)
data_to_c_simple(shaders/gpu_shader_vsm_store_frag.glsl SRC)
data_to_c_simple(shaders/gpu_shader_vsm_store_vert.glsl SRC)
data_to_c_simple(shaders/gpu_shader_fx_vert.glsl SRC)
data_to_c_simple(shaders/gpu_shader_fx_ssao_frag.glsl SRC)
data_to_c_simple(shaders/gpu_shader_fx_dof_frag.glsl SRC)
data_to_c_simple(shaders/gpu_shader_fx_dof_vert.glsl SRC)
data_to_c_simple(shaders/gpu_shader_fx_dof_hq_frag.glsl SRC)
data_to_c_simple(shaders/gpu_shader_fx_dof_hq_vert.glsl SRC)
data_to_c_simple(shaders/gpu_shader_fx_dof_hq_geo.glsl SRC)
data_to_c_simple(shaders/gpu_shader_fx_depth_resolve.glsl SRC)
data_to_c_simple(shaders/gpu_shader_fx_colormanage_frag.glsl SRC)
data_to_c_simple(shaders/gpu_shader_fx_lib.glsl SRC)
data_to_c_simple(shaders/gpu_shader_probe_sh_compute_frag.glsl SRC)
data_to_c_simple(shaders/gpu_shader_probe_sh_compute_vert.glsl SRC)
data_to_c_simple(shaders/gpu_shader_display_sh_frag.glsl SRC)
data_to_c_simple(shaders/gpu_shader_display_sh_vert.glsl SRC)
data_to_c_simple(shaders/gpu_shader_downsample_maxz_frag.glsl SRC)
data_to_c_simple(shaders/gpu_shader_downsample_maxz_vert.glsl SRC)

if(WITH_GAMEENGINE)
	add_definitions(-DWITH_GAMEENGINE)
endif()

if(WITH_MOD_SMOKE)
	add_definitions(-DWITH_SMOKE)
endif()

add_definitions(${GL_DEFINITIONS})

if(WITH_IMAGE_DDS)
	add_definitions(-DWITH_DDS)
endif()

if(WITH_OPENSUBDIV)
	add_definitions(-DWITH_OPENSUBDIV)
endif()

blender_add_lib(bf_gpu "${SRC}" "${INC}" "${INC_SYS}")
<|MERGE_RESOLUTION|>--- conflicted
+++ resolved
@@ -61,11 +61,8 @@
 	intern/gpu_init_exit.c
 	intern/gpu_pbr.c
 	intern/gpu_material.c
-<<<<<<< HEAD
+	intern/gpu_matrix.c
 	intern/gpu_probe.c
-=======
-	intern/gpu_matrix.c
->>>>>>> 225edf4e
 	intern/gpu_select.c
 	intern/gpu_shader.c
 	intern/gpu_texture.c
@@ -142,11 +139,8 @@
 	GPU_pbr.h
 	GPU_ltc.h
 	GPU_material.h
-<<<<<<< HEAD
+	GPU_matrix.h
 	GPU_probe.h
-=======
-	GPU_matrix.h
->>>>>>> 225edf4e
 	GPU_select.h
 	GPU_shader.h
 	GPU_texture.h
