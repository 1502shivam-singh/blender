--- conflicted
+++ resolved
@@ -728,14 +728,7 @@
 	glBindTexture(GL_TEXTURE_2D, *bind);
 
 	if (use_high_bit_depth) {
-<<<<<<< HEAD
 			glTexImage2D(GL_TEXTURE_2D, 0,  internal_format,  rectw, recth, 0, GL_RGBA, GL_FLOAT, frect);
-=======
-		if (GLEW_ARB_texture_float)
-			glTexImage2D(GL_TEXTURE_2D, 0, GL_RGBA16F, rectw, recth, 0, GL_RGBA, GL_FLOAT, frect);
-		else
-			glTexImage2D(GL_TEXTURE_2D, 0, GL_RGBA16, rectw, recth, 0, GL_RGBA, GL_FLOAT, frect);
->>>>>>> 8e6e7010
 	}
 	else
 		glTexImage2D(GL_TEXTURE_2D, 0, GL_RGBA, rectw, recth, 0, GL_RGBA, GL_UNSIGNED_BYTE, rect);
