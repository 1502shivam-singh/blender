--- conflicted
+++ resolved
@@ -1272,11 +1272,7 @@
 	return buffers;
 }
 
-<<<<<<< HEAD
-void GPU_update_grid_pbvh_buffers(
-=======
 void GPU_pbvh_grid_buffers_update(
->>>>>>> 15038975
         GPU_PBVH_Buffers *buffers, CCGElem **grids,
         const DMFlagMat *grid_flag_mats, int *grid_indices,
         int totgrid, const CCGKey *key, bool show_diffuse_color)
@@ -1492,13 +1488,8 @@
 	buffers->index_buf_fast = ElementList_build(&elb); \
 } (void)0
 
-<<<<<<< HEAD
-GPU_PBVH_Buffers *GPU_build_grid_pbvh_buffers(
+GPU_PBVH_Buffers *GPU_pbvh_grid_buffers_build(
         int *grid_indices, int totgrid, BLI_bitmap **grid_hidden, int gridsize, const CCGKey *UNUSED(key),
-=======
-GPU_PBVH_Buffers *GPU_pbvh_grid_buffers_build(
-        int *grid_indices, int totgrid, BLI_bitmap **grid_hidden, int gridsize, const CCGKey *key,
->>>>>>> 15038975
         GridCommonGPUBuffer **grid_common_gpu_buffer)
 {
 	GPU_PBVH_Buffers *buffers;
@@ -1641,11 +1632,7 @@
 
 /* Creates a vertex buffer (coordinate, normal, color) and, if smooth
  * shading, an element index buffer. */
-<<<<<<< HEAD
-void GPU_update_bmesh_pbvh_buffers(
-=======
 void GPU_pbvh_bmesh_buffers_update(
->>>>>>> 15038975
         GPU_PBVH_Buffers *buffers,
         BMesh *bm,
         GSet *bm_faces,
@@ -1832,11 +1819,7 @@
 	return buffers;
 }
 
-<<<<<<< HEAD
-void GPU_draw_pbvh_buffers(
-=======
 void GPU_pbvh_buffers_draw(
->>>>>>> 15038975
         GPU_PBVH_Buffers *buffers, DMSetMaterial setMaterial,
         bool wireframe, bool fast)
 {
@@ -1858,14 +1841,13 @@
 	}
 }
 
-Batch *GPU_draw_pbvh_buffers_get_batch(GPU_PBVH_Buffers *buffers, bool fast)
+Batch *GPU_pbvh_buffers_batch_get(GPU_PBVH_Buffers *buffers, bool fast)
 {
 	return (fast && buffers->triangles_fast) ?
 	        buffers->triangles_fast : buffers->triangles;
 }
 
-bool GPU_pbvh_buffers_diffuse_changed(
-        GPU_PBVH_Buffers *buffers, GSet *bm_faces, bool show_diffuse_color)
+bool GPU_pbvh_buffers_diffuse_changed(GPU_PBVH_Buffers *buffers, GSet *bm_faces, bool show_diffuse_color)
 {
 	float diffuse_color[4];
 	bool use_matcaps = GPU_material_use_matcaps_get();
@@ -1946,11 +1928,7 @@
 }
 
 /* debug function, draws the pbvh BB */
-<<<<<<< HEAD
-void GPU_draw_pbvh_BB(float min[3], float max[3], bool leaf, unsigned int pos)
-=======
-void GPU_pbvh_BB_draw(float min[3], float max[3], bool leaf)
->>>>>>> 15038975
+void GPU_pbvh_BB_draw(float min[3], float max[3], bool leaf, unsigned int pos)
 {
 	if (leaf)
 		immUniformColor4f(0.0, 1.0, 0.0, 0.5);
@@ -1973,7 +1951,6 @@
 	immVertex3f(pos, max[0], max[1], max[2]);
 	immVertex3f(pos, max[0], min[1], max[2]);
 
-<<<<<<< HEAD
 	immVertex3f(pos, max[0], min[1], max[2]);
 	immVertex3f(pos, min[0], min[1], max[2]);
 
@@ -2004,20 +1981,4 @@
 	immVertex3f(pos, max[0], min[1], max[2]);
 
 	immEnd();
-=======
-void GPU_pbvh_BB_draw_init(void)
-{
-	glPushAttrib(GL_ENABLE_BIT);
-	glDisable(GL_CULL_FACE);
-	glEnableClientState(GL_VERTEX_ARRAY);
-	glDisableClientState(GL_COLOR_ARRAY);
-	glPolygonMode(GL_FRONT_AND_BACK, GL_LINE);
-	glEnable(GL_BLEND);
-}
-
-void GPU_pbvh_BB_draw_end(void)
-{
-	glPolygonMode(GL_FRONT_AND_BACK, GL_FILL);
-	glPopAttrib();
->>>>>>> 15038975
 }