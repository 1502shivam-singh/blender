--- conflicted
+++ resolved
@@ -957,7 +957,6 @@
 	//printf("node updated %p\n", buffers_v);
 }
 
-<<<<<<< HEAD
 static int gpu_build_grid_ibo(int gridsize)
 {
 	GLuint index_buf;
@@ -1061,10 +1060,6 @@
 }
 
 GPU_Buffers *GPU_build_grid_buffers(int gridsize)
-=======
-void *GPU_build_grid_buffers(DMGridData **UNUSED(grids), int *UNUSED(grid_indices),
-				int totgrid, int gridsize)
->>>>>>> b743454c
 {
 	GPU_Buffers *buffers;
 
