/*
 * This program is free software; you can redistribute it and/or
 * modify it under the terms of the GNU General Public License
 * as published by the Free Software Foundation; either version 2
 * of the License, or (at your option) any later version.
 *
 * This program is distributed in the hope that it will be useful,
 * but WITHOUT ANY WARRANTY; without even the implied warranty of
 * MERCHANTABILITY or FITNESS FOR A PARTICULAR PURPOSE.  See the
 * GNU General Public License for more details.
 *
 * You should have received a copy of the GNU General Public License
 * along with this program; if not, write to the Free Software  Foundation,
 * Inc., 51 Franklin Street, Fifth Floor, Boston, MA 02110-1301, USA.
 *
 * The Original Code is Copyright (C) 2005 by the Blender Foundation.
 * All rights reserved.
 */

/** \file
 * \ingroup modifiers
 */

#include "BLI_math.h"

#include "BLT_translation.h"

#include "DNA_mesh_types.h"
#include "DNA_meshdata_types.h"
#include "DNA_object_types.h"
#include "DNA_screen_types.h"

#include "BKE_context.h"
#include "BKE_deform.h"
#include "BKE_lib_id.h"
#include "BKE_lib_query.h"
#include "BKE_mesh.h"
#include "BKE_mesh_mirror.h"
#include "BKE_modifier.h"
#include "BKE_screen.h"

#include "UI_interface.h"
#include "UI_resources.h"

#include "RNA_access.h"

#include "bmesh.h"
#include "bmesh_tools.h"

#include "MEM_guardedalloc.h"

#include "DEG_depsgraph_build.h"
#include "DEG_depsgraph_query.h"

#include "MOD_modifiertypes.h"
#include "MOD_ui_common.h"

static void initData(ModifierData *md)
{
  MirrorModifierData *mmd = (MirrorModifierData *)md;

  mmd->flag |= (MOD_MIR_AXIS_X | MOD_MIR_VGROUP);
  mmd->tolerance = 0.001;
  mmd->mirror_ob = NULL;
}

static void foreachObjectLink(ModifierData *md, Object *ob, ObjectWalkFunc walk, void *userData)
{
  MirrorModifierData *mmd = (MirrorModifierData *)md;

  walk(userData, ob, &mmd->mirror_ob, IDWALK_CB_NOP);
}

static void updateDepsgraph(ModifierData *md, const ModifierUpdateDepsgraphContext *ctx)
{
  MirrorModifierData *mmd = (MirrorModifierData *)md;
  if (mmd->mirror_ob != NULL) {
    DEG_add_object_relation(ctx->node, mmd->mirror_ob, DEG_OB_COMP_TRANSFORM, "Mirror Modifier");
    DEG_add_modifier_to_transform_relation(ctx->node, "Mirror Modifier");
  }
}

static Mesh *mirrorModifier__doMirror(MirrorModifierData *mmd,
                                      const ModifierEvalContext *ctx,
                                      Object *ob,
                                      Mesh *mesh)
{
  Mesh *result = mesh;

  /* check which axes have been toggled and mirror accordingly */
  if (mmd->flag & MOD_MIR_AXIS_X) {
    result = BKE_mesh_mirror_apply_mirror_on_axis(mmd, ctx, ob, result, 0);
  }
  if (mmd->flag & MOD_MIR_AXIS_Y) {
    Mesh *tmp = result;
    result = BKE_mesh_mirror_apply_mirror_on_axis(mmd, ctx, ob, result, 1);
    if (tmp != mesh) {
      /* free intermediate results */
      BKE_id_free(NULL, tmp);
    }
  }
  if (mmd->flag & MOD_MIR_AXIS_Z) {
    Mesh *tmp = result;
    result = BKE_mesh_mirror_apply_mirror_on_axis(mmd, ctx, ob, result, 2);
    if (tmp != mesh) {
      /* free intermediate results */
      BKE_id_free(NULL, tmp);
    }
  }

  return result;
}

static Mesh *applyModifier(ModifierData *md, const ModifierEvalContext *ctx, Mesh *mesh)
{
  Mesh *result;
  MirrorModifierData *mmd = (MirrorModifierData *)md;

  result = mirrorModifier__doMirror(mmd, ctx, ctx->object, mesh);

  if (result != mesh) {
    result->runtime.cd_dirty_vert |= CD_MASK_NORMAL;
  }
  return result;
}

static void panel_draw(const bContext *C, Panel *panel)
{
  uiLayout *row, *col, *decorator_layout;
  uiLayout *layout = panel->layout;
  PropertyRNA *prop;

  PointerRNA ptr;
  PointerRNA ob_ptr;
  modifier_panel_get_property_pointers(C, panel, &ob_ptr, &ptr);
  modifier_panel_buttons(C, panel);

  col = uiLayoutColumn(layout, false);
  uiLayoutSetPropSep(col, true);

  /* No decorators for the first few rows. */
  uiLayoutSetPropDecorate(col, false);

  prop = RNA_struct_find_property(&ptr, "use_axis");
  row = uiLayoutRow(col, true);
  decorator_layout = uiItemL_respect_property_split(row, IFACE_("Axis"), ICON_NONE);
  uiItemFullR(row, &ptr, prop, 0, 0, UI_ITEM_R_TOGGLE, IFACE_("X"), ICON_NONE);
  uiItemFullR(row, &ptr, prop, 1, 0, UI_ITEM_R_TOGGLE, IFACE_("Y"), ICON_NONE);
  uiItemFullR(row, &ptr, prop, 2, 0, UI_ITEM_R_TOGGLE, IFACE_("Z"), ICON_NONE);
  uiItemL(decorator_layout, "", ICON_BLANK1);

  prop = RNA_struct_find_property(&ptr, "use_bisect_axis");
  row = uiLayoutRow(col, true);
  decorator_layout = uiItemL_respect_property_split(row, IFACE_("Bisect"), ICON_NONE);
  uiItemFullR(row, &ptr, prop, 0, 0, UI_ITEM_R_TOGGLE, IFACE_("X"), ICON_NONE);
  uiItemFullR(row, &ptr, prop, 1, 0, UI_ITEM_R_TOGGLE, IFACE_("Y"), ICON_NONE);
  uiItemFullR(row, &ptr, prop, 2, 0, UI_ITEM_R_TOGGLE, IFACE_("Z"), ICON_NONE);
  uiItemL(decorator_layout, "", ICON_BLANK1);

  prop = RNA_struct_find_property(&ptr, "use_bisect_flip_axis");
  row = uiLayoutRow(col, true);
  decorator_layout = uiItemL_respect_property_split(row, IFACE_("Flip"), ICON_NONE);
  uiItemFullR(row, &ptr, prop, 0, 0, UI_ITEM_R_TOGGLE, IFACE_("X"), ICON_NONE);
  uiItemFullR(row, &ptr, prop, 1, 0, UI_ITEM_R_TOGGLE, IFACE_("Y"), ICON_NONE);
  uiItemFullR(row, &ptr, prop, 2, 0, UI_ITEM_R_TOGGLE, IFACE_("Z"), ICON_NONE);
  uiItemL(decorator_layout, "", ICON_BLANK1);

  uiItemS(col);
  /* Now decorators are fine, we don't insert multiple items in a single row anymore. */
  uiLayoutSetPropDecorate(col, true);

  uiItemR(col, &ptr, "mirror_object", 0, NULL, ICON_NONE);

  uiItemR(col, &ptr, "use_mirror_vertex_groups", 0, IFACE_("Vertex Groups"), ICON_NONE);
}

static void merge_panel_draw_header(const bContext *C, Panel *panel)
{
  uiLayout *layout = panel->layout;

  PointerRNA ptr;
  modifier_panel_get_property_pointers(C, panel, NULL, &ptr);

  uiItemR(layout, &ptr, "use_mirror_merge", 0, IFACE_("Merge"), ICON_NONE);
}

static void symmetry_panel_draw(const bContext *C, Panel *panel)
{
  uiLayout *row;
  uiLayout *layout = panel->layout;

  PointerRNA ptr;
  modifier_panel_get_property_pointers(C, panel, NULL, &ptr);

  uiLayoutSetPropSep(layout, true);

  row = uiLayoutRow(layout, false);
  uiLayoutSetActive(row, RNA_boolean_get(&ptr, "use_mirror_merge"));
  uiItemR(row, &ptr, "merge_threshold", 0, NULL, ICON_NONE);
  uiItemR(layout, &ptr, "use_clip", 0, IFACE_("Clipping"), ICON_NONE);
}

static void uv_panel_draw(const bContext *C, Panel *panel)
{
  uiLayout *col, *row, *sub;
  uiLayout *layout = panel->layout;

  PointerRNA ptr;
  modifier_panel_get_property_pointers(C, panel, NULL, &ptr);

  uiLayoutSetPropSep(layout, true);

<<<<<<< HEAD
  col = uiLayoutColumn(layout, false);
  row = uiLayoutRow(col, true);
  uiItemL_respect_property_split(row, IFACE_("Mirror U"), ICON_NONE);
  uiItemR(row, &ptr, "use_mirror_u", 0, IFACE_(""), ICON_NONE);
  sub = uiLayoutRow(row, true);
  uiLayoutSetActive(sub, RNA_boolean_get(&ptr, "use_mirror_u"));
  uiItemR(sub, &ptr, "mirror_offset_u", UI_ITEM_R_SLIDER, IFACE_("Offset"), ICON_NONE);

  col = uiLayoutColumn(layout, false);
  row = uiLayoutRow(col, true);
  uiItemL_respect_property_split(row, IFACE_("V"), ICON_NONE);
  uiItemR(row, &ptr, "use_mirror_v", 0, IFACE_(""), ICON_NONE);
  sub = uiLayoutRow(row, true);
  uiLayoutSetActive(sub, RNA_boolean_get(&ptr, "use_mirror_v"));
  uiItemR(sub, &ptr, "mirror_offset_v", UI_ITEM_R_SLIDER, IFACE_("Offset"), ICON_NONE);
=======
  col = uiLayoutColumnWithHeading(layout, false, IFACE_("Mirror U"));
  row = uiLayoutRow(col, true);
  uiLayoutSetPropDecorate(row, false);
  sub = uiLayoutRow(row, true);
  uiItemR(sub, &ptr, "use_mirror_u", 0, "", ICON_NONE);
  sub = uiLayoutRow(sub, true);
  uiLayoutSetActive(sub, RNA_boolean_get(&ptr, "use_mirror_u"));
  uiItemR(sub, &ptr, "mirror_offset_u", UI_ITEM_R_SLIDER, "", ICON_NONE);
  uiItemDecoratorR(row, &ptr, "mirror_offset_v", 0);

  col = uiLayoutColumnWithHeading(layout, false, "V");
  row = uiLayoutRow(col, true);
  uiLayoutSetPropDecorate(row, false);
  sub = uiLayoutRow(row, true);
  uiItemR(sub, &ptr, "use_mirror_v", 0, "", ICON_NONE);
  sub = uiLayoutRow(sub, true);
  uiLayoutSetActive(sub, RNA_boolean_get(&ptr, "use_mirror_v"));
  uiItemR(sub, &ptr, "mirror_offset_v", UI_ITEM_R_SLIDER, "", ICON_NONE);
  uiItemDecoratorR(row, &ptr, "mirror_offset_v", 0);
>>>>>>> 26b94369

  modifier_panel_end(layout, &ptr);
}

static void panelRegister(ARegionType *region_type)
{
  PanelType *panel_type = modifier_panel_register(region_type, "Mirror", panel_draw);
  modifier_subpanel_register(
      region_type, "mirror_merge", "", merge_panel_draw_header, symmetry_panel_draw, panel_type);
  modifier_subpanel_register(
      region_type, "mirror_textures", "UVs", NULL, uv_panel_draw, panel_type);
}

ModifierTypeInfo modifierType_Mirror = {
    /* name */ "Mirror",
    /* structName */ "MirrorModifierData",
    /* structSize */ sizeof(MirrorModifierData),
    /* type */ eModifierTypeType_Constructive,
    /* flags */ eModifierTypeFlag_AcceptsMesh | eModifierTypeFlag_SupportsMapping |
        eModifierTypeFlag_SupportsEditmode | eModifierTypeFlag_EnableInEditmode |
        eModifierTypeFlag_AcceptsCVs |
        /* this is only the case when 'MOD_MIR_VGROUP' is used */
        eModifierTypeFlag_UsesPreview,

    /* copyData */ modifier_copyData_generic,

    /* deformVerts */ NULL,
    /* deformMatrices */ NULL,
    /* deformVertsEM */ NULL,
    /* deformMatricesEM */ NULL,
    /* applyModifier */ applyModifier,

    /* initData */ initData,
    /* requiredDataMask */ NULL,
    /* freeData */ NULL,
    /* isDisabled */ NULL,
    /* updateDepsgraph */ updateDepsgraph,
    /* dependsOnTime */ NULL,
    /* dependsOnNormals */ NULL,
    /* foreachObjectLink */ foreachObjectLink,
    /* foreachIDLink */ NULL,
    /* foreachTexLink */ NULL,
    /* freeRuntimeData */ NULL,
    /* panelRegister */ panelRegister,
};<|MERGE_RESOLUTION|>--- conflicted
+++ resolved
@@ -210,23 +210,6 @@
 
   uiLayoutSetPropSep(layout, true);
 
-<<<<<<< HEAD
-  col = uiLayoutColumn(layout, false);
-  row = uiLayoutRow(col, true);
-  uiItemL_respect_property_split(row, IFACE_("Mirror U"), ICON_NONE);
-  uiItemR(row, &ptr, "use_mirror_u", 0, IFACE_(""), ICON_NONE);
-  sub = uiLayoutRow(row, true);
-  uiLayoutSetActive(sub, RNA_boolean_get(&ptr, "use_mirror_u"));
-  uiItemR(sub, &ptr, "mirror_offset_u", UI_ITEM_R_SLIDER, IFACE_("Offset"), ICON_NONE);
-
-  col = uiLayoutColumn(layout, false);
-  row = uiLayoutRow(col, true);
-  uiItemL_respect_property_split(row, IFACE_("V"), ICON_NONE);
-  uiItemR(row, &ptr, "use_mirror_v", 0, IFACE_(""), ICON_NONE);
-  sub = uiLayoutRow(row, true);
-  uiLayoutSetActive(sub, RNA_boolean_get(&ptr, "use_mirror_v"));
-  uiItemR(sub, &ptr, "mirror_offset_v", UI_ITEM_R_SLIDER, IFACE_("Offset"), ICON_NONE);
-=======
   col = uiLayoutColumnWithHeading(layout, false, IFACE_("Mirror U"));
   row = uiLayoutRow(col, true);
   uiLayoutSetPropDecorate(row, false);
@@ -246,7 +229,6 @@
   uiLayoutSetActive(sub, RNA_boolean_get(&ptr, "use_mirror_v"));
   uiItemR(sub, &ptr, "mirror_offset_v", UI_ITEM_R_SLIDER, "", ICON_NONE);
   uiItemDecoratorR(row, &ptr, "mirror_offset_v", 0);
->>>>>>> 26b94369
 
   modifier_panel_end(layout, &ptr);
 }
