--- conflicted
+++ resolved
@@ -87,15 +87,9 @@
 	return (mcmd->cache_file == NULL) || (mcmd->object_path[0] == '\0');
 }
 
-<<<<<<< HEAD
-static DerivedMesh *applyModifier(ModifierData *md, const ModifierEvalContext *ctx,
-                                  DerivedMesh *dm)
-=======
 static DerivedMesh *applyModifier(
-        ModifierData *md, Object *ob,
-        DerivedMesh *dm,
-        ModifierApplyFlag UNUSED(flag))
->>>>>>> c84b8d48
+        ModifierData *md, const ModifierEvalContext *ctx,
+        DerivedMesh *dm)
 {
 #ifdef WITH_ALEMBIC
 	MeshSeqCacheModifierData *mcmd = (MeshSeqCacheModifierData *) md;
