--- conflicted
+++ resolved
@@ -664,13 +664,10 @@
 		if (rr->do_exr_tile) {
 			rl->display_buffer = MEM_mapallocN((size_t)rectx * recty * sizeof(unsigned int),
 			                                   "Combined display space rgba");
-<<<<<<< HEAD
-=======
 			if (rl->display_buffer == NULL) {
 				render_result_free(rr);
 				return NULL;
 			}
->>>>>>> 4bb1e224
 			rl->exrhandle = IMB_exr_get_handle();
 		}
 
