--- conflicted
+++ resolved
@@ -24,13 +24,8 @@
 
 #include "BLO_sys_types.h"
 
-<<<<<<< HEAD
-#ifndef RNA_TYPES
-#define RNA_TYPES
-=======
 #ifndef RNA_TYPES_H
 #define RNA_TYPES_H
->>>>>>> 2198cfdb
 
 #ifdef __cplusplus
 extern "C" {
