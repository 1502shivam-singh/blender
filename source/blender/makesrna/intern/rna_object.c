/*
 * ***** BEGIN GPL LICENSE BLOCK *****
 *
 * This program is free software; you can redistribute it and/or
 * modify it under the terms of the GNU General Public License
 * as published by the Free Software Foundation; either version 2
 * of the License, or (at your option) any later version.
 *
 * This program is distributed in the hope that it will be useful,
 * but WITHOUT ANY WARRANTY; without even the implied warranty of
 * MERCHANTABILITY or FITNESS FOR A PARTICULAR PURPOSE.  See the
 * GNU General Public License for more details.
 *
 * You should have received a copy of the GNU General Public License
 * along with this program; if not, write to the Free Software Foundation,
 * Inc., 51 Franklin Street, Fifth Floor, Boston, MA 02110-1301, USA.
 *
 * Contributor(s): Blender Foundation (2008).
 *
 * ***** END GPL LICENSE BLOCK *****
 */

/** \file blender/makesrna/intern/rna_object.c
 *  \ingroup RNA
 */

#include <stdio.h>
#include <stdlib.h>

#include "DNA_action_types.h"
#include "DNA_customdata_types.h"
#include "DNA_group_types.h"
#include "DNA_material_types.h"
#include "DNA_mesh_types.h"
#include "DNA_object_force_types.h"
#include "DNA_object_types.h"
#include "DNA_scene_types.h"
#include "DNA_meta_types.h"
#include "DNA_workspace_types.h"

#include "BLI_utildefines.h"
#include "BLI_listbase.h"

#include "BKE_camera.h"
#include "BKE_collection.h"
#include "BKE_paint.h"
#include "BKE_editlattice.h"
#include "BKE_editmesh.h"
#include "BKE_object_deform.h"
#include "BKE_object_facemap.h"

#include "RNA_access.h"
#include "RNA_define.h"
#include "RNA_enum_types.h"

#include "rna_internal.h"

#include "BLI_sys_types.h" /* needed for intptr_t used in ED_mesh.h */
#include "ED_mesh.h"

#include "WM_api.h"
#include "WM_types.h"

const EnumPropertyItem rna_enum_object_mode_items[] = {
	{OB_MODE_OBJECT, "OBJECT", ICON_OBJECT_DATAMODE, "Object Mode", ""},
	{OB_MODE_EDIT, "EDIT", ICON_EDITMODE_HLT, "Edit Mode", ""},
	{OB_MODE_POSE, "POSE", ICON_POSE_HLT, "Pose Mode", ""},
	{OB_MODE_WEIGHT_PAINT, "WEIGHT_PAINT", ICON_WPAINT_HLT, "Weight Paint", ""},
	{OB_MODE_VERTEX_PAINT, "VERTEX_PAINT", ICON_VPAINT_HLT, "Vertex Paint", ""},
	{OB_MODE_TEXTURE_PAINT, "TEXTURE_PAINT", ICON_TPAINT_HLT, "Texture Paint", ""},
	{OB_MODE_SCULPT, "SCULPT", ICON_SCULPTMODE_HLT, "Sculpt Mode", ""},
	{OB_MODE_PARTICLE_EDIT, "PARTICLE_EDIT", ICON_PARTICLEMODE, "Particle Edit", ""},
	{OB_MODE_GPENCIL_EDIT, "GPENCIL_EDIT", ICON_EDITMODE_HLT, "Edit Mode", "Edit Grease Pencil Strokes"},
	{OB_MODE_GPENCIL_SCULPT, "GPENCIL_SCULPT", ICON_SCULPTMODE_HLT, "Sculpt Mode", "Sculpt Grease Pencil Strokes"},
	{OB_MODE_GPENCIL_WEIGHT, "GPENCIL_WEIGHT", ICON_WPAINT_HLT, "Weight Paint", "Grease Pencil Weight Paint Strokes"},
	{OB_MODE_GPENCIL_PAINT, "GPENCIL_PAINT", ICON_GREASEPENCIL, "Draw", "Paint Grease Pencil Strokes"},
	{0, NULL, 0, NULL, NULL}
};

const EnumPropertyItem rna_enum_object_empty_drawtype_items[] = {
	{OB_PLAINAXES, "PLAIN_AXES", 0, "Plain Axes", ""},
	{OB_ARROWS, "ARROWS", 0, "Arrows", ""},
	{OB_SINGLE_ARROW, "SINGLE_ARROW", 0, "Single Arrow", ""},
	{OB_CIRCLE, "CIRCLE", 0, "Circle", ""},
	{OB_CUBE, "CUBE", 0, "Cube", ""},
	{OB_EMPTY_SPHERE, "SPHERE", 0, "Sphere", ""},
	{OB_EMPTY_CONE, "CONE", 0, "Cone", ""},
	{OB_EMPTY_IMAGE, "IMAGE", 0, "Image", ""},
	{0, NULL, 0, NULL, NULL}
};

const EnumPropertyItem rna_enum_object_gpencil_type_items[] = {
	{ GP_EMPTY, "EMPTY", ICON_OUTLINER_OB_GREASEPENCIL, "Blank", "Create an empty grease pencil object" },
	{ GP_MONKEY, "MONKEY", ICON_MONKEY, "Monkey", "Construct a Suzanne grease pencil object" },
	{ 0, NULL, 0, NULL, NULL }
};

static const EnumPropertyItem parent_type_items[] = {
	{PAROBJECT, "OBJECT", 0, "Object", "The object is parented to an object"},
	{PARSKEL, "ARMATURE", 0, "Armature", ""},
	{PARSKEL, "LATTICE", 0, "Lattice", "The object is parented to a lattice"}, /* PARSKEL reuse will give issues */
	{PARVERT1, "VERTEX", 0, "Vertex", "The object is parented to a vertex"},
	{PARVERT3, "VERTEX_3", 0, "3 Vertices", ""},
	{PARBONE, "BONE", 0, "Bone", "The object is parented to a bone"},
	{0, NULL, 0, NULL, NULL}
};

#define DUPLI_ITEMS_SHARED \
	{0, "NONE", 0, "None", ""}, \
	{OB_DUPLIFRAMES, "FRAMES", 0, "Frames", "Make copy of object for every frame"}, \
	{OB_DUPLIVERTS, "VERTS", 0, "Verts", "Duplicate child objects on all vertices"}, \
	{OB_DUPLIFACES, "FACES", 0, "Faces", "Duplicate child objects on all faces"}

#define DUPLI_ITEM_COLLECTION \
	{OB_DUPLICOLLECTION, "COLLECTION", 0, "Collection", "Enable collection instancing"}
static const EnumPropertyItem dupli_items[] = {
	DUPLI_ITEMS_SHARED,
	DUPLI_ITEM_COLLECTION,
	{0, NULL, 0, NULL, NULL}
};
#ifdef RNA_RUNTIME
static EnumPropertyItem dupli_items_nogroup[] = {
	DUPLI_ITEMS_SHARED,
	{0, NULL, 0, NULL, NULL}
};
#endif
#undef DUPLI_ITEMS_SHARED
#undef DUPLI_ITEM_COLLECTION

const EnumPropertyItem rna_enum_metaelem_type_items[] = {
	{MB_BALL, "BALL", ICON_META_BALL, "Ball", ""},
	{MB_TUBE, "CAPSULE", ICON_META_CAPSULE, "Capsule", ""},
	{MB_PLANE, "PLANE", ICON_META_PLANE, "Plane", ""},
	{MB_ELIPSOID, "ELLIPSOID", ICON_META_ELLIPSOID, "Ellipsoid", ""}, /* NOTE: typo at original definition! */
	{MB_CUBE, "CUBE", ICON_META_CUBE, "Cube", ""},
	{0, NULL, 0, NULL, NULL}
};

/* used for 2 enums */
#define OBTYPE_CU_CURVE {OB_CURVE, "CURVE", 0, "Curve", ""}
#define OBTYPE_CU_SURF {OB_SURF, "SURFACE", 0, "Surface", ""}
#define OBTYPE_CU_FONT {OB_FONT, "FONT", 0, "Font", ""}

const EnumPropertyItem rna_enum_object_type_items[] = {
	{OB_MESH, "MESH", 0, "Mesh", ""},
	OBTYPE_CU_CURVE,
	OBTYPE_CU_SURF,
	{OB_MBALL, "META", 0, "Meta", ""},
	OBTYPE_CU_FONT,
	{0, "", 0, NULL, NULL},
	{OB_ARMATURE, "ARMATURE", 0, "Armature", ""},
	{OB_LATTICE, "LATTICE", 0, "Lattice", ""},
	{OB_EMPTY, "EMPTY", 0, "Empty", ""},
	{OB_GPENCIL, "GPENCIL", 0, "GPencil", ""},
	{0, "", 0, NULL, NULL},
	{OB_CAMERA, "CAMERA", 0, "Camera", ""},
	{OB_LAMP, "LAMP", 0, "Lamp", ""},
	{OB_SPEAKER, "SPEAKER", 0, "Speaker", ""},
	{OB_LIGHTPROBE, "LIGHT_PROBE", 0, "Probe", ""},
	{0, NULL, 0, NULL, NULL}
};

const EnumPropertyItem rna_enum_object_type_curve_items[] = {
	OBTYPE_CU_CURVE,
	OBTYPE_CU_SURF,
	OBTYPE_CU_FONT,
	{0, NULL, 0, NULL, NULL}
};

const EnumPropertyItem rna_enum_object_axis_items[] = {
	{OB_POSX, "POS_X", 0, "+X", ""},
	{OB_POSY, "POS_Y", 0, "+Y", ""},
	{OB_POSZ, "POS_Z", 0, "+Z", ""},
	{OB_NEGX, "NEG_X", 0, "-X", ""},
	{OB_NEGY, "NEG_Y", 0, "-Y", ""},
	{OB_NEGZ, "NEG_Z", 0, "-Z", ""},
	{0, NULL, 0, NULL, NULL}
};

#ifdef RNA_RUNTIME

#include "BLI_math.h"

#include "DNA_key_types.h"
#include "DNA_constraint_types.h"
#include "DNA_ID.h"
#include "DNA_lattice_types.h"
#include "DNA_node_types.h"

#include "BKE_armature.h"
#include "BKE_constraint.h"
#include "BKE_context.h"
#include "BKE_curve.h"
#include "BKE_effect.h"
#include "BKE_global.h"
#include "BKE_key.h"
#include "BKE_object.h"
#include "BKE_material.h"
#include "BKE_mesh.h"
#include "BKE_modifier.h"
#include "BKE_particle.h"
#include "BKE_scene.h"
#include "BKE_deform.h"

#include "DEG_depsgraph.h"
#include "DEG_depsgraph_build.h"

#include "ED_object.h"
#include "ED_particle.h"
#include "ED_curve.h"
#include "ED_lattice.h"

static void rna_Object_internal_update(Main *UNUSED(bmain), Scene *UNUSED(scene), PointerRNA *ptr)
{
	DEG_id_tag_update(ptr->id.data, OB_RECALC_OB);
}

static void rna_Object_internal_update_draw(Main *UNUSED(bmain), Scene *UNUSED(scene), PointerRNA *ptr)
{
	DEG_id_tag_update(ptr->id.data, OB_RECALC_OB);
	WM_main_add_notifier(NC_OBJECT | ND_DRAW, ptr->id.data);
}

static void rna_Object_matrix_world_update(Main *bmain, Scene *scene, PointerRNA *ptr)
{
	/* don't use compat so we get predictable rotation */
	BKE_object_apply_mat4(ptr->id.data, ((Object *)ptr->id.data)->obmat, false, true);
	rna_Object_internal_update(bmain, scene, ptr);
}

static void rna_Object_hide_update(Main *bmain, Scene *UNUSED(scene), PointerRNA *UNUSED(ptr))
{
	DEG_id_type_tag(bmain, ID_OB);
}

static int rna_Object_is_visible_get(PointerRNA *ptr)
{
	Object *ob = ptr->id.data;
	/* The duplicators final visibility is not evaluated by depsgraph, so it's
	 * in ob->base_flag & VISIBLED. Instead we need to take into account whether
	 * we are rendering or not, and the ob->duplicator_visibility_flag.
	 * However for this assessor we don't know if we are rendering, so we just
	 * ignore the duplicator visibility
	 */
	return BKE_object_is_visible(ob, OB_VISIBILITY_CHECK_UNKNOWN_RENDER_MODE);
}

static void rna_Object_matrix_local_get(PointerRNA *ptr, float values[16])
{
	Object *ob = ptr->id.data;
	BKE_object_matrix_local_get(ob, (float(*)[4])values);
}

static void rna_Object_matrix_local_set(PointerRNA *ptr, const float values[16])
{
	Object *ob = ptr->id.data;
	float local_mat[4][4];

	/* localspace matrix is truly relative to the parent, but parameters stored in object are
	 * relative to parentinv matrix. Undo the parent inverse part before applying it as local matrix. */
	if (ob->parent) {
		float invmat[4][4];
		invert_m4_m4(invmat, ob->parentinv);
		mul_m4_m4m4(local_mat, invmat, (float(*)[4])values);
	}
	else {
		copy_m4_m4(local_mat, (float(*)[4])values);
	}

	/* don't use compat so we get predictable rotation, and do not use parenting either, because it's a local matrix! */
	BKE_object_apply_mat4(ob, local_mat, false, false);
}

static void rna_Object_matrix_basis_get(PointerRNA *ptr, float values[16])
{
	Object *ob = ptr->id.data;
	BKE_object_to_mat4(ob, (float(*)[4])values);
}

static void rna_Object_matrix_basis_set(PointerRNA *ptr, const float values[16])
{
	Object *ob = ptr->id.data;
	BKE_object_apply_mat4(ob, (float(*)[4])values, false, false);
}

void rna_Object_internal_update_data(Main *UNUSED(bmain), Scene *UNUSED(scene), PointerRNA *ptr)
{
	DEG_id_tag_update(ptr->id.data, OB_RECALC_DATA);
	WM_main_add_notifier(NC_OBJECT | ND_DRAW, ptr->id.data);
}

static void rna_Object_active_shape_update(bContext *C, PointerRNA *ptr)
{
	Object *ob = ptr->id.data;
	Main *bmain = CTX_data_main(C);
	Scene *scene = CTX_data_scene(C);

	if (CTX_data_edit_object(C) == ob) {
		/* exit/enter editmode to get new shape */
		switch (ob->type) {
			case OB_MESH:
				EDBM_mesh_load(ob);
				EDBM_mesh_make(ob, scene->toolsettings->selectmode, true);

				DEG_id_tag_update(ob->data, 0);

				EDBM_mesh_normals_update(((Mesh *)ob->data)->edit_btmesh);
				BKE_editmesh_tessface_calc(((Mesh *)ob->data)->edit_btmesh);
				break;
			case OB_CURVE:
			case OB_SURF:
				ED_curve_editnurb_load(ob);
				ED_curve_editnurb_make(ob);
				break;
			case OB_LATTICE:
				BKE_editlattice_load(ob);
				BKE_editlattice_make(ob);
				break;
		}
	}

	rna_Object_internal_update_data(bmain, scene, ptr);
}

static void rna_Object_dependency_update(Main *bmain, Scene *UNUSED(scene), PointerRNA *ptr)
{
	DEG_id_tag_update(ptr->id.data, OB_RECALC_OB);
	DEG_relations_tag_update(bmain);
	WM_main_add_notifier(NC_OBJECT | ND_PARENT, ptr->id.data);
}

static void rna_Object_data_set(PointerRNA *ptr, PointerRNA value)
{
	Object *ob = (Object *)ptr->data;
	ID *id = value.data;

	if (ob->mode & OB_MODE_EDIT) {
		return;
	}

	/* assigning NULL only for empties */
	if ((id == NULL) && (ob->type != OB_EMPTY)) {
		return;
	}

	if (ob->type == OB_EMPTY) {
		if (ob->data) {
			id_us_min((ID *)ob->data);
			ob->data = NULL;
		}

		if (!id || GS(id->name) == ID_IM) {
			id_us_plus(id);
			ob->data = id;
		}
	}
	else if (ob->type == OB_MESH) {
		BKE_mesh_assign_object(G.main, ob, (Mesh *)id);
	}
	else {
		if (ob->data) {
			id_us_min((ID *)ob->data);
		}

		/* no need to type-check here ID. this is done in the _typef() function */
		BLI_assert(OB_DATA_SUPPORT_ID(GS(id->name)));
		id_us_plus(id);

		ob->data = id;
		test_object_materials(G.main, ob, id);

		if (GS(id->name) == ID_CU)
			BKE_curve_type_test(ob);
		else if (ob->type == OB_ARMATURE)
			BKE_pose_rebuild(ob, ob->data);
	}
}

static StructRNA *rna_Object_data_typef(PointerRNA *ptr)
{
	Object *ob = (Object *)ptr->data;

	/* keep in sync with OB_DATA_SUPPORT_ID() macro */
	switch (ob->type) {
		case OB_EMPTY: return &RNA_Image;
		case OB_MESH: return &RNA_Mesh;
		case OB_CURVE: return &RNA_Curve;
		case OB_SURF: return &RNA_Curve;
		case OB_FONT: return &RNA_Curve;
		case OB_MBALL: return &RNA_MetaBall;
		case OB_LAMP: return &RNA_Lamp;
		case OB_CAMERA: return &RNA_Camera;
		case OB_LATTICE: return &RNA_Lattice;
		case OB_ARMATURE: return &RNA_Armature;
		case OB_SPEAKER: return &RNA_Speaker;
		case OB_LIGHTPROBE: return &RNA_LightProbe;
		case OB_GPENCIL: return &RNA_GreasePencil;
		default: return &RNA_ID;
	}
}

static void rna_Object_parent_set(PointerRNA *ptr, PointerRNA value)
{
	Object *ob = (Object *)ptr->data;
	Object *par = (Object *)value.data;

	{
		ED_object_parent(ob, par, ob->partype, ob->parsubstr);
	}
}

static void rna_Object_parent_type_set(PointerRNA *ptr, int value)
{
	Object *ob = (Object *)ptr->data;

	ED_object_parent(ob, ob->parent, value, ob->parsubstr);
}

static const EnumPropertyItem *rna_Object_parent_type_itemf(bContext *UNUSED(C), PointerRNA *ptr,
                                                      PropertyRNA *UNUSED(prop), bool *r_free)
{
	Object *ob = (Object *)ptr->data;
	EnumPropertyItem *item = NULL;
	int totitem = 0;

	RNA_enum_items_add_value(&item, &totitem, parent_type_items, PAROBJECT);

	if (ob->parent) {
		Object *par = ob->parent;
		
		if (par->type == OB_LATTICE) {
			/* special hack: prevents this overriding others */
			RNA_enum_items_add_value(&item, &totitem, &parent_type_items[2], PARSKEL);
		}
		else if (par->type == OB_ARMATURE) {
			/* special hack: prevents this being overrided */
			RNA_enum_items_add_value(&item, &totitem, &parent_type_items[1], PARSKEL);
			RNA_enum_items_add_value(&item, &totitem, parent_type_items, PARBONE);
		}

		if (OB_TYPE_SUPPORT_PARVERT(par->type)) {
			RNA_enum_items_add_value(&item, &totitem, parent_type_items, PARVERT1);
			RNA_enum_items_add_value(&item, &totitem, parent_type_items, PARVERT3);
		}
	}

	RNA_enum_item_end(&item, &totitem);
	*r_free = true;

	return item;
}

static void rna_Object_empty_draw_type_set(PointerRNA *ptr, int value)
{
	Object *ob = (Object *)ptr->data;

	BKE_object_empty_draw_type_set(ob, value);
}

static void rna_Object_parent_bone_set(PointerRNA *ptr, const char *value)
{
	Object *ob = (Object *)ptr->data;

	ED_object_parent(ob, ob->parent, ob->partype, value);
}

static const EnumPropertyItem *rna_Object_dupli_type_itemf(
        bContext *UNUSED(C), PointerRNA *ptr,
        PropertyRNA *UNUSED(prop), bool *UNUSED(r_free))
{
	Object *ob = (Object *)ptr->data;
	const EnumPropertyItem *item;

	if (ob->type == OB_EMPTY) {
		item = dupli_items;
	}
	else {
		item = dupli_items_nogroup;
	}

	return item;
}

static void rna_Object_dup_group_set(PointerRNA *ptr, PointerRNA value)
{
	Object *ob = (Object *)ptr->data;
	Collection *grp = (Collection *)value.data;
	
	/* must not let this be set if the object belongs in this group already,
	 * thus causing a cycle/infinite-recursion leading to crashes on load [#25298]
	 */
	if (BKE_collection_has_object_recursive(grp, ob) == 0) {
		if (ob->type == OB_EMPTY) {
			id_us_min(&ob->dup_group->id);
			ob->dup_group = grp;
			id_us_plus(&ob->dup_group->id);
		}
		else {
			BKE_report(NULL, RPT_ERROR,
			           "Only empty objects support group instances");
		}
	}
	else {
		BKE_report(NULL, RPT_ERROR,
		           "Cannot set dupli-group as object belongs in group being instanced, thus causing a cycle");
	}
}

static void rna_VertexGroup_name_set(PointerRNA *ptr, const char *value)
{
	Object *ob = (Object *)ptr->id.data;
	bDeformGroup *dg = (bDeformGroup *)ptr->data;
	BLI_strncpy_utf8(dg->name, value, sizeof(dg->name));
	defgroup_unique_name(dg, ob);
}

static int rna_VertexGroup_index_get(PointerRNA *ptr)
{
	Object *ob = (Object *)ptr->id.data;

	return BLI_findindex(&ob->defbase, ptr->data);
}

static PointerRNA rna_Object_active_vertex_group_get(PointerRNA *ptr)
{
	Object *ob = (Object *)ptr->id.data;
	return rna_pointer_inherit_refine(ptr, &RNA_VertexGroup, BLI_findlink(&ob->defbase, ob->actdef - 1));
}

static int rna_Object_active_vertex_group_index_get(PointerRNA *ptr)
{
	Object *ob = (Object *)ptr->id.data;
	return ob->actdef - 1;
}

static void rna_Object_active_vertex_group_index_set(PointerRNA *ptr, int value)
{
	Object *ob = (Object *)ptr->id.data;
	ob->actdef = value + 1;
}

static void rna_Object_active_vertex_group_index_range(PointerRNA *ptr, int *min, int *max,
                                                       int *UNUSED(softmin), int *UNUSED(softmax))
{
	Object *ob = (Object *)ptr->id.data;

	*min = 0;
	*max = max_ii(0, BLI_listbase_count(&ob->defbase) - 1);
}

void rna_object_vgroup_name_index_get(PointerRNA *ptr, char *value, int index)
{
	Object *ob = (Object *)ptr->id.data;
	bDeformGroup *dg;

	dg = BLI_findlink(&ob->defbase, index - 1);

	if (dg) BLI_strncpy(value, dg->name, sizeof(dg->name));
	else value[0] = '\0';
}

int rna_object_vgroup_name_index_length(PointerRNA *ptr, int index)
{
	Object *ob = (Object *)ptr->id.data;
	bDeformGroup *dg;

	dg = BLI_findlink(&ob->defbase, index - 1);
	return (dg) ? strlen(dg->name) : 0;
}

void rna_object_vgroup_name_index_set(PointerRNA *ptr, const char *value, short *index)
{
	Object *ob = (Object *)ptr->id.data;
	*index = defgroup_name_index(ob, value) + 1;
}

void rna_object_vgroup_name_set(PointerRNA *ptr, const char *value, char *result, int maxlen)
{
	Object *ob = (Object *)ptr->id.data;
	bDeformGroup *dg = defgroup_find_name(ob, value);
	if (dg) {
		BLI_strncpy(result, value, maxlen); /* no need for BLI_strncpy_utf8, since this matches an existing group */
		return;
	}

	result[0] = '\0';
}

static void rna_FaceMap_name_set(PointerRNA *ptr, const char *value)
{
	Object *ob = (Object *)ptr->id.data;
	bFaceMap *fmap = (bFaceMap *)ptr->data;
	BLI_strncpy_utf8(fmap->name, value, sizeof(fmap->name));
	BKE_object_facemap_unique_name(ob, fmap);
}

static int rna_FaceMap_index_get(PointerRNA *ptr)
{
	Object *ob = (Object *)ptr->id.data;

	return BLI_findindex(&ob->fmaps, ptr->data);
}

static PointerRNA rna_Object_active_face_map_get(PointerRNA *ptr)
{
	Object *ob = (Object *)ptr->id.data;
	return rna_pointer_inherit_refine(ptr, &RNA_FaceMap, BLI_findlink(&ob->fmaps, ob->actfmap - 1));
}

static int rna_Object_active_face_map_index_get(PointerRNA *ptr)
{
	Object *ob = (Object *)ptr->id.data;
	return ob->actfmap - 1;
}

static void rna_Object_active_face_map_index_set(PointerRNA *ptr, int value)
{
	Object *ob = (Object *)ptr->id.data;
	ob->actfmap = value + 1;
}

static void rna_Object_active_face_map_index_range(PointerRNA *ptr, int *min, int *max,
                                                       int *UNUSED(softmin), int *UNUSED(softmax))
{
	Object *ob = (Object *)ptr->id.data;

	*min = 0;
	*max = max_ii(0, BLI_listbase_count(&ob->fmaps) - 1);
}

void rna_object_BKE_object_facemap_name_index_get(PointerRNA *ptr, char *value, int index)
{
	Object *ob = (Object *)ptr->id.data;
	bFaceMap *fmap;

	fmap = BLI_findlink(&ob->fmaps, index - 1);

	if (fmap) BLI_strncpy(value, fmap->name, sizeof(fmap->name));
	else value[0] = '\0';
}

int rna_object_BKE_object_facemap_name_index_length(PointerRNA *ptr, int index)
{
	Object *ob = (Object *)ptr->id.data;
	bFaceMap *fmap;

	fmap = BLI_findlink(&ob->fmaps, index - 1);
	return (fmap) ? strlen(fmap->name) : 0;
}

void rna_object_BKE_object_facemap_name_index_set(PointerRNA *ptr, const char *value, short *index)
{
	Object *ob = (Object *)ptr->id.data;
	*index = BKE_object_facemap_name_index(ob, value) + 1;
}

void rna_object_fmap_name_set(PointerRNA *ptr, const char *value, char *result, int maxlen)
{
	Object *ob = (Object *)ptr->id.data;
	bFaceMap *fmap = BKE_object_facemap_find_name(ob, value);
	if (fmap) {
		BLI_strncpy(result, value, maxlen); /* no need for BLI_strncpy_utf8, since this matches an existing group */
		return;
	}

	result[0] = '\0';
}


void rna_object_uvlayer_name_set(PointerRNA *ptr, const char *value, char *result, int maxlen)
{
	Object *ob = (Object *)ptr->id.data;
	Mesh *me;
	CustomDataLayer *layer;
	int a;

	if (ob->type == OB_MESH && ob->data) {
		me = (Mesh *)ob->data;

		for (a = 0; a < me->ldata.totlayer; a++) {
			layer = &me->ldata.layers[a];

			if (layer->type == CD_MLOOPUV && STREQ(layer->name, value)) {
				BLI_strncpy(result, value, maxlen);
				return;
			}
		}
	}

	result[0] = '\0';
}

void rna_object_vcollayer_name_set(PointerRNA *ptr, const char *value, char *result, int maxlen)
{
	Object *ob = (Object *)ptr->id.data;
	Mesh *me;
	CustomDataLayer *layer;
	int a;

	if (ob->type == OB_MESH && ob->data) {
		me = (Mesh *)ob->data;

		for (a = 0; a < me->fdata.totlayer; a++) {
			layer = &me->fdata.layers[a];

			if (layer->type == CD_MCOL && STREQ(layer->name, value)) {
				BLI_strncpy(result, value, maxlen);
				return;
			}
		}
	}

	result[0] = '\0';
}

static int rna_Object_active_material_index_get(PointerRNA *ptr)
{
	Object *ob = (Object *)ptr->id.data;
	return MAX2(ob->actcol - 1, 0);
}

static void rna_Object_active_material_index_set(PointerRNA *ptr, int value)
{
	Object *ob = (Object *)ptr->id.data;
	ob->actcol = value + 1;

	if (ob->type == OB_MESH) {
		Mesh *me = ob->data;

		if (me->edit_btmesh)
			me->edit_btmesh->mat_nr = value;
	}
}

static void rna_Object_active_material_index_range(PointerRNA *ptr, int *min, int *max,
                                                   int *UNUSED(softmin), int *UNUSED(softmax))
{
	Object *ob = (Object *)ptr->id.data;
	*min = 0;
	*max = max_ii(ob->totcol - 1, 0);
}

/* returns active base material */
static PointerRNA rna_Object_active_material_get(PointerRNA *ptr)
{
	Object *ob = (Object *)ptr->id.data;
	Material *ma;
	
	ma = (ob->totcol) ? give_current_material(ob, ob->actcol) : NULL;
	return rna_pointer_inherit_refine(ptr, &RNA_Material, ma);
}

static void rna_Object_active_material_set(PointerRNA *ptr, PointerRNA value)
{
	Object *ob = (Object *)ptr->id.data;

	DEG_id_tag_update(value.data, 0);
	assign_material(G.main, ob, value.data, ob->actcol, BKE_MAT_ASSIGN_EXISTING);
}

static int rna_Object_active_material_editable(PointerRNA *ptr, const char **UNUSED(r_info))
{
	Object *ob = (Object *)ptr->id.data;
	bool is_editable;

	if ((ob->matbits == NULL) || (ob->actcol == 0) || ob->matbits[ob->actcol - 1]) {
		is_editable = !ID_IS_LINKED(ob);
	}
	else {
		is_editable = ob->data ? !ID_IS_LINKED(ob->data) : false;
	}

	return is_editable ? PROP_EDITABLE : 0;
}


static void rna_Object_active_particle_system_index_range(PointerRNA *ptr, int *min, int *max,
                                                          int *UNUSED(softmin), int *UNUSED(softmax))
{
	Object *ob = (Object *)ptr->id.data;
	*min = 0;
	*max = max_ii(0, BLI_listbase_count(&ob->particlesystem) - 1);
}

static int rna_Object_active_particle_system_index_get(PointerRNA *ptr)
{
	Object *ob = (Object *)ptr->id.data;
	return psys_get_current_num(ob);
}

static void rna_Object_active_particle_system_index_set(PointerRNA *ptr, int value)
{
	Object *ob = (Object *)ptr->id.data;
	psys_set_current_num(ob, value);
}

static void rna_Object_particle_update(Main *UNUSED(bmain), Scene *scene, PointerRNA *ptr)
{
	/* TODO: Disabled for now, because bContext is not available. */
#if 0
	Object *ob = (Object *)ptr->id.data;
	PE_current_changed(NULL, scene, ob);
#else
	(void) scene;
	(void) ptr;
#endif
}

/* rotation - axis-angle */
static void rna_Object_rotation_axis_angle_get(PointerRNA *ptr, float *value)
{
	Object *ob = ptr->data;
	
	/* for now, assume that rotation mode is axis-angle */
	value[0] = ob->rotAngle;
	copy_v3_v3(&value[1], ob->rotAxis);
}

/* rotation - axis-angle */
static void rna_Object_rotation_axis_angle_set(PointerRNA *ptr, const float *value)
{
	Object *ob = ptr->data;
	
	/* for now, assume that rotation mode is axis-angle */
	ob->rotAngle = value[0];
	copy_v3_v3(ob->rotAxis, &value[1]);
	
	/* TODO: validate axis? */
}

static void rna_Object_rotation_mode_set(PointerRNA *ptr, int value)
{
	Object *ob = ptr->data;
	
	/* use API Method for conversions... */
	BKE_rotMode_change_values(ob->quat, ob->rot, ob->rotAxis, &ob->rotAngle, ob->rotmode, (short)value);
	
	/* finally, set the new rotation type */
	ob->rotmode = value;
}

static void rna_Object_dimensions_get(PointerRNA *ptr, float *value)
{
	Object *ob = ptr->data;
	BKE_object_dimensions_get(ob, value);
}

static void rna_Object_dimensions_set(PointerRNA *ptr, const float *value)
{
	Object *ob = ptr->data;
	BKE_object_dimensions_set(ob, value);
}

static int rna_Object_location_editable(PointerRNA *ptr, int index)
{
	Object *ob = (Object *)ptr->data;
	
	/* only if the axis in question is locked, not editable... */
	if ((index == 0) && (ob->protectflag & OB_LOCK_LOCX))
		return 0;
	else if ((index == 1) && (ob->protectflag & OB_LOCK_LOCY))
		return 0;
	else if ((index == 2) && (ob->protectflag & OB_LOCK_LOCZ))
		return 0;
	else
		return PROP_EDITABLE;
}

static int rna_Object_scale_editable(PointerRNA *ptr, int index)
{
	Object *ob = (Object *)ptr->data;
	
	/* only if the axis in question is locked, not editable... */
	if ((index == 0) && (ob->protectflag & OB_LOCK_SCALEX))
		return 0;
	else if ((index == 1) && (ob->protectflag & OB_LOCK_SCALEY))
		return 0;
	else if ((index == 2) && (ob->protectflag & OB_LOCK_SCALEZ))
		return 0;
	else
		return PROP_EDITABLE;
}

static int rna_Object_rotation_euler_editable(PointerRNA *ptr, int index)
{
	Object *ob = (Object *)ptr->data;
	
	/* only if the axis in question is locked, not editable... */
	if ((index == 0) && (ob->protectflag & OB_LOCK_ROTX))
		return 0;
	else if ((index == 1) && (ob->protectflag & OB_LOCK_ROTY))
		return 0;
	else if ((index == 2) && (ob->protectflag & OB_LOCK_ROTZ))
		return 0;
	else
		return PROP_EDITABLE;
}

static int rna_Object_rotation_4d_editable(PointerRNA *ptr, int index)
{
	Object *ob = (Object *)ptr->data;
	
	/* only consider locks if locking components individually... */
	if (ob->protectflag & OB_LOCK_ROT4D) {
		/* only if the axis in question is locked, not editable... */
		if ((index == 0) && (ob->protectflag & OB_LOCK_ROTW))
			return 0;
		else if ((index == 1) && (ob->protectflag & OB_LOCK_ROTX))
			return 0;
		else if ((index == 2) && (ob->protectflag & OB_LOCK_ROTY))
			return 0;
		else if ((index == 3) && (ob->protectflag & OB_LOCK_ROTZ))
			return 0;
	}
		
	return PROP_EDITABLE;
}


static PointerRNA rna_MaterialSlot_material_get(PointerRNA *ptr)
{
	Object *ob = (Object *)ptr->id.data;
	Material *ma;
	int index = (Material **)ptr->data - ob->mat;

	ma = give_current_material(ob, index + 1);
	return rna_pointer_inherit_refine(ptr, &RNA_Material, ma);
}

static void rna_MaterialSlot_material_set(PointerRNA *ptr, PointerRNA value)
{
	Object *ob = (Object *)ptr->id.data;
	int index = (Material **)ptr->data - ob->mat;

	assign_material(G.main, ob, value.data, index + 1, BKE_MAT_ASSIGN_EXISTING);
}

static int rna_MaterialSlot_link_get(PointerRNA *ptr)
{
	Object *ob = (Object *)ptr->id.data;
	int index = (Material **)ptr->data - ob->mat;

	return ob->matbits[index] != 0;
}

static void rna_MaterialSlot_link_set(PointerRNA *ptr, int value)
{
	Object *ob = (Object *)ptr->id.data;
	int index = (Material **)ptr->data - ob->mat;
	
	if (value) {
		ob->matbits[index] = 1;
		/* ob->colbits |= (1 << index); */ /* DEPRECATED */
	}
	else {
		ob->matbits[index] = 0;
		/* ob->colbits &= ~(1 << index); */ /* DEPRECATED */
	}
}

static int rna_MaterialSlot_name_length(PointerRNA *ptr)
{
	Object *ob = (Object *)ptr->id.data;
	Material *ma;
	int index = (Material **)ptr->data - ob->mat;

	ma = give_current_material(ob, index + 1);

	if (ma)
		return strlen(ma->id.name + 2);
	
	return 0;
}

static void rna_MaterialSlot_name_get(PointerRNA *ptr, char *str)
{
	Object *ob = (Object *)ptr->id.data;
	Material *ma;
	int index = (Material **)ptr->data - ob->mat;

	ma = give_current_material(ob, index + 1);

	if (ma)
		strcpy(str, ma->id.name + 2);
	else
		str[0] = '\0';
}

static void rna_MaterialSlot_update(Main *bmain, Scene *scene, PointerRNA *ptr)
{
	rna_Object_internal_update(bmain, scene, ptr);

	WM_main_add_notifier(NC_OBJECT | ND_OB_SHADING, ptr->id.data);
	WM_main_add_notifier(NC_MATERIAL | ND_SHADING_LINKS, NULL);
	DEG_relations_tag_update(bmain);
}

static char *rna_MaterialSlot_path(PointerRNA *ptr)
{
	Object *ob = (Object *)ptr->id.data;
	int index = (Material **)ptr->data - ob->mat;

	return BLI_sprintfN("material_slots[%d]", index);
}

/* why does this have to be so complicated?, can't all this crap be
 * moved to in BGE conversion function? - Campbell *
 *
 * logic from check_body_type()
 *  */

static char *rna_ObjectDisplay_path(PointerRNA *UNUSED(ptr))
{
	return BLI_strdup("display");
}

static PointerRNA rna_Object_active_particle_system_get(PointerRNA *ptr)
{
	Object *ob = (Object *)ptr->id.data;
	ParticleSystem *psys = psys_get_current(ob);
	return rna_pointer_inherit_refine(ptr, &RNA_ParticleSystem, psys);
}

static void rna_Object_active_shape_key_index_range(PointerRNA *ptr, int *min, int *max,
                                                    int *UNUSED(softmin), int *UNUSED(softmax))
{
	Object *ob = (Object *)ptr->id.data;
	Key *key = BKE_key_from_object(ob);

	*min = 0;
	if (key) {
		*max = BLI_listbase_count(&key->block) - 1;
		if (*max < 0) *max = 0;
	}
	else {
		*max = 0;
	}
}

static int rna_Object_active_shape_key_index_get(PointerRNA *ptr)
{
	Object *ob = (Object *)ptr->id.data;

	return MAX2(ob->shapenr - 1, 0);
}

static void rna_Object_active_shape_key_index_set(PointerRNA *ptr, int value)
{
	Object *ob = (Object *)ptr->id.data;

	ob->shapenr = value + 1;
}

static PointerRNA rna_Object_active_shape_key_get(PointerRNA *ptr)
{
	Object *ob = (Object *)ptr->id.data;
	Key *key = BKE_key_from_object(ob);
	KeyBlock *kb;
	PointerRNA keyptr;

	if (key == NULL)
		return PointerRNA_NULL;
	
	kb = BLI_findlink(&key->block, ob->shapenr - 1);
	RNA_pointer_create((ID *)key, &RNA_ShapeKey, kb, &keyptr);
	return keyptr;
}

static PointerRNA rna_Object_field_get(PointerRNA *ptr)
{
	Object *ob = (Object *)ptr->id.data;

	/* weak */
	if (!ob->pd)
		ob->pd = object_add_collision_fields(0);
	
	return rna_pointer_inherit_refine(ptr, &RNA_FieldSettings, ob->pd);
}

static PointerRNA rna_Object_collision_get(PointerRNA *ptr)
{
	Object *ob = (Object *)ptr->id.data;

	if (ob->type != OB_MESH)
		return PointerRNA_NULL;

	/* weak */
	if (!ob->pd)
		ob->pd = object_add_collision_fields(0);
	
	return rna_pointer_inherit_refine(ptr, &RNA_CollisionSettings, ob->pd);
}

static PointerRNA rna_Object_active_constraint_get(PointerRNA *ptr)
{
	Object *ob = (Object *)ptr->id.data;
	bConstraint *con = BKE_constraints_active_get(&ob->constraints);
	return rna_pointer_inherit_refine(ptr, &RNA_Constraint, con);
}

static void rna_Object_active_constraint_set(PointerRNA *ptr, PointerRNA value)
{
	Object *ob = (Object *)ptr->id.data;
	BKE_constraints_active_set(&ob->constraints, (bConstraint *)value.data);
}

static bConstraint *rna_Object_constraints_new(Object *object, int type)
{
	bConstraint *new_con = BKE_constraint_add_for_object(object, NULL, type);

	ED_object_constraint_tag_update(object, new_con);
	WM_main_add_notifier(NC_OBJECT | ND_CONSTRAINT | NA_ADDED, object);

	return new_con;
}

static void rna_Object_constraints_remove(Object *object, ReportList *reports, PointerRNA *con_ptr)
{
	bConstraint *con = con_ptr->data;
	if (BLI_findindex(&object->constraints, con) == -1) {
		BKE_reportf(reports, RPT_ERROR, "Constraint '%s' not found in object '%s'", con->name, object->id.name + 2);
		return;
	}

	BKE_constraint_remove(&object->constraints, con);
	RNA_POINTER_INVALIDATE(con_ptr);

	ED_object_constraint_update(object);
	ED_object_constraint_set_active(object, NULL);
	WM_main_add_notifier(NC_OBJECT | ND_CONSTRAINT | NA_REMOVED, object);
}

static void rna_Object_constraints_clear(Object *object)
{
	BKE_constraints_free(&object->constraints);

	ED_object_constraint_update(object);
	ED_object_constraint_set_active(object, NULL);

	WM_main_add_notifier(NC_OBJECT | ND_CONSTRAINT | NA_REMOVED, object);
}

bool rna_Object_constraints_override_apply(
        PointerRNA *ptr_dst, PointerRNA *ptr_src, PointerRNA *UNUSED(ptr_storage),
        PropertyRNA *UNUSED(prop_dst), PropertyRNA *UNUSED(prop_src), PropertyRNA *UNUSED(prop_storage),
        const int UNUSED(len_dst), const int UNUSED(len_src), const int UNUSED(len_storage),
        IDOverrideStaticPropertyOperation *opop)
{
	BLI_assert(opop->operation == IDOVERRIDESTATIC_OP_INSERT_AFTER &&
	           "Unsupported RNA override operation on constraints collection");

	Object *ob_dst = (Object *)ptr_dst->id.data;
	Object *ob_src = (Object *)ptr_src->id.data;

	/* Remember that insertion operations are defined and stored in correct order, which means that
	 * even if we insert several items in a row, we alays insert first one, then second one, etc.
	 * So we should always find 'anchor' constraint in both _src *and* _dst> */
	bConstraint *con_anchor = NULL;
	if (opop->subitem_local_name && opop->subitem_local_name[0]) {
		con_anchor = BLI_findstring(&ob_dst->constraints, opop->subitem_local_name, offsetof(bConstraint, name));
	}
	if (con_anchor == NULL && opop->subitem_local_index >= 0) {
		con_anchor = BLI_findlink(&ob_dst->constraints, opop->subitem_local_index);
	}
	/* Otherwise we just insert in first position. */

	bConstraint *con_src = NULL;
	if (opop->subitem_local_name && opop->subitem_local_name[0]) {
		con_src = BLI_findstring(&ob_src->constraints, opop->subitem_local_name, offsetof(bConstraint, name));
	}
	if (con_src == NULL && opop->subitem_local_index >= 0) {
		con_src = BLI_findlink(&ob_src->constraints, opop->subitem_local_index);
	}
	con_src = con_src ? con_src->next : ob_src->constraints.first;

	BLI_assert(con_src != NULL);

	bConstraint *con_dst = BKE_constraint_duplicate_ex(con_src, 0, true);

	/* This handles NULL anchor as expected by adding at head of list. */
	BLI_insertlinkafter(&ob_dst->constraints, con_anchor, con_dst);

	/* This should actually *not* be needed in typical cases. However, if overridden source was edited,
	 * we *may* have some new conflicting names. */
	BKE_constraint_unique_name(con_dst, &ob_dst->constraints);

//	printf("%s: We inserted a constraint...\n", __func__);
	return true;
}

static ModifierData *rna_Object_modifier_new(Object *object, bContext *C, ReportList *reports,
                                             const char *name, int type)
{
	return ED_object_modifier_add(reports, CTX_data_main(C), CTX_data_scene(C), object, name, type);
}

static void rna_Object_modifier_remove(Object *object, bContext *C, ReportList *reports, PointerRNA *md_ptr)
{
	ModifierData *md = md_ptr->data;
	if (ED_object_modifier_remove(reports, CTX_data_main(C), object, md) == false) {
		/* error is already set */
		return;
	}

	RNA_POINTER_INVALIDATE(md_ptr);

	WM_main_add_notifier(NC_OBJECT | ND_MODIFIER | NA_REMOVED, object);
}

static void rna_Object_modifier_clear(Object *object, bContext *C)
{
	ED_object_modifier_clear(CTX_data_main(C), object);

	WM_main_add_notifier(NC_OBJECT | ND_MODIFIER | NA_REMOVED, object);
}

bool rna_Object_modifiers_override_apply(
        PointerRNA *ptr_dst, PointerRNA *ptr_src, PointerRNA *UNUSED(ptr_storage),
        PropertyRNA *UNUSED(prop_dst), PropertyRNA *UNUSED(prop_src), PropertyRNA *UNUSED(prop_storage),
        const int UNUSED(len_dst), const int UNUSED(len_src), const int UNUSED(len_storage),
        IDOverrideStaticPropertyOperation *opop)
{
	BLI_assert(opop->operation == IDOVERRIDESTATIC_OP_INSERT_AFTER &&
	           "Unsupported RNA override operation on modifiers collection");

	Object *ob_dst = (Object *)ptr_dst->id.data;
	Object *ob_src = (Object *)ptr_src->id.data;

	/* Remember that insertion operations are defined and stored in correct order, which means that
	 * even if we insert several items in a row, we alays insert first one, then second one, etc.
	 * So we should always find 'anchor' constraint in both _src *and* _dst> */
	ModifierData *mod_anchor = NULL;
	if (opop->subitem_local_name && opop->subitem_local_name[0]) {
		mod_anchor = BLI_findstring(&ob_dst->modifiers, opop->subitem_local_name, offsetof(ModifierData, name));
	}
	if (mod_anchor == NULL && opop->subitem_local_index >= 0) {
		mod_anchor = BLI_findlink(&ob_dst->modifiers, opop->subitem_local_index);
	}
	/* Otherwise we just insert in first position. */

	ModifierData *mod_src = NULL;
	if (opop->subitem_local_name && opop->subitem_local_name[0]) {
		mod_src = BLI_findstring(&ob_src->modifiers, opop->subitem_local_name, offsetof(ModifierData, name));
	}
	if (mod_src == NULL && opop->subitem_local_index >= 0) {
		mod_src = BLI_findlink(&ob_src->modifiers, opop->subitem_local_index);
	}
	mod_src = mod_src ? mod_src->next : ob_src->modifiers.first;

	BLI_assert(mod_src != NULL);

	ModifierData *mod_dst = modifier_new(mod_src->type);
	modifier_copyData(mod_src, mod_dst);

	/* This handles NULL anchor as expected by adding at head of list. */
	BLI_insertlinkafter(&ob_dst->modifiers, mod_anchor, mod_dst);

	/* This should actually *not* be needed in typical cases. However, if overridden source was edited,
	 * we *may* have some new conflicting names. */
	modifier_unique_name(&ob_dst->modifiers, mod_dst);

//	printf("%s: We inserted a modifier...\n", __func__);
	return true;
}

static void rna_Object_boundbox_get(PointerRNA *ptr, float *values)
{
	Object *ob = (Object *)ptr->id.data;
	BoundBox *bb = BKE_object_boundbox_get(ob);
	if (bb) {
		memcpy(values, bb->vec, sizeof(bb->vec));
	}
	else {
		copy_vn_fl(values, sizeof(bb->vec) / sizeof(float), 0.0f);
	}

}

static bDeformGroup *rna_Object_vgroup_new(Object *ob, const char *name)
{
	bDeformGroup *defgroup = BKE_object_defgroup_add_name(ob, name);

	WM_main_add_notifier(NC_OBJECT | ND_DRAW, ob);

	return defgroup;
}

static void rna_Object_vgroup_remove(Object *ob, ReportList *reports, PointerRNA *defgroup_ptr)
{
	bDeformGroup *defgroup = defgroup_ptr->data;
	if (BLI_findindex(&ob->defbase, defgroup) == -1) {
		BKE_reportf(reports, RPT_ERROR, "DeformGroup '%s' not in object '%s'", defgroup->name, ob->id.name + 2);
		return;
	}

	BKE_object_defgroup_remove(ob, defgroup);
	RNA_POINTER_INVALIDATE(defgroup_ptr);

	WM_main_add_notifier(NC_OBJECT | ND_DRAW, ob);
}

static void rna_Object_vgroup_clear(Object *ob)
{
	BKE_object_defgroup_remove_all(ob);

	WM_main_add_notifier(NC_OBJECT | ND_DRAW, ob);
}

static void rna_VertexGroup_vertex_add(ID *id, bDeformGroup *def, ReportList *reports, int index_len,
                                       int *index, float weight, int assignmode)
{
	Object *ob = (Object *)id;

	if (BKE_object_is_in_editmode_vgroup(ob)) {
		BKE_report(reports, RPT_ERROR, "VertexGroup.add(): cannot be called while object is in edit mode");
		return;
	}

	while (index_len--)
		ED_vgroup_vert_add(ob, def, *index++, weight, assignmode);  /* XXX, not efficient calling within loop*/

	WM_main_add_notifier(NC_GEOM | ND_DATA, (ID *)ob->data);
}

static void rna_VertexGroup_vertex_remove(ID *id, bDeformGroup *dg, ReportList *reports, int index_len, int *index)
{
	Object *ob = (Object *)id;

	if (BKE_object_is_in_editmode_vgroup(ob)) {
		BKE_report(reports, RPT_ERROR, "VertexGroup.remove(): cannot be called while object is in edit mode");
		return;
	}

	while (index_len--)
		ED_vgroup_vert_remove(ob, dg, *index++);

	WM_main_add_notifier(NC_GEOM | ND_DATA, (ID *)ob->data);
}

static float rna_VertexGroup_weight(ID *id, bDeformGroup *dg, ReportList *reports, int index)
{
	float weight = ED_vgroup_vert_weight((Object *)id, dg, index);

	if (weight < 0) {
		BKE_report(reports, RPT_ERROR, "Vertex not in group");
	}
	return weight;
}

static bFaceMap *rna_Object_fmap_new(Object *ob, const char *name)
{
	bFaceMap *fmap = BKE_object_facemap_add_name(ob, name);

	WM_main_add_notifier(NC_OBJECT | ND_DRAW, ob);

	return fmap;
}

static void rna_Object_fmap_remove(Object *ob, ReportList *reports, PointerRNA *fmap_ptr)
{
	bFaceMap *fmap = fmap_ptr->data;
	if (BLI_findindex(&ob->fmaps, fmap) == -1) {
		BKE_reportf(reports, RPT_ERROR, "FaceMap '%s' not in object '%s'", fmap->name, ob->id.name + 2);
		return;
	}

	BKE_object_facemap_remove(ob, fmap);
	RNA_POINTER_INVALIDATE(fmap_ptr);

	WM_main_add_notifier(NC_OBJECT | ND_DRAW, ob);
}


static void rna_Object_fmap_clear(Object *ob)
{
	BKE_object_facemap_clear(ob);

	WM_main_add_notifier(NC_OBJECT | ND_DRAW, ob);
}


static void rna_FaceMap_face_add(ID *id, bFaceMap *fmap, ReportList *reports, int index_len,
                                 int *index)
{
	Object *ob = (Object *)id;

	if (BKE_object_is_in_editmode(ob)) {
		BKE_report(reports, RPT_ERROR, "FaceMap.add(): cannot be called while object is in edit mode");
		return;
	}

	while (index_len--)
		ED_object_facemap_face_add(ob, fmap, *index++);

	WM_main_add_notifier(NC_GEOM | ND_DATA, (ID *)ob->data);
}

static void rna_FaceMap_face_remove(ID *id, bFaceMap *fmap, ReportList *reports, int index_len, int *index)
{
	Object *ob = (Object *)id;

	if (BKE_object_is_in_editmode(ob)) {
		BKE_report(reports, RPT_ERROR, "FaceMap.add(): cannot be called while object is in edit mode");
		return;
	}

	while (index_len--)
		ED_object_facemap_face_remove(ob, fmap, *index++);

	WM_main_add_notifier(NC_GEOM | ND_DATA, (ID *)ob->data);
}

/* generic poll functions */
int rna_Lattice_object_poll(PointerRNA *UNUSED(ptr), PointerRNA value)
{
	return ((Object *)value.id.data)->type == OB_LATTICE;
}

int rna_Curve_object_poll(PointerRNA *UNUSED(ptr), PointerRNA value)
{
	return ((Object *)value.id.data)->type == OB_CURVE;
}

int rna_Armature_object_poll(PointerRNA *UNUSED(ptr), PointerRNA value)
{
	return ((Object *)value.id.data)->type == OB_ARMATURE;
}

int rna_Mesh_object_poll(PointerRNA *UNUSED(ptr), PointerRNA value)
{
	return ((Object *)value.id.data)->type == OB_MESH;
}

int rna_Camera_object_poll(PointerRNA *UNUSED(ptr), PointerRNA value)
{
	return ((Object *)value.id.data)->type == OB_CAMERA;
}

int rna_Lamp_object_poll(PointerRNA *UNUSED(ptr), PointerRNA value)
{
	return ((Object *)value.id.data)->type == OB_LAMP;
}

<<<<<<< HEAD
int rna_GPencil_object_poll(PointerRNA *UNUSED(ptr), PointerRNA value)
{
	return ((Object *)value.id.data)->type == OB_GPENCIL;
}

int rna_DupliObject_index_get(PointerRNA *ptr)
{
	DupliObject *dob = (DupliObject *)ptr->data;
	return dob->persistent_id[0];
}

=======
>>>>>>> c86437cc
int rna_Object_use_dynamic_topology_sculpting_get(PointerRNA *ptr)
{
	SculptSession *ss = ((Object *)ptr->id.data)->sculpt;
	return (ss && ss->bm);
}

#else

static void rna_def_vertex_group(BlenderRNA *brna)
{
	StructRNA *srna;
	PropertyRNA *prop;
	FunctionRNA *func;
	PropertyRNA *parm;

	static const EnumPropertyItem assign_mode_items[] = {
		{WEIGHT_REPLACE,  "REPLACE",  0, "Replace",  "Replace"},
		{WEIGHT_ADD,      "ADD",      0, "Add",      "Add"},
		{WEIGHT_SUBTRACT, "SUBTRACT", 0, "Subtract", "Subtract"},
		{0, NULL, 0, NULL, NULL}
	};

	srna = RNA_def_struct(brna, "VertexGroup", NULL);
	RNA_def_struct_sdna(srna, "bDeformGroup");
	RNA_def_struct_ui_text(srna, "Vertex Group", "Group of vertices, used for armature deform and other purposes");
	RNA_def_struct_ui_icon(srna, ICON_GROUP_VERTEX);

	prop = RNA_def_property(srna, "name", PROP_STRING, PROP_NONE);
	RNA_def_property_ui_text(prop, "Name", "Vertex group name");
	RNA_def_struct_name_property(srna, prop);
	RNA_def_property_string_funcs(prop, NULL, NULL, "rna_VertexGroup_name_set");
	/* update data because modifiers may use [#24761] */
	RNA_def_property_update(prop, NC_GEOM | ND_DATA | NA_RENAME, "rna_Object_internal_update_data");
	
	prop = RNA_def_property(srna, "lock_weight", PROP_BOOLEAN, PROP_NONE);
	RNA_def_property_ui_text(prop, "", "Maintain the relative weights for the group");
	RNA_def_property_boolean_sdna(prop, NULL, "flag", 0);
	/* update data because modifiers may use [#24761] */
	RNA_def_property_update(prop, NC_GEOM | ND_DATA | NA_RENAME, "rna_Object_internal_update_data");

	prop = RNA_def_property(srna, "index", PROP_INT, PROP_UNSIGNED);
	RNA_def_property_clear_flag(prop, PROP_EDITABLE);
	RNA_def_property_int_funcs(prop, "rna_VertexGroup_index_get", NULL, NULL);
	RNA_def_property_ui_text(prop, "Index", "Index number of the vertex group");

	func = RNA_def_function(srna, "add", "rna_VertexGroup_vertex_add");
	RNA_def_function_ui_description(func, "Add vertices to the group");
	RNA_def_function_flag(func, FUNC_USE_REPORTS | FUNC_USE_SELF_ID);
	/* TODO, see how array size of 0 works, this shouldnt be used */
	parm = RNA_def_int_array(func, "index", 1, NULL, 0, 0, "", "Index List", 0, 0);
	RNA_def_parameter_flags(parm, PROP_DYNAMIC, PARM_REQUIRED);
	parm = RNA_def_float(func, "weight", 0, 0.0f, 1.0f, "", "Vertex weight", 0.0f, 1.0f);
	RNA_def_parameter_flags(parm, 0, PARM_REQUIRED);
	parm = RNA_def_enum(func, "type", assign_mode_items, 0, "", "Vertex assign mode");
	RNA_def_parameter_flags(parm, 0, PARM_REQUIRED);

	func = RNA_def_function(srna, "remove", "rna_VertexGroup_vertex_remove");
	RNA_def_function_ui_description(func, "Remove a vertex from the group");
	RNA_def_function_flag(func, FUNC_USE_REPORTS | FUNC_USE_SELF_ID);
	/* TODO, see how array size of 0 works, this shouldnt be used */
	parm = RNA_def_int_array(func, "index", 1, NULL, 0, 0, "", "Index List", 0, 0);
	RNA_def_parameter_flags(parm, PROP_DYNAMIC, PARM_REQUIRED);

	func = RNA_def_function(srna, "weight", "rna_VertexGroup_weight");
	RNA_def_function_ui_description(func, "Get a vertex weight from the group");
	RNA_def_function_flag(func, FUNC_USE_REPORTS | FUNC_USE_SELF_ID);
	parm = RNA_def_int(func, "index", 0, 0, INT_MAX, "Index", "The index of the vertex", 0, INT_MAX);
	RNA_def_parameter_flags(parm, 0, PARM_REQUIRED);
	parm = RNA_def_float(func, "weight", 0, 0.0f, 1.0f, "", "Vertex weight", 0.0f, 1.0f);
	RNA_def_function_return(func, parm);
}

static void rna_def_face_map(BlenderRNA *brna)
{
	StructRNA *srna;
	PropertyRNA *prop;
	FunctionRNA *func;

	srna = RNA_def_struct(brna, "FaceMap", NULL);
	RNA_def_struct_sdna(srna, "bFaceMap");
	RNA_def_struct_ui_text(srna, "Face Map", "Group of faces, each face can only be part of one map");
	RNA_def_struct_ui_icon(srna, ICON_MOD_TRIANGULATE);

	prop = RNA_def_property(srna, "name", PROP_STRING, PROP_NONE);
	RNA_def_property_ui_text(prop, "Name", "Face map name");
	RNA_def_struct_name_property(srna, prop);
	RNA_def_property_string_funcs(prop, NULL, NULL, "rna_FaceMap_name_set");
	/* update data because modifiers may use [#24761] */
	RNA_def_property_update(prop, NC_GEOM | ND_DATA | NA_RENAME, "rna_Object_internal_update_data");
	
	prop = RNA_def_property(srna, "select", PROP_BOOLEAN, PROP_NONE);
	RNA_def_property_boolean_sdna(prop, NULL, "flag", SELECT);
	RNA_def_property_ui_text(prop, "Select", "Face-map selection state (for tools to use)");
	/* important not to use a notifier here, creates a feedback loop! */

	prop = RNA_def_property(srna, "index", PROP_INT, PROP_UNSIGNED);
	RNA_def_property_clear_flag(prop, PROP_EDITABLE);
	RNA_def_property_int_funcs(prop, "rna_FaceMap_index_get", NULL, NULL);
	RNA_def_property_ui_text(prop, "Index", "Index number of the face map");

	func = RNA_def_function(srna, "add", "rna_FaceMap_face_add");
	RNA_def_function_ui_description(func, "Add vertices to the group");
	RNA_def_function_flag(func, FUNC_USE_REPORTS | FUNC_USE_SELF_ID);
	/* TODO, see how array size of 0 works, this shouldnt be used */
	prop = RNA_def_int_array(func, "index", 1, NULL, 0, 0, "", "Index List", 0, 0);
	RNA_def_parameter_flags(prop, PROP_DYNAMIC, PARM_REQUIRED);

	func = RNA_def_function(srna, "remove", "rna_FaceMap_face_remove");
	RNA_def_function_ui_description(func, "Remove a vertex from the group");
	RNA_def_function_flag(func, FUNC_USE_REPORTS | FUNC_USE_SELF_ID);
	/* TODO, see how array size of 0 works, this shouldnt be used */
	prop = RNA_def_int_array(func, "index", 1, NULL, 0, 0, "", "Index List", 0, 0);
	RNA_def_parameter_flags(prop, PROP_DYNAMIC, PARM_REQUIRED);
}

static void rna_def_material_slot(BlenderRNA *brna)
{
	StructRNA *srna;
	PropertyRNA *prop;

	static const EnumPropertyItem link_items[] = {
		{1, "OBJECT", 0, "Object", ""},
		{0, "DATA", 0, "Data", ""},
		{0, NULL, 0, NULL, NULL}
	};
	
	/* NOTE: there is no MaterialSlot equivalent in DNA, so the internal
	 * pointer data points to ob->mat + index, and we manually implement
	 * get/set for the properties. */

	srna = RNA_def_struct(brna, "MaterialSlot", NULL);
	RNA_def_struct_ui_text(srna, "Material Slot", "Material slot in an object");
	RNA_def_struct_ui_icon(srna, ICON_MATERIAL_DATA);

	prop = RNA_def_property(srna, "material", PROP_POINTER, PROP_NONE);
	RNA_def_property_struct_type(prop, "Material");
	RNA_def_property_flag(prop, PROP_EDITABLE);
	RNA_def_property_pointer_funcs(prop, "rna_MaterialSlot_material_get", "rna_MaterialSlot_material_set", NULL, NULL);
	RNA_def_property_ui_text(prop, "Material", "Material data-block used by this material slot");
	RNA_def_property_update(prop, NC_OBJECT | ND_DRAW, "rna_MaterialSlot_update");

	prop = RNA_def_property(srna, "link", PROP_ENUM, PROP_NONE);
	RNA_def_property_enum_items(prop, link_items);
	RNA_def_property_enum_funcs(prop, "rna_MaterialSlot_link_get", "rna_MaterialSlot_link_set", NULL);
	RNA_def_property_ui_text(prop, "Link", "Link material to object or the object's data");
	RNA_def_property_update(prop, NC_OBJECT | ND_DRAW, "rna_MaterialSlot_update");

	prop = RNA_def_property(srna, "name", PROP_STRING, PROP_NONE);
	RNA_def_property_string_funcs(prop, "rna_MaterialSlot_name_get", "rna_MaterialSlot_name_length", NULL);
	RNA_def_property_ui_text(prop, "Name", "Material slot name");
	RNA_def_property_clear_flag(prop, PROP_EDITABLE);
	RNA_def_struct_name_property(srna, prop);

	RNA_def_struct_path_func(srna, "rna_MaterialSlot_path");
}

static void rna_def_object_constraints(BlenderRNA *brna, PropertyRNA *cprop)
{
	StructRNA *srna;
	PropertyRNA *prop;

	FunctionRNA *func;
	PropertyRNA *parm;

	RNA_def_property_srna(cprop, "ObjectConstraints");
	srna = RNA_def_struct(brna, "ObjectConstraints", NULL);
	RNA_def_struct_sdna(srna, "Object");
	RNA_def_struct_ui_text(srna, "Object Constraints", "Collection of object constraints");


	/* Collection active property */
	prop = RNA_def_property(srna, "active", PROP_POINTER, PROP_NONE);
	RNA_def_property_struct_type(prop, "Constraint");
	RNA_def_property_pointer_funcs(prop, "rna_Object_active_constraint_get",
	                               "rna_Object_active_constraint_set", NULL, NULL);
	RNA_def_property_flag(prop, PROP_EDITABLE);
	RNA_def_property_ui_text(prop, "Active Constraint", "Active Object constraint");


	/* Constraint collection */
	func = RNA_def_function(srna, "new", "rna_Object_constraints_new");
	RNA_def_function_ui_description(func, "Add a new constraint to this object");
	/* object to add */
	parm = RNA_def_enum(func, "type", rna_enum_constraint_type_items, 1, "", "Constraint type to add");
	RNA_def_parameter_flags(parm, 0, PARM_REQUIRED);
	/* return type */
	parm = RNA_def_pointer(func, "constraint", "Constraint", "", "New constraint");
	RNA_def_function_return(func, parm);

	func = RNA_def_function(srna, "remove", "rna_Object_constraints_remove");
	RNA_def_function_ui_description(func, "Remove a constraint from this object");
	RNA_def_function_flag(func, FUNC_USE_REPORTS);
	/* constraint to remove */
	parm = RNA_def_pointer(func, "constraint", "Constraint", "", "Removed constraint");
	RNA_def_parameter_flags(parm, PROP_NEVER_NULL, PARM_REQUIRED | PARM_RNAPTR);
	RNA_def_parameter_clear_flags(parm, PROP_THICK_WRAP, 0);

	func = RNA_def_function(srna, "clear", "rna_Object_constraints_clear");
	RNA_def_function_ui_description(func, "Remove all constraint from this object");
}

/* object.modifiers */
static void rna_def_object_modifiers(BlenderRNA *brna, PropertyRNA *cprop)
{
	StructRNA *srna;

	FunctionRNA *func;
	PropertyRNA *parm;

	RNA_def_property_srna(cprop, "ObjectModifiers");
	srna = RNA_def_struct(brna, "ObjectModifiers", NULL);
	RNA_def_struct_sdna(srna, "Object");
	RNA_def_struct_ui_text(srna, "Object Modifiers", "Collection of object modifiers");

#if 0
	prop = RNA_def_property(srna, "active", PROP_POINTER, PROP_NONE);
	RNA_def_property_struct_type(prop, "EditBone");
	RNA_def_property_pointer_sdna(prop, NULL, "act_edbone");
	RNA_def_property_flag(prop, PROP_EDITABLE);
	RNA_def_property_ui_text(prop, "Active EditBone", "Armatures active edit bone");
	/*RNA_def_property_update(prop, 0, "rna_Armature_act_editbone_update"); */
	RNA_def_property_pointer_funcs(prop, NULL, "rna_Armature_act_edit_bone_set", NULL, NULL);

	/* todo, redraw */
/*		RNA_def_property_collection_active(prop, prop_act); */
#endif

	/* add modifier */
	func = RNA_def_function(srna, "new", "rna_Object_modifier_new");
	RNA_def_function_flag(func, FUNC_USE_CONTEXT | FUNC_USE_REPORTS);
	RNA_def_function_ui_description(func, "Add a new modifier");
	parm = RNA_def_string(func, "name", "Name", 0, "", "New name for the modifier");
	RNA_def_parameter_flags(parm, 0, PARM_REQUIRED);
	/* modifier to add */
	parm = RNA_def_enum(func, "type", rna_enum_object_modifier_type_items, 1, "", "Modifier type to add");
	RNA_def_parameter_flags(parm, 0, PARM_REQUIRED);
	/* return type */
	parm = RNA_def_pointer(func, "modifier", "Modifier", "", "Newly created modifier");
	RNA_def_function_return(func, parm);

	/* remove modifier */
	func = RNA_def_function(srna, "remove", "rna_Object_modifier_remove");
	RNA_def_function_flag(func, FUNC_USE_CONTEXT | FUNC_USE_REPORTS);
	RNA_def_function_ui_description(func, "Remove an existing modifier from the object");
	/* modifier to remove */
	parm = RNA_def_pointer(func, "modifier", "Modifier", "", "Modifier to remove");
	RNA_def_parameter_flags(parm, PROP_NEVER_NULL, PARM_REQUIRED | PARM_RNAPTR);
	RNA_def_parameter_clear_flags(parm, PROP_THICK_WRAP, 0);

	/* clear all modifiers */
	func = RNA_def_function(srna, "clear", "rna_Object_modifier_clear");
	RNA_def_function_flag(func, FUNC_USE_CONTEXT);
	RNA_def_function_ui_description(func, "Remove all modifiers from the object");
}

/* object.particle_systems */
static void rna_def_object_particle_systems(BlenderRNA *brna, PropertyRNA *cprop)
{
	StructRNA *srna;
	
	PropertyRNA *prop;

	/* FunctionRNA *func; */
	/* PropertyRNA *parm; */

	RNA_def_property_srna(cprop, "ParticleSystems");
	srna = RNA_def_struct(brna, "ParticleSystems", NULL);
	RNA_def_struct_sdna(srna, "Object");
	RNA_def_struct_ui_text(srna, "Particle Systems", "Collection of particle systems");

	prop = RNA_def_property(srna, "active", PROP_POINTER, PROP_NONE);
	RNA_def_property_struct_type(prop, "ParticleSystem");
	RNA_def_property_pointer_funcs(prop, "rna_Object_active_particle_system_get", NULL, NULL, NULL);
	RNA_def_property_ui_text(prop, "Active Particle System", "Active particle system being displayed");
	RNA_def_property_update(prop, NC_OBJECT | ND_DRAW, NULL);
	
	prop = RNA_def_property(srna, "active_index", PROP_INT, PROP_UNSIGNED);
	RNA_def_property_clear_flag(prop, PROP_ANIMATABLE);
	RNA_def_property_int_funcs(prop, "rna_Object_active_particle_system_index_get",
	                           "rna_Object_active_particle_system_index_set",
	                           "rna_Object_active_particle_system_index_range");
	RNA_def_property_ui_text(prop, "Active Particle System Index", "Index of active particle system slot");
	RNA_def_property_update(prop, NC_OBJECT | ND_DRAW, "rna_Object_particle_update");
}


/* object.vertex_groups */
static void rna_def_object_vertex_groups(BlenderRNA *brna, PropertyRNA *cprop)
{
	StructRNA *srna;
	
	PropertyRNA *prop;

	FunctionRNA *func;
	PropertyRNA *parm;

	RNA_def_property_srna(cprop, "VertexGroups");
	srna = RNA_def_struct(brna, "VertexGroups", NULL);
	RNA_def_struct_sdna(srna, "Object");
	RNA_def_struct_ui_text(srna, "Vertex Groups", "Collection of vertex groups");

	prop = RNA_def_property(srna, "active", PROP_POINTER, PROP_NONE);
	RNA_def_property_struct_type(prop, "VertexGroup");
	RNA_def_property_pointer_funcs(prop, "rna_Object_active_vertex_group_get",
	                               "rna_Object_active_vertex_group_set", NULL, NULL);
	RNA_def_property_ui_text(prop, "Active Vertex Group", "Vertex groups of the object");
	RNA_def_property_update(prop, NC_GEOM | ND_DATA, "rna_Object_internal_update_data");

	prop = RNA_def_property(srna, "active_index", PROP_INT, PROP_UNSIGNED);
	RNA_def_property_clear_flag(prop, PROP_ANIMATABLE);
	RNA_def_property_int_sdna(prop, NULL, "actdef");
	RNA_def_property_int_funcs(prop, "rna_Object_active_vertex_group_index_get",
	                           "rna_Object_active_vertex_group_index_set",
	                           "rna_Object_active_vertex_group_index_range");
	RNA_def_property_ui_text(prop, "Active Vertex Group Index", "Active index in vertex group array");
	RNA_def_property_update(prop, NC_GEOM | ND_DATA, "rna_Object_internal_update_data");
	
	/* vertex groups */ /* add_vertex_group */
	func = RNA_def_function(srna, "new", "rna_Object_vgroup_new");
	RNA_def_function_ui_description(func, "Add vertex group to object");
	RNA_def_string(func, "name", "Group", 0, "", "Vertex group name"); /* optional */
	parm = RNA_def_pointer(func, "group", "VertexGroup", "", "New vertex group");
	RNA_def_function_return(func, parm);

	func = RNA_def_function(srna, "remove", "rna_Object_vgroup_remove");
	RNA_def_function_flag(func, FUNC_USE_REPORTS);
	RNA_def_function_ui_description(func, "Delete vertex group from object");
	parm = RNA_def_pointer(func, "group", "VertexGroup", "", "Vertex group to remove");
	RNA_def_parameter_flags(parm, PROP_NEVER_NULL, PARM_REQUIRED | PARM_RNAPTR);
	RNA_def_parameter_clear_flags(parm, PROP_THICK_WRAP, 0);

	func = RNA_def_function(srna, "clear", "rna_Object_vgroup_clear");
	RNA_def_function_ui_description(func, "Delete all vertex groups from object");
}

/* object.face_maps */
static void rna_def_object_face_maps(BlenderRNA *brna, PropertyRNA *cprop)
{
	StructRNA *srna;
	
	PropertyRNA *prop;

	FunctionRNA *func;
	PropertyRNA *parm;

	RNA_def_property_srna(cprop, "FaceMaps");
	srna = RNA_def_struct(brna, "FaceMaps", NULL);
	RNA_def_struct_sdna(srna, "Object");
	RNA_def_struct_ui_text(srna, "Face Maps", "Collection of face maps");

	prop = RNA_def_property(srna, "active", PROP_POINTER, PROP_NONE);
	RNA_def_property_struct_type(prop, "FaceMap");
	RNA_def_property_pointer_funcs(prop, "rna_Object_active_face_map_get",
	                               "rna_Object_active_face_map_set", NULL, NULL);
	RNA_def_property_ui_text(prop, "Active Face Map", "Face maps of the object");
	RNA_def_property_update(prop, NC_GEOM | ND_DATA, "rna_Object_internal_update_data");

	prop = RNA_def_property(srna, "active_index", PROP_INT, PROP_UNSIGNED);
	RNA_def_property_clear_flag(prop, PROP_ANIMATABLE);
	RNA_def_property_int_sdna(prop, NULL, "actfmap");
	RNA_def_property_int_funcs(prop, "rna_Object_active_face_map_index_get",
	                           "rna_Object_active_face_map_index_set",
	                           "rna_Object_active_face_map_index_range");
	RNA_def_property_ui_text(prop, "Active Face Map Index", "Active index in face map array");
	RNA_def_property_update(prop, NC_GEOM | ND_DATA, "rna_Object_internal_update_data");
	
	/* face maps */ /* add_face_map */
	func = RNA_def_function(srna, "new", "rna_Object_fmap_new");
	RNA_def_function_ui_description(func, "Add face map to object");
	RNA_def_string(func, "name", "Map", 0, "", "face map name"); /* optional */
	parm = RNA_def_pointer(func, "fmap", "FaceMap", "", "New face map");
	RNA_def_function_return(func, parm);

	func = RNA_def_function(srna, "remove", "rna_Object_fmap_remove");
	RNA_def_function_flag(func, FUNC_USE_REPORTS);
	RNA_def_function_ui_description(func, "Delete vertex group from object");
	parm = RNA_def_pointer(func, "group", "FaceMap", "", "Face map to remove");
	RNA_def_parameter_flags(parm, PROP_NEVER_NULL, PARM_REQUIRED | PARM_RNAPTR);
	RNA_def_property_clear_flag(parm, PROP_THICK_WRAP);

	func = RNA_def_function(srna, "clear", "rna_Object_fmap_clear");
	RNA_def_function_ui_description(func, "Delete all vertex groups from object");
}

static void rna_def_object_display(BlenderRNA *brna)
{
	StructRNA *srna;
	PropertyRNA *prop;

	srna = RNA_def_struct(brna, "ObjectDisplay", NULL);
	RNA_def_struct_ui_text(srna, "Object Display", "Object display settings for 3d viewport");
	RNA_def_struct_sdna(srna, "ObjectDisplay");
	RNA_def_struct_path_func(srna, "rna_ObjectDisplay_path");

	prop = RNA_def_property(srna, "show_shadows", PROP_BOOLEAN, PROP_NONE);
	RNA_def_property_boolean_sdna(prop, NULL, "flag", OB_SHOW_SHADOW);
	RNA_def_property_boolean_default(prop, true);
	RNA_def_property_ui_text(prop, "Shadow", "Object cast shadows in the 3d viewport");
	RNA_def_property_update(prop, NC_OBJECT | ND_DRAW, NULL);
}

static void rna_def_object(BlenderRNA *brna)
{
	StructRNA *srna;
	PropertyRNA *prop;

	static const EnumPropertyItem up_items[] = {
		{OB_POSX, "X", 0, "X", ""},
		{OB_POSY, "Y", 0, "Y", ""},
		{OB_POSZ, "Z", 0, "Z", ""},
		{0, NULL, 0, NULL, NULL}
	};

	static const EnumPropertyItem drawtype_items[] = {
		{OB_BOUNDBOX, "BOUNDS", 0, "Bounds", "Draw the bounds of the object"},
		{OB_WIRE, "WIRE", 0, "Wire", "Draw the object as a wireframe"},
		{OB_SOLID, "SOLID", 0, "Solid", "Draw the object as a solid (if solid drawing is enabled in the viewport)"},
		{OB_TEXTURE, "TEXTURED", 0, "Textured",
		             "Draw the object with textures (if textures are enabled in the viewport)"},
		{0, NULL, 0, NULL, NULL}
	};

	static const EnumPropertyItem boundtype_items[] = {
		{OB_BOUND_BOX, "BOX", 0, "Box", "Draw bounds as box"},
		{OB_BOUND_SPHERE, "SPHERE", 0, "Sphere", "Draw bounds as sphere"},
		{OB_BOUND_CYLINDER, "CYLINDER", 0, "Cylinder", "Draw bounds as cylinder"},
		{OB_BOUND_CONE, "CONE", 0, "Cone", "Draw bounds as cone"},
		{OB_BOUND_CAPSULE, "CAPSULE", 0, "Capsule", "Draw bounds as capsule"},
		{0, NULL, 0, NULL, NULL}
	};

	
	/* XXX: this RNA enum define is currently duplicated for objects,
	 *      since there is some text here which is not applicable */
	static const EnumPropertyItem prop_rotmode_items[] = {
		{ROT_MODE_QUAT, "QUATERNION", 0, "Quaternion (WXYZ)", "No Gimbal Lock"},
		{ROT_MODE_XYZ, "XYZ", 0, "XYZ Euler", "XYZ Rotation Order - prone to Gimbal Lock (default)"},
		{ROT_MODE_XZY, "XZY", 0, "XZY Euler", "XZY Rotation Order - prone to Gimbal Lock"},
		{ROT_MODE_YXZ, "YXZ", 0, "YXZ Euler", "YXZ Rotation Order - prone to Gimbal Lock"},
		{ROT_MODE_YZX, "YZX", 0, "YZX Euler", "YZX Rotation Order - prone to Gimbal Lock"},
		{ROT_MODE_ZXY, "ZXY", 0, "ZXY Euler", "ZXY Rotation Order - prone to Gimbal Lock"},
		{ROT_MODE_ZYX, "ZYX", 0, "ZYX Euler", "ZYX Rotation Order - prone to Gimbal Lock"},
		{ROT_MODE_AXISANGLE, "AXIS_ANGLE", 0, "Axis Angle",
		                     "Axis Angle (W+XYZ), defines a rotation around some axis defined by 3D-Vector"},
		{0, NULL, 0, NULL, NULL}
	};
	
	static float default_quat[4] = {1, 0, 0, 0};    /* default quaternion values */
	static float default_axisAngle[4] = {0, 0, 1, 0};   /* default axis-angle rotation values */
	static float default_scale[3] = {1, 1, 1}; /* default scale values */
	static int boundbox_dimsize[] = {8, 3};

	srna = RNA_def_struct(brna, "Object", "ID");
	RNA_def_struct_ui_text(srna, "Object", "Object data-block defining an object in a scene");
	RNA_def_struct_clear_flag(srna, STRUCT_ID_REFCOUNT);
	RNA_def_struct_ui_icon(srna, ICON_OBJECT_DATA);

	prop = RNA_def_property(srna, "data", PROP_POINTER, PROP_NONE);
	RNA_def_property_struct_type(prop, "ID");
	RNA_def_property_pointer_funcs(prop, NULL, "rna_Object_data_set", "rna_Object_data_typef", NULL);
	RNA_def_property_flag(prop, PROP_EDITABLE | PROP_NEVER_UNLINK);
	RNA_def_property_ui_text(prop, "Data", "Object data");
	RNA_def_property_update(prop, 0, "rna_Object_internal_update_data");

	prop = RNA_def_property(srna, "type", PROP_ENUM, PROP_NONE);
	RNA_def_property_enum_sdna(prop, NULL, "type");
	RNA_def_property_enum_items(prop, rna_enum_object_type_items);
	RNA_def_property_clear_flag(prop, PROP_EDITABLE);
	RNA_def_property_ui_text(prop, "Type", "Type of Object");

	prop = RNA_def_property(srna, "mode", PROP_ENUM, PROP_NONE);
	RNA_def_property_enum_sdna(prop, NULL, "mode");
	RNA_def_property_enum_items(prop, rna_enum_object_mode_items);
	RNA_def_property_clear_flag(prop, PROP_EDITABLE);
	RNA_def_property_ui_text(prop, "Mode", "Object interaction mode");

	prop = RNA_def_property(srna, "layers_local_view", PROP_BOOLEAN, PROP_LAYER_MEMBER);
	RNA_def_property_boolean_sdna(prop, NULL, "lay", 0x01000000);
	RNA_def_property_array(prop, 8);
	RNA_def_property_clear_flag(prop, PROP_EDITABLE);
	RNA_def_property_ui_text(prop, "Local View Layers", "3D local view layers the object is on");

	/* for data access */
	prop = RNA_def_property(srna, "bound_box", PROP_FLOAT, PROP_NONE);
	RNA_def_property_multi_array(prop, 2, boundbox_dimsize);
	RNA_def_property_clear_flag(prop, PROP_EDITABLE);
	RNA_def_property_float_funcs(prop, "rna_Object_boundbox_get", NULL, NULL);
	RNA_def_property_ui_text(prop, "Bounding Box",
	                         "Object's bounding box in object-space coordinates, all values are -1.0 when "
	                         "not available");

	/* parent */
	prop = RNA_def_property(srna, "parent", PROP_POINTER, PROP_NONE);
	RNA_def_property_pointer_funcs(prop, NULL, "rna_Object_parent_set", NULL, NULL);
	RNA_def_property_flag(prop, PROP_EDITABLE | PROP_ID_SELF_CHECK | PROP_OVERRIDABLE_STATIC);
	RNA_def_property_ui_text(prop, "Parent", "Parent Object");
	RNA_def_property_update(prop, NC_OBJECT | ND_DRAW, "rna_Object_dependency_update");
	
	prop = RNA_def_property(srna, "parent_type", PROP_ENUM, PROP_NONE);
	RNA_def_property_enum_bitflag_sdna(prop, NULL, "partype");
	RNA_def_property_enum_items(prop, parent_type_items);
	RNA_def_property_enum_funcs(prop, NULL, "rna_Object_parent_type_set", "rna_Object_parent_type_itemf");
	RNA_def_property_ui_text(prop, "Parent Type", "Type of parent relation");
	RNA_def_property_update(prop, NC_OBJECT | ND_DRAW, "rna_Object_dependency_update");

	prop = RNA_def_property(srna, "parent_vertices", PROP_INT, PROP_UNSIGNED);
	RNA_def_property_int_sdna(prop, NULL, "par1");
	RNA_def_property_array(prop, 3);
	RNA_def_property_ui_text(prop, "Parent Vertices", "Indices of vertices in case of a vertex parenting relation");
	RNA_def_property_update(prop, NC_OBJECT | ND_DRAW, "rna_Object_internal_update");

	prop = RNA_def_property(srna, "parent_bone", PROP_STRING, PROP_NONE);
	RNA_def_property_string_sdna(prop, NULL, "parsubstr");
	RNA_def_property_string_funcs(prop, NULL, NULL, "rna_Object_parent_bone_set");
	RNA_def_property_ui_text(prop, "Parent Bone", "Name of parent bone in case of a bone parenting relation");
	RNA_def_property_update(prop, NC_OBJECT | ND_DRAW, "rna_Object_dependency_update");
	
	/* Track and Up flags */
	/* XXX: these have been saved here for a bit longer (after old track was removed),
	 *      since some other tools still refer to this */
	prop = RNA_def_property(srna, "track_axis", PROP_ENUM, PROP_NONE);
	RNA_def_property_enum_sdna(prop, NULL, "trackflag");
	RNA_def_property_enum_items(prop, rna_enum_object_axis_items);
	RNA_def_property_ui_text(prop, "Track Axis",
	                         "Axis that points in 'forward' direction (applies to DupliFrame when "
	                         "parent 'Follow' is enabled)");
	RNA_def_property_update(prop, NC_OBJECT | ND_DRAW, "rna_Object_internal_update");

	prop = RNA_def_property(srna, "up_axis", PROP_ENUM, PROP_NONE);
	RNA_def_property_enum_sdna(prop, NULL, "upflag");
	RNA_def_property_enum_items(prop, up_items);
	RNA_def_property_ui_text(prop, "Up Axis",
	                         "Axis that points in the upward direction (applies to DupliFrame when "
	                         "parent 'Follow' is enabled)");
	RNA_def_property_update(prop, NC_OBJECT | ND_DRAW, "rna_Object_internal_update");
	
	/* proxy */
	prop = RNA_def_property(srna, "proxy", PROP_POINTER, PROP_NONE);
	RNA_def_property_ui_text(prop, "Proxy", "Library object this proxy object controls");

	prop = RNA_def_property(srna, "proxy_group", PROP_POINTER, PROP_NONE);
	RNA_def_property_ui_text(prop, "Proxy Collection", "Library collection duplicator object this proxy object controls");

	/* materials */
	prop = RNA_def_property(srna, "material_slots", PROP_COLLECTION, PROP_NONE);
	RNA_def_property_collection_sdna(prop, NULL, "mat", "totcol");
	RNA_def_property_struct_type(prop, "MaterialSlot");
	/* don't dereference pointer! */
	RNA_def_property_collection_funcs(prop, NULL, NULL, NULL, "rna_iterator_array_get", NULL, NULL, NULL, NULL);
	RNA_def_property_ui_text(prop, "Material Slots", "Material slots in the object");

	prop = RNA_def_property(srna, "active_material", PROP_POINTER, PROP_NONE);
	RNA_def_property_struct_type(prop, "Material");
	RNA_def_property_pointer_funcs(prop, "rna_Object_active_material_get",
	                               "rna_Object_active_material_set", NULL, NULL);
	RNA_def_property_flag(prop, PROP_EDITABLE);
	RNA_def_property_editable_func(prop, "rna_Object_active_material_editable");
	RNA_def_property_ui_text(prop, "Active Material", "Active material being displayed");
	RNA_def_property_update(prop, NC_OBJECT | ND_DRAW, "rna_MaterialSlot_update");

	prop = RNA_def_property(srna, "active_material_index", PROP_INT, PROP_UNSIGNED);
	RNA_def_property_int_sdna(prop, NULL, "actcol");
	RNA_def_property_clear_flag(prop, PROP_ANIMATABLE);
	RNA_def_property_int_funcs(prop, "rna_Object_active_material_index_get", "rna_Object_active_material_index_set",
	                           "rna_Object_active_material_index_range");
	RNA_def_property_ui_text(prop, "Active Material Index", "Index of active material slot");
	RNA_def_property_update(prop, NC_MATERIAL | ND_SHADING_LINKS, NULL);
	
	/* transform */
	prop = RNA_def_property(srna, "location", PROP_FLOAT, PROP_TRANSLATION);
	RNA_def_property_float_sdna(prop, NULL, "loc");
	RNA_def_property_editable_array_func(prop, "rna_Object_location_editable");
	RNA_def_property_flag(prop, PROP_OVERRIDABLE_STATIC);
	RNA_def_property_ui_text(prop, "Location", "Location of the object");
	RNA_def_property_ui_range(prop, -FLT_MAX, FLT_MAX, 1, RNA_TRANSLATION_PREC_DEFAULT);
	RNA_def_property_update(prop, NC_OBJECT | ND_TRANSFORM, "rna_Object_internal_update");
	
	prop = RNA_def_property(srna, "rotation_quaternion", PROP_FLOAT, PROP_QUATERNION);
	RNA_def_property_float_sdna(prop, NULL, "quat");
	RNA_def_property_editable_array_func(prop, "rna_Object_rotation_4d_editable");
	RNA_def_property_flag(prop, PROP_OVERRIDABLE_STATIC);
	RNA_def_property_float_array_default(prop, default_quat);
	RNA_def_property_ui_text(prop, "Quaternion Rotation", "Rotation in Quaternions");
	RNA_def_property_update(prop, NC_OBJECT | ND_TRANSFORM, "rna_Object_internal_update");
	
	/* XXX: for axis-angle, it would have been nice to have 2 separate fields for UI purposes, but
	 * having a single one is better for Keyframing and other property-management situations...
	 */
	prop = RNA_def_property(srna, "rotation_axis_angle", PROP_FLOAT, PROP_AXISANGLE);
	RNA_def_property_array(prop, 4);
	RNA_def_property_float_funcs(prop, "rna_Object_rotation_axis_angle_get",
	                             "rna_Object_rotation_axis_angle_set", NULL);
	RNA_def_property_editable_array_func(prop, "rna_Object_rotation_4d_editable");
	RNA_def_property_float_array_default(prop, default_axisAngle);
	RNA_def_property_flag(prop, PROP_OVERRIDABLE_STATIC);
	RNA_def_property_ui_text(prop, "Axis-Angle Rotation", "Angle of Rotation for Axis-Angle rotation representation");
	RNA_def_property_update(prop, NC_OBJECT | ND_TRANSFORM, "rna_Object_internal_update");
	
	prop = RNA_def_property(srna, "rotation_euler", PROP_FLOAT, PROP_EULER);
	RNA_def_property_float_sdna(prop, NULL, "rot");
	RNA_def_property_editable_array_func(prop, "rna_Object_rotation_euler_editable");
	RNA_def_property_flag(prop, PROP_OVERRIDABLE_STATIC);
	RNA_def_property_ui_text(prop, "Euler Rotation", "Rotation in Eulers");
	RNA_def_property_update(prop, NC_OBJECT | ND_TRANSFORM, "rna_Object_internal_update");
	
	prop = RNA_def_property(srna, "rotation_mode", PROP_ENUM, PROP_NONE);
	RNA_def_property_enum_sdna(prop, NULL, "rotmode");
	RNA_def_property_enum_items(prop, prop_rotmode_items); /* XXX move to using a single define of this someday */
	RNA_def_property_enum_funcs(prop, NULL, "rna_Object_rotation_mode_set", NULL);
	RNA_def_property_ui_text(prop, "Rotation Mode", "");
	RNA_def_property_update(prop, NC_OBJECT | ND_TRANSFORM, "rna_Object_internal_update");
	
	prop = RNA_def_property(srna, "scale", PROP_FLOAT, PROP_XYZ);
	RNA_def_property_float_sdna(prop, NULL, "size");
	RNA_def_property_flag(prop, PROP_PROPORTIONAL | PROP_OVERRIDABLE_STATIC);
	RNA_def_property_editable_array_func(prop, "rna_Object_scale_editable");
	RNA_def_property_ui_range(prop, -FLT_MAX, FLT_MAX, 1, 3);
	RNA_def_property_float_array_default(prop, default_scale);
	RNA_def_property_ui_text(prop, "Scale", "Scaling of the object");
	RNA_def_property_update(prop, NC_OBJECT | ND_TRANSFORM, "rna_Object_internal_update");

	prop = RNA_def_property(srna, "dimensions", PROP_FLOAT, PROP_XYZ_LENGTH);
	RNA_def_property_array(prop, 3);
	/* only for the transform-panel and conflicts with animating scale */
	RNA_def_property_clear_flag(prop, PROP_ANIMATABLE);
	RNA_def_property_float_funcs(prop, "rna_Object_dimensions_get", "rna_Object_dimensions_set", NULL);
	RNA_def_property_ui_range(prop, 0.0f, FLT_MAX, 1, RNA_TRANSLATION_PREC_DEFAULT);
	RNA_def_property_ui_text(prop, "Dimensions", "Absolute bounding box dimensions of the object");
	RNA_def_property_update(prop, NC_OBJECT | ND_TRANSFORM, "rna_Object_internal_update");
	

	/* delta transforms */
	prop = RNA_def_property(srna, "delta_location", PROP_FLOAT, PROP_TRANSLATION);
	RNA_def_property_float_sdna(prop, NULL, "dloc");
	RNA_def_property_ui_text(prop, "Delta Location", "Extra translation added to the location of the object");
	RNA_def_property_ui_range(prop, -FLT_MAX, FLT_MAX, 1, RNA_TRANSLATION_PREC_DEFAULT);
	RNA_def_property_update(prop, NC_OBJECT | ND_TRANSFORM, "rna_Object_internal_update");
	
	prop = RNA_def_property(srna, "delta_rotation_euler", PROP_FLOAT, PROP_EULER);
	RNA_def_property_float_sdna(prop, NULL, "drot");
	RNA_def_property_ui_text(prop, "Delta Rotation (Euler)",
	                         "Extra rotation added to the rotation of the object (when using Euler rotations)");
	RNA_def_property_update(prop, NC_OBJECT | ND_TRANSFORM, "rna_Object_internal_update");
	
	prop = RNA_def_property(srna, "delta_rotation_quaternion", PROP_FLOAT, PROP_QUATERNION);
	RNA_def_property_float_sdna(prop, NULL, "dquat");
	RNA_def_property_float_array_default(prop, default_quat);
	RNA_def_property_ui_text(prop, "Delta Rotation (Quaternion)",
	                         "Extra rotation added to the rotation of the object (when using Quaternion rotations)");
	RNA_def_property_update(prop, NC_OBJECT | ND_TRANSFORM, "rna_Object_internal_update");
	
#if 0 /* XXX not supported well yet... */
	prop = RNA_def_property(srna, "delta_rotation_axis_angle", PROP_FLOAT, PROP_AXISANGLE);
	/* FIXME: this is not a single field any more! (drotAxis and drotAngle) */
	RNA_def_property_float_sdna(prop, NULL, "dquat");
	RNA_def_property_float_array_default(prop, default_axisAngle);
	RNA_def_property_ui_text(prop, "Delta Rotation (Axis Angle)",
	                         "Extra rotation added to the rotation of the object (when using Axis-Angle rotations)");
	RNA_def_property_update(prop, NC_OBJECT | ND_TRANSFORM, "rna_Object_internal_update");
#endif

	prop = RNA_def_property(srna, "delta_scale", PROP_FLOAT, PROP_XYZ);
	RNA_def_property_float_sdna(prop, NULL, "dscale");
	RNA_def_property_flag(prop, PROP_PROPORTIONAL);
	RNA_def_property_ui_range(prop, -FLT_MAX, FLT_MAX, 1, 3);
	RNA_def_property_float_array_default(prop, default_scale);
	RNA_def_property_ui_text(prop, "Delta Scale", "Extra scaling added to the scale of the object");
	RNA_def_property_update(prop, NC_OBJECT | ND_TRANSFORM, "rna_Object_internal_update");
	
	/* transform locks */
	prop = RNA_def_property(srna, "lock_location", PROP_BOOLEAN, PROP_NONE);
	RNA_def_property_boolean_sdna(prop, NULL, "protectflag", OB_LOCK_LOCX);
	RNA_def_property_array(prop, 3);
	RNA_def_property_ui_text(prop, "Lock Location", "Lock editing of location in the interface");
	RNA_def_property_ui_icon(prop, ICON_UNLOCKED, 1);
	RNA_def_property_update(prop, NC_OBJECT | ND_TRANSFORM, "rna_Object_internal_update");

	prop = RNA_def_property(srna, "lock_rotation", PROP_BOOLEAN, PROP_NONE);
	RNA_def_property_boolean_sdna(prop, NULL, "protectflag", OB_LOCK_ROTX);
	RNA_def_property_array(prop, 3);
	RNA_def_property_ui_text(prop, "Lock Rotation", "Lock editing of rotation in the interface");
	RNA_def_property_ui_icon(prop, ICON_UNLOCKED, 1);
	RNA_def_property_update(prop, NC_OBJECT | ND_TRANSFORM, "rna_Object_internal_update");
	
	/* XXX this is sub-optimal - it really should be included above,
	 *     but due to technical reasons we can't do this! */
	prop = RNA_def_property(srna, "lock_rotation_w", PROP_BOOLEAN, PROP_NONE);
	RNA_def_property_boolean_sdna(prop, NULL, "protectflag", OB_LOCK_ROTW);
	RNA_def_property_ui_icon(prop, ICON_UNLOCKED, 1);
	RNA_def_property_ui_text(prop, "Lock Rotation (4D Angle)",
	                         "Lock editing of 'angle' component of four-component rotations in the interface");
	/* XXX this needs a better name */
	prop = RNA_def_property(srna, "lock_rotations_4d", PROP_BOOLEAN, PROP_NONE);
	RNA_def_property_boolean_sdna(prop, NULL, "protectflag", OB_LOCK_ROT4D);
	RNA_def_property_ui_text(prop, "Lock Rotations (4D)",
	                         "Lock editing of four component rotations by components (instead of as Eulers)");

	prop = RNA_def_property(srna, "lock_scale", PROP_BOOLEAN, PROP_NONE);
	RNA_def_property_boolean_sdna(prop, NULL, "protectflag", OB_LOCK_SCALEX);
	RNA_def_property_array(prop, 3);
	RNA_def_property_ui_text(prop, "Lock Scale", "Lock editing of scale in the interface");
	RNA_def_property_ui_icon(prop, ICON_UNLOCKED, 1);
	RNA_def_property_update(prop, NC_OBJECT | ND_TRANSFORM, "rna_Object_internal_update");

	/* matrix */
	prop = RNA_def_property(srna, "matrix_world", PROP_FLOAT, PROP_MATRIX);
	RNA_def_property_float_sdna(prop, NULL, "obmat");
	RNA_def_property_multi_array(prop, 2, rna_matrix_dimsize_4x4);
	RNA_def_property_clear_flag(prop, PROP_ANIMATABLE);
	RNA_def_property_ui_text(prop, "Matrix World", "Worldspace transformation matrix");
	RNA_def_property_update(prop, NC_OBJECT | ND_TRANSFORM, "rna_Object_matrix_world_update");

	prop = RNA_def_property(srna, "matrix_local", PROP_FLOAT, PROP_MATRIX);
	RNA_def_property_multi_array(prop, 2, rna_matrix_dimsize_4x4);
	RNA_def_property_clear_flag(prop, PROP_ANIMATABLE);
	RNA_def_property_ui_text(prop, "Local Matrix", "Parent relative transformation matrix - "
	                         "WARNING: Only takes into account 'Object' parenting, so e.g. in case of bone parenting "
	                         "you get a matrix relative to the Armature object, not to the actual parent bone");
	RNA_def_property_float_funcs(prop, "rna_Object_matrix_local_get", "rna_Object_matrix_local_set", NULL);
	RNA_def_property_update(prop, NC_OBJECT | ND_TRANSFORM, NULL);

	prop = RNA_def_property(srna, "matrix_basis", PROP_FLOAT, PROP_MATRIX);
	RNA_def_property_multi_array(prop, 2, rna_matrix_dimsize_4x4);
	RNA_def_property_clear_flag(prop, PROP_ANIMATABLE);
	RNA_def_property_ui_text(prop, "Input Matrix",
	                         "Matrix access to location, rotation and scale (including deltas), "
	                         "before constraints and parenting are applied");
	RNA_def_property_float_funcs(prop, "rna_Object_matrix_basis_get", "rna_Object_matrix_basis_set", NULL);
	RNA_def_property_update(prop, NC_OBJECT | ND_TRANSFORM, "rna_Object_internal_update");

	/*parent_inverse*/
	prop = RNA_def_property(srna, "matrix_parent_inverse", PROP_FLOAT, PROP_MATRIX);
	RNA_def_property_float_sdna(prop, NULL, "parentinv");
	RNA_def_property_multi_array(prop, 2, rna_matrix_dimsize_4x4);
	RNA_def_property_ui_text(prop, "Matrix", "Inverse of object's parent matrix at time of parenting");
	RNA_def_property_update(prop, NC_OBJECT | ND_TRANSFORM, "rna_Object_internal_update");

	/* modifiers */
	prop = RNA_def_property(srna, "modifiers", PROP_COLLECTION, PROP_NONE);
	RNA_def_property_struct_type(prop, "Modifier");
	RNA_def_property_ui_text(prop, "Modifiers", "Modifiers affecting the geometric data of the object");
	RNA_def_property_override_funcs(prop, NULL, NULL, "rna_Object_modifiers_override_apply");
	RNA_def_property_flag(prop, PROP_OVERRIDABLE_STATIC | PROP_OVERRIDABLE_STATIC_INSERTION);
	rna_def_object_modifiers(brna, prop);

	/* constraints */
	prop = RNA_def_property(srna, "constraints", PROP_COLLECTION, PROP_NONE);
	RNA_def_property_struct_type(prop, "Constraint");
	RNA_def_property_flag(prop, PROP_OVERRIDABLE_STATIC | PROP_OVERRIDABLE_STATIC_INSERTION);
	RNA_def_property_ui_text(prop, "Constraints", "Constraints affecting the transformation of the object");
	RNA_def_property_override_funcs(prop, NULL, NULL, "rna_Object_constraints_override_apply");
/*	RNA_def_property_collection_funcs(prop, NULL, NULL, NULL, NULL, NULL, NULL, NULL, "constraints__add", "constraints__remove"); */
	rna_def_object_constraints(brna, prop);

	/* vertex groups */
	prop = RNA_def_property(srna, "vertex_groups", PROP_COLLECTION, PROP_NONE);
	RNA_def_property_collection_sdna(prop, NULL, "defbase", NULL);
	RNA_def_property_struct_type(prop, "VertexGroup");
	RNA_def_property_ui_text(prop, "Vertex Groups", "Vertex groups of the object");
	rna_def_object_vertex_groups(brna, prop);

	
	/* face maps */
	prop = RNA_def_property(srna, "face_maps", PROP_COLLECTION, PROP_NONE);
	RNA_def_property_collection_sdna(prop, NULL, "fmaps", NULL);
	RNA_def_property_struct_type(prop, "FaceMap");
	RNA_def_property_ui_text(prop, "Face Maps", "Maps of faces of the object");
	rna_def_object_face_maps(brna, prop);
	
	/* empty */
	prop = RNA_def_property(srna, "empty_draw_type", PROP_ENUM, PROP_NONE);
	RNA_def_property_enum_sdna(prop, NULL, "empty_drawtype");
	RNA_def_property_enum_items(prop, rna_enum_object_empty_drawtype_items);
	RNA_def_property_enum_funcs(prop, NULL, "rna_Object_empty_draw_type_set", NULL);
	RNA_def_property_ui_text(prop, "Empty Display Type", "Viewport display style for empties");
	RNA_def_property_update(prop, NC_OBJECT | ND_DRAW, NULL);

	prop = RNA_def_property(srna, "empty_draw_size", PROP_FLOAT, PROP_DISTANCE);
	RNA_def_property_float_sdna(prop, NULL, "empty_drawsize");
	RNA_def_property_range(prop, 0.0001f, 1000.0f);
	RNA_def_property_ui_range(prop, 0.01, 100, 1, 2);
	RNA_def_property_ui_text(prop, "Empty Display Size", "Size of display for empties in the viewport");
	RNA_def_property_update(prop, NC_OBJECT | ND_DRAW, NULL);

	prop = RNA_def_property(srna, "empty_image_offset", PROP_FLOAT, PROP_NONE);
	RNA_def_property_float_sdna(prop, NULL, "ima_ofs");
	RNA_def_property_ui_text(prop, "Origin Offset", "Origin offset distance");
	RNA_def_property_ui_range(prop, -FLT_MAX, FLT_MAX, 0.1f, 2);
	RNA_def_property_update(prop, NC_OBJECT | ND_DRAW, NULL);

	prop = RNA_def_property(srna, "image_user", PROP_POINTER, PROP_NONE);
	RNA_def_property_flag(prop, PROP_NEVER_NULL);
	RNA_def_property_pointer_sdna(prop, NULL, "iuser");
	RNA_def_property_ui_text(prop, "Image User",
	                         "Parameters defining which layer, pass and frame of the image is displayed");
	RNA_def_property_update(prop, NC_OBJECT | ND_DRAW, NULL);

	/* render */
	prop = RNA_def_property(srna, "pass_index", PROP_INT, PROP_UNSIGNED);
	RNA_def_property_int_sdna(prop, NULL, "index");
	RNA_def_property_ui_text(prop, "Pass Index", "Index number for the \"Object Index\" render pass");
	RNA_def_property_update(prop, NC_OBJECT, "rna_Object_internal_update_draw");
	
	prop = RNA_def_property(srna, "color", PROP_FLOAT, PROP_COLOR);
	RNA_def_property_float_sdna(prop, NULL, "col");
	RNA_def_property_ui_text(prop, "Color", "Object color and alpha, used when faces have the ObColor mode enabled");
	RNA_def_property_update(prop, NC_OBJECT | ND_DRAW, NULL);

	/* physics */
	prop = RNA_def_property(srna, "field", PROP_POINTER, PROP_NONE);
	RNA_def_property_pointer_sdna(prop, NULL, "pd");
	RNA_def_property_struct_type(prop, "FieldSettings");
	RNA_def_property_pointer_funcs(prop, "rna_Object_field_get", NULL, NULL, NULL);
	RNA_def_property_ui_text(prop, "Field Settings", "Settings for using the object as a field in physics simulation");

	prop = RNA_def_property(srna, "collision", PROP_POINTER, PROP_NONE);
	RNA_def_property_pointer_sdna(prop, NULL, "pd");
	RNA_def_property_struct_type(prop, "CollisionSettings");
	RNA_def_property_pointer_funcs(prop, "rna_Object_collision_get", NULL, NULL, NULL);
	RNA_def_property_ui_text(prop, "Collision Settings",
	                         "Settings for using the object as a collider in physics simulation");

	prop = RNA_def_property(srna, "soft_body", PROP_POINTER, PROP_NONE);
	RNA_def_property_pointer_sdna(prop, NULL, "soft");
	RNA_def_property_struct_type(prop, "SoftBodySettings");
	RNA_def_property_ui_text(prop, "Soft Body Settings", "Settings for soft body simulation");

	prop = RNA_def_property(srna, "particle_systems", PROP_COLLECTION, PROP_NONE);
	RNA_def_property_collection_sdna(prop, NULL, "particlesystem", NULL);
	RNA_def_property_struct_type(prop, "ParticleSystem");
	RNA_def_property_ui_text(prop, "Particle Systems", "Particle systems emitted from the object");
	rna_def_object_particle_systems(brna, prop);

	
	prop = RNA_def_property(srna, "rigid_body", PROP_POINTER, PROP_NONE);
	RNA_def_property_pointer_sdna(prop, NULL, "rigidbody_object");
	RNA_def_property_struct_type(prop, "RigidBodyObject");
	RNA_def_property_ui_text(prop, "Rigid Body Settings", "Settings for rigid body simulation");

	prop = RNA_def_property(srna, "rigid_body_constraint", PROP_POINTER, PROP_NONE);
	RNA_def_property_pointer_sdna(prop, NULL, "rigidbody_constraint");
	RNA_def_property_struct_type(prop, "RigidBodyConstraint");
	RNA_def_property_ui_text(prop, "Rigid Body Constraint", "Constraint constraining rigid bodies");
	
	/* restrict */
	prop = RNA_def_property(srna, "hide_render", PROP_BOOLEAN, PROP_NONE);
	RNA_def_property_boolean_sdna(prop, NULL, "restrictflag", OB_RESTRICT_RENDER);
	RNA_def_property_ui_text(prop, "Restrict Render", "Restrict renderability");
	RNA_def_property_ui_icon(prop, ICON_RESTRICT_RENDER_OFF, 1);
	RNA_def_property_update(prop, NC_OBJECT | ND_DRAW, "rna_Object_hide_update");

	prop = RNA_def_property(srna, "show_duplicator_for_render", PROP_BOOLEAN, PROP_NONE);
	RNA_def_property_boolean_sdna(prop, NULL, "duplicator_visibility_flag", OB_DUPLI_FLAG_RENDER);
	RNA_def_property_ui_text(prop, "Render Duplicator", "Make duplicator visible when rendering");

	prop = RNA_def_property(srna, "show_duplicator_for_viewport", PROP_BOOLEAN, PROP_NONE);
	RNA_def_property_boolean_sdna(prop, NULL, "duplicator_visibility_flag", OB_DUPLI_FLAG_VIEWPORT);
	RNA_def_property_ui_text(prop, "Show Duplicator", "Make duplicator visible in the viewport");

	prop = RNA_def_property(srna, "is_visible", PROP_BOOLEAN, PROP_NONE);
	RNA_def_property_boolean_funcs(prop, "rna_Object_is_visible_get", NULL);
	RNA_def_property_ui_text(prop, "Visible", "Visible to camera rays, set only on objects evaluated by depsgraph");
	RNA_def_property_clear_flag(prop, PROP_EDITABLE);

	/* anim */
	rna_def_animdata_common(srna);
	
	rna_def_animviz_common(srna);
	rna_def_motionpath_common(srna);
	
	/* slow parenting */
	/* XXX: evil old crap */
	prop = RNA_def_property(srna, "use_slow_parent", PROP_BOOLEAN, PROP_NONE);
	RNA_def_property_boolean_sdna(prop, NULL, "partype", PARSLOW);
	RNA_def_property_ui_text(prop, "Slow Parent",
	                         "Create a delay in the parent relationship (beware: this isn't renderfarm "
	                         "safe and may be invalid after jumping around the timeline)");
	RNA_def_property_update(prop, NC_OBJECT | ND_DRAW, "rna_Object_internal_update");
	
	prop = RNA_def_property(srna, "slow_parent_offset", PROP_FLOAT, PROP_NONE | PROP_UNIT_TIME);
	RNA_def_property_float_sdna(prop, NULL, "sf");
	RNA_def_property_range(prop, MINAFRAMEF, MAXFRAMEF);
	RNA_def_property_ui_text(prop, "Slow Parent Offset", "Delay in the parent relationship");
	RNA_def_property_update(prop, NC_OBJECT | ND_TRANSFORM, "rna_Object_internal_update");

	/* duplicates */
	prop = RNA_def_property(srna, "dupli_type", PROP_ENUM, PROP_NONE);
	RNA_def_property_enum_bitflag_sdna(prop, NULL, "transflag");
	RNA_def_property_enum_items(prop, dupli_items);
	RNA_def_property_enum_funcs(prop, NULL, NULL, "rna_Object_dupli_type_itemf");
	RNA_def_property_ui_text(prop, "Dupli Type", "If not None, object duplication method to use");
	RNA_def_property_update(prop, NC_OBJECT | ND_DRAW, "rna_Object_dependency_update");

	prop = RNA_def_property(srna, "use_dupli_frames_speed", PROP_BOOLEAN, PROP_NONE);
	RNA_def_property_boolean_negative_sdna(prop, NULL, "transflag", OB_DUPLINOSPEED);
	RNA_def_property_ui_text(prop, "Dupli Frames Speed",
	                         "Set dupliframes to use the current frame instead of parent curve's evaluation time");
	RNA_def_property_update(prop, NC_OBJECT | ND_DRAW, "rna_Object_internal_update");

	prop = RNA_def_property(srna, "use_dupli_vertices_rotation", PROP_BOOLEAN, PROP_NONE);
	RNA_def_property_boolean_sdna(prop, NULL, "transflag", OB_DUPLIROT);
	RNA_def_property_ui_text(prop, "Dupli Verts Rotation", "Rotate dupli according to vertex normal");
	RNA_def_property_update(prop, NC_OBJECT | ND_DRAW, NULL);

	prop = RNA_def_property(srna, "use_dupli_faces_scale", PROP_BOOLEAN, PROP_NONE);
	RNA_def_property_boolean_sdna(prop, NULL, "transflag", OB_DUPLIFACES_SCALE);
	RNA_def_property_ui_text(prop, "Dupli Faces Inherit Scale", "Scale dupli based on face size");
	RNA_def_property_update(prop, NC_OBJECT | ND_DRAW, "rna_Object_internal_update");

	prop = RNA_def_property(srna, "dupli_faces_scale", PROP_FLOAT, PROP_NONE);
	RNA_def_property_float_sdna(prop, NULL, "dupfacesca");
	RNA_def_property_range(prop, 0.001f, 10000.0f);
	RNA_def_property_ui_text(prop, "Dupli Faces Scale", "Scale the DupliFace objects");
	RNA_def_property_update(prop, NC_OBJECT | ND_DRAW, "rna_Object_internal_update");

	prop = RNA_def_property(srna, "dupli_group", PROP_POINTER, PROP_NONE);
	RNA_def_property_struct_type(prop, "Collection");
	RNA_def_property_pointer_sdna(prop, NULL, "dup_group");
	RNA_def_property_flag(prop, PROP_EDITABLE);
	RNA_def_property_pointer_funcs(prop, NULL, "rna_Object_dup_group_set", NULL, NULL);
	RNA_def_property_ui_text(prop, "Dupli Collection", "Instance an existing collection");
	RNA_def_property_update(prop, NC_OBJECT | ND_DRAW, "rna_Object_dependency_update");

	prop = RNA_def_property(srna, "dupli_frames_start", PROP_INT, PROP_NONE | PROP_UNIT_TIME);
	RNA_def_property_int_sdna(prop, NULL, "dupsta");
	RNA_def_property_range(prop, MINAFRAME, MAXFRAME);
	RNA_def_property_ui_text(prop, "Dupli Frames Start", "Start frame for DupliFrames");
	RNA_def_property_update(prop, NC_OBJECT | ND_DRAW, "rna_Object_internal_update");

	prop = RNA_def_property(srna, "dupli_frames_end", PROP_INT, PROP_NONE | PROP_UNIT_TIME);
	RNA_def_property_int_sdna(prop, NULL, "dupend");
	RNA_def_property_range(prop, MINAFRAME, MAXFRAME);
	RNA_def_property_ui_text(prop, "Dupli Frames End", "End frame for DupliFrames");
	RNA_def_property_update(prop, NC_OBJECT | ND_DRAW, "rna_Object_internal_update");

	prop = RNA_def_property(srna, "dupli_frames_on", PROP_INT, PROP_NONE | PROP_UNIT_TIME);
	RNA_def_property_int_sdna(prop, NULL, "dupon");
	RNA_def_property_range(prop, 1, MAXFRAME);
	RNA_def_property_ui_range(prop, 1, 1500, 1, -1);
	RNA_def_property_ui_text(prop, "Dupli Frames On", "Number of frames to use between DupOff frames");
	RNA_def_property_update(prop, NC_OBJECT | ND_DRAW, "rna_Object_internal_update");

	prop = RNA_def_property(srna, "dupli_frames_off", PROP_INT, PROP_NONE | PROP_UNIT_TIME);
	RNA_def_property_int_sdna(prop, NULL, "dupoff");
	RNA_def_property_range(prop, 0, MAXFRAME);
	RNA_def_property_ui_range(prop, 0, 1500, 1, -1);
	RNA_def_property_ui_text(prop, "Dupli Frames Off", "Recurring frames to exclude from the Dupliframes");
	RNA_def_property_update(prop, NC_OBJECT | ND_DRAW, "rna_Object_internal_update");

	prop = RNA_def_property(srna, "is_duplicator", PROP_BOOLEAN, PROP_NONE);
	RNA_def_property_boolean_sdna(prop, NULL, "transflag", OB_DUPLI);
	RNA_def_property_clear_flag(prop, PROP_EDITABLE);
	
	/* drawing */
	prop = RNA_def_property(srna, "draw_type", PROP_ENUM, PROP_NONE);
	RNA_def_property_enum_sdna(prop, NULL, "dt");
	RNA_def_property_enum_items(prop, drawtype_items);
	RNA_def_property_ui_text(prop, "Maximum Draw Type",  "Maximum draw type to display object with in viewport");
	RNA_def_property_update(prop, NC_OBJECT | ND_DRAW, "rna_Object_internal_update");

	prop = RNA_def_property(srna, "show_bounds", PROP_BOOLEAN, PROP_NONE);
	RNA_def_property_boolean_sdna(prop, NULL, "dtx", OB_DRAWBOUNDOX);
	RNA_def_property_ui_text(prop, "Draw Bounds", "Display the object's bounds");
	RNA_def_property_update(prop, NC_OBJECT | ND_DRAW, NULL);

	prop = RNA_def_property(srna, "draw_bounds_type", PROP_ENUM, PROP_NONE);
	RNA_def_property_enum_sdna(prop, NULL, "boundtype");
	RNA_def_property_enum_items(prop, boundtype_items);
	RNA_def_property_ui_text(prop, "Draw Bounds Type", "Object boundary display type");
	RNA_def_property_update(prop, NC_OBJECT | ND_DRAW, NULL);
	
	prop = RNA_def_property(srna, "show_name", PROP_BOOLEAN, PROP_NONE);
	RNA_def_property_boolean_sdna(prop, NULL, "dtx", OB_DRAWNAME);
	RNA_def_property_ui_text(prop, "Draw Name", "Display the object's name");
	RNA_def_property_update(prop, NC_OBJECT | ND_DRAW, NULL);
	
	prop = RNA_def_property(srna, "show_axis", PROP_BOOLEAN, PROP_NONE);
	RNA_def_property_boolean_sdna(prop, NULL, "dtx", OB_AXIS);
	RNA_def_property_ui_text(prop, "Draw Axes", "Display the object's origin and axes");
	RNA_def_property_update(prop, NC_OBJECT | ND_DRAW, NULL);
	
	prop = RNA_def_property(srna, "show_texture_space", PROP_BOOLEAN, PROP_NONE);
	RNA_def_property_boolean_sdna(prop, NULL, "dtx", OB_TEXSPACE);
	RNA_def_property_ui_text(prop, "Draw Texture Space", "Display the object's texture space");
	RNA_def_property_update(prop, NC_OBJECT | ND_DRAW, NULL);
	
	prop = RNA_def_property(srna, "show_wire", PROP_BOOLEAN, PROP_NONE);
	RNA_def_property_boolean_sdna(prop, NULL, "dtx", OB_DRAWWIRE);
	RNA_def_property_ui_text(prop, "Draw Wire", "Add the object's wireframe over solid drawing");
	RNA_def_property_update(prop, NC_OBJECT | ND_DRAW, NULL);

	prop = RNA_def_property(srna, "show_all_edges", PROP_BOOLEAN, PROP_NONE);
	RNA_def_property_boolean_sdna(prop, NULL, "dtx", OB_DRAW_ALL_EDGES);
	RNA_def_property_ui_text(prop, "Draw All Edges", "Display all edges for mesh objects");
	RNA_def_property_update(prop, NC_OBJECT | ND_DRAW, NULL);

	prop = RNA_def_property(srna, "show_transparent", PROP_BOOLEAN, PROP_NONE);
	RNA_def_property_boolean_sdna(prop, NULL, "dtx", OB_DRAWTRANSP);
	RNA_def_property_ui_text(prop, "Draw Transparent",
	                         "Display material transparency in the object (unsupported for duplicator drawing)");
	RNA_def_property_update(prop, NC_OBJECT | ND_DRAW, NULL);
	
	prop = RNA_def_property(srna, "show_x_ray", PROP_BOOLEAN, PROP_NONE);
	RNA_def_property_boolean_sdna(prop, NULL, "dtx", OB_DRAWXRAY);
	RNA_def_property_ui_text(prop, "X-Ray",
	                         "Make the object draw in front of others (unsupported for duplicator drawing)");
	RNA_def_property_update(prop, NC_OBJECT | ND_DRAW, NULL);
	
	/* Grease Pencil */
#if 1 /* FIXME: Remove this code when all Open-Movie assets have been fixed */
	prop = RNA_def_property(srna, "grease_pencil", PROP_POINTER, PROP_NONE);
	RNA_def_property_pointer_sdna(prop, NULL, "gpd");
	RNA_def_property_struct_type(prop, "GreasePencil");
	RNA_def_property_flag(prop, PROP_EDITABLE | PROP_ID_REFCOUNT);
	RNA_def_property_ui_text(prop, "Grease Pencil Data", "Grease Pencil data-block (deprecated)");
	RNA_def_property_update(prop, NC_OBJECT | ND_DRAW, NULL);
#endif
	
	/* pose */
	prop = RNA_def_property(srna, "pose_library", PROP_POINTER, PROP_NONE);
	RNA_def_property_pointer_sdna(prop, NULL, "poselib");
	RNA_def_property_struct_type(prop, "Action");
	RNA_def_property_flag(prop, PROP_EDITABLE | PROP_ID_REFCOUNT);
	RNA_def_property_ui_text(prop, "Pose Library", "Action used as a pose library for armatures");

	prop = RNA_def_property(srna, "pose", PROP_POINTER, PROP_NONE);
	RNA_def_property_pointer_sdna(prop, NULL, "pose");
	RNA_def_property_struct_type(prop, "Pose");
	RNA_def_property_flag(prop, PROP_OVERRIDABLE_STATIC);
	RNA_def_property_ui_text(prop, "Pose", "Current pose for armatures");

	/* shape keys */
	prop = RNA_def_property(srna, "show_only_shape_key", PROP_BOOLEAN, PROP_NONE);
	RNA_def_property_boolean_sdna(prop, NULL, "shapeflag", OB_SHAPE_LOCK);
	RNA_def_property_ui_text(prop, "Shape Key Lock", "Always show the current Shape for this Object");
	RNA_def_property_ui_icon(prop, ICON_UNPINNED, 1);
	RNA_def_property_update(prop, 0, "rna_Object_internal_update_data");

	prop = RNA_def_property(srna, "use_shape_key_edit_mode", PROP_BOOLEAN, PROP_NONE);
	RNA_def_property_boolean_sdna(prop, NULL, "shapeflag", OB_SHAPE_EDIT_MODE);
	RNA_def_property_ui_text(prop, "Shape Key Edit Mode", "Apply shape keys in edit mode (for Meshes only)");
	RNA_def_property_ui_icon(prop, ICON_EDITMODE_HLT, 0);
	RNA_def_property_update(prop, 0, "rna_Object_internal_update_data");

	prop = RNA_def_property(srna, "active_shape_key", PROP_POINTER, PROP_NONE);
	RNA_def_property_struct_type(prop, "ShapeKey");
	RNA_def_property_pointer_funcs(prop, "rna_Object_active_shape_key_get", NULL, NULL, NULL);
	RNA_def_property_ui_text(prop, "Active Shape Key", "Current shape key");

	prop = RNA_def_property(srna, "active_shape_key_index", PROP_INT, PROP_NONE);
	RNA_def_property_int_sdna(prop, NULL, "shapenr");
	RNA_def_property_flag(prop, PROP_CONTEXT_UPDATE);
	RNA_def_property_clear_flag(prop, PROP_ANIMATABLE); /* XXX this is really unpredictable... */
	RNA_def_property_int_funcs(prop, "rna_Object_active_shape_key_index_get", "rna_Object_active_shape_key_index_set",
	                           "rna_Object_active_shape_key_index_range");
	RNA_def_property_ui_text(prop, "Active Shape Key Index", "Current shape key index");
	RNA_def_property_update(prop, 0, "rna_Object_active_shape_update");

	/* sculpt */
	prop = RNA_def_property(srna, "use_dynamic_topology_sculpting", PROP_BOOLEAN, PROP_NONE);
	RNA_def_property_boolean_funcs(prop, "rna_Object_use_dynamic_topology_sculpting_get", NULL);
	RNA_def_property_clear_flag(prop, PROP_EDITABLE);
	RNA_def_property_ui_text(prop, "Dynamic Topology Sculpting", NULL);

	/* Base Settings */
	prop = RNA_def_property(srna, "is_from_duplicator", PROP_BOOLEAN, PROP_NONE);
	RNA_def_property_boolean_sdna(prop, NULL, "base_flag", BASE_FROMDUPLI);
	RNA_def_property_ui_text(prop, "Base from Duplicator", "Object comes from a duplicator");
	RNA_def_property_clear_flag(prop, PROP_EDITABLE);

	prop = RNA_def_property(srna, "is_from_set", PROP_BOOLEAN, PROP_NONE);
	RNA_def_property_boolean_sdna(prop, NULL, "base_flag", BASE_FROM_SET);
	RNA_def_property_ui_text(prop, "Base from Set", "Object comes from a background set");
	RNA_def_property_clear_flag(prop, PROP_EDITABLE);

	/* Object Display */
	prop = RNA_def_property(srna, "display", PROP_POINTER, PROP_NONE);
	RNA_def_property_pointer_sdna(prop, NULL, "display");
	RNA_def_property_struct_type(prop, "ObjectDisplay");
	RNA_def_property_ui_text(prop, "Object Display", "Object display settings for 3d viewport");

	RNA_api_object(srna);
}

void RNA_def_object(BlenderRNA *brna)
{
	rna_def_object(brna);

	RNA_define_animate_sdna(false);
	rna_def_vertex_group(brna);
	rna_def_face_map(brna);
	rna_def_material_slot(brna);
	rna_def_object_display(brna);
	RNA_define_animate_sdna(true);
}

#endif<|MERGE_RESOLUTION|>--- conflicted
+++ resolved
@@ -1441,20 +1441,11 @@
 	return ((Object *)value.id.data)->type == OB_LAMP;
 }
 
-<<<<<<< HEAD
 int rna_GPencil_object_poll(PointerRNA *UNUSED(ptr), PointerRNA value)
 {
 	return ((Object *)value.id.data)->type == OB_GPENCIL;
 }
 
-int rna_DupliObject_index_get(PointerRNA *ptr)
-{
-	DupliObject *dob = (DupliObject *)ptr->data;
-	return dob->persistent_id[0];
-}
-
-=======
->>>>>>> c86437cc
 int rna_Object_use_dynamic_topology_sculpting_get(PointerRNA *ptr)
 {
 	SculptSession *ss = ((Object *)ptr->id.data)->sculpt;
