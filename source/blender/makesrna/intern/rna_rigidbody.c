--- conflicted
+++ resolved
@@ -59,10 +59,10 @@
 	{RB_SHAPE_CYLINDER, "CYLINDER", ICON_MESH_CYLINDER, "Cylinder", ""},
 	{RB_SHAPE_CONE, "CONE", ICON_MESH_CONE, "Cone", ""},
 	{RB_SHAPE_CONVEXH, "CONVEX_HULL", ICON_MESH_ICOSPHERE, "Convex Hull",
-	                   "A mesh-like surface encompassing (i.e. shrinkwrap over) all vertices (best results with "
-	                   "fewer vertices)"},
+					   "A mesh-like surface encompassing (i.e. shrinkwrap over) all vertices (best results with "
+					   "fewer vertices)"},
 	{RB_SHAPE_TRIMESH, "MESH", ICON_MESH_MONKEY, "Mesh",
-	                   "Mesh consisting of triangles only, allowing for more detailed interactions than convex hulls"},
+					   "Mesh consisting of triangles only, allowing for more detailed interactions than convex hulls"},
 	{0, NULL, 0, NULL, NULL}};
 
 /* collision shapes of constraints in rigid body sim */
@@ -74,7 +74,7 @@
 	{RBC_TYPE_PISTON, "PISTON", ICON_NONE, "Piston", "Restrict rigid body translation and rotation to one axis"},
 	{RBC_TYPE_6DOF, "GENERIC", ICON_NONE, "Generic", "Restrict translation and rotation to specified axes"},
 	{RBC_TYPE_6DOF_SPRING, "GENERIC_SPRING", ICON_NONE, "Generic Spring",
-	                       "Restrict translation and rotation to specified axes with springs"},
+						   "Restrict translation and rotation to specified axes with springs"},
 	{RBC_TYPE_MOTOR, "MOTOR", ICON_NONE, "Motor", "Drive rigid body around or along an axis"},
 	{0, NULL, 0, NULL, NULL}};
 
@@ -128,12 +128,12 @@
 	if (con && con->physics_constraint)
 		return RB_constraint_is_enabled(con->physics_constraint);
 #endif
-    return false;
+	return false;
 }
 
 /* ******************************** */
 
-void foreach_shard_float(Object* ob, float value, void (*func)(RigidBodyOb *rbo, float value))
+static void foreach_shard_float(Object* ob, float value, void (*func)(RigidBodyOb *rbo, float value))
 {
 	ModifierData *md;
 	FractureModifierData* rmd;
@@ -154,7 +154,7 @@
 	}
 }
 
-void foreach_shard_mass(Object *ob)
+static void foreach_shard_mass(Object *ob)
 {
 	ModifierData *md;
 	FractureModifierData* rmd;
@@ -176,7 +176,7 @@
 	}
 }
 
-void foreach_shard_int(Object *ob, int value, void (*func)(RigidBodyOb *rbo, int value))
+static void foreach_shard_int(Object *ob, int value, void (*func)(RigidBodyOb *rbo, int value))
 {
 	ModifierData *md;
 	FractureModifierData* rmd;
@@ -197,7 +197,7 @@
 	}
 }
 
-void foreach_shard_bool(Object *ob, bool value, void (*func)(RigidBodyOb *rbo, bool value))
+static void foreach_shard_bool(Object *ob, bool value, void (*func)(RigidBodyOb *rbo, bool value))
 {
 	ModifierData *md;
 	FractureModifierData* rmd;
@@ -218,7 +218,7 @@
 	}
 }
 
-void foreach_shard_bools(Object *ob, const bool *value, void (*func)(RigidBodyOb *rbo, const bool *value))
+static void foreach_shard_bools(Object *ob, const bool *value, void (*func)(RigidBodyOb *rbo, const bool *value))
 {
 	ModifierData *md;
 	FractureModifierData* rmd;
@@ -240,7 +240,7 @@
 	}
 }
 
-void foreach_shard_flag_shape(Object *ob, int flag, short shape, bool reset)
+static void foreach_shard_flag_shape(Object *ob, int flag, short shape, bool reset)
 {
 	ModifierData *md;
 	FractureModifierData *rmd;
@@ -267,8 +267,11 @@
 	}
 }
 
-<<<<<<< HEAD
-=======
+static void rna_RigidBodyWorld_reset(Main *UNUSED(bmain), Scene *scene, PointerRNA *UNUSED(ptr))
+{
+	BKE_rigidbody_cache_reset(scene);
+}
+
 static void rna_RigidBodyWorld_objects_collection_update(Main *bmain, Scene *scene, PointerRNA *ptr)
 {
 	RigidBodyWorld *rbw = (RigidBodyWorld *)ptr->data;
@@ -283,9 +286,6 @@
 	rna_RigidBodyWorld_reset(bmain, scene, ptr);
 }
 
-/* ******************************** */
->>>>>>> 82c3fdd5
-
 static void rna_RigidBodyOb_reset(Main *UNUSED(bmain), Scene *scene, PointerRNA *ptr)
 {
 	Object *ob = ptr->id.data;
@@ -297,11 +297,11 @@
 
 static void rna_RigidBodyOb_shape_update(Main *bmain, Scene *scene, PointerRNA *ptr)
 {
-      Object *ob = ptr->id.data;
-
-      rna_RigidBodyOb_reset(bmain, scene, ptr);
-
-      WM_main_add_notifier(NC_OBJECT | ND_DRAW, ob);
+	Object *ob = ptr->id.data;
+
+	rna_RigidBodyOb_reset(bmain, scene, ptr);
+
+	WM_main_add_notifier(NC_OBJECT | ND_DRAW, ob);
 }
 
 static void rna_RigidBodyOb_shape_reset(Main *UNUSED(bmain), Scene *scene, PointerRNA *ptr)
@@ -319,301 +319,301 @@
 
 static char *rna_RigidBodyOb_path(PointerRNA *ptr)
 {
-    RigidBodyOb* rbo = ptr->data;
-    Object* ob = ptr->id.data;
-    ModifierData *md = modifiers_findByType(ob, eModifierType_Fracture);
-    if (md && rbo->is_fractured)
-    {
-        char name_esc[sizeof(md->name) * 2];
-        BLI_strescape(name_esc, md->name, sizeof(name_esc));
-        return BLI_sprintfN("modifiers[\"%s\"].mesh_islands[%d].rigidbody", name_esc, 0); //TODO
-    }
-    else
-    {
-        /* NOTE: this hardcoded path should work as long as only Objects have this */
-        return BLI_sprintfN("rigid_body");
-    }
+	RigidBodyOb* rbo = ptr->data;
+	Object* ob = ptr->id.data;
+	ModifierData *md = modifiers_findByType(ob, eModifierType_Fracture);
+	if (md && rbo->is_fractured)
+	{
+		char name_esc[sizeof(md->name) * 2];
+		BLI_strescape(name_esc, md->name, sizeof(name_esc));
+		return BLI_sprintfN("modifiers[\"%s\"].mesh_islands[%d].rigidbody", name_esc, 0); //TODO
+	}
+	else
+	{
+		/* NOTE: this hardcoded path should work as long as only Objects have this */
+		return BLI_sprintfN("rigid_body");
+	}
 }
 
 static void set_type(RigidBodyOb* rbo, int value) {
-    rbo->type = value;
-    rbo->flag |= RBO_FLAG_NEEDS_VALIDATE;
+	rbo->type = value;
+	rbo->flag |= RBO_FLAG_NEEDS_VALIDATE;
 }
 
 static void rna_RigidBodyOb_type_set(PointerRNA *ptr, int value)
 {
-    RigidBodyOb *rbo = (RigidBodyOb *)ptr->data;
-    Object* ob = ptr->id.data;
-    set_type(rbo, value);
-    foreach_shard_int(ob, value, set_type);
+	RigidBodyOb *rbo = (RigidBodyOb *)ptr->data;
+	Object* ob = ptr->id.data;
+	set_type(rbo, value);
+	foreach_shard_int(ob, value, set_type);
 }
 
 static void rna_RigidBodyOb_shape_set(PointerRNA *ptr, int value)
 {
-    RigidBodyOb *rbo = (RigidBodyOb *)ptr->data;
-
-    rbo->shape = value;
-    rbo->flag |= RBO_FLAG_NEEDS_VALIDATE;
+	RigidBodyOb *rbo = (RigidBodyOb *)ptr->data;
+
+	rbo->shape = value;
+	rbo->flag |= RBO_FLAG_NEEDS_VALIDATE;
 }
 
 static void set_disabled(RigidBodyOb* rbo, bool value) {
 
-  int flag = value;
-  flag = !flag;
-
-  RB_FLAG_SET(rbo->flag, flag, RBO_FLAG_DISABLED);
-
-#ifdef WITH_BULLET
-    /* update kinematic state if necessary - only needed for active bodies */
-    if ((rbo->shared->physics_object) && (rbo->type == RBO_TYPE_ACTIVE)) {
-        RB_body_set_mass(rbo->shared->physics_object, RBO_GET_MASS(rbo));
-        RB_body_set_kinematic_state(rbo->shared->physics_object, flag);
-        rbo->flag |= RBO_FLAG_NEEDS_VALIDATE;
-    }
+	int flag = value;
+	flag = !flag;
+
+	RB_FLAG_SET(rbo->flag, flag, RBO_FLAG_DISABLED);
+
+#ifdef WITH_BULLET
+	/* update kinematic state if necessary - only needed for active bodies */
+	if ((rbo->shared->physics_object) && (rbo->type == RBO_TYPE_ACTIVE)) {
+		RB_body_set_mass(rbo->shared->physics_object, RBO_GET_MASS(rbo));
+		RB_body_set_kinematic_state(rbo->shared->physics_object, flag);
+		rbo->flag |= RBO_FLAG_NEEDS_VALIDATE;
+	}
 #endif
 }
 
 static void rna_RigidBodyOb_disabled_set(PointerRNA *ptr, bool value)
 {
-    RigidBodyOb *rbo = (RigidBodyOb *)ptr->data;
-    Object *ob = ptr->id.data;
-    set_disabled(rbo, value);
-    foreach_shard_bool(ob, value, set_disabled);
-}
-
-
-void set_mass(RigidBodyOb* rbo, float value)
-{
-    rbo->mass = value;
-
-#ifdef WITH_BULLET
-    /* only active bodies need mass update */
-    if ((rbo->shared->physics_object) && (rbo->type == RBO_TYPE_ACTIVE)) {
-        RB_body_set_mass(rbo->shared->physics_object, RBO_GET_MASS(rbo));
-    }
+	RigidBodyOb *rbo = (RigidBodyOb *)ptr->data;
+	Object *ob = ptr->id.data;
+	set_disabled(rbo, value);
+	foreach_shard_bool(ob, value, set_disabled);
+}
+
+
+static void set_mass(RigidBodyOb* rbo, float value)
+{
+	rbo->mass = value;
+
+#ifdef WITH_BULLET
+	/* only active bodies need mass update */
+	if ((rbo->shared->physics_object) && (rbo->type == RBO_TYPE_ACTIVE)) {
+		RB_body_set_mass(rbo->shared->physics_object, RBO_GET_MASS(rbo));
+	}
 #endif
 }
 
 static void rna_RigidBodyOb_mass_set(PointerRNA *ptr, float value)
 {
-    RigidBodyOb *rbo = (RigidBodyOb *)ptr->data;
-    Object* ob = ptr->id.data;
-    set_mass(rbo, value);
-    foreach_shard_mass(ob);
-}
-
-void set_friction(RigidBodyOb* rbo, float value)
-{
-    rbo->friction = value;
-
-#ifdef WITH_BULLET
-    if (rbo->shared->physics_object) {
-        RB_body_set_friction(rbo->shared->physics_object, value);
-    }
+	RigidBodyOb *rbo = (RigidBodyOb *)ptr->data;
+	Object* ob = ptr->id.data;
+	set_mass(rbo, value);
+	foreach_shard_mass(ob);
+}
+
+static void set_friction(RigidBodyOb* rbo, float value)
+{
+	rbo->friction = value;
+
+#ifdef WITH_BULLET
+	if (rbo->shared->physics_object) {
+		RB_body_set_friction(rbo->shared->physics_object, value);
+	}
 #endif
 }
 
 static void rna_RigidBodyOb_friction_set(PointerRNA *ptr, float value)
 {
-    RigidBodyOb *rbo = (RigidBodyOb *)ptr->data;
-    Object* ob = ptr->id.data;
-    set_friction(rbo, value);
-    foreach_shard_float(ob, value, set_friction);
-}
-
-void set_restitution(RigidBodyOb *rbo, float value)
-{
-    rbo->restitution = value;
-#ifdef WITH_BULLET
-    if (rbo->shared->physics_object) {
-        RB_body_set_restitution(rbo->shared->physics_object, value);
-    }
+	RigidBodyOb *rbo = (RigidBodyOb *)ptr->data;
+	Object* ob = ptr->id.data;
+	set_friction(rbo, value);
+	foreach_shard_float(ob, value, set_friction);
+}
+
+static void set_restitution(RigidBodyOb *rbo, float value)
+{
+	rbo->restitution = value;
+#ifdef WITH_BULLET
+	if (rbo->shared->physics_object) {
+		RB_body_set_restitution(rbo->shared->physics_object, value);
+	}
 #endif
 }
 
 static void rna_RigidBodyOb_restitution_set(PointerRNA *ptr, float value)
 {
-    RigidBodyOb *rbo = (RigidBodyOb *)ptr->data;
-    Object* ob = ptr->id.data;
-    set_restitution(rbo, value);
-    foreach_shard_float(ob, value, set_restitution);
-}
-
-void set_collision_margin(RigidBodyOb* rbo, float value)
-{
-    rbo->margin = value;
-
-#ifdef WITH_BULLET
-    if (rbo->shared->physics_shape) {
-        RB_shape_set_margin(rbo->shared->physics_shape, RBO_GET_MARGIN(rbo));
-    }
+	RigidBodyOb *rbo = (RigidBodyOb *)ptr->data;
+	Object* ob = ptr->id.data;
+	set_restitution(rbo, value);
+	foreach_shard_float(ob, value, set_restitution);
+}
+
+static void set_collision_margin(RigidBodyOb* rbo, float value)
+{
+	rbo->margin = value;
+
+#ifdef WITH_BULLET
+	if (rbo->shared->physics_shape) {
+		RB_shape_set_margin(rbo->shared->physics_shape, RBO_GET_MARGIN(rbo));
+	}
 #endif
 }
 
 static void rna_RigidBodyOb_collision_margin_set(PointerRNA *ptr, float value)
 {
-    RigidBodyOb *rbo = (RigidBodyOb *)ptr->data;
-    Object *ob = ptr->id.data;
-    set_collision_margin(rbo, value);
-    foreach_shard_float(ob, value, set_collision_margin);
-}
-
-void set_collision_groups(RigidBodyOb* rbo, const bool *values)
-{
-    int i;
-
-    for (i = 0; i < 20; i++) {
-    if (values[i])
-      rbo->col_groups |= (1 << i);
-    else
-      rbo->col_groups &= ~(1 << i);
-    }
-    rbo->flag |= RBO_FLAG_NEEDS_VALIDATE;
+	RigidBodyOb *rbo = (RigidBodyOb *)ptr->data;
+	Object *ob = ptr->id.data;
+	set_collision_margin(rbo, value);
+	foreach_shard_float(ob, value, set_collision_margin);
+}
+
+static void set_collision_groups(RigidBodyOb* rbo, const bool *values)
+{
+	int i;
+
+	for (i = 0; i < 20; i++) {
+	if (values[i])
+	  rbo->col_groups |= (1 << i);
+	else
+	  rbo->col_groups &= ~(1 << i);
+	}
+	rbo->flag |= RBO_FLAG_NEEDS_VALIDATE;
 }
 
 static void rna_RigidBodyOb_collision_collections_set(PointerRNA *ptr, const bool *values)
 {
-    RigidBodyOb *rbo = (RigidBodyOb *)ptr->data;
-    Object *ob = ptr->id.data;
-
-    set_collision_groups(rbo, values);
-    foreach_shard_bools(ob, values, set_collision_groups);
-}
-
-void set_kinematic(RigidBodyOb *rbo, bool value)
-{
-    int flag = value;
-    RB_FLAG_SET(rbo->flag, flag, RBO_FLAG_KINEMATIC);
-
-#ifdef WITH_BULLET
-    /* update kinematic state if necessary */
-    if (rbo->shared->physics_object) {
-        RB_body_set_mass(rbo->shared->physics_object, RBO_GET_MASS(rbo));
-        RB_body_set_kinematic_state(rbo->shared->physics_object, flag);
-        rbo->flag |= RBO_FLAG_NEEDS_VALIDATE;
-    }
+	RigidBodyOb *rbo = (RigidBodyOb *)ptr->data;
+	Object *ob = ptr->id.data;
+
+	set_collision_groups(rbo, values);
+	foreach_shard_bools(ob, values, set_collision_groups);
+}
+
+static void set_kinematic(RigidBodyOb *rbo, bool value)
+{
+	int flag = value;
+	RB_FLAG_SET(rbo->flag, flag, RBO_FLAG_KINEMATIC);
+
+#ifdef WITH_BULLET
+	/* update kinematic state if necessary */
+	if (rbo->shared->physics_object) {
+		RB_body_set_mass(rbo->shared->physics_object, RBO_GET_MASS(rbo));
+		RB_body_set_kinematic_state(rbo->shared->physics_object, flag);
+		rbo->flag |= RBO_FLAG_NEEDS_VALIDATE;
+	}
 #endif
 }
 
 static void rna_RigidBodyOb_kinematic_state_set(PointerRNA *ptr, bool value)
 {
-    RigidBodyOb *rbo = (RigidBodyOb *)ptr->data;
-    Object* ob = ptr->id.data;
-    set_kinematic(rbo, value); //stupid casting but need only 1 function...
-    foreach_shard_bool(ob, value, set_kinematic);
+	RigidBodyOb *rbo = (RigidBodyOb *)ptr->data;
+	Object* ob = ptr->id.data;
+	set_kinematic(rbo, value); //stupid casting but need only 1 function...
+	foreach_shard_bool(ob, value, set_kinematic);
 }
 
 void set_activation(RigidBodyOb* rbo, bool value)
 {
-    RB_FLAG_SET(rbo->flag, value, RBO_FLAG_USE_DEACTIVATION);
-
-#ifdef WITH_BULLET
-    /* update activation state if necessary - only active bodies can be deactivated */
-    if ((rbo->shared->physics_object) && (rbo->type == RBO_TYPE_ACTIVE)) {
-        RB_body_set_activation_state(rbo->shared->physics_object, value);
-    }
+	RB_FLAG_SET(rbo->flag, value, RBO_FLAG_USE_DEACTIVATION);
+
+#ifdef WITH_BULLET
+	/* update activation state if necessary - only active bodies can be deactivated */
+	if ((rbo->shared->physics_object) && (rbo->type == RBO_TYPE_ACTIVE)) {
+		RB_body_set_activation_state(rbo->shared->physics_object, value);
+	}
 #endif
 }
 
 static void rna_RigidBodyOb_activation_state_set(PointerRNA *ptr, bool value)
 {
-    RigidBodyOb *rbo = (RigidBodyOb *)ptr->data;
-    Object *ob = ptr->id.data;
-    set_activation(rbo, value);
-    foreach_shard_bool(ob, value, set_activation);
-}
-
-void set_linear_sleepThresh(RigidBodyOb *rbo, float value)
-{
-    rbo->lin_sleep_thresh = value;
-
-#ifdef WITH_BULLET
-    /* only active bodies need sleep threshold update */
-    if ((rbo->shared->physics_object) && (rbo->type == RBO_TYPE_ACTIVE)) {
-        RB_body_set_linear_sleep_thresh(rbo->shared->physics_object, value);
-    }
+	RigidBodyOb *rbo = (RigidBodyOb *)ptr->data;
+	Object *ob = ptr->id.data;
+	set_activation(rbo, value);
+	foreach_shard_bool(ob, value, set_activation);
+}
+
+static void set_linear_sleepThresh(RigidBodyOb *rbo, float value)
+{
+	rbo->lin_sleep_thresh = value;
+
+#ifdef WITH_BULLET
+	/* only active bodies need sleep threshold update */
+	if ((rbo->shared->physics_object) && (rbo->type == RBO_TYPE_ACTIVE)) {
+		RB_body_set_linear_sleep_thresh(rbo->shared->physics_object, value);
+	}
 #endif
 }
 
 static void rna_RigidBodyOb_linear_sleepThresh_set(PointerRNA *ptr, float value)
 {
-    RigidBodyOb *rbo = (RigidBodyOb *)ptr->data;
-    Object *ob = ptr->id.data;
-    set_linear_sleepThresh(rbo, value);
-    foreach_shard_float(ob, value, set_linear_sleepThresh);
-}
-
-void set_angular_sleepThresh(RigidBodyOb *rbo, float value)
-{
-    rbo->ang_sleep_thresh = value;
-
-#ifdef WITH_BULLET
-    /* only active bodies need sleep threshold update */
-    if ((rbo->shared->physics_object) && (rbo->type == RBO_TYPE_ACTIVE)) {
-        RB_body_set_angular_sleep_thresh(rbo->shared->physics_object, value);
-    }
+	RigidBodyOb *rbo = (RigidBodyOb *)ptr->data;
+	Object *ob = ptr->id.data;
+	set_linear_sleepThresh(rbo, value);
+	foreach_shard_float(ob, value, set_linear_sleepThresh);
+}
+
+static void set_angular_sleepThresh(RigidBodyOb *rbo, float value)
+{
+	rbo->ang_sleep_thresh = value;
+
+#ifdef WITH_BULLET
+	/* only active bodies need sleep threshold update */
+	if ((rbo->shared->physics_object) && (rbo->type == RBO_TYPE_ACTIVE)) {
+		RB_body_set_angular_sleep_thresh(rbo->shared->physics_object, value);
+	}
 #endif
 }
 
 static void rna_RigidBodyOb_angular_sleepThresh_set(PointerRNA *ptr, float value)
 {
-    RigidBodyOb *rbo = (RigidBodyOb *)ptr->data;
-    Object *ob = ptr->id.data;
-    set_angular_sleepThresh(rbo, value);
-    foreach_shard_float(ob, value, set_angular_sleepThresh);
-}
-
-void set_linear_damping(RigidBodyOb *rbo, float value)
-{
-    rbo->lin_damping = value;
-
-#ifdef WITH_BULLET
-    /* only active bodies need damping update */
-    if ((rbo->shared->physics_object) && (rbo->type == RBO_TYPE_ACTIVE)) {
-        RB_body_set_linear_damping(rbo->shared->physics_object, value);
-    }
+	RigidBodyOb *rbo = (RigidBodyOb *)ptr->data;
+	Object *ob = ptr->id.data;
+	set_angular_sleepThresh(rbo, value);
+	foreach_shard_float(ob, value, set_angular_sleepThresh);
+}
+
+static void set_linear_damping(RigidBodyOb *rbo, float value)
+{
+	rbo->lin_damping = value;
+
+#ifdef WITH_BULLET
+	/* only active bodies need damping update */
+	if ((rbo->shared->physics_object) && (rbo->type == RBO_TYPE_ACTIVE)) {
+		RB_body_set_linear_damping(rbo->shared->physics_object, value);
+	}
 #endif
 }
 
 static void rna_RigidBodyOb_linear_damping_set(PointerRNA *ptr, float value)
 {
-    RigidBodyOb *rbo = (RigidBodyOb *)ptr->data;
-    Object *ob = ptr->id.data;
-    set_linear_damping(rbo, value);
-    foreach_shard_float(ob, value, set_linear_damping);
-}
-
-void set_angular_damping(RigidBodyOb *rbo, float value)
-{
-    rbo->ang_damping = value;
-
-#ifdef WITH_BULLET
-    /* only active bodies need damping update */
-    if ((rbo->shared->physics_object) && (rbo->type == RBO_TYPE_ACTIVE)) {
-        RB_body_set_angular_damping(rbo->shared->physics_object, value);
-    }
+	RigidBodyOb *rbo = (RigidBodyOb *)ptr->data;
+	Object *ob = ptr->id.data;
+	set_linear_damping(rbo, value);
+	foreach_shard_float(ob, value, set_linear_damping);
+}
+
+static void set_angular_damping(RigidBodyOb *rbo, float value)
+{
+	rbo->ang_damping = value;
+
+#ifdef WITH_BULLET
+	/* only active bodies need damping update */
+	if ((rbo->shared->physics_object) && (rbo->type == RBO_TYPE_ACTIVE)) {
+		RB_body_set_angular_damping(rbo->shared->physics_object, value);
+	}
 #endif
 }
 
 static void rna_RigidBodyOb_angular_damping_set(PointerRNA *ptr, float value)
 {
-    RigidBodyOb *rbo = (RigidBodyOb *)ptr->data;
-    Object *ob = ptr->id.data;
-    set_angular_damping(rbo, value);
-    foreach_shard_float(ob, value, set_angular_damping);
-}
-
-void set_force_threshold(RigidBodyOb *rbo, float value)
-{
-    rbo->force_thresh = value;
+	RigidBodyOb *rbo = (RigidBodyOb *)ptr->data;
+	Object *ob = ptr->id.data;
+	set_angular_damping(rbo, value);
+	foreach_shard_float(ob, value, set_angular_damping);
+}
+
+static void set_force_threshold(RigidBodyOb *rbo, float value)
+{
+	rbo->force_thresh = value;
 }
 
 static void rna_RigidBodyOb_force_threshold_set(PointerRNA *ptr, float value)
 {
-    RigidBodyOb *rbo = (RigidBodyOb *)ptr->data;
-    Object *ob = ptr->id.data;
-    rbo->force_thresh = value;
-    foreach_shard_float(ob, value, set_force_threshold);
+	RigidBodyOb *rbo = (RigidBodyOb *)ptr->data;
+	Object *ob = ptr->id.data;
+	rbo->force_thresh = value;
+	foreach_shard_float(ob, value, set_force_threshold);
 }
 
 static void rna_RigidBodyOb_force_apply(RigidBodyOb* rbo, float force[3], float position[3])
@@ -633,11 +633,6 @@
 		RB_body_apply_torque(rbo->shared->physics_object, torque);
 	}
 #endif
-}
-
-static void rna_RigidBodyWorld_reset(Main *UNUSED(bmain), Scene *scene, PointerRNA *UNUSED(ptr))
-{
-	BKE_rigidbody_cache_reset(scene);
 }
 
 static char *rna_RigidBodyWorld_path(PointerRNA *UNUSED(ptr))
@@ -1030,19 +1025,19 @@
 
 /* Sweep test */
 static void rna_RigidBodyWorld_convex_sweep_test(
-        RigidBodyWorld *rbw, ReportList *reports,
-        Object *object, float ray_start[3], float ray_end[3],
-        float r_location[3], float r_hitpoint[3], float r_normal[3], int *r_hit)
+		RigidBodyWorld *rbw, ReportList *reports,
+		Object *object, float ray_start[3], float ray_end[3],
+		float r_location[3], float r_hitpoint[3], float r_normal[3], int *r_hit)
 {
 #ifdef WITH_BULLET
 	RigidBodyOb *rob = object->rigidbody_object;
 
 	if (rbw->shared->physics_world != NULL && rob->shared->physics_object != NULL) {
 		RB_world_convex_sweep_test(rbw->shared->physics_world, rob->shared->physics_object, ray_start, ray_end,
-		                           r_location, r_hitpoint, r_normal, r_hit);
+								   r_location, r_hitpoint, r_normal, r_hit);
 		if (*r_hit == -2) {
 			BKE_report(reports, RPT_ERROR,
-			           "A non convex collision shape was passed to the function, use only convex collision shapes");
+					   "A non convex collision shape was passed to the function, use only convex collision shapes");
 		}
 	}
 	else {
@@ -1112,8 +1107,8 @@
 	RNA_def_property_ui_range(prop, 60, 1000, 1, -1);
 	RNA_def_property_int_default(prop, 60);
 	RNA_def_property_ui_text(prop, "Steps Per Second",
-	                         "Number of simulation steps taken per second (higher values are more accurate "
-	                         "but slower)");
+							 "Number of simulation steps taken per second (higher values are more accurate "
+							 "but slower)");
 	RNA_def_property_update(prop, NC_SCENE, "rna_RigidBodyWorld_reset");
 
 	/* constraint solver iterations */
@@ -1124,8 +1119,8 @@
 	RNA_def_property_int_default(prop, 10);
 	RNA_def_property_int_funcs(prop, NULL, "rna_RigidBodyWorld_num_solver_iterations_set", NULL);
 	RNA_def_property_ui_text(prop, "Solver Iterations",
-	                         "Number of constraint solver iterations made per simulation step (higher values are more "
-	                         "accurate but slower)");
+							 "Number of constraint solver iterations made per simulation step (higher values are more "
+							 "accurate but slower)");
 	RNA_def_property_update(prop, NC_SCENE, "rna_RigidBodyWorld_reset");
 
 	/* split impulse */
@@ -1133,8 +1128,8 @@
 	RNA_def_property_boolean_sdna(prop, NULL, "flag", RBW_FLAG_USE_SPLIT_IMPULSE);
 	RNA_def_property_boolean_funcs(prop, NULL, "rna_RigidBodyWorld_split_impulse_set");
 	RNA_def_property_ui_text(prop, "Split Impulse",
-	                         "Reduce extra velocity that can build up when objects collide (lowers simulation "
-	                         "stability a little so use only when necessary)");
+							 "Reduce extra velocity that can build up when objects collide (lowers simulation "
+							 "stability a little so use only when necessary)");
 	RNA_def_property_update(prop, NC_SCENE, "rna_RigidBodyWorld_reset");
 
 	/* cache */
@@ -1163,15 +1158,15 @@
 	parm = RNA_def_float_vector(func, "end", 3, NULL, -FLT_MAX, FLT_MAX, "", "", -1e4, 1e4);
 	RNA_def_parameter_flags(parm, 0, PARM_REQUIRED);
 	parm = RNA_def_float_vector(func, "object_location", 3, NULL, -FLT_MAX, FLT_MAX, "Location",
-	                            "The hit location of this sweep test", -1e4, 1e4);
+								"The hit location of this sweep test", -1e4, 1e4);
 	RNA_def_parameter_flags(parm, PROP_THICK_WRAP, 0);
 	RNA_def_function_output(func, parm);
 	parm = RNA_def_float_vector(func, "hitpoint", 3, NULL, -FLT_MAX, FLT_MAX, "Hitpoint",
-	                            "The hit location of this sweep test", -1e4, 1e4);
+								"The hit location of this sweep test", -1e4, 1e4);
 	RNA_def_parameter_flags(parm, PROP_THICK_WRAP, 0);
 	RNA_def_function_output(func, parm);
 	parm = RNA_def_float_vector(func, "normal", 3, NULL, -FLT_MAX, FLT_MAX, "Normal",
-	                            "The face normal at the sweep test hit location", -1e4, 1e4);
+								"The face normal at the sweep test hit location", -1e4, 1e4);
 	RNA_def_parameter_flags(parm, PROP_THICK_WRAP, 0);
 	RNA_def_function_output(func, parm);
 	parm = RNA_def_int(func, "has_hit", 0, 0, 0, "", "If the function has found collision point, value is 1, otherwise 0", 0, 0);
@@ -1225,13 +1220,13 @@
 	RNA_def_property_ui_text(prop, "Collision Shape", "Collision Shape of object in Rigid Body Simulations");
 	RNA_def_property_clear_flag(prop, PROP_ANIMATABLE);
 	RNA_def_property_update(prop, NC_OBJECT | ND_POINTCACHE, "rna_RigidBodyOb_shape_update");
-	
+
 	prop = RNA_def_property(srna, "kinematic", PROP_BOOLEAN, PROP_NONE);
 	RNA_def_property_boolean_sdna(prop, NULL, "flag", RBO_FLAG_KINEMATIC);
 	RNA_def_property_boolean_funcs(prop, NULL, "rna_RigidBodyOb_kinematic_state_set");
 	RNA_def_property_ui_text(prop, "Kinematic", "Allow rigid body to be controlled by the animation system");
 	RNA_def_property_update(prop, NC_OBJECT | ND_POINTCACHE, "rna_RigidBodyOb_reset");
-	
+
 	prop = RNA_def_property(srna, "use_deform", PROP_BOOLEAN, PROP_NONE);
 	RNA_def_property_boolean_sdna(prop, NULL, "flag", RBO_FLAG_USE_DEFORM);
 	RNA_def_property_ui_text(prop, "Deforming", "Rigid body deforms during simulation");
@@ -1276,7 +1271,7 @@
 	RNA_def_property_boolean_sdna(prop, NULL, "flag", RBO_FLAG_ANTI_TRIGGER);
 	RNA_def_property_ui_text(prop, "Stop Trigger", "Can trigger deactivation of other simulated objects, which are set up to be triggered");
 	RNA_def_property_update(prop, NC_OBJECT | ND_POINTCACHE, "rna_RigidBodyOb_reset");
-	
+
 	/* Physics Parameters */
 	prop = RNA_def_property(srna, "mass", PROP_FLOAT, PROP_UNIT_MASS);
 	RNA_def_property_float_sdna(prop, NULL, "mass");
@@ -1295,8 +1290,8 @@
 	RNA_def_property_boolean_default(prop, true);
 	RNA_def_property_boolean_funcs(prop, NULL, "rna_RigidBodyOb_activation_state_set");
 	RNA_def_property_ui_text(prop, "Enable Deactivation",
-	                         "Enable deactivation of resting rigid bodies (increases performance and stability "
-	                         "but can cause glitches)");
+							 "Enable deactivation of resting rigid bodies (increases performance and stability "
+							 "but can cause glitches)");
 	RNA_def_property_update(prop, NC_OBJECT | ND_POINTCACHE, "rna_RigidBodyOb_reset");
 
 	prop = RNA_def_property(srna, "use_start_deactivated", PROP_BOOLEAN, PROP_NONE);
@@ -1311,7 +1306,7 @@
 	RNA_def_property_float_default(prop, 0.4f);
 	RNA_def_property_float_funcs(prop, NULL, "rna_RigidBodyOb_linear_sleepThresh_set", NULL);
 	RNA_def_property_ui_text(prop, "Linear Velocity Deactivation Threshold",
-	                         "Linear Velocity below which simulation stops simulating object");
+							 "Linear Velocity below which simulation stops simulating object");
 	RNA_def_property_update(prop, NC_OBJECT | ND_POINTCACHE, "rna_RigidBodyOb_reset");
 
 	prop = RNA_def_property(srna, "deactivate_angular_velocity", PROP_FLOAT, PROP_UNIT_VELOCITY);
@@ -1320,7 +1315,7 @@
 	RNA_def_property_float_default(prop, 0.5f);
 	RNA_def_property_float_funcs(prop, NULL, "rna_RigidBodyOb_angular_sleepThresh_set", NULL);
 	RNA_def_property_ui_text(prop, "Angular Velocity Deactivation Threshold",
-	                         "Angular Velocity below which simulation stops simulating object");
+							 "Angular Velocity below which simulation stops simulating object");
 	RNA_def_property_update(prop, NC_OBJECT | ND_POINTCACHE, "rna_RigidBodyOb_reset");
 
 	/* Dynamics Parameters - Damping Parameters */
@@ -1357,8 +1352,8 @@
 	RNA_def_property_float_default(prop, 0.0f);
 	RNA_def_property_float_funcs(prop, NULL, "rna_RigidBodyOb_restitution_set", NULL);
 	RNA_def_property_ui_text(prop, "Restitution",
-	                         "Tendency of object to bounce after colliding with another "
-	                         "(0 = stays still, 1 = perfectly elastic)");
+							 "Tendency of object to bounce after colliding with another "
+							 "(0 = stays still, 1 = perfectly elastic)");
 	RNA_def_property_update(prop, NC_OBJECT | ND_POINTCACHE, "rna_RigidBodyOb_reset");
 
 	/* Collision Parameters - Sensitivity */
@@ -1366,7 +1361,7 @@
 	RNA_def_property_boolean_sdna(prop, NULL, "flag", RBO_FLAG_USE_MARGIN);
 	RNA_def_property_boolean_default(prop, false);
 	RNA_def_property_ui_text(prop, "Collision Margin",
-	                         "Use custom collision margin (some shapes will have a visible gap around them)");
+							 "Use custom collision margin (some shapes will have a visible gap around them)");
 	RNA_def_property_update(prop, NC_OBJECT | ND_POINTCACHE, "rna_RigidBodyOb_shape_reset");
 
 	prop = RNA_def_property(srna, "collision_margin", PROP_FLOAT, PROP_UNIT_LENGTH);
@@ -1376,8 +1371,8 @@
 	RNA_def_property_float_default(prop, 0.04f);
 	RNA_def_property_float_funcs(prop, NULL, "rna_RigidBodyOb_collision_margin_set", NULL);
 	RNA_def_property_ui_text(prop, "Collision Margin",
-	                         "Threshold of distance near surface where collisions are still considered "
-	                         "(best results when non-zero)");
+							 "Threshold of distance near surface where collisions are still considered "
+							 "(best results when non-zero)");
 	RNA_def_property_update(prop, NC_OBJECT | ND_POINTCACHE, "rna_RigidBodyOb_shape_reset");
 
 	prop = RNA_def_property(srna, "collision_collections", PROP_BOOLEAN, PROP_LAYER_MEMBER);
@@ -1416,17 +1411,17 @@
 	//expose force and torque application as RNA functions
 	func = RNA_def_function(srna, "apply_force", "rna_RigidBodyOb_force_apply");
 	RNA_def_float_vector_xyz(func, "force", 3, NULL, -FLT_MAX, FLT_MAX,
-	                                "Applied Force", "The currently applied force on this rigid body",
-	                               -FLT_MIN, FLT_MAX);
+									"Applied Force", "The currently applied force on this rigid body",
+								   -FLT_MIN, FLT_MAX);
 
 	RNA_def_float_vector_xyz(func, "position", 3, NULL, -FLT_MAX, FLT_MAX,
-	                                "Position", "The position of the applied force on this rigid body",
-	                               -FLT_MIN, FLT_MAX);
+									"Position", "The position of the applied force on this rigid body",
+								   -FLT_MIN, FLT_MAX);
 
 	func = RNA_def_function(srna, "apply_torque", "rna_RigidBodyOb_torque_apply");
 	RNA_def_float_vector_xyz(func, "torque", 3, NULL, -FLT_MAX, FLT_MAX,
-	                                "Applied Torque", "The currently applied torque on this rigid body",
-	                               -FLT_MIN, FLT_MAX);
+									"Applied Torque", "The currently applied torque on this rigid body",
+								   -FLT_MIN, FLT_MAX);
 
 }
 
@@ -1439,7 +1434,7 @@
 	srna = RNA_def_struct(brna, "RigidBodyConstraint", NULL);
 	RNA_def_struct_sdna(srna, "RigidBodyCon");
 	RNA_def_struct_ui_text(srna, "Rigid Body Constraint",
-	                       "Constraint influencing Objects inside Rigid Body Simulation");
+						   "Constraint influencing Objects inside Rigid Body Simulation");
 	RNA_def_struct_path_func(srna, "rna_RigidBodyCon_path");
 
 	/* Enums */
@@ -1490,7 +1485,7 @@
 	RNA_def_property_boolean_sdna(prop, NULL, "flag", RBC_FLAG_USE_BREAKING);
 	RNA_def_property_boolean_funcs(prop, NULL, "rna_RigidBodyCon_use_breaking_set");
 	RNA_def_property_ui_text(prop, "Breakable",
-	                         "Constraint can be broken if it receives an impulse above the threshold");
+							 "Constraint can be broken if it receives an impulse above the threshold");
 	RNA_def_property_update(prop, NC_OBJECT | ND_POINTCACHE, "rna_RigidBodyOb_reset");
 
 	prop = RNA_def_property(srna, "breaking_threshold", PROP_FLOAT, PROP_NONE);
@@ -1500,7 +1495,7 @@
 	RNA_def_property_float_default(prop, 10.0f);
 	RNA_def_property_float_funcs(prop, NULL, "rna_RigidBodyCon_breaking_threshold_set", NULL);
 	RNA_def_property_ui_text(prop, "Breaking Threshold",
-	                         "Impulse threshold that must be reached for the constraint to break");
+							 "Impulse threshold that must be reached for the constraint to break");
 	RNA_def_property_update(prop, NC_OBJECT | ND_POINTCACHE, "rna_RigidBodyOb_reset");
 
 	/* Solver Iterations */
@@ -1508,7 +1503,7 @@
 	RNA_def_property_boolean_sdna(prop, NULL, "flag", RBC_FLAG_OVERRIDE_SOLVER_ITERATIONS);
 	RNA_def_property_boolean_funcs(prop, NULL, "rna_RigidBodyCon_override_solver_iterations_set");
 	RNA_def_property_ui_text(prop, "Override Solver Iterations",
-	                         "Override the number of solver iterations for this constraint");
+							 "Override the number of solver iterations for this constraint");
 	RNA_def_property_update(prop, NC_OBJECT | ND_POINTCACHE, "rna_RigidBodyOb_reset");
 
 	prop = RNA_def_property(srna, "solver_iterations", PROP_INT, PROP_NONE);
@@ -1518,8 +1513,8 @@
 	RNA_def_property_int_default(prop, 10);
 	RNA_def_property_int_funcs(prop, NULL, "rna_RigidBodyCon_num_solver_iterations_set", NULL);
 	RNA_def_property_ui_text(prop, "Solver Iterations",
-	                         "Number of constraint solver iterations made per simulation step (higher values are more "
-	                         "accurate but slower)");
+							 "Number of constraint solver iterations made per simulation step (higher values are more "
+							 "accurate but slower)");
 	RNA_def_property_update(prop, NC_OBJECT, "rna_RigidBodyOb_reset");
 
 	/* Limits */
@@ -1585,89 +1580,89 @@
 
 	prop = RNA_def_property(srna, "use_motor_lin", PROP_BOOLEAN, PROP_NONE);
 	RNA_def_property_boolean_sdna(prop, NULL, "flag", RBC_FLAG_USE_MOTOR_LIN);
-    RNA_def_property_boolean_funcs(prop, NULL, "rna_RigidBodyCon_use_motor_lin_set");
+	RNA_def_property_boolean_funcs(prop, NULL, "rna_RigidBodyCon_use_motor_lin_set");
 	RNA_def_property_ui_text(prop, "Linear Motor", "Enable linear motor");
 	RNA_def_property_update(prop, NC_OBJECT, "rna_RigidBodyOb_reset");
 
 	prop = RNA_def_property(srna, "use_motor_ang", PROP_BOOLEAN, PROP_NONE);
 	RNA_def_property_boolean_sdna(prop, NULL, "flag", RBC_FLAG_USE_MOTOR_ANG);
-    RNA_def_property_boolean_funcs(prop, NULL, "rna_RigidBodyCon_use_motor_ang_set");
+	RNA_def_property_boolean_funcs(prop, NULL, "rna_RigidBodyCon_use_motor_ang_set");
 	RNA_def_property_ui_text(prop, "Angular Motor", "Enable angular motor");
 	RNA_def_property_update(prop, NC_OBJECT, "rna_RigidBodyOb_reset");
 
 	prop = RNA_def_property(srna, "limit_lin_x_lower", PROP_FLOAT, PROP_UNIT_LENGTH);
-    RNA_def_property_float_sdna(prop, NULL, "limit_lin_x_lower");
+	RNA_def_property_float_sdna(prop, NULL, "limit_lin_x_lower");
 	RNA_def_property_float_default(prop, -1.0f);
 	RNA_def_property_ui_text(prop, "Lower X Limit", "Lower limit of X axis translation");
 	RNA_def_property_update(prop, NC_OBJECT | ND_DRAW, "rna_RigidBodyOb_reset");
 
 	prop = RNA_def_property(srna, "limit_lin_x_upper", PROP_FLOAT, PROP_UNIT_LENGTH);
-    RNA_def_property_float_sdna(prop, NULL, "limit_lin_x_upper");
+	RNA_def_property_float_sdna(prop, NULL, "limit_lin_x_upper");
 	RNA_def_property_float_default(prop, 1.0f);
 	RNA_def_property_ui_text(prop, "Upper X Limit", "Upper limit of X axis translation");
 	RNA_def_property_update(prop, NC_OBJECT | ND_DRAW, "rna_RigidBodyOb_reset");
 
 	prop = RNA_def_property(srna, "limit_lin_y_lower", PROP_FLOAT, PROP_UNIT_LENGTH);
-    RNA_def_property_float_sdna(prop, NULL, "limit_lin_y_lower");
+	RNA_def_property_float_sdna(prop, NULL, "limit_lin_y_lower");
 	RNA_def_property_float_default(prop, -1.0f);
 	RNA_def_property_ui_text(prop, "Lower Y Limit", "Lower limit of Y axis translation");
 	RNA_def_property_update(prop, NC_OBJECT | ND_DRAW, "rna_RigidBodyOb_reset");
 
 	prop = RNA_def_property(srna, "limit_lin_y_upper", PROP_FLOAT, PROP_UNIT_LENGTH);
-    RNA_def_property_float_sdna(prop, NULL, "limit_lin_y_upper");
+	RNA_def_property_float_sdna(prop, NULL, "limit_lin_y_upper");
 	RNA_def_property_float_default(prop, 1.0f);
 	RNA_def_property_ui_text(prop, "Upper Y Limit", "Upper limit of Y axis translation");
 	RNA_def_property_update(prop, NC_OBJECT | ND_DRAW, "rna_RigidBodyOb_reset");
 
 	prop = RNA_def_property(srna, "limit_lin_z_lower", PROP_FLOAT, PROP_UNIT_LENGTH);
-    RNA_def_property_float_sdna(prop, NULL, "limit_lin_z_lower");
+	RNA_def_property_float_sdna(prop, NULL, "limit_lin_z_lower");
 	RNA_def_property_float_default(prop, -1.0f);
 	RNA_def_property_ui_text(prop, "Lower Z Limit", "Lower limit of Z axis translation");
 	RNA_def_property_update(prop, NC_OBJECT | ND_DRAW, "rna_RigidBodyOb_reset");
 
 	prop = RNA_def_property(srna, "limit_lin_z_upper", PROP_FLOAT, PROP_UNIT_LENGTH);
-    RNA_def_property_float_sdna(prop, NULL, "limit_lin_z_upper");
+	RNA_def_property_float_sdna(prop, NULL, "limit_lin_z_upper");
 	RNA_def_property_float_default(prop, 1.0f);
 	RNA_def_property_ui_text(prop, "Upper Z Limit", "Upper limit of Z axis translation");
 	RNA_def_property_update(prop, NC_OBJECT | ND_DRAW, "rna_RigidBodyOb_reset");
 
 	prop = RNA_def_property(srna, "limit_ang_x_lower", PROP_FLOAT, PROP_ANGLE);
-    RNA_def_property_float_sdna(prop, NULL, "limit_ang_x_lower");
+	RNA_def_property_float_sdna(prop, NULL, "limit_ang_x_lower");
 	RNA_def_property_range(prop, -M_PI * 2, M_PI * 2);
 	RNA_def_property_float_default(prop, -M_PI_4);
 	RNA_def_property_ui_text(prop, "Lower X Angle Limit", "Lower limit of X axis rotation");
 	RNA_def_property_update(prop, NC_OBJECT | ND_DRAW, "rna_RigidBodyOb_reset");
 
 	prop = RNA_def_property(srna, "limit_ang_x_upper", PROP_FLOAT, PROP_ANGLE);
-    RNA_def_property_float_sdna(prop, NULL, "limit_ang_x_upper");
+	RNA_def_property_float_sdna(prop, NULL, "limit_ang_x_upper");
 	RNA_def_property_range(prop, -M_PI * 2, M_PI * 2);
 	RNA_def_property_float_default(prop, M_PI_4);
 	RNA_def_property_ui_text(prop, "Upper X Angle Limit", "Upper limit of X axis rotation");
 	RNA_def_property_update(prop, NC_OBJECT | ND_DRAW, "rna_RigidBodyOb_reset");
 
 	prop = RNA_def_property(srna, "limit_ang_y_lower", PROP_FLOAT, PROP_ANGLE);
-    RNA_def_property_float_sdna(prop, NULL, "limit_ang_y_lower");
+	RNA_def_property_float_sdna(prop, NULL, "limit_ang_y_lower");
 	RNA_def_property_range(prop, -M_PI * 2, M_PI * 2);
 	RNA_def_property_float_default(prop, -M_PI_4);
 	RNA_def_property_ui_text(prop, "Lower Y Angle Limit", "Lower limit of Y axis rotation");
 	RNA_def_property_update(prop, NC_OBJECT | ND_DRAW, "rna_RigidBodyOb_reset");
 
 	prop = RNA_def_property(srna, "limit_ang_y_upper", PROP_FLOAT, PROP_ANGLE);
-    RNA_def_property_float_sdna(prop, NULL, "limit_ang_y_upper");
+	RNA_def_property_float_sdna(prop, NULL, "limit_ang_y_upper");
 	RNA_def_property_range(prop, -M_PI * 2, M_PI * 2);
 	RNA_def_property_float_default(prop, M_PI_4);
 	RNA_def_property_ui_text(prop, "Upper Y Angle Limit", "Upper limit of Y axis rotation");
 	RNA_def_property_update(prop, NC_OBJECT | ND_DRAW, "rna_RigidBodyOb_reset");
 
 	prop = RNA_def_property(srna, "limit_ang_z_lower", PROP_FLOAT, PROP_ANGLE);
-    RNA_def_property_float_sdna(prop, NULL, "limit_ang_z_lower");
+	RNA_def_property_float_sdna(prop, NULL, "limit_ang_z_lower");
 	RNA_def_property_range(prop, -M_PI * 2, M_PI * 2);
 	RNA_def_property_float_default(prop, -M_PI_4);
 	RNA_def_property_ui_text(prop, "Lower Z Angle Limit", "Lower limit of Z axis rotation");
 	RNA_def_property_update(prop, NC_OBJECT | ND_DRAW, "rna_RigidBodyOb_reset");
 
 	prop = RNA_def_property(srna, "limit_ang_z_upper", PROP_FLOAT, PROP_ANGLE);
-    RNA_def_property_float_sdna(prop, NULL, "limit_ang_z_upper");
+	RNA_def_property_float_sdna(prop, NULL, "limit_ang_z_upper");
 	RNA_def_property_range(prop, -M_PI * 2, M_PI * 2);
 	RNA_def_property_float_default(prop, M_PI_4);
 	RNA_def_property_ui_text(prop, "Upper Z Angle Limit", "Upper limit of Z axis rotation");
