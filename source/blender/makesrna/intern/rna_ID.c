/*
 * ***** BEGIN GPL LICENSE BLOCK *****
 *
 * This program is free software; you can redistribute it and/or
 * modify it under the terms of the GNU General Public License
 * as published by the Free Software Foundation; either version 2
 * of the License, or (at your option) any later version.
 *
 * This program is distributed in the hope that it will be useful,
 * but WITHOUT ANY WARRANTY; without even the implied warranty of
 * MERCHANTABILITY or FITNESS FOR A PARTICULAR PURPOSE.  See the
 * GNU General Public License for more details.
 *
 * You should have received a copy of the GNU General Public License
 * along with this program; if not, write to the Free Software Foundation,
 * Inc., 51 Franklin Street, Fifth Floor, Boston, MA 02110-1301, USA.
 *
 * Contributor(s): Blender Foundation (2008).
 *
 * ***** END GPL LICENSE BLOCK *****
 */

/** \file blender/makesrna/intern/rna_ID.c
 *  \ingroup RNA
 */

#include <stdlib.h>
#include <stdio.h>

#include "DNA_ID.h"
#include "DNA_vfont_types.h"
#include "DNA_material_types.h"
#include "DNA_object_types.h"

#include "BLI_utildefines.h"
#include "BLI_math_base.h"

#include "BKE_icons.h"
#include "BKE_object.h"

#include "RNA_access.h"
#include "RNA_define.h"
#include "RNA_enum_types.h"

#include "WM_types.h"

#include "rna_internal.h"

/* enum of ID-block types
 * NOTE: need to keep this in line with the other defines for these
 */
const EnumPropertyItem rna_enum_id_type_items[] = {
	{ID_AC, "ACTION", ICON_ACTION, "Action", ""},
	{ID_AR, "ARMATURE", ICON_ARMATURE_DATA, "Armature", ""},
	{ID_BR, "BRUSH", ICON_BRUSH_DATA, "Brush", ""},
	{ID_CA, "CAMERA", ICON_CAMERA_DATA, "Camera", ""},
	{ID_CF, "CACHEFILE", ICON_FILE, "Cache File", ""},
	{ID_CU, "CURVE", ICON_CURVE_DATA, "Curve", ""},
	{ID_VF, "FONT", ICON_FONT_DATA, "Font", ""},
	{ID_GD, "GREASEPENCIL", ICON_GREASEPENCIL, "Grease Pencil", ""},
	{ID_GR, "COLLECTION", ICON_GROUP, "Collection", ""},
	{ID_IM, "IMAGE", ICON_IMAGE_DATA, "Image", ""},
	{ID_KE, "KEY", ICON_SHAPEKEY_DATA, "Key", ""},
	{ID_LA, "LAMP", ICON_LAMP_DATA, "Lamp", ""},
	{ID_LI, "LIBRARY", ICON_LIBRARY_DATA_DIRECT, "Library", ""},
	{ID_LS, "LINESTYLE", ICON_LINE_DATA, "Line Style", ""},
	{ID_LT, "LATTICE", ICON_LATTICE_DATA, "Lattice", ""},
	{ID_MSK, "MASK", ICON_MOD_MASK, "Mask", ""},
	{ID_MA, "MATERIAL", ICON_MATERIAL_DATA, "Material", ""},
	{ID_MB, "META", ICON_META_DATA, "Metaball", ""},
	{ID_ME, "MESH", ICON_MESH_DATA, "Mesh", ""},
	{ID_MC, "MOVIECLIP", ICON_CLIP, "Movie Clip", ""},
	{ID_NT, "NODETREE", ICON_NODETREE, "Node Tree", ""},
	{ID_OB, "OBJECT", ICON_OBJECT_DATA, "Object", ""},
	{ID_PC, "PAINTCURVE", ICON_CURVE_BEZCURVE, "Paint Curve", ""},
	{ID_PAL, "PALETTE", ICON_COLOR, "Palette", ""},
	{ID_PA, "PARTICLE", ICON_PARTICLE_DATA, "Particle", ""},
	{ID_LP, "LIGHT_PROBE", ICON_LIGHTPROBE_CUBEMAP, "Light Probe", ""},
	{ID_SCE, "SCENE", ICON_SCENE_DATA, "Scene", ""},
	{ID_SO, "SOUND", ICON_SOUND, "Sound", ""},
	{ID_SPK, "SPEAKER", ICON_SPEAKER, "Speaker", ""},
	{ID_TXT, "TEXT", ICON_TEXT, "Text", ""},
	{ID_TE, "TEXTURE", ICON_TEXTURE_DATA, "Texture", ""},
	{ID_WM, "WINDOWMANAGER", ICON_FULLSCREEN, "Window Manager", ""},
	{ID_WO, "WORLD", ICON_WORLD_DATA, "World", ""},
	{ID_WS, "WORKSPACE", ICON_SPLITSCREEN, "Workspace", ""},
	{0, NULL, 0, NULL, NULL}
};

#ifdef RNA_RUNTIME

#include "DNA_anim_types.h"

#include "BLI_listbase.h"

#include "BKE_font.h"
#include "BKE_idprop.h"
#include "BKE_library.h"
#include "BKE_library_query.h"
#include "BKE_library_override.h"
#include "BKE_library_remap.h"
#include "BKE_animsys.h"
#include "BKE_material.h"
#include "BKE_global.h"  /* XXX, remove me */

#include "DEG_depsgraph.h"
#include "DEG_depsgraph_build.h"

#include "WM_api.h"

void rna_ID_override_static_property_operation_refname_get(PointerRNA *ptr, char *value)
{
	IDOverrideStaticPropertyOperation *opop = ptr->data;
	strcpy(value, (opop->subitem_reference_name == NULL) ? "" : opop->subitem_reference_name);
}

int rna_ID_override_static_property_operation_refname_length(PointerRNA *ptr)
{
	IDOverrideStaticPropertyOperation *opop = ptr->data;
	return (opop->subitem_reference_name == NULL) ? 0 : strlen(opop->subitem_reference_name);
}

void rna_ID_override_static_property_operation_locname_get(PointerRNA *ptr, char *value)
{
	IDOverrideStaticPropertyOperation *opop = ptr->data;
	strcpy(value, (opop->subitem_local_name == NULL) ? "" : opop->subitem_local_name);
}

int rna_ID_override_static_property_operation_locname_length(PointerRNA *ptr)
{
	IDOverrideStaticPropertyOperation *opop = ptr->data;
	return (opop->subitem_local_name == NULL) ? 0 : strlen(opop->subitem_local_name);
}


/* name functions that ignore the first two ID characters */
void rna_ID_name_get(PointerRNA *ptr, char *value)
{
	ID *id = (ID *)ptr->data;
	BLI_strncpy(value, id->name + 2, sizeof(id->name) - 2);
}

int rna_ID_name_length(PointerRNA *ptr)
{
	ID *id = (ID *)ptr->data;
	return strlen(id->name + 2);
}

void rna_ID_name_set(PointerRNA *ptr, const char *value)
{
	ID *id = (ID *)ptr->data;
	BLI_strncpy_utf8(id->name + 2, value, sizeof(id->name) - 2);
	BLI_libblock_ensure_unique_name(G.main, id->name);
}

static int rna_ID_name_editable(PointerRNA *ptr, const char **UNUSED(r_info))
{
	ID *id = (ID *)ptr->data;

	if (GS(id->name) == ID_VF) {
		VFont *vfont = (VFont *)id;
		if (BKE_vfont_is_builtin(vfont))
			return false;
	}

	return PROP_EDITABLE;
}

short RNA_type_to_ID_code(const StructRNA *type)
{
	const StructRNA *base_type = RNA_struct_base_child_of(type, &RNA_ID);
	if (UNLIKELY(base_type == NULL)) {
		return 0;
	}
	if (base_type == &RNA_Action) return ID_AC;
	if (base_type == &RNA_Armature) return ID_AR;
	if (base_type == &RNA_Brush) return ID_BR;
	if (base_type == &RNA_CacheFile) return ID_CF;
	if (base_type == &RNA_Camera) return ID_CA;
	if (base_type == &RNA_Curve) return ID_CU;
	if (base_type == &RNA_GreasePencil) return ID_GD;
	if (base_type == &RNA_Collection) return ID_GR;
	if (base_type == &RNA_Image) return ID_IM;
	if (base_type == &RNA_Key) return ID_KE;
	if (base_type == &RNA_Lamp) return ID_LA;
	if (base_type == &RNA_Library) return ID_LI;
	if (base_type == &RNA_FreestyleLineStyle) return ID_LS;
	if (base_type == &RNA_Lattice) return ID_LT;
	if (base_type == &RNA_Material) return ID_MA;
	if (base_type == &RNA_MetaBall) return ID_MB;
	if (base_type == &RNA_MovieClip) return ID_MC;
	if (base_type == &RNA_Mesh) return ID_ME;
	if (base_type == &RNA_Mask) return ID_MSK;
	if (base_type == &RNA_NodeTree) return ID_NT;
	if (base_type == &RNA_Object) return ID_OB;
	if (base_type == &RNA_ParticleSettings) return ID_PA;
	if (base_type == &RNA_Palette) return ID_PAL;
	if (base_type == &RNA_PaintCurve) return ID_PC;
	if (base_type == &RNA_LightProbe) return ID_LP;
	if (base_type == &RNA_Scene) return ID_SCE;
	if (base_type == &RNA_Screen) return ID_SCR;
	if (base_type == &RNA_Sound) return ID_SO;
	if (base_type == &RNA_Speaker) return ID_SPK;
	if (base_type == &RNA_Texture) return ID_TE;
	if (base_type == &RNA_Text) return ID_TXT;
	if (base_type == &RNA_VectorFont) return ID_VF;
	if (base_type == &RNA_WorkSpace) return ID_WS;
	if (base_type == &RNA_World) return ID_WO;
	if (base_type == &RNA_WindowManager) return ID_WM;

	return 0;
}

StructRNA *ID_code_to_RNA_type(short idcode)
{
	/* Note, this switch doesn't use a 'default',
	 * so adding new ID's causes a warning. */
	switch ((ID_Type)idcode) {
		case ID_AC: return &RNA_Action;
		case ID_AR: return &RNA_Armature;
		case ID_BR: return &RNA_Brush;
		case ID_CA: return &RNA_Camera;
		case ID_CF: return &RNA_CacheFile;
		case ID_CU: return &RNA_Curve;
		case ID_GD: return &RNA_GreasePencil;
		case ID_GR: return &RNA_Collection;
		case ID_IM: return &RNA_Image;
		case ID_KE: return &RNA_Key;
		case ID_LA: return &RNA_Lamp;
		case ID_LI: return &RNA_Library;
		case ID_LS: return &RNA_FreestyleLineStyle;
		case ID_LT: return &RNA_Lattice;
		case ID_MA: return &RNA_Material;
		case ID_MB: return &RNA_MetaBall;
		case ID_MC: return &RNA_MovieClip;
		case ID_ME: return &RNA_Mesh;
		case ID_MSK: return &RNA_Mask;
		case ID_NT: return &RNA_NodeTree;
		case ID_OB: return &RNA_Object;
		case ID_PA: return &RNA_ParticleSettings;
		case ID_PAL: return &RNA_Palette;
		case ID_PC: return &RNA_PaintCurve;
		case ID_LP: return &RNA_LightProbe;
		case ID_SCE: return &RNA_Scene;
		case ID_SCR: return &RNA_Screen;
		case ID_SO: return &RNA_Sound;
		case ID_SPK: return &RNA_Speaker;
		case ID_TE: return &RNA_Texture;
		case ID_TXT: return &RNA_Text;
		case ID_VF: return &RNA_VectorFont;
		case ID_WM: return &RNA_WindowManager;
		case ID_WO: return &RNA_World;
		case ID_WS: return &RNA_WorkSpace;

		/* deprecated */
		case ID_IP: break;
	}

	return &RNA_ID;
}

StructRNA *rna_ID_refine(PointerRNA *ptr)
{
	ID *id = (ID *)ptr->data;

	return ID_code_to_RNA_type(GS(id->name));
}

IDProperty *rna_ID_idprops(PointerRNA *ptr, bool create)
{
	return IDP_GetProperties(ptr->data, create);
}

void rna_ID_fake_user_set(PointerRNA *ptr, int value)
{
	ID *id = (ID *)ptr->data;

	if (value) {
		id_fake_user_set(id);
	}
	else {
		id_fake_user_clear(id);
	}
}

IDProperty *rna_PropertyGroup_idprops(PointerRNA *ptr, bool UNUSED(create))
{
	return ptr->data;
}

void rna_PropertyGroup_unregister(Main *UNUSED(bmain), StructRNA *type)
{
	RNA_struct_free(&BLENDER_RNA, type);
}

StructRNA *rna_PropertyGroup_register(
        Main *UNUSED(bmain), ReportList *reports, void *data, const char *identifier,
        StructValidateFunc validate, StructCallbackFunc UNUSED(call),
        StructFreeFunc UNUSED(free))
{
	PointerRNA dummyptr;

	/* create dummy pointer */
	RNA_pointer_create(NULL, &RNA_PropertyGroup, NULL, &dummyptr);

	/* validate the python class */
	if (validate(&dummyptr, data, NULL) != 0)
		return NULL;

	/* note: it looks like there is no length limit on the srna id since its
	 * just a char pointer, but take care here, also be careful that python
	 * owns the string pointer which it could potentially free while blender
	 * is running. */
	if (BLI_strnlen(identifier, MAX_IDPROP_NAME) == MAX_IDPROP_NAME) {
		BKE_reportf(reports, RPT_ERROR, "Registering id property class: '%s' is too long, maximum length is %d",
		            identifier, MAX_IDPROP_NAME);
		return NULL;
	}

	return RNA_def_struct_ptr(&BLENDER_RNA, identifier, &RNA_PropertyGroup);  /* XXX */
}

StructRNA *rna_PropertyGroup_refine(PointerRNA *ptr)
{
	return ptr->type;
}

static ID *rna_ID_copy(ID *id, Main *bmain)
{
	ID *newid;

	if (id_copy(bmain, id, &newid, false)) {
		if (newid) id_us_min(newid);
		return newid;
	}

	return NULL;
}

static ID *rna_ID_override_create(ID *id, Main *bmain)
{
	if (id->lib == NULL) {
		return NULL;
	}

	return BKE_override_static_create_from_id(bmain, id);
}

static void rna_ID_update_tag(ID *id, ReportList *reports, int flag)
{
	/* XXX, new function for this! */
#if 0
	if (ob->type == OB_FONT) {
		Curve *cu = ob->data;
		freedisplist(&cu->disp);
		BKE_vfont_to_curve(bmain, sce, ob, FO_EDIT, NULL);
	}
#endif

	if (flag == 0) {
		/* pass */
	}
	else {
		/* ensure flag us correct for the type */
		switch (GS(id->name)) {
			case ID_OB:
				if (flag & ~(OB_RECALC_ALL)) {
					BKE_report(reports, RPT_ERROR, "'Refresh' incompatible with Object ID type");
					return;
				}
				break;
				/* Could add particle updates later */
#if 0
			case ID_PA:
				if (flag & ~(OB_RECALC_ALL | PSYS_RECALC)) {
					BKE_report(reports, RPT_ERROR, "'Refresh' incompatible with ParticleSettings ID type");
					return;
				}
				break;
#endif
			default:
				BKE_report(reports, RPT_ERROR, "This ID type is not compatible with any 'refresh' options");
				return;
		}
	}

	DEG_id_tag_update(id, flag);
}

static void rna_ID_user_clear(ID *id)
{
	id_fake_user_clear(id);
	id->us = 0; /* don't save */
}

static void rna_ID_user_remap(ID *id, Main *bmain, ID *new_id)
{
	if ((GS(id->name) == GS(new_id->name)) && (id != new_id)) {
		/* For now, do not allow remapping data in linked data from here... */
		BKE_libblock_remap(bmain, id, new_id, ID_REMAP_SKIP_INDIRECT_USAGE | ID_REMAP_SKIP_NEVER_NULL_USAGE);
	}
}

static struct ID *rna_ID_make_local(struct ID *self, Main *bmain, int clear_proxy)
{
	/* Special case, as we can't rely on id_make_local(); it clears proxies. */
	if (!clear_proxy && GS(self->name) == ID_OB) {
		BKE_object_make_local_ex(bmain, (Object *)self, false, clear_proxy);
	}
	else {
		id_make_local(bmain, self, false, false);
	}

	ID *ret_id = self->newid ? self->newid : self;
	BKE_id_clear_newpoin(self);
	return ret_id;
}


static AnimData * rna_ID_animation_data_create(ID *id, Main *bmain)
{
	AnimData *adt = BKE_animdata_add_id(id);
	DEG_relations_tag_update(bmain);
	return adt;
}

static void rna_ID_animation_data_free(ID *id, Main *bmain)
{
	BKE_animdata_free(id, true);
	DEG_relations_tag_update(bmain);
}

#ifdef WITH_PYTHON
void **rna_ID_instance(PointerRNA *ptr)
{
	ID *id = (ID *)ptr->data;
	return &id->py_instance;
}
#endif

static void rna_IDPArray_begin(CollectionPropertyIterator *iter, PointerRNA *ptr)
{
	IDProperty *prop = (IDProperty *)ptr->data;
	rna_iterator_array_begin(iter, IDP_IDPArray(prop), sizeof(IDProperty), prop->len, 0, NULL);
}

static int rna_IDPArray_length(PointerRNA *ptr)
{
	IDProperty *prop = (IDProperty *)ptr->data;
	return prop->len;
}

int rna_IDMaterials_assign_int(PointerRNA *ptr, int key, const PointerRNA *assign_ptr)
{
	ID *id =           ptr->id.data;
	short *totcol = give_totcolp_id(id);
	Material *mat_id = assign_ptr->id.data;
	if (totcol && (key >= 0 && key < *totcol)) {
		assign_material_id(G.main, id, mat_id, key + 1);
		return 1;
	}
	else {
		return 0;
	}
}

static void rna_IDMaterials_append_id(ID *id, Main *bmain, Material *ma)
{
	BKE_material_append_id(bmain, id, ma);

	WM_main_add_notifier(NC_OBJECT | ND_DRAW, id);
	WM_main_add_notifier(NC_OBJECT | ND_OB_SHADING, id);
}

static Material *rna_IDMaterials_pop_id(ID *id, Main *bmain, ReportList *reports, int index_i, int remove_material_slot)
{
	Material *ma;
	short *totcol = give_totcolp_id(id);
	const short totcol_orig = *totcol;
	if (index_i < 0) {
		index_i += (*totcol);
	}

	if ((index_i < 0) || (index_i >= (*totcol))) {
		BKE_report(reports, RPT_ERROR, "Index out of range");
		return NULL;
	}

	ma = BKE_material_pop_id(bmain, id, index_i, remove_material_slot);

	if (*totcol == totcol_orig) {
		BKE_report(reports, RPT_ERROR, "No material to removed");
		return NULL;
	}

	DEG_id_tag_update(id, OB_RECALC_DATA);
	WM_main_add_notifier(NC_OBJECT | ND_DRAW, id);
	WM_main_add_notifier(NC_OBJECT | ND_OB_SHADING, id);

	return ma;
}

static void rna_IDMaterials_clear_id(ID *id, Main *bmain, int remove_material_slot)
{
	BKE_material_clear_id(bmain, id, remove_material_slot);

	DEG_id_tag_update(id, OB_RECALC_DATA);
	WM_main_add_notifier(NC_OBJECT | ND_DRAW, id);
	WM_main_add_notifier(NC_OBJECT | ND_OB_SHADING, id);
}

static void rna_Library_filepath_set(PointerRNA *ptr, const char *value)
{
	Library *lib = (Library *)ptr->data;
	BKE_library_filepath_set(G.main, lib, value);
}

/* ***** ImagePreview ***** */

static void rna_ImagePreview_is_custom_set(PointerRNA *ptr, int value, enum eIconSizes size)
{
	ID *id = ptr->id.data;
	PreviewImage *prv_img = (PreviewImage *)ptr->data;

	if (id != NULL) {
		BLI_assert(prv_img == BKE_previewimg_id_ensure(id));
	}

	if ((value && (prv_img->flag[size] & PRV_USER_EDITED)) || (!value && !(prv_img->flag[size] & PRV_USER_EDITED))) {
		return;
	}

	if (value)
		prv_img->flag[size] |= PRV_USER_EDITED;
	else
		prv_img->flag[size] &= ~PRV_USER_EDITED;

	prv_img->flag[size] |= PRV_CHANGED;

	BKE_previewimg_clear_single(prv_img, size);
}

static void rna_ImagePreview_size_get(PointerRNA *ptr, int *values, enum eIconSizes size)
{
	ID *id = (ID *)ptr->id.data;
	PreviewImage *prv_img = (PreviewImage *)ptr->data;

	if (id != NULL) {
		BLI_assert(prv_img == BKE_previewimg_id_ensure(id));
	}

	BKE_previewimg_ensure(prv_img, size);

	values[0] = prv_img->w[size];
	values[1] = prv_img->h[size];
}

static void rna_ImagePreview_size_set(PointerRNA *ptr, const int *values, enum eIconSizes size)
{
	ID *id = (ID *)ptr->id.data;
	PreviewImage *prv_img = (PreviewImage *)ptr->data;

	if (id != NULL) {
		BLI_assert(prv_img == BKE_previewimg_id_ensure(id));
	}

	BKE_previewimg_clear_single(prv_img, size);

	if (values[0] && values[1]) {
		prv_img->rect[size] = MEM_callocN(values[0] * values[1] * sizeof(unsigned int), "prv_rect");

		prv_img->w[size] = values[0];
		prv_img->h[size] = values[1];
	}

	prv_img->flag[size] |= (PRV_CHANGED | PRV_USER_EDITED);
}


static int rna_ImagePreview_pixels_get_length(PointerRNA *ptr, int length[RNA_MAX_ARRAY_DIMENSION], enum eIconSizes size)
{
	ID *id = ptr->id.data;
	PreviewImage *prv_img = (PreviewImage *)ptr->data;

	if (id != NULL) {
		BLI_assert(prv_img == BKE_previewimg_id_ensure(id));
	}

	BKE_previewimg_ensure(prv_img, size);

	length[0] = prv_img->w[size] * prv_img->h[size];

	return length[0];
}

static void rna_ImagePreview_pixels_get(PointerRNA *ptr, int *values, enum eIconSizes size)
{
	ID *id = ptr->id.data;
	PreviewImage *prv_img = (PreviewImage *)ptr->data;

	if (id != NULL) {
		BLI_assert(prv_img == BKE_previewimg_id_ensure(id));
	}

	BKE_previewimg_ensure(prv_img, size);

	memcpy(values, prv_img->rect[size], prv_img->w[size] * prv_img->h[size] * sizeof(unsigned int));
}

static void rna_ImagePreview_pixels_set(PointerRNA *ptr, const int *values, enum eIconSizes size)
{
	ID *id = ptr->id.data;
	PreviewImage *prv_img = (PreviewImage *)ptr->data;

	if (id != NULL) {
		BLI_assert(prv_img == BKE_previewimg_id_ensure(id));
	}

	memcpy(prv_img->rect[size], values, prv_img->w[size] * prv_img->h[size] * sizeof(unsigned int));
	prv_img->flag[size] |= PRV_USER_EDITED;
}


static int rna_ImagePreview_pixels_float_get_length(
        PointerRNA *ptr, int length[RNA_MAX_ARRAY_DIMENSION], enum eIconSizes size)
{
	ID *id = ptr->id.data;
	PreviewImage *prv_img = (PreviewImage *)ptr->data;

	BLI_assert(sizeof(unsigned int) == 4);

	if (id != NULL) {
		BLI_assert(prv_img == BKE_previewimg_id_ensure(id));
	}

	BKE_previewimg_ensure(prv_img, size);

	length[0] = prv_img->w[size] * prv_img->h[size] * 4;

	return length[0];
}

static void rna_ImagePreview_pixels_float_get(PointerRNA *ptr, float *values, enum eIconSizes size)
{
	ID *id = ptr->id.data;
	PreviewImage *prv_img = (PreviewImage *)ptr->data;

	unsigned char *data = (unsigned char *)prv_img->rect[size];
	const size_t len = prv_img->w[size] * prv_img->h[size] * 4;
	size_t i;

	BLI_assert(sizeof(unsigned int) == 4);

	if (id != NULL) {
		BLI_assert(prv_img == BKE_previewimg_id_ensure(id));
	}

	BKE_previewimg_ensure(prv_img, size);

	for (i = 0; i < len; i++) {
		values[i] = data[i] * (1.0f / 255.0f);
	}
}

static void rna_ImagePreview_pixels_float_set(PointerRNA *ptr, const float *values, enum eIconSizes size)
{
	ID *id = ptr->id.data;
	PreviewImage *prv_img = (PreviewImage *)ptr->data;

	unsigned char *data = (unsigned char *)prv_img->rect[size];
	const size_t len = prv_img->w[size] * prv_img->h[size] * 4;
	size_t i;

	BLI_assert(sizeof(unsigned int) == 4);

	if (id != NULL) {
		BLI_assert(prv_img == BKE_previewimg_id_ensure(id));
	}

	for (i = 0; i < len; i++) {
		data[i] = unit_float_to_uchar_clamp(values[i]);
	}
	prv_img->flag[size] |= PRV_USER_EDITED;
}


static void rna_ImagePreview_is_image_custom_set(PointerRNA *ptr, int value)
{
	rna_ImagePreview_is_custom_set(ptr, value, ICON_SIZE_PREVIEW);
}

static void rna_ImagePreview_image_size_get(PointerRNA *ptr, int *values)
{
	rna_ImagePreview_size_get(ptr, values, ICON_SIZE_PREVIEW);
}

static void rna_ImagePreview_image_size_set(PointerRNA *ptr, const int *values)
{
	rna_ImagePreview_size_set(ptr, values, ICON_SIZE_PREVIEW);
}

static int rna_ImagePreview_image_pixels_get_length(PointerRNA *ptr, int length[RNA_MAX_ARRAY_DIMENSION])
{
	return rna_ImagePreview_pixels_get_length(ptr, length, ICON_SIZE_PREVIEW);
}

static void rna_ImagePreview_image_pixels_get(PointerRNA *ptr, int *values)
{
	rna_ImagePreview_pixels_get(ptr, values, ICON_SIZE_PREVIEW);
}

static void rna_ImagePreview_image_pixels_set(PointerRNA *ptr, const int *values)
{
	rna_ImagePreview_pixels_set(ptr, values, ICON_SIZE_PREVIEW);
}

static int rna_ImagePreview_image_pixels_float_get_length(PointerRNA *ptr, int length[RNA_MAX_ARRAY_DIMENSION])
{
	return rna_ImagePreview_pixels_float_get_length(ptr, length, ICON_SIZE_PREVIEW);
}

static void rna_ImagePreview_image_pixels_float_get(PointerRNA *ptr, float *values)
{
	rna_ImagePreview_pixels_float_get(ptr, values, ICON_SIZE_PREVIEW);
}

static void rna_ImagePreview_image_pixels_float_set(PointerRNA *ptr, const float *values)
{
	rna_ImagePreview_pixels_float_set(ptr, values, ICON_SIZE_PREVIEW);
}


static void rna_ImagePreview_is_icon_custom_set(PointerRNA *ptr, int value)
{
	rna_ImagePreview_is_custom_set(ptr, value, ICON_SIZE_ICON);
}

static void rna_ImagePreview_icon_size_get(PointerRNA *ptr, int *values)
{
	rna_ImagePreview_size_get(ptr, values, ICON_SIZE_ICON);
}

static void rna_ImagePreview_icon_size_set(PointerRNA *ptr, const int *values)
{
	rna_ImagePreview_size_set(ptr, values, ICON_SIZE_ICON);
}

static int rna_ImagePreview_icon_pixels_get_length(PointerRNA *ptr, int length[RNA_MAX_ARRAY_DIMENSION])
{
	return rna_ImagePreview_pixels_get_length(ptr, length, ICON_SIZE_ICON);
}

static void rna_ImagePreview_icon_pixels_get(PointerRNA *ptr, int *values)
{
	rna_ImagePreview_pixels_get(ptr, values, ICON_SIZE_ICON);
}

static void rna_ImagePreview_icon_pixels_set(PointerRNA *ptr, const int *values)
{
	rna_ImagePreview_pixels_set(ptr, values, ICON_SIZE_ICON);
}

static int rna_ImagePreview_icon_pixels_float_get_length(PointerRNA *ptr, int length[RNA_MAX_ARRAY_DIMENSION])
{
	return rna_ImagePreview_pixels_float_get_length(ptr, length, ICON_SIZE_ICON);
}

static void rna_ImagePreview_icon_pixels_float_get(PointerRNA *ptr, float *values)
{
	rna_ImagePreview_pixels_float_get(ptr, values, ICON_SIZE_ICON);
}

static void rna_ImagePreview_icon_pixels_float_set(PointerRNA *ptr, const float *values)
{
	rna_ImagePreview_pixels_float_set(ptr, values, ICON_SIZE_ICON);
}


static int rna_ImagePreview_icon_id_get(PointerRNA *ptr)
{
	/* Using a callback here allows us to only generate icon matching that preview when icon_id is requested. */
	return BKE_icon_preview_ensure(ptr->id.data, (PreviewImage *)(ptr->data));
}
static void rna_ImagePreview_icon_reload(PreviewImage *prv)
{
	/* will lazy load on next use, but only in case icon is not user-modified! */
	if (!(prv->flag[ICON_SIZE_ICON] & PRV_USER_EDITED) && !(prv->flag[ICON_SIZE_PREVIEW] & PRV_USER_EDITED)) {
		BKE_previewimg_clear(prv);
	}
}

static PointerRNA rna_IDPreview_get(PointerRNA *ptr)
{
	ID *id = (ID *)ptr->data;
	PreviewImage *prv_img = BKE_previewimg_id_ensure(id);

	return rna_pointer_inherit_refine(ptr, &RNA_ImagePreview, prv_img);
}

<<<<<<< HEAD
static int rna_ID_is_updated_get(PointerRNA *ptr)
{
	ID *id = (ID *)ptr->data;
	/* TODO(sergey): Do we need to limit some of flags here? */
	return ((id->recalc & ID_RECALC_ALL) != 0);
}

static int rna_ID_is_updated_data_get(PointerRNA *ptr)
{
	ID *id = (ID *)ptr->data;
	if (GS(id->name) != ID_OB) {
		return 0;
	}
	Object *object = (Object *)id;
	ID *data = object->data;
	if (data == NULL) {
		return 0;
	}
	return ((data->recalc & ID_RECALC_ALL) != 0);
}

static void rna_ID_asset_dependencies_begin(CollectionPropertyIterator *iter, PointerRNA *ptr)
{
	ID *id = ptr->data;

	if (id->uuid && id->lib) {
		AssetRef *aref = BKE_library_asset_repository_asset_find(id->lib, id);
		if (aref) {
			rna_iterator_listbase_begin(iter, &aref->id_list, NULL);
			return;
		}
	}
	rna_iterator_listbase_begin(iter, NULL, NULL);
}

static PointerRNA rna_ID_asset_dependencies_get(CollectionPropertyIterator *iter)
{
	ListBaseIterator *internal = &iter->internal.listbase;
	PointerRNA ptr;

	RNA_id_pointer_create((ID *)((LinkData *)internal->link)->data, &ptr);
	return ptr;
}

=======
>>>>>>> 324e10e7
static IDProperty *rna_IDPropertyWrapPtr_idprops(PointerRNA *ptr, bool UNUSED(create))
{
	if (ptr == NULL) {
		return NULL;
	}
	return ptr->data;
}

#else

static void rna_def_ID_properties(BlenderRNA *brna)
{
	StructRNA *srna;
	PropertyRNA *prop;

	/* this is struct is used for holding the virtual
	 * PropertyRNA's for ID properties */
	srna = RNA_def_struct(brna, "PropertyGroupItem", NULL);
	RNA_def_struct_sdna(srna, "IDProperty");
	RNA_def_struct_ui_text(srna, "ID Property", "Property that stores arbitrary, user defined properties");

	/* IDP_STRING */
	prop = RNA_def_property(srna, "string", PROP_STRING, PROP_NONE);
	RNA_def_property_flag(prop, PROP_EXPORT | PROP_IDPROPERTY);

	/* IDP_INT */
	prop = RNA_def_property(srna, "int", PROP_INT, PROP_NONE);
	RNA_def_property_flag(prop, PROP_EXPORT | PROP_IDPROPERTY);

	prop = RNA_def_property(srna, "int_array", PROP_INT, PROP_NONE);
	RNA_def_property_flag(prop, PROP_EXPORT | PROP_IDPROPERTY);
	RNA_def_property_array(prop, 1);

	/* IDP_FLOAT */
	prop = RNA_def_property(srna, "float", PROP_FLOAT, PROP_NONE);
	RNA_def_property_flag(prop, PROP_EXPORT | PROP_IDPROPERTY);

	prop = RNA_def_property(srna, "float_array", PROP_FLOAT, PROP_NONE);
	RNA_def_property_flag(prop, PROP_EXPORT | PROP_IDPROPERTY);
	RNA_def_property_array(prop, 1);

	/* IDP_DOUBLE */
	prop = RNA_def_property(srna, "double", PROP_FLOAT, PROP_NONE);
	RNA_def_property_flag(prop, PROP_EXPORT | PROP_IDPROPERTY);

	prop = RNA_def_property(srna, "double_array", PROP_FLOAT, PROP_NONE);
	RNA_def_property_flag(prop, PROP_EXPORT | PROP_IDPROPERTY);
	RNA_def_property_array(prop, 1);

	/* IDP_GROUP */
	prop = RNA_def_property(srna, "group", PROP_POINTER, PROP_NONE);
	RNA_def_property_flag(prop, PROP_EXPORT | PROP_IDPROPERTY);
	RNA_def_property_clear_flag(prop, PROP_EDITABLE);
	RNA_def_property_struct_type(prop, "PropertyGroup");

	prop = RNA_def_property(srna, "collection", PROP_COLLECTION, PROP_NONE);
	RNA_def_property_flag(prop, PROP_EXPORT | PROP_IDPROPERTY);
	RNA_def_property_struct_type(prop, "PropertyGroup");

	prop = RNA_def_property(srna, "idp_array", PROP_COLLECTION, PROP_NONE);
	RNA_def_property_struct_type(prop, "PropertyGroup");
	RNA_def_property_collection_funcs(prop, "rna_IDPArray_begin", "rna_iterator_array_next", "rna_iterator_array_end",
	                                  "rna_iterator_array_get", "rna_IDPArray_length", NULL, NULL, NULL);
	RNA_def_property_flag(prop, PROP_EXPORT | PROP_IDPROPERTY);

	/* never tested, maybe its useful to have this? */
#if 0
	prop = RNA_def_property(srna, "name", PROP_STRING, PROP_NONE);
	RNA_def_property_flag(prop, PROP_EXPORT | PROP_IDPROPERTY);
	RNA_def_property_clear_flag(prop, PROP_EDITABLE);
	RNA_def_property_ui_text(prop, "Name", "Unique name used in the code and scripting");
	RNA_def_struct_name_property(srna, prop);
#endif

	/* IDP_ID */
	prop = RNA_def_property(srna, "id", PROP_POINTER, PROP_NONE);
	RNA_def_property_flag(prop, PROP_EXPORT | PROP_IDPROPERTY | PROP_NEVER_UNLINK);
	RNA_def_property_struct_type(prop, "ID");


	/* ID property groups > level 0, since level 0 group is merged
	 * with native RNA properties. the builtin_properties will take
	 * care of the properties here */
	srna = RNA_def_struct(brna, "PropertyGroup", NULL);
	RNA_def_struct_sdna(srna, "IDPropertyGroup");
	RNA_def_struct_ui_text(srna, "ID Property Group", "Group of ID properties");
	RNA_def_struct_idprops_func(srna, "rna_PropertyGroup_idprops");
	RNA_def_struct_register_funcs(srna, "rna_PropertyGroup_register", "rna_PropertyGroup_unregister", NULL);
	RNA_def_struct_refine_func(srna, "rna_PropertyGroup_refine");

	/* important so python types can have their name used in list views
	 * however this isn't prefect because it overrides how python would set the name
	 * when we only really want this so RNA_def_struct_name_property() is set to something useful */
	prop = RNA_def_property(srna, "name", PROP_STRING, PROP_NONE);
	RNA_def_property_flag(prop, PROP_EXPORT | PROP_IDPROPERTY);
	/*RNA_def_property_clear_flag(prop, PROP_EDITABLE); */
	RNA_def_property_ui_text(prop, "Name", "Unique name used in the code and scripting");
	RNA_def_struct_name_property(srna, prop);
}


static void rna_def_ID_materials(BlenderRNA *brna)
{
	StructRNA *srna;
	FunctionRNA *func;
	PropertyRNA *parm;

	/* for mesh/mball/curve materials */
	srna = RNA_def_struct(brna, "IDMaterials", NULL);
	RNA_def_struct_sdna(srna, "ID");
	RNA_def_struct_ui_text(srna, "ID Materials", "Collection of materials");

	func = RNA_def_function(srna, "append", "rna_IDMaterials_append_id");
	RNA_def_function_flag(func, FUNC_USE_MAIN);
	RNA_def_function_ui_description(func, "Add a new material to the data-block");
	parm = RNA_def_pointer(func, "material", "Material", "", "Material to add");
	RNA_def_parameter_flags(parm, 0, PARM_REQUIRED);

	func = RNA_def_function(srna, "pop", "rna_IDMaterials_pop_id");
	RNA_def_function_flag(func, FUNC_USE_REPORTS | FUNC_USE_MAIN);
	RNA_def_function_ui_description(func, "Remove a material from the data-block");
	parm = RNA_def_int(func, "index", -1, -MAXMAT, MAXMAT, "", "Index of material to remove", 0, MAXMAT);
	RNA_def_boolean(func, "update_data", 0, "", "Update data by re-adjusting the material slots assigned");
	parm = RNA_def_pointer(func, "material", "Material", "", "Material to remove");
	RNA_def_function_return(func, parm);

	func = RNA_def_function(srna, "clear", "rna_IDMaterials_clear_id");
	RNA_def_function_flag(func, FUNC_USE_MAIN);
	RNA_def_function_ui_description(func, "Remove all materials from the data-block");
	RNA_def_boolean(func, "update_data", 0, "", "Update data by re-adjusting the material slots assigned");
}

static void rna_def_image_preview(BlenderRNA *brna)
{
	StructRNA *srna;
	FunctionRNA *func;
	PropertyRNA *prop;

	srna = RNA_def_struct(brna, "ImagePreview", NULL);
	RNA_def_struct_sdna(srna, "PreviewImage");
	RNA_def_struct_ui_text(srna, "Image Preview", "Preview image and icon");

	prop = RNA_def_property(srna, "is_image_custom", PROP_BOOLEAN, PROP_NONE);
	RNA_def_property_boolean_sdna(prop, NULL, "flag[ICON_SIZE_PREVIEW]", PRV_USER_EDITED);
	RNA_def_property_boolean_funcs(prop, NULL, "rna_ImagePreview_is_image_custom_set");
	RNA_def_property_ui_text(prop, "Custom Image", "True if this preview image has been modified by py script,"
	                         "and is no more auto-generated by Blender");

	prop = RNA_def_int_vector(srna, "image_size", 2, NULL, 0, 0, "Image Size",
	                          "Width and height in pixels", 0, 0);
	RNA_def_property_subtype(prop, PROP_PIXEL);
	RNA_def_property_int_funcs(prop, "rna_ImagePreview_image_size_get", "rna_ImagePreview_image_size_set", NULL);

	prop = RNA_def_property(srna, "image_pixels", PROP_INT, PROP_NONE);
	RNA_def_property_flag(prop, PROP_DYNAMIC);
	RNA_def_property_multi_array(prop, 1, NULL);
	RNA_def_property_ui_text(prop, "Image Pixels", "Image pixels, as bytes (always RGBA 32bits)");
	RNA_def_property_dynamic_array_funcs(prop, "rna_ImagePreview_image_pixels_get_length");
	RNA_def_property_int_funcs(prop, "rna_ImagePreview_image_pixels_get", "rna_ImagePreview_image_pixels_set", NULL);

	prop = RNA_def_property(srna, "image_pixels_float", PROP_FLOAT, PROP_NONE);
	RNA_def_property_flag(prop, PROP_DYNAMIC);
	RNA_def_property_multi_array(prop, 1, NULL);
	RNA_def_property_ui_text(prop, "Float Image Pixels",
	                         "Image pixels components, as floats (RGBA concatenated values)");
	RNA_def_property_dynamic_array_funcs(prop, "rna_ImagePreview_image_pixels_float_get_length");
	RNA_def_property_float_funcs(prop, "rna_ImagePreview_image_pixels_float_get",
	                             "rna_ImagePreview_image_pixels_float_set", NULL);


	prop = RNA_def_property(srna, "is_icon_custom", PROP_BOOLEAN, PROP_NONE);
	RNA_def_property_boolean_sdna(prop, NULL, "flag[ICON_SIZE_ICON]", PRV_USER_EDITED);
	RNA_def_property_boolean_funcs(prop, NULL, "rna_ImagePreview_is_icon_custom_set");
	RNA_def_property_ui_text(prop, "Custom Icon", "True if this preview icon has been modified by py script,"
	                         "and is no more auto-generated by Blender");

	prop = RNA_def_int_vector(srna, "icon_size", 2, NULL, 0, 0, "Icon Size",
	                          "Width and height in pixels", 0, 0);
	RNA_def_property_subtype(prop, PROP_PIXEL);
	RNA_def_property_int_funcs(prop, "rna_ImagePreview_icon_size_get", "rna_ImagePreview_icon_size_set", NULL);

	prop = RNA_def_property(srna, "icon_pixels", PROP_INT, PROP_NONE);
	RNA_def_property_flag(prop, PROP_DYNAMIC);
	RNA_def_property_multi_array(prop, 1, NULL);
	RNA_def_property_ui_text(prop, "Icon Pixels", "Icon pixels, as bytes (always RGBA 32bits)");
	RNA_def_property_dynamic_array_funcs(prop, "rna_ImagePreview_icon_pixels_get_length");
	RNA_def_property_int_funcs(prop, "rna_ImagePreview_icon_pixels_get", "rna_ImagePreview_icon_pixels_set", NULL);

	prop = RNA_def_property(srna, "icon_pixels_float", PROP_FLOAT, PROP_NONE);
	RNA_def_property_flag(prop, PROP_DYNAMIC);
	RNA_def_property_multi_array(prop, 1, NULL);
	RNA_def_property_ui_text(prop, "Float Icon Pixels", "Icon pixels components, as floats (RGBA concatenated values)");
	RNA_def_property_dynamic_array_funcs(prop, "rna_ImagePreview_icon_pixels_float_get_length");
	RNA_def_property_float_funcs(prop, "rna_ImagePreview_icon_pixels_float_get",
	                             "rna_ImagePreview_icon_pixels_float_set", NULL);

	prop = RNA_def_int(srna, "icon_id", 0, INT_MIN, INT_MAX, "Icon ID",
	                   "Unique integer identifying this preview as an icon (zero means invalid)", INT_MIN, INT_MAX);
	RNA_def_property_clear_flag(prop, PROP_EDITABLE);
	RNA_def_property_int_funcs(prop, "rna_ImagePreview_icon_id_get", NULL, NULL);

	func = RNA_def_function(srna, "reload", "rna_ImagePreview_icon_reload");
	RNA_def_function_ui_description(func, "Reload the preview from its source path");
}

static void rna_def_ID_override_static_property_operation(BlenderRNA *brna)
{
	StructRNA *srna;
	PropertyRNA *prop;

	static const EnumPropertyItem static_override_property_operation_items[] = {
		{IDOVERRIDESTATIC_OP_NOOP, "NOOP", 0, "No-Op", "Does nothing, prevents adding actual overrides (NOT USED)"},
		{IDOVERRIDESTATIC_OP_REPLACE, "REPLACE", 0, "Replace", "Replace value of reference by overriding one"},
		{IDOVERRIDESTATIC_OP_ADD, "DIFF_ADD", 0, "Differential",
		 "Stores and apply difference between reference and local value (NOT USED)"},
		{IDOVERRIDESTATIC_OP_SUBTRACT, "DIFF_SUB", 0, "Differential",
		 "Stores and apply difference between reference and local value (NOT USED)"},
		{IDOVERRIDESTATIC_OP_MULTIPLY, "FACT_MULTIPLY", 0, "Factor",
		 "Stores and apply multiplication factor between reference and local value (NOT USED)"},
		{IDOVERRIDESTATIC_OP_INSERT_AFTER, "INSERT_AFTER", 0, "Insert After",
		 "Insert a new item into collection after the one referenced in subitem_reference_name or _index"},
		{IDOVERRIDESTATIC_OP_INSERT_BEFORE, "INSERT_BEFORE", 0, "Insert Before",
		 "Insert a new item into collection after the one referenced in subitem_reference_name or _index (NOT USED)"},
		{0, NULL, 0, NULL, NULL}
	};

	static const EnumPropertyItem static_override_property_flag_items[] = {
		{IDOVERRIDESTATIC_FLAG_MANDATORY, "MANDATORY", 0, "Mandatory",
		 "For templates, prevents the user from removing pre-defined operation (NOT USED)"},
		{IDOVERRIDESTATIC_FLAG_LOCKED, "LOCKED", 0, "Locked",
		 "Prevents the user from modifying that override operation (NOT USED)"},
		{0, NULL, 0, NULL, NULL}
	};

	srna = RNA_def_struct(brna, "IDOverrideStaticPropertyOperation", NULL);
	RNA_def_struct_ui_text(srna, "ID Static Override Property Operation",
	                       "Description of an override operation over an overridden property");

	prop = RNA_def_enum(srna, "operation", static_override_property_operation_items, IDOVERRIDESTATIC_OP_REPLACE,
	                    "Operation", "What override operation is performed");
	RNA_def_property_clear_flag(prop, PROP_EDITABLE);  /* For now. */

	prop = RNA_def_enum(srna, "flag", static_override_property_flag_items, 0,
	                    "Flags", "Optional flags (NOT USED)");
	RNA_def_property_clear_flag(prop, PROP_EDITABLE);  /* For now. */

	prop = RNA_def_string(srna, "subitem_reference_name", NULL, INT_MAX, "Subitem Reference Name",
	                      "Used to handle insertions into collection");
	RNA_def_property_clear_flag(prop, PROP_EDITABLE);  /* For now. */
	RNA_def_property_string_funcs(prop, "rna_ID_override_static_property_operation_refname_get",
	                              "rna_ID_override_static_property_operation_refname_length", NULL);

	prop = RNA_def_string(srna, "subitem_local_name", NULL, INT_MAX, "Subitem Local Name",
	                      "Used to handle insertions into collection");
	RNA_def_property_clear_flag(prop, PROP_EDITABLE);  /* For now. */
	RNA_def_property_string_funcs(prop, "rna_ID_override_static_property_operation_locname_get",
	                              "rna_ID_override_static_property_operation_locname_length", NULL);

	prop = RNA_def_int(srna, "subitem_reference_index", -1, -1, INT_MAX, "Subitem Reference Index",
	                   "Used to handle insertions into collection", -1, INT_MAX);
	RNA_def_property_clear_flag(prop, PROP_EDITABLE);  /* For now. */

	prop = RNA_def_int(srna, "subitem_local_index", -1, -1, INT_MAX, "Subitem Local Index",
	                   "Used to handle insertions into collection", -1, INT_MAX);
	RNA_def_property_clear_flag(prop, PROP_EDITABLE);  /* For now. */
}

static void rna_def_ID_override_static_property(BlenderRNA *brna)
{
	StructRNA *srna;
	PropertyRNA *prop;

	srna = RNA_def_struct(brna, "IDOverrideStaticProperty", NULL);
	RNA_def_struct_ui_text(srna, "ID Static Override Property", "Description of an overridden property");

	/* String pointer, we *should* add get/set/etc. But NULL rna_path would be a nasty bug anyway... */
	prop = RNA_def_string(srna, "rna_path", NULL, INT_MAX, "RNA Path",
	                      "RNA path leading to that property, from owning ID");
	RNA_def_property_clear_flag(prop, PROP_EDITABLE);  /* For now. */

	RNA_def_collection(srna, "operations", "IDOverrideStaticPropertyOperation", "Operations",
	                   "List of overriding operations for a property");

	rna_def_ID_override_static_property_operation(brna);
}

static void rna_def_ID_override_static(BlenderRNA *brna)
{
	StructRNA *srna;
	PropertyRNA *prop;

	srna = RNA_def_struct(brna, "IDOverrideStatic", NULL);
	RNA_def_struct_ui_text(srna, "ID Static Override", "Struct gathering all data needed by statically overridden IDs");

	RNA_def_pointer(srna, "reference", "ID", "Reference ID", "Linked ID used as reference by this override");

	prop = RNA_def_boolean(srna, "auto_generate", true, "Auto Generate Override",
	                       "Automatically generate overriding operations by detecting changes in properties");
	RNA_def_property_boolean_sdna(prop, NULL, "flag", STATICOVERRIDE_AUTO);

	RNA_def_collection(srna, "properties", "IDOverrideStaticProperty", "Properties",
	                   "List of overridden properties");

	rna_def_ID_override_static_property(brna);
}

static void rna_def_ID(BlenderRNA *brna)
{
	StructRNA *srna;
	FunctionRNA *func;
	PropertyRNA *prop, *parm;

	static const EnumPropertyItem update_flag_items[] = {
		{OB_RECALC_OB, "OBJECT", 0, "Object", ""},
		{OB_RECALC_DATA, "DATA", 0, "Data", ""},
		{OB_RECALC_TIME, "TIME", 0, "Time", ""},
		{0, NULL, 0, NULL, NULL}
	};

	srna = RNA_def_struct(brna, "ID", NULL);
	RNA_def_struct_ui_text(srna, "ID",
	                       "Base type for data-blocks, defining a unique name, linking from other libraries "
	                       "and garbage collection");
	RNA_def_struct_flag(srna, STRUCT_ID | STRUCT_ID_REFCOUNT);
	RNA_def_struct_refine_func(srna, "rna_ID_refine");
	RNA_def_struct_idprops_func(srna, "rna_ID_idprops");

	prop = RNA_def_property(srna, "name", PROP_STRING, PROP_NONE);
	RNA_def_property_ui_text(prop, "Name", "Unique data-block ID name");
	RNA_def_property_string_funcs(prop, "rna_ID_name_get", "rna_ID_name_length", "rna_ID_name_set");
	RNA_def_property_string_maxlength(prop, MAX_ID_NAME - 2);
	RNA_def_property_editable_func(prop, "rna_ID_name_editable");
	RNA_def_property_update(prop, NC_ID | NA_RENAME, NULL);
	RNA_def_struct_name_property(srna, prop);

	prop = RNA_def_property(srna, "users", PROP_INT, PROP_UNSIGNED);
	RNA_def_property_int_sdna(prop, NULL, "us");
	RNA_def_property_clear_flag(prop, PROP_EDITABLE);
	RNA_def_property_ui_text(prop, "Users", "Number of times this data-block is referenced");

	prop = RNA_def_property(srna, "use_fake_user", PROP_BOOLEAN, PROP_NONE);
	RNA_def_property_boolean_sdna(prop, NULL, "flag", LIB_FAKEUSER);
	RNA_def_property_ui_text(prop, "Fake User", "Save this data-block even if it has no users");
	RNA_def_property_boolean_funcs(prop, NULL, "rna_ID_fake_user_set");

	prop = RNA_def_property(srna, "tag", PROP_BOOLEAN, PROP_NONE);
	RNA_def_property_boolean_sdna(prop, NULL, "tag", LIB_TAG_DOIT);
	RNA_def_property_flag(prop, PROP_LIB_EXCEPTION);
	RNA_def_property_ui_text(prop, "Tag",
	                         "Tools can use this to tag data for their own purposes "
	                         "(initial state is undefined)");

	prop = RNA_def_property(srna, "is_library_indirect", PROP_BOOLEAN, PROP_NONE);
	RNA_def_property_boolean_sdna(prop, NULL, "tag", LIB_TAG_INDIRECT);
	RNA_def_property_clear_flag(prop, PROP_EDITABLE);
	RNA_def_property_ui_text(prop, "Is Indirect", "Is this ID block linked indirectly");

	prop = RNA_def_property(srna, "library", PROP_POINTER, PROP_NONE);
	RNA_def_property_pointer_sdna(prop, NULL, "lib");
	RNA_def_property_clear_flag(prop, PROP_EDITABLE);
	RNA_def_property_ui_text(prop, "Library", "Library file the data-block is linked from");

	prop = RNA_def_pointer(srna, "override_static", "IDOverrideStatic", "Static Override", "Static override data");
	RNA_def_property_clear_flag(prop, PROP_EDITABLE);

	prop = RNA_def_pointer(srna, "preview", "ImagePreview", "Preview",
	                       "Preview image and icon of this data-block (None if not supported for this type of data)");
	RNA_def_property_clear_flag(prop, PROP_EDITABLE);
	RNA_def_property_pointer_funcs(prop, "rna_IDPreview_get", NULL, NULL, NULL);

	/* XXX Not sure we actually want those two in our RNA in the end.
	 *     But at least for now, they are important debug tools! */
	prop = RNA_def_pointer(srna, "asset_uuid", "AssetUUID", "Asset UUID",
						   "Unique identifier of the asset represented by that ID (NULL if not an asset)");
	RNA_def_property_pointer_sdna(prop, NULL, "uuid");
	RNA_def_property_clear_flag(prop, PROP_EDITABLE);

	prop = RNA_def_collection(srna, "asset_dependencies", "ID", "Asset Dependencies",
	                          "A list of all IDs used by this asset");
	RNA_def_property_collection_funcs(prop, "rna_ID_asset_dependencies_begin", "rna_iterator_listbase_next",
	                                  "rna_iterator_listbase_end", "rna_ID_asset_dependencies_get",
	                                  NULL, NULL, NULL, NULL);
	RNA_def_property_clear_flag(prop, PROP_EDITABLE);

	/* functions */
	func = RNA_def_function(srna, "copy", "rna_ID_copy");
	RNA_def_function_ui_description(func, "Create a copy of this data-block (not supported for all data-blocks)");
	RNA_def_function_flag(func, FUNC_USE_MAIN);
	parm = RNA_def_pointer(func, "id", "ID", "", "New copy of the ID");
	RNA_def_function_return(func, parm);

	func = RNA_def_function(srna, "override_create", "rna_ID_override_create");
	RNA_def_function_ui_description(func, "Create an overridden local copy of this linked data-block (not supported for all data-blocks)");
	RNA_def_function_flag(func, FUNC_USE_MAIN);
	parm = RNA_def_pointer(func, "id", "ID", "", "New overridden local copy of the ID");
	RNA_def_function_return(func, parm);

	func = RNA_def_function(srna, "user_clear", "rna_ID_user_clear");
	RNA_def_function_ui_description(func, "Clear the user count of a data-block so its not saved, "
	                                "on reload the data will be removed");

	func = RNA_def_function(srna, "user_remap", "rna_ID_user_remap");
	RNA_def_function_ui_description(func, "Replace all usage in the .blend file of this ID by new given one");
	RNA_def_function_flag(func, FUNC_USE_MAIN);
	parm = RNA_def_pointer(func, "new_id", "ID", "", "New ID to use");
	RNA_def_parameter_flags(parm, PROP_NEVER_NULL, PARM_REQUIRED);

	func = RNA_def_function(srna, "make_local", "rna_ID_make_local");
	RNA_def_function_ui_description(func, "Make this datablock local, return local one "
	                                      "(may be a copy of the original, in case it is also indirectly used)");
	RNA_def_function_flag(func, FUNC_USE_MAIN);
	parm = RNA_def_boolean(func, "clear_proxy", true, "",
	                       "Whether to clear proxies (the default behavior, "
	                       "note that if object has to be duplicated to be made local, proxies are always cleared)");
	parm = RNA_def_pointer(func, "id", "ID", "", "This ID, or the new ID if it was copied");
	RNA_def_function_return(func, parm);

	func = RNA_def_function(srna, "user_of_id", "BKE_library_ID_use_ID");
	RNA_def_function_ui_description(func, "Count the number of times that ID uses/references given one");
	parm = RNA_def_pointer(func, "id", "ID", "", "ID to count usages");
	RNA_def_parameter_flags(parm, PROP_NEVER_NULL, PARM_REQUIRED);
	parm = RNA_def_int(func, "count", 0, 0, INT_MAX,
	                   "", "Number of usages/references of given id by current data-block", 0, INT_MAX);
	RNA_def_function_return(func, parm);

	func = RNA_def_function(srna, "animation_data_create", "rna_ID_animation_data_create");
	RNA_def_function_flag(func, FUNC_USE_MAIN);
	RNA_def_function_ui_description(func, "Create animation data to this ID, note that not all ID types support this");
	parm = RNA_def_pointer(func, "anim_data", "AnimData", "", "New animation data or NULL");
	RNA_def_function_return(func, parm);

	func = RNA_def_function(srna, "animation_data_clear", "rna_ID_animation_data_free");
	RNA_def_function_flag(func, FUNC_USE_MAIN);
	RNA_def_function_ui_description(func, "Clear animation on this this ID");

	func = RNA_def_function(srna, "update_tag", "rna_ID_update_tag");
	RNA_def_function_flag(func, FUNC_USE_REPORTS);
	RNA_def_function_ui_description(func,
	                                "Tag the ID to update its display data, "
	                                "e.g. when calling :class:`bpy.types.Scene.update`");
	RNA_def_enum_flag(func, "refresh", update_flag_items, 0, "", "Type of updates to perform");

#ifdef WITH_PYTHON
	RNA_def_struct_register_funcs(srna, NULL, NULL, "rna_ID_instance");
#endif
}

static void rna_def_library(BlenderRNA *brna)
{
	StructRNA *srna;
	FunctionRNA *func;
	PropertyRNA *prop;

	srna = RNA_def_struct(brna, "Library", "ID");
	RNA_def_struct_ui_text(srna, "Library", "External .blend file from which data is linked");
	RNA_def_struct_ui_icon(srna, ICON_LIBRARY_DATA_DIRECT);

	prop = RNA_def_property(srna, "filepath", PROP_STRING, PROP_FILEPATH);
	RNA_def_property_string_sdna(prop, NULL, "name");
	RNA_def_property_ui_text(prop, "File Path", "Path to the library .blend file");
	RNA_def_property_string_funcs(prop, NULL, NULL, "rna_Library_filepath_set");

	prop = RNA_def_property(srna, "parent", PROP_POINTER, PROP_NONE);
	RNA_def_property_struct_type(prop, "Library");
	RNA_def_property_ui_text(prop, "Parent", "");

	prop = RNA_def_property(srna, "packed_file", PROP_POINTER, PROP_NONE);
	RNA_def_property_pointer_sdna(prop, NULL, "packedfile");
	RNA_def_property_ui_text(prop, "Packed File", "");

	func = RNA_def_function(srna, "reload", "WM_lib_reload");
	RNA_def_function_flag(func, FUNC_USE_REPORTS | FUNC_USE_CONTEXT);
	RNA_def_function_ui_description(func, "Reload this library and all its linked data-blocks");
}

/**
 * \attention This is separate from the above. It allows for RNA functions to
 * return an IDProperty *. See MovieClip.metadata for a usage example.
 **/
static void rna_def_idproperty_wrap_ptr(BlenderRNA *brna)
{
	StructRNA *srna;

	srna = RNA_def_struct(brna, "IDPropertyWrapPtr", NULL);
	RNA_def_struct_idprops_func(srna, "rna_IDPropertyWrapPtr_idprops");
	RNA_def_struct_flag(srna, STRUCT_NO_DATABLOCK_IDPROPERTIES);
}

void RNA_def_ID(BlenderRNA *brna)
{
	StructRNA *srna;

	/* built-in unknown type */
	srna = RNA_def_struct(brna, "UnknownType", NULL);
	RNA_def_struct_ui_text(srna, "Unknown Type", "Stub RNA type used for pointers to unknown or internal data");

	/* built-in any type */
	srna = RNA_def_struct(brna, "AnyType", NULL);
	RNA_def_struct_ui_text(srna, "Any Type", "RNA type used for pointers to any possible data");

	rna_def_ID(brna);
	rna_def_ID_override_static(brna);
	rna_def_image_preview(brna);
	rna_def_ID_properties(brna);
	rna_def_ID_materials(brna);
	rna_def_library(brna);
	rna_def_idproperty_wrap_ptr(brna);
}

#endif<|MERGE_RESOLUTION|>--- conflicted
+++ resolved
@@ -797,28 +797,6 @@
 	return rna_pointer_inherit_refine(ptr, &RNA_ImagePreview, prv_img);
 }
 
-<<<<<<< HEAD
-static int rna_ID_is_updated_get(PointerRNA *ptr)
-{
-	ID *id = (ID *)ptr->data;
-	/* TODO(sergey): Do we need to limit some of flags here? */
-	return ((id->recalc & ID_RECALC_ALL) != 0);
-}
-
-static int rna_ID_is_updated_data_get(PointerRNA *ptr)
-{
-	ID *id = (ID *)ptr->data;
-	if (GS(id->name) != ID_OB) {
-		return 0;
-	}
-	Object *object = (Object *)id;
-	ID *data = object->data;
-	if (data == NULL) {
-		return 0;
-	}
-	return ((data->recalc & ID_RECALC_ALL) != 0);
-}
-
 static void rna_ID_asset_dependencies_begin(CollectionPropertyIterator *iter, PointerRNA *ptr)
 {
 	ID *id = ptr->data;
@@ -842,8 +820,6 @@
 	return ptr;
 }
 
-=======
->>>>>>> 324e10e7
 static IDProperty *rna_IDPropertyWrapPtr_idprops(PointerRNA *ptr, bool UNUSED(create))
 {
 	if (ptr == NULL) {
