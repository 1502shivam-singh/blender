/*
 * ***** BEGIN GPL LICENSE BLOCK *****
 *
 * This program is free software; you can redistribute it and/or
 * modify it under the terms of the GNU General Public License
 * as published by the Free Software Foundation; either version 2
 * of the License, or (at your option) any later version.
 *
 * This program is distributed in the hope that it will be useful,
 * but WITHOUT ANY WARRANTY; without even the implied warranty of
 * MERCHANTABILITY or FITNESS FOR A PARTICULAR PURPOSE.  See the
 * GNU General Public License for more details.
 *
 * You should have received a copy of the GNU General Public License
 * along with this program; if not, write to the Free Software Foundation,
 * Inc., 51 Franklin Street, Fifth Floor, Boston, MA 02110-1301, USA.
 *
 * Contributor(s): Blender Foundation (2008).
 *
 * ***** END GPL LICENSE BLOCK *****
 */

/** \file blender/makesrna/intern/rna_internal.h
 *  \ingroup RNA
 */

#ifndef __RNA_INTERNAL_H__
#define __RNA_INTERNAL_H__

#include "BLI_utildefines.h"

#include "rna_internal_types.h"

#include "UI_resources.h"

#define RNA_MAGIC ((int)~0)

<<<<<<< HEAD
struct AssetEngine;
struct ColorBand;
=======
>>>>>>> 6ec52ce5
struct ID;
struct IDProperty;
struct Main;
struct Mesh;
struct Object;
struct ReportList;
struct SDNA;

/* Data structures used during define */

typedef struct ContainerDefRNA {
	void *next, *prev;

	ContainerRNA *cont;
	ListBase properties;
} ContainerDefRNA;

typedef struct FunctionDefRNA {
	ContainerDefRNA cont;

	FunctionRNA *func;
	const char *srna;
	const char *call;
	const char *gencall;
} FunctionDefRNA;

typedef struct PropertyDefRNA {
	struct PropertyDefRNA *next, *prev;

	struct ContainerRNA *cont;
	struct PropertyRNA *prop;

	/* struct */
	const char *dnastructname;
	const char *dnastructfromname;
	const char *dnastructfromprop;

	/* property */
	const char *dnaname;
	const char *dnatype;
	int dnaarraylength;
	int dnapointerlevel;

	/* for finding length of array collections */
	const char *dnalengthstructname;
	const char *dnalengthname;
	int dnalengthfixed;

	int booleanbit, booleannegative;

	/* not to be confused with PROP_ENUM_FLAG
	 * this only allows one of the flags to be set at a time, clearing all others */
	int enumbitflags;
} PropertyDefRNA;

typedef struct StructDefRNA {
	ContainerDefRNA cont;

	struct StructRNA *srna;
	const char *filename;

	const char *dnaname;

	/* for derived structs to find data in some property */
	const char *dnafromname;
	const char *dnafromprop;

	ListBase functions;
} StructDefRNA;

typedef struct AllocDefRNA {
	struct AllocDefRNA *next, *prev;
	void *mem;
} AllocDefRNA;

typedef struct BlenderDefRNA {
	struct SDNA *sdna;
	ListBase structs;
	ListBase allocs;
	struct StructRNA *laststruct;
	int error, silent, preprocess, verify, animate;
} BlenderDefRNA;

extern BlenderDefRNA DefRNA;

/* Define functions for all types */
#ifndef __RNA_ACCESS_H__
extern BlenderRNA BLENDER_RNA;
#endif

void RNA_def_ID(struct BlenderRNA *brna);
void RNA_def_action(struct BlenderRNA *brna);
void RNA_def_animation(struct BlenderRNA *brna);
void RNA_def_animviz(struct BlenderRNA *brna);
void RNA_def_armature(struct BlenderRNA *brna);
void RNA_def_asset(struct BlenderRNA *brna);
void RNA_def_actuator(struct BlenderRNA *brna);
void RNA_def_boid(struct BlenderRNA *brna);
void RNA_def_brush(struct BlenderRNA *brna);
void RNA_def_camera(struct BlenderRNA *brna);
void RNA_def_cloth(struct BlenderRNA *brna);
void RNA_def_color(struct BlenderRNA *brna);
void RNA_def_constraint(struct BlenderRNA *brna);
void RNA_def_context(struct BlenderRNA *brna);
void RNA_def_controller(struct BlenderRNA *brna);
void RNA_def_curve(struct BlenderRNA *brna);
void RNA_def_dynamic_paint(struct BlenderRNA *brna);
void RNA_def_fluidsim(struct BlenderRNA *brna);
void RNA_def_fcurve(struct BlenderRNA *brna);
void RNA_def_gameproperty(struct BlenderRNA *brna);
void RNA_def_gpencil(struct BlenderRNA *brna);
void RNA_def_group(struct BlenderRNA *brna);
void RNA_def_image(struct BlenderRNA *brna);
void RNA_def_key(struct BlenderRNA *brna);
void RNA_def_lamp(struct BlenderRNA *brna);
void RNA_def_lattice(struct BlenderRNA *brna);
void RNA_def_linestyle(struct BlenderRNA *brna);
void RNA_def_main(struct BlenderRNA *brna);
void RNA_def_material(struct BlenderRNA *brna);
void RNA_def_mesh(struct BlenderRNA *brna);
void RNA_def_meta(struct BlenderRNA *brna);
void RNA_def_modifier(struct BlenderRNA *brna);
void RNA_def_nla(struct BlenderRNA *brna);
void RNA_def_nodetree(struct BlenderRNA *brna);
void RNA_def_object(struct BlenderRNA *brna);
void RNA_def_object_force(struct BlenderRNA *brna);
void RNA_def_packedfile(struct BlenderRNA *brna);
void RNA_def_palette(struct BlenderRNA *brna);
void RNA_def_particle(struct BlenderRNA *brna);
void RNA_def_pose(struct BlenderRNA *brna);
void RNA_def_render(struct BlenderRNA *brna);
void RNA_def_rigidbody(struct BlenderRNA *brna);
void RNA_def_rna(struct BlenderRNA *brna);
void RNA_def_scene(struct BlenderRNA *brna);
void RNA_def_screen(struct BlenderRNA *brna);
void RNA_def_sculpt_paint(struct BlenderRNA *brna);
void RNA_def_sensor(struct BlenderRNA *brna);
void RNA_def_sequencer(struct BlenderRNA *brna);
void RNA_def_smoke(struct BlenderRNA *brna);
void RNA_def_space(struct BlenderRNA *brna);
void RNA_def_speaker(struct BlenderRNA *brna);
void RNA_def_test(struct BlenderRNA *brna);
void RNA_def_text(struct BlenderRNA *brna);
void RNA_def_texture(struct BlenderRNA *brna);
void RNA_def_timeline_marker(struct BlenderRNA *brna);
void RNA_def_sound(struct BlenderRNA *brna);
void RNA_def_ui(struct BlenderRNA *brna);
void RNA_def_userdef(struct BlenderRNA *brna);
void RNA_def_vfont(struct BlenderRNA *brna);
void RNA_def_wm(struct BlenderRNA *brna);
void RNA_def_world(struct BlenderRNA *brna);
void RNA_def_movieclip(struct BlenderRNA *brna);
void RNA_def_tracking(struct BlenderRNA *brna);
void RNA_def_mask(struct BlenderRNA *brna);

/* Common Define functions */

void rna_def_animdata_common(struct StructRNA *srna);

void rna_def_animviz_common(struct StructRNA *srna);
void rna_def_motionpath_common(struct StructRNA *srna);

void rna_def_texmat_common(struct StructRNA *srna, const char *texspace_editable);
void rna_def_mtex_common(struct BlenderRNA *brna, struct StructRNA *srna, const char *begin, const char *activeget,
                         const char *activeset, const char *activeeditable, const char *structname,
                         const char *structname_slots, const char *update, const char *update_index);
void rna_def_texpaint_slots(struct BlenderRNA *brna, struct StructRNA *srna);
void rna_def_render_layer_common(struct StructRNA *srna, int scene);

void rna_def_actionbone_group_common(struct StructRNA *srna, int update_flag, const char *update_cb);
void rna_ActionGroup_colorset_set(struct PointerRNA *ptr, int value);
int rna_ActionGroup_is_custom_colorset_get(struct PointerRNA *ptr);

void rna_ID_name_get(struct PointerRNA *ptr, char *value);
int rna_ID_name_length(struct PointerRNA *ptr);
void rna_ID_name_set(struct PointerRNA *ptr, const char *value);
struct StructRNA *rna_ID_refine(struct PointerRNA *ptr);
struct IDProperty *rna_ID_idprops(struct PointerRNA *ptr, bool create);
void rna_ID_fake_user_set(struct PointerRNA *ptr, int value);
struct IDProperty *rna_PropertyGroup_idprops(struct PointerRNA *ptr, bool create);
void rna_PropertyGroup_unregister(struct Main *bmain, struct StructRNA *type);
struct StructRNA *rna_PropertyGroup_register(struct Main *bmain, struct ReportList *reports, void *data,
                                             const char *identifier, StructValidateFunc validate,
                                             StructCallbackFunc call, StructFreeFunc free);
struct StructRNA *rna_PropertyGroup_refine(struct PointerRNA *ptr);

void rna_object_vgroup_name_index_get(struct PointerRNA *ptr, char *value, int index);
int rna_object_vgroup_name_index_length(struct PointerRNA *ptr, int index);
void rna_object_vgroup_name_index_set(struct PointerRNA *ptr, const char *value, short *index);
void rna_object_vgroup_name_set(struct PointerRNA *ptr, const char *value, char *result, int maxlen);
void rna_object_uvlayer_name_set(struct PointerRNA *ptr, const char *value, char *result, int maxlen);
void rna_object_vcollayer_name_set(struct PointerRNA *ptr, const char *value, char *result, int maxlen);
PointerRNA rna_object_shapekey_index_get(struct ID *id, int value);
int rna_object_shapekey_index_set(struct ID *id, PointerRNA value, int current);

/* named internal so as not to conflict with obj.update() rna func */
void rna_Object_internal_update_data(struct Main *bmain, struct Scene *scene, struct PointerRNA *ptr);
void rna_Mesh_update_draw(struct Main *bmain, struct Scene *scene, struct PointerRNA *ptr);
void rna_TextureSlot_update(struct Main *bmain, struct Scene *scene, struct PointerRNA *ptr);
void rna_TextureSlot_brush_update(struct Main *bmain, struct Scene *scene, struct PointerRNA *ptr);

/* basic poll functions for object types */
int rna_Armature_object_poll(struct PointerRNA *ptr, struct PointerRNA value);
int rna_Camera_object_poll(struct PointerRNA *ptr, struct PointerRNA value);
int rna_Curve_object_poll(struct PointerRNA *ptr, struct PointerRNA value);
int rna_Lamp_object_poll(struct PointerRNA *ptr, struct PointerRNA value);
int rna_Lattice_object_poll(struct PointerRNA *ptr, struct PointerRNA value);
int rna_Mesh_object_poll(struct PointerRNA *ptr, struct PointerRNA value);

/* basic poll functions for actions (to prevent actions getting set in wrong places) */
int rna_Action_id_poll(struct PointerRNA *ptr, struct PointerRNA value);
int rna_Action_actedit_assign_poll(struct PointerRNA *ptr, struct PointerRNA value);

char *rna_TextureSlot_path(struct PointerRNA *ptr);
char *rna_Node_ImageUser_path(struct PointerRNA *ptr);

/* API functions */

void RNA_api_action(StructRNA *srna);
void RNA_api_armature_edit_bone(StructRNA *srna);
void RNA_api_bone(StructRNA *srna);
void RNA_api_camera(StructRNA *srna);
void RNA_api_curve(StructRNA *srna);
void RNA_api_fcurves(StructRNA *srna);
void RNA_api_drivers(StructRNA *srna);
void RNA_api_image(struct StructRNA *srna);
void RNA_api_lattice(struct StructRNA *srna);
void RNA_api_operator(struct StructRNA *srna);
void RNA_api_macro(struct StructRNA *srna);
void RNA_api_keyconfig(struct StructRNA *srna);
void RNA_api_keyconfigs(struct StructRNA *srna);
void RNA_api_keyingset(struct StructRNA *srna);
void RNA_api_keymap(struct StructRNA *srna);
void RNA_api_keymaps(struct StructRNA *srna);
void RNA_api_keymapitem(struct StructRNA *srna);
void RNA_api_keymapitems(struct StructRNA *srna);
void RNA_api_main(struct StructRNA *srna);
void RNA_api_material(StructRNA *srna);
void RNA_api_mesh(struct StructRNA *srna);
void RNA_api_meta(struct StructRNA *srna);
void RNA_api_object(struct StructRNA *srna);
void RNA_api_object_base(struct StructRNA *srna);
void RNA_api_pose(struct StructRNA *srna);
void RNA_api_pose_channel(struct StructRNA *srna);
void RNA_api_scene(struct StructRNA *srna);
void RNA_api_scene_render(struct StructRNA *srna);
void RNA_api_sequence_strip(StructRNA *srna);
void RNA_api_text(struct StructRNA *srna);
void RNA_api_ui_layout(struct StructRNA *srna);
void RNA_api_window(struct StructRNA *srna);
void RNA_api_wm(struct StructRNA *srna);
void RNA_api_space_node(struct StructRNA *srna);
void RNA_api_space_text(struct StructRNA *srna);
void RNA_api_region_view3d(struct StructRNA *srna);
void RNA_api_sensor(struct StructRNA *srna);
void RNA_api_controller(struct StructRNA *srna);
void RNA_api_actuator(struct StructRNA *srna);
void RNA_api_texture(struct StructRNA *srna);
void RNA_api_environment_map(struct StructRNA *srna);
void RNA_api_sequences(BlenderRNA *brna, PropertyRNA *cprop);
void RNA_api_sequence_elements(BlenderRNA *brna, PropertyRNA *cprop);
void RNA_api_sound(struct StructRNA *srna);
void RNA_api_vfont(struct StructRNA *srna);

/* main collection functions */
void RNA_def_main_cameras(BlenderRNA *brna, PropertyRNA *cprop);
void RNA_def_main_scenes(BlenderRNA *brna, PropertyRNA *cprop);
void RNA_def_main_objects(BlenderRNA *brna, PropertyRNA *cprop);
void RNA_def_main_materials(BlenderRNA *brna, PropertyRNA *cprop);
void RNA_def_main_node_groups(BlenderRNA *brna, PropertyRNA *cprop);
void RNA_def_main_meshes(BlenderRNA *brna, PropertyRNA *cprop);
void RNA_def_main_lamps(BlenderRNA *brna, PropertyRNA *cprop);
void RNA_def_main_libraries(BlenderRNA *brna, PropertyRNA *cprop);
void RNA_def_main_screens(BlenderRNA *brna, PropertyRNA *cprop);
void RNA_def_main_window_managers(BlenderRNA *brna, PropertyRNA *cprop);
void RNA_def_main_images(BlenderRNA *brna, PropertyRNA *cprop);
void RNA_def_main_lattices(BlenderRNA *brna, PropertyRNA *cprop);
void RNA_def_main_curves(BlenderRNA *brna, PropertyRNA *cprop);
void RNA_def_main_metaballs(BlenderRNA *brna, PropertyRNA *cprop);
void RNA_def_main_fonts(BlenderRNA *brna, PropertyRNA *cprop);
void RNA_def_main_textures(BlenderRNA *brna, PropertyRNA *cprop);
void RNA_def_main_brushes(BlenderRNA *brna, PropertyRNA *cprop);
void RNA_def_main_worlds(BlenderRNA *brna, PropertyRNA *cprop);
void RNA_def_main_groups(BlenderRNA *brna, PropertyRNA *cprop);
void RNA_def_main_texts(BlenderRNA *brna, PropertyRNA *cprop);
void RNA_def_main_speakers(BlenderRNA *brna, PropertyRNA *cprop);
void RNA_def_main_sounds(BlenderRNA *brna, PropertyRNA *cprop);
void RNA_def_main_armatures(BlenderRNA *brna, PropertyRNA *cprop);
void RNA_def_main_actions(BlenderRNA *brna, PropertyRNA *cprop);
void RNA_def_main_particles(BlenderRNA *brna, PropertyRNA *cprop);
void RNA_def_main_palettes(BlenderRNA *brna, PropertyRNA *cprop);
void RNA_def_main_gpencil(BlenderRNA *brna, PropertyRNA *cprop);
void RNA_def_main_movieclips(BlenderRNA *brna, PropertyRNA *cprop);
void RNA_def_main_masks(BlenderRNA *brna, PropertyRNA *cprop);
void RNA_def_main_linestyles(BlenderRNA *brna, PropertyRNA *cprop);

/* ID Properties */

extern StringPropertyRNA rna_PropertyGroupItem_string;
extern IntPropertyRNA rna_PropertyGroupItem_int;
extern IntPropertyRNA rna_PropertyGroupItem_int_array;
extern FloatPropertyRNA rna_PropertyGroupItem_float;
extern FloatPropertyRNA rna_PropertyGroupItem_float_array;
extern PointerPropertyRNA rna_PropertyGroupItem_group;
extern CollectionPropertyRNA rna_PropertyGroupItem_collection;
extern CollectionPropertyRNA rna_PropertyGroupItem_idp_array;
extern FloatPropertyRNA rna_PropertyGroupItem_double;
extern FloatPropertyRNA rna_PropertyGroupItem_double_array;

#ifndef __RNA_ACCESS_H__
extern StructRNA RNA_PropertyGroupItem;
extern StructRNA RNA_PropertyGroup;
#endif

struct IDProperty *rna_idproperty_check(struct PropertyRNA **prop, struct PointerRNA *ptr);

/* Builtin Property Callbacks */

void rna_builtin_properties_begin(struct CollectionPropertyIterator *iter, struct PointerRNA *ptr);
void rna_builtin_properties_next(struct CollectionPropertyIterator *iter);
PointerRNA rna_builtin_properties_get(struct CollectionPropertyIterator *iter);
PointerRNA rna_builtin_type_get(struct PointerRNA *ptr);
int rna_builtin_properties_lookup_string(PointerRNA *ptr, const char *key, PointerRNA *r_ptr);

/* Iterators */

void rna_iterator_listbase_begin(struct CollectionPropertyIterator *iter, struct ListBase *lb, IteratorSkipFunc skip);
void rna_iterator_listbase_next(struct CollectionPropertyIterator *iter);
void *rna_iterator_listbase_get(struct CollectionPropertyIterator *iter);
void rna_iterator_listbase_end(struct CollectionPropertyIterator *iter);
PointerRNA rna_listbase_lookup_int(PointerRNA *ptr, StructRNA *type, struct ListBase *lb, int index);

void rna_iterator_array_begin(struct CollectionPropertyIterator *iter, void *ptr, int itemsize, int length,
                              bool free_ptr, IteratorSkipFunc skip);
void rna_iterator_array_next(struct CollectionPropertyIterator *iter);
void *rna_iterator_array_get(struct CollectionPropertyIterator *iter);
void *rna_iterator_array_dereference_get(struct CollectionPropertyIterator *iter);
void rna_iterator_array_end(struct CollectionPropertyIterator *iter);
PointerRNA rna_array_lookup_int(PointerRNA *ptr, StructRNA *type, void *data, int itemsize, int length, int index);

/* Duplicated code since we can't link in blenlib */

void rna_addtail(struct ListBase *listbase, void *vlink);
void rna_freelinkN(struct ListBase *listbase, void *vlink);
void rna_freelistN(struct ListBase *listbase);
PropertyDefRNA *rna_findlink(ListBase *listbase, const char *identifier);

StructDefRNA *rna_find_struct_def(StructRNA *srna);
FunctionDefRNA *rna_find_function_def(FunctionRNA *func);
PropertyDefRNA *rna_find_parameter_def(PropertyRNA *parm);
PropertyDefRNA *rna_find_struct_property_def(StructRNA *srna, PropertyRNA *prop);

/* Pointer Handling */

PointerRNA rna_pointer_inherit_refine(struct PointerRNA *ptr, struct StructRNA *type, void *data);

/* Functions */

int rna_parameter_size(struct PropertyRNA *parm);

struct Mesh *rna_Main_meshes_new_from_object(
        struct Main *bmain, struct ReportList *reports, struct Scene *sce,
        struct Object *ob, int apply_modifiers, int settings, int calc_tessface, int calc_undeformed);

/* XXX, these should not need to be defined here~! */
struct MTex *rna_mtex_texture_slots_add(struct ID *self, struct bContext *C, struct ReportList *reports);
struct MTex *rna_mtex_texture_slots_create(struct ID *self, struct bContext *C, struct ReportList *reports, int index);
void rna_mtex_texture_slots_clear(struct ID *self, struct bContext *C, struct ReportList *reports, int index);


int rna_IDMaterials_assign_int(struct PointerRNA *ptr, int key, const struct PointerRNA *assign_ptr);


/* Internal functions that cycles uses so we need to declare (tsk tsk) */
void rna_RenderLayer_rect_set(PointerRNA *ptr, const float *values);
void rna_RenderPass_rect_set(PointerRNA *ptr, const float *values);

#ifdef RNA_RUNTIME
#  ifdef __GNUC__
#    pragma GCC diagnostic ignored "-Wredundant-decls"
#  endif
#endif

/* C11 for compile time range checks */
#if defined(__STDC_VERSION__) && (__STDC_VERSION__ >= 201112L)
#  define USE_RNA_RANGE_CHECK
#  define TYPEOF_MAX(x) \
	_Generic((x), \
		bool: 1, \
		char: CHAR_MAX, signed char: SCHAR_MAX, unsigned char: UCHAR_MAX, \
		signed short: SHRT_MAX, unsigned short: USHRT_MAX, \
		signed int: INT_MAX, unsigned int: UINT_MAX, \
		float: FLT_MAX, double: DBL_MAX)

#  define TYPEOF_MIN(x) \
	_Generic((x), \
		bool: 0, \
		char: CHAR_MIN, signed char: SCHAR_MIN, unsigned char: 0, \
		signed short: SHRT_MIN, unsigned short: 0, \
		signed int: INT_MIN, unsigned int: 0, \
		float: -FLT_MAX, double: -DBL_MAX)
#endif

#endif  /* __RNA_INTERNAL_H__ */<|MERGE_RESOLUTION|>--- conflicted
+++ resolved
@@ -35,11 +35,6 @@
 
 #define RNA_MAGIC ((int)~0)
 
-<<<<<<< HEAD
-struct AssetEngine;
-struct ColorBand;
-=======
->>>>>>> 6ec52ce5
 struct ID;
 struct IDProperty;
 struct Main;
