/*
 * $Id$
 *
 * ***** BEGIN GPL LICENSE BLOCK *****
 *
 * This program is free software; you can redistribute it and/or
 * modify it under the terms of the GNU General Public License
 * as published by the Free Software Foundation; either version 2
 * of the License, or (at your option) any later version.
 *
 * This program is distributed in the hope that it will be useful,
 * but WITHOUT ANY WARRANTY; without even the implied warranty of
 * MERCHANTABILITY or FITNESS FOR A PARTICULAR PURPOSE.  See the
 * GNU General Public License for more details.
 *
 * You should have received a copy of the GNU General Public License
 * along with this program; if not, write to the Free Software Foundation,
 * Inc., 51 Franklin Street, Fifth Floor, Boston, MA 02110-1301, USA.
 *
 * Contributor(s): Blender Foundation (2008), Juho Veps�l�inen
 *
 * ***** END GPL LICENSE BLOCK *****
 */

/** \file blender/makesrna/intern/rna_curve.c
 *  \ingroup RNA
 */


#include <stdlib.h>

#include "RNA_define.h"

#include "rna_internal.h"

#include "BLF_api.h"

#include "DNA_curve_types.h"
#include "DNA_key_types.h"
#include "DNA_material_types.h"
#include "DNA_scene_types.h"

#include "BKE_font.h"

#include "WM_types.h"

#include "BKE_curve.h"
#include "ED_curve.h"

EnumPropertyItem beztriple_handle_type_items[] = {
<<<<<<< HEAD
		{HD_FREE, "FREE", 0, N_("Free"), ""},
		{HD_AUTO, "AUTO", 0, N_("Auto"), ""},
		{HD_VECT, "VECTOR", 0, N_("Vector"), ""},
		{HD_ALIGN, "ALIGNED", 0, N_("Aligned"), ""},
=======
		{HD_FREE, "FREE", 0, "Free", ""},
		{HD_VECT, "VECTOR", 0, "Vector", ""},
		{HD_ALIGN, "ALIGNED", 0, "Aligned", ""},
		{HD_AUTO, "AUTO", 0, "Auto", ""},
		{0, NULL, 0, NULL, NULL}};
		
EnumPropertyItem keyframe_handle_type_items[] = {
		{HD_FREE, "FREE", 0, "Free", ""},
		{HD_VECT, "VECTOR", 0, "Vector", ""},
		{HD_ALIGN, "ALIGNED", 0, "Aligned", ""},
		{HD_AUTO, "AUTO", 0, "Automatic", ""},
		{HD_AUTO_ANIM, "AUTO_CLAMPED", 0, "Auto Clamped", "Auto handles clamped to not overshoot"},
>>>>>>> 2365c640
		{0, NULL, 0, NULL, NULL}};

EnumPropertyItem beztriple_interpolation_mode_items[] = {
		{BEZT_IPO_CONST, "CONSTANT", 0, N_("Constant"), ""},
		{BEZT_IPO_LIN, "LINEAR", 0, N_("Linear"), ""},
		{BEZT_IPO_BEZ, "BEZIER", 0, "Bezier", ""},
		{0, NULL, 0, NULL, NULL}};

EnumPropertyItem curve_type_items[] = {
	{CU_POLY, "POLY", 0, "Poly", ""},
	{CU_BEZIER, "BEZIER", 0, "Bezier", ""},
	{CU_BSPLINE, "BSPLINE", 0, "BSpline", ""},
	{CU_CARDINAL, "CARDINAL", 0, "Cardinal", ""},
	{CU_NURBS, "NURBS", 0, "Ease", ""},
	{0, NULL, 0, NULL, NULL}};

#ifdef RNA_RUNTIME

#include "BLI_math.h"

#include "DNA_object_types.h"

#include "BKE_curve.h"
#include "BKE_depsgraph.h"
#include "BKE_main.h"

#include "WM_api.h"

#include "MEM_guardedalloc.h"

#include "ED_curve.h" /* for BKE_curve_nurbs */

/* highly irritating but from RNA we cant know this */
static Nurb *curve_nurb_from_point(Curve *cu, const void *point, int *nu_index, int *pt_index)
{
	ListBase *nurbs= BKE_curve_nurbs(cu);
	Nurb *nu;
	int i= 0;

	for(nu= nurbs->first; nu; nu= nu->next, i++) {
		if(nu->type == CU_BEZIER) {
			if(point >= (void *)nu->bezt && point < (void *)(nu->bezt + nu->pntsu)) {
				break;
			}
		}
		else {
			if(point >= (void *)nu->bp && point < (void *)(nu->bp + (nu->pntsu * nu->pntsv))) {
				break;
			}
		}
	}

	if(nu) {
		if(nu_index) {
			*nu_index= i;
		}
	
		if(pt_index) {
			if(nu->type == CU_BEZIER)	*pt_index= (int)((BezTriple *)point - nu->bezt);
			else						*pt_index= (int)((BPoint *)point - nu->bp);
		}
	}

	return nu;
}

static StructRNA *rna_Curve_refine(PointerRNA *ptr)
{
	Curve *cu= (Curve*)ptr->data;
	short obtype= curve_type(cu);
	
	if(obtype == OB_FONT) return &RNA_TextCurve;
	else if(obtype == OB_SURF) return &RNA_SurfaceCurve;
	else return &RNA_Curve;
}

static void rna_BezTriple_handle1_get(PointerRNA *ptr, float *values)
{
	BezTriple *bt= (BezTriple*)ptr->data;

	values[0]= bt->vec[0][0];
	values[1]= bt->vec[0][1];
	values[2]= bt->vec[0][2];
}

static void rna_BezTriple_handle1_set(PointerRNA *ptr, const float *values)
{
	BezTriple *bt= (BezTriple*)ptr->data;

	bt->vec[0][0]= values[0];
	bt->vec[0][1]= values[1];
	bt->vec[0][2]= values[2];
}

static void rna_BezTriple_handle2_get(PointerRNA *ptr, float *values)
{
	BezTriple *bt= (BezTriple*)ptr->data;

	values[0]= bt->vec[2][0];
	values[1]= bt->vec[2][1];
	values[2]= bt->vec[2][2];
}

static void rna_BezTriple_handle2_set(PointerRNA *ptr, const float *values)
{
	BezTriple *bt= (BezTriple*)ptr->data;

	bt->vec[2][0]= values[0];
	bt->vec[2][1]= values[1];
	bt->vec[2][2]= values[2];
}

static void rna_BezTriple_ctrlpoint_get(PointerRNA *ptr, float *values)
{
	BezTriple *bt= (BezTriple*)ptr->data;

	values[0]= bt->vec[1][0];
	values[1]= bt->vec[1][1];
	values[2]= bt->vec[1][2];
}

static void rna_BezTriple_ctrlpoint_set(PointerRNA *ptr, const float *values)
{
	BezTriple *bt= (BezTriple*)ptr->data;

	bt->vec[1][0]= values[0];
	bt->vec[1][1]= values[1];
	bt->vec[1][2]= values[2];
}

static void rna_Curve_texspace_set(Main *UNUSED(bmain), Scene *UNUSED(scene), PointerRNA *ptr)
{
	Curve *cu= (Curve*)ptr->data;
	
	if (cu->texflag & CU_AUTOSPACE)
		tex_space_curve(cu);
}

static int rna_Curve_texspace_editable(PointerRNA *ptr)
{
	Curve *cu= (Curve*)ptr->data;
	return (cu->texflag & CU_AUTOSPACE)? 0: PROP_EDITABLE;
}

static void rna_Curve_texspace_loc_get(PointerRNA *ptr, float *values)
{
	Curve *cu= (Curve *)ptr->data;
	
	if (!cu->bb)
		tex_space_curve(cu);
	
	copy_v3_v3(values, cu->loc);
}

static void rna_Curve_texspace_loc_set(PointerRNA *ptr, const float *values)
{
	Curve *cu= (Curve *)ptr->data;
	
	copy_v3_v3(cu->loc, values);
}

static void rna_Curve_texspace_size_get(PointerRNA *ptr, float *values)
{
	Curve *cu= (Curve *)ptr->data;
	
	if (!cu->bb)
		tex_space_curve(cu);
	
	copy_v3_v3(values, cu->size);
}

static void rna_Curve_texspace_size_set(PointerRNA *ptr, const float *values)
{
	Curve *cu= (Curve *)ptr->data;
	
	copy_v3_v3(cu->size, values);
}

static void rna_Curve_material_index_range(PointerRNA *ptr, int *min, int *max)
{
	Curve *cu= (Curve*)ptr->id.data;
	*min= 0;
	*max= cu->totcol-1;
	*max= MAX2(0, *max);
}

static void rna_Curve_active_textbox_index_range(PointerRNA *ptr, int *min, int *max)
{
	Curve *cu= (Curve*)ptr->id.data;
	*min= 0;
	*max= cu->totbox-1;
	*max= MAX2(0, *max);
}


static void rna_Curve_dimension_set(PointerRNA *ptr, int value)
{
	Curve *cu= (Curve*)ptr->id.data;
	ListBase *nurbs= BKE_curve_nurbs(cu);
	Nurb *nu= nurbs->first;

	if(value==CU_3D) {
		cu->flag |=  CU_3D;
		for( ; nu; nu= nu->next) {
			nu->flag &= ~CU_2D;
		}
	}
	else {
		cu->flag &= ~CU_3D;
		for( ; nu; nu= nu->next) {
			nu->flag |= CU_2D;
			test2DNurb(nu);

			/* since the handles are moved they need to be auto-located again */
			if(nu->type == CU_BEZIER)
				calchandlesNurb(nu);
		}
	}
}


static int rna_Nurb_length(PointerRNA *ptr)
{
	Nurb *nu= (Nurb*)ptr->data;
	if(nu->type == CU_BEZIER) return 0;
	return nu->pntsv>0 ? nu->pntsu*nu->pntsv : nu->pntsu;
}

static void rna_Nurb_type_set(PointerRNA *ptr, int value)
{
	Nurb *nu= (Nurb*)ptr->data;
	ED_nurb_set_spline_type(nu, value);
}

static void rna_BPoint_array_begin(CollectionPropertyIterator *iter, PointerRNA *ptr)
{
	Nurb *nu= (Nurb*)ptr->data;
	rna_iterator_array_begin(iter, (void*)nu->bp, sizeof(BPoint), nu->pntsv>0 ? nu->pntsu*nu->pntsv : nu->pntsu, 0, NULL);
}

static void rna_Curve_update_data_id(Main *UNUSED(bmain), Scene *UNUSED(scene), ID *id)
{
	DAG_id_tag_update(id, 0);
	WM_main_add_notifier(NC_GEOM|ND_DATA, id);
}

static void rna_Curve_update_data(Main *bmain, Scene *scene, PointerRNA *ptr)
{
	rna_Curve_update_data_id(bmain, scene, ptr->id.data);
}

static void rna_Curve_update_deps(Main *bmain, Scene *scene, PointerRNA *ptr)
{
	DAG_scene_sort(bmain, scene);
	rna_Curve_update_data(bmain, scene, ptr);
}

static void rna_Curve_update_points(Main *bmain, Scene *scene, PointerRNA *ptr)
{
	Curve *cu= (Curve*)ptr->id.data;
	Nurb *nu= curve_nurb_from_point(cu, ptr->data, NULL, NULL);

	if(nu)
		calchandlesNurb(nu);

	rna_Curve_update_data(bmain, scene, ptr);
}

static PointerRNA rna_Curve_bevelObject_get(PointerRNA *ptr)
{
	Curve *cu= (Curve*)ptr->id.data;
	Object *ob= cu->bevobj;

	if(ob)
		return rna_pointer_inherit_refine(ptr, &RNA_Object, ob);

	return rna_pointer_inherit_refine(ptr, NULL, NULL);
}

static void rna_Curve_bevelObject_set(PointerRNA *ptr, PointerRNA value)
{
	Curve *cu= (Curve*)ptr->id.data;
	Object *ob= (Object*)value.data;

	if (ob) {
		/* if bevel object has got the save curve, as object, for which it's */
		/* set as bevobj, there could be infinity loop in displist calculation */
		if (ob->type == OB_CURVE && ob->data != cu) {
			cu->bevobj = ob;
		}
	} else {
		cu->bevobj = NULL;
	}
}

static int rna_Curve_otherObject_poll(PointerRNA *ptr, PointerRNA value)
{
	Curve *cu= (Curve*)ptr->id.data;
	Object *ob= (Object*)value.data;

	if (ob) {
		if (ob->type == OB_CURVE && ob->data != cu) {
			return 1;
		}
	}

	return 0;
}

static PointerRNA rna_Curve_taperObject_get(PointerRNA *ptr)
{
	Curve *cu= (Curve*)ptr->id.data;
	Object *ob= cu->taperobj;

	if(ob)
		return rna_pointer_inherit_refine(ptr, &RNA_Object, ob);

	return rna_pointer_inherit_refine(ptr, NULL, NULL);
}

static void rna_Curve_taperObject_set(PointerRNA *ptr, PointerRNA value)
{
	Curve *cu= (Curve*)ptr->id.data;
	Object *ob= (Object*)value.data;

	if (ob) {
		/* if taper object has got the save curve, as object, for which it's */
		/* set as bevobj, there could be infinity loop in displist calculation */
		if (ob->type == OB_CURVE && ob->data != cu) {
			cu->taperobj = ob;
		}
	} else {
		cu->taperobj = NULL;
	}
}

static void rna_Curve_resolution_u_update_data(Main *bmain, Scene *scene, PointerRNA *ptr)
{
	Curve *cu= (Curve*)ptr->id.data;
	ListBase *nurbs= BKE_curve_nurbs(cu);
	Nurb *nu= nurbs->first;

	while(nu) {
		nu->resolu= cu->resolu;
		nu= nu->next;
	}
	
	rna_Curve_update_data(bmain, scene, ptr);
}

static void rna_Curve_resolution_v_update_data(Main *bmain, Scene *scene, PointerRNA *ptr)
{
	Curve *cu= (Curve*)ptr->id.data;
	ListBase *nurbs= BKE_curve_nurbs(cu);
	Nurb *nu=nurbs->first;


	while(nu) {
		nu->resolv= cu->resolv;
		nu= nu->next;
	}

	rna_Curve_update_data(bmain, scene, ptr);
}

static float rna_Curve_offset_get(PointerRNA *ptr)
{
	Curve *cu= (Curve*)ptr->id.data;
	return cu->width - 1.0f;
}

static void rna_Curve_offset_set(PointerRNA *ptr, float value)
{
	Curve *cu= (Curve*)ptr->id.data;
	cu->width= 1.0f + value;
}

/* name functions that ignore the first two ID characters */
void rna_Curve_body_get(PointerRNA *ptr, char *value)
{
	Curve *cu= (Curve*)ptr->id.data;
	BLI_strncpy(value, cu->str, cu->len+1);
}

int rna_Curve_body_length(PointerRNA *ptr)
{
	Curve *cu= (Curve*)ptr->id.data;
	return cu->len;
}

/* TODO - check UTF & python play nice */
void rna_Curve_body_set(PointerRNA *ptr, const char *value)
{
	int len= strlen(value);
	Curve *cu= (Curve*)ptr->id.data;

	cu->len= cu->pos = len;

	if(cu->str)		MEM_freeN(cu->str);
	if(cu->strinfo)	MEM_freeN(cu->strinfo);

	cu->str = MEM_callocN(len + sizeof(wchar_t), "str");
	cu->strinfo = MEM_callocN( (len+4) *sizeof(CharInfo), "strinfo"); /* don't know why this is +4, just duplicating load_editText() */

	//wcs2utf8s(cu->str, value); // value is not wchar_t
	BLI_strncpy(cu->str, value, len+1);
}

static void rna_Nurb_update_cyclic_u(Main *bmain, Scene *scene, PointerRNA *ptr)
{
	Nurb *nu= (Nurb*)ptr->data;

	if(nu->type == CU_BEZIER) {
		calchandlesNurb(nu);
	} else {
		nurbs_knot_calc_u(nu);
	}

	rna_Curve_update_data(bmain, scene, ptr);
}

static void rna_Nurb_update_cyclic_v(Main *bmain, Scene *scene, PointerRNA *ptr)
{
	Nurb *nu= (Nurb*)ptr->data;

	nurbs_knot_calc_v(nu);

	rna_Curve_update_data(bmain, scene, ptr);
}

static void rna_Nurb_update_knot_u(Main *bmain, Scene *scene, PointerRNA *ptr)
{
	Nurb *nu= (Nurb*)ptr->data;

	clamp_nurb_order_u(nu);
	nurbs_knot_calc_u(nu);

	rna_Curve_update_data(bmain, scene, ptr);
}

static void rna_Nurb_update_knot_v(Main *bmain, Scene *scene, PointerRNA *ptr)
{
	Nurb *nu= (Nurb*)ptr->data;

	clamp_nurb_order_v(nu);
	nurbs_knot_calc_v(nu);

	rna_Curve_update_data(bmain, scene, ptr);
}

static void rna_Curve_spline_points_add(ID *id, Nurb *nu, ReportList *reports, int number)
{
	if(nu->type == CU_BEZIER) {
		BKE_report(reports, RPT_ERROR, "Bezier spline can't have points added");
	}
	else if(number==0) {
		// do nothing
	} else {

		addNurbPoints(nu, number);

		/* update */
		nurbs_knot_calc_u(nu);

		rna_Curve_update_data_id(NULL, NULL, id);
	}
}

static void rna_Curve_spline_bezpoints_add(ID *id, Nurb *nu, ReportList *reports, int number)
{
	if(nu->type != CU_BEZIER) {
		BKE_report(reports, RPT_ERROR, "Only Bezier splines can be added");
	}
	else if(number==0) {
		// do nothing
	} else {
		addNurbPointsBezier(nu, number);

		/* update */
		nurbs_knot_calc_u(nu);

		rna_Curve_update_data_id(NULL, NULL, id);
	}
}

static Nurb *rna_Curve_spline_new(Curve *cu, int type)
{
	Nurb *nu= ( Nurb * ) MEM_callocN( sizeof( Nurb ), "spline.new" );

	if(type==CU_BEZIER) {
		BezTriple *bezt= (BezTriple *)MEM_callocN(sizeof(BezTriple), "spline.new.bezt");
		bezt->radius= 1.0;
		nu->bezt= bezt;
	}
	else {
		BPoint *bp= (BPoint *)MEM_callocN(sizeof(BPoint), "spline.new.bp");
		bp->radius= 1.0f;
		nu->bp= bp;
	}

	nu->type= type;
	nu->pntsu= 1;
	nu->pntsv= 1;

	nu->orderu= nu->orderv= 4;
	nu->resolu= nu->resolv= 12;
	nu->flag= CU_SMOOTH;

	BLI_addtail(BKE_curve_nurbs(cu), nu);

	return nu;
}

static void rna_Curve_spline_remove(Curve *cu, ReportList *reports, Nurb *nu)
{
	int found= 0;
	ListBase *nurbs= BKE_curve_nurbs(cu);

	found= BLI_remlink_safe(nurbs, nu);

	if(!found) {
		BKE_reportf(reports, RPT_ERROR, "Curve \"%s\" does not contain spline given", cu->id.name+2);
		return;
	}

	freeNurb(nu);
	/* invalidate pointer!, no can do */
}

static PointerRNA rna_Curve_active_spline_get(PointerRNA *ptr)
{
	Curve *cu= (Curve*)ptr->data;
	Nurb *nu;
	ListBase *nurbs= BKE_curve_nurbs(cu);

	// for curve outside editmode will set to -1,  should be changed to be allowed outside of editmode.
	nu= BLI_findlink(nurbs, cu->actnu);

	if(nu)
		return rna_pointer_inherit_refine(ptr, &RNA_Spline, nu);

	return rna_pointer_inherit_refine(ptr, NULL, NULL);
}

static void rna_Curve_active_spline_set(PointerRNA *ptr, PointerRNA value)
{
	Curve *cu= (Curve*)ptr->data;
	Nurb *nu= value.data;
	ListBase *nubase= BKE_curve_nurbs(cu);

	/* -1 is ok for an unset index */
	if(nu==NULL)
		cu->actnu= -1;
	else
		cu->actnu= BLI_findindex(nubase, nu);
}

static char *rna_Curve_spline_path(PointerRNA *ptr)
{
	Curve *cu= (Curve*)ptr->id.data;
	ListBase *nubase= BKE_curve_nurbs(cu);
	Nurb *nu= ptr->data;
	int index= BLI_findindex(nubase, nu);

	if (index >= 0)
		return BLI_sprintfN("splines[%d]", index);
	else
		return BLI_strdup("");
}

/* use for both bezier and nurbs */
static char *rna_Curve_spline_point_path(PointerRNA *ptr)
{
	Curve *cu= (Curve*)ptr->id.data;
	Nurb *nu;
	void *point= ptr->data;
	int nu_index, pt_index;

	nu= curve_nurb_from_point(cu, point, &nu_index, &pt_index);

	if (nu) {
		if(nu->type == CU_BEZIER) {
			return BLI_sprintfN("splines[%d].bezier_points[%d]", nu_index, pt_index);
		}
		else {
			return BLI_sprintfN("splines[%d].points[%d]", nu_index, pt_index);
		}	
	}
	else {
		return BLI_strdup("");
	}
}


static char *rna_TextBox_path(PointerRNA *ptr)
{
	Curve *cu= (Curve*)ptr->id.data;
	TextBox *tb= ptr->data;
	int index= (int)(tb - cu->tb);

	if (index >= 0 && index < cu->totbox)
		return BLI_sprintfN("text_boxes[%d]", index);
	else
		return BLI_strdup("");
}

static void rna_Curve_splines_begin(CollectionPropertyIterator *iter, PointerRNA *ptr)
{
	Curve *cu= (Curve*)ptr->id.data;
	rna_iterator_listbase_begin(iter, BKE_curve_nurbs(cu), NULL);
}

#else

static void rna_def_bpoint(BlenderRNA *brna)
{
	StructRNA *srna;
	PropertyRNA *prop;

	srna= RNA_def_struct(brna, "SplinePoint", NULL);
	RNA_def_struct_sdna(srna, "BPoint");
	RNA_def_struct_ui_text(srna, "SplinePoint", "Spline point without handles");

	/* Boolean values */
	prop= RNA_def_property(srna, "select", PROP_BOOLEAN, PROP_NONE);
	RNA_def_property_boolean_sdna(prop, NULL, "f1", 0);
	RNA_def_property_ui_text(prop, "Select", "Selection status");
	RNA_def_property_update(prop, 0, "rna_Curve_update_data");

	prop= RNA_def_property(srna, "hide", PROP_BOOLEAN, PROP_NONE);
	RNA_def_property_boolean_sdna(prop, NULL, "hide", 0);
	RNA_def_property_ui_text(prop, "Hide", "Visibility status");
	RNA_def_property_update(prop, 0, "rna_Curve_update_data");

	/* Vector value */
	prop= RNA_def_property(srna, "co", PROP_FLOAT, PROP_TRANSLATION);
	RNA_def_property_array(prop, 3);
	RNA_def_property_float_sdna(prop, NULL, "vec");
	RNA_def_property_ui_text(prop, "Point", "Point coordinates");
	RNA_def_property_update(prop, 0, "rna_Curve_update_data");

	prop= RNA_def_property(srna, "weight", PROP_FLOAT, PROP_NONE);
	RNA_def_property_float_sdna(prop, NULL, "vec[3]");
	RNA_def_property_ui_text(prop, "Weight", "Nurbs weight");
	RNA_def_property_update(prop, 0, "rna_Curve_update_data");

	/* Number values */
	prop= RNA_def_property(srna, "tilt", PROP_FLOAT, PROP_NONE);
	RNA_def_property_float_sdna(prop, NULL, "alfa");
	/*RNA_def_property_range(prop, -FLT_MAX, FLT_MAX);*/
	RNA_def_property_ui_text(prop, "Tilt", "Tilt in 3D View");
	RNA_def_property_update(prop, 0, "rna_Curve_update_data");

	prop= RNA_def_property(srna, "weight_softbody", PROP_FLOAT, PROP_NONE);
	RNA_def_property_float_sdna(prop, NULL, "weight");
	RNA_def_property_range(prop, 0.01f, 100.0f);
	RNA_def_property_ui_text(prop, "Weight", "Softbody goal weight");
	RNA_def_property_update(prop, 0, "rna_Curve_update_data");

	prop= RNA_def_property(srna, "radius", PROP_FLOAT, PROP_NONE);
	RNA_def_property_float_sdna(prop, NULL, "radius");
	RNA_def_property_range(prop, 0.0f, FLT_MAX);
	RNA_def_property_ui_text(prop, "Bevel Radius", "Radius for bevelling");
	RNA_def_property_update(prop, 0, "rna_Curve_update_data");

	RNA_def_struct_path_func(srna, "rna_Curve_spline_point_path");
}

static void rna_def_beztriple(BlenderRNA *brna)
{
	StructRNA *srna;
	PropertyRNA *prop;

	srna= RNA_def_struct(brna, "BezierSplinePoint", NULL);
	RNA_def_struct_sdna(srna, "BezTriple");
	RNA_def_struct_ui_text(srna, "Bezier Curve Point", "Bezier curve point with two handles");

	/* Boolean values */
	prop= RNA_def_property(srna, "select_left_handle", PROP_BOOLEAN, PROP_NONE);
	RNA_def_property_boolean_sdna(prop, NULL, "f1", 0);
	RNA_def_property_ui_text(prop, "Handle 1 selected", "Handle 1 selection status");
	RNA_def_property_update(prop, 0, "rna_Curve_update_data");

	prop= RNA_def_property(srna, "select_right_handle", PROP_BOOLEAN, PROP_NONE);
	RNA_def_property_boolean_sdna(prop, NULL, "f3", 0);
	RNA_def_property_ui_text(prop, "Handle 2 selected", "Handle 2 selection status");
	RNA_def_property_update(prop, 0, "rna_Curve_update_data");

	prop= RNA_def_property(srna, "select_control_point", PROP_BOOLEAN, PROP_NONE);
	RNA_def_property_boolean_sdna(prop, NULL, "f2", 0);
	RNA_def_property_ui_text(prop, "Control Point selected", "Control point selection status");
	RNA_def_property_update(prop, 0, "rna_Curve_update_data");

	prop= RNA_def_property(srna, "hide", PROP_BOOLEAN, PROP_NONE);
	RNA_def_property_boolean_sdna(prop, NULL, "hide", 0);
	RNA_def_property_ui_text(prop, "Hide", "Visibility status");
	RNA_def_property_update(prop, 0, "rna_Curve_update_data");

	/* Enums */
	prop= RNA_def_property(srna, "handle_left_type", PROP_ENUM, PROP_NONE);
	RNA_def_property_enum_sdna(prop, NULL, "h1");
	RNA_def_property_enum_items(prop, beztriple_handle_type_items);
	RNA_def_property_ui_text(prop, "Handle 1 Type", "Handle types");
	RNA_def_property_update(prop, 0, "rna_Curve_update_points");

	prop= RNA_def_property(srna, "handle_right_type", PROP_ENUM, PROP_NONE);
	RNA_def_property_enum_sdna(prop, NULL, "h2");
	RNA_def_property_enum_items(prop, beztriple_handle_type_items);
	RNA_def_property_ui_text(prop, "Handle 2 Type", "Handle types");
	RNA_def_property_update(prop, 0, "rna_Curve_update_points");

	/* Vector values */
	prop= RNA_def_property(srna, "handle_left", PROP_FLOAT, PROP_TRANSLATION);
	RNA_def_property_array(prop, 3);
	RNA_def_property_float_funcs(prop, "rna_BezTriple_handle1_get", "rna_BezTriple_handle1_set", NULL);
	RNA_def_property_ui_text(prop, "Handle 1", "Coordinates of the first handle");
	RNA_def_property_update(prop, 0, "rna_Curve_update_points");

	prop= RNA_def_property(srna, "co", PROP_FLOAT, PROP_TRANSLATION);
	RNA_def_property_array(prop, 3);
	RNA_def_property_float_funcs(prop, "rna_BezTriple_ctrlpoint_get", "rna_BezTriple_ctrlpoint_set", NULL);
	RNA_def_property_ui_text(prop, "Control Point", "Coordinates of the control point");
	RNA_def_property_update(prop, 0, "rna_Curve_update_points");

	prop= RNA_def_property(srna, "handle_right", PROP_FLOAT, PROP_TRANSLATION);
	RNA_def_property_array(prop, 3);
	RNA_def_property_float_funcs(prop, "rna_BezTriple_handle2_get", "rna_BezTriple_handle2_set", NULL);
	RNA_def_property_ui_text(prop, "Handle 2", "Coordinates of the second handle");
	RNA_def_property_update(prop, 0, "rna_Curve_update_points");

	/* Number values */
	prop= RNA_def_property(srna, "tilt", PROP_FLOAT, PROP_NONE);
	RNA_def_property_float_sdna(prop, NULL, "alfa");
	/*RNA_def_property_range(prop, -FLT_MAX, FLT_MAX);*/
	RNA_def_property_ui_text(prop, "Tilt", "Tilt in 3D View");
	RNA_def_property_update(prop, 0, "rna_Curve_update_data");

	prop= RNA_def_property(srna, "weight", PROP_FLOAT, PROP_NONE);
	RNA_def_property_range(prop, 0.01f, 100.0f);
	RNA_def_property_ui_text(prop, "Weight", "Softbody goal weight");
	RNA_def_property_update(prop, 0, "rna_Curve_update_data");

	prop= RNA_def_property(srna, "radius", PROP_FLOAT, PROP_NONE);
	RNA_def_property_float_sdna(prop, NULL, "radius");
	RNA_def_property_range(prop, 0.0f, FLT_MAX);
	RNA_def_property_ui_text(prop, "Bevel Radius", "Radius for bevelling");
	RNA_def_property_update(prop, 0, "rna_Curve_update_data");

	RNA_def_struct_path_func(srna, "rna_Curve_spline_point_path");
}

static void rna_def_path(BlenderRNA *brna, StructRNA *srna)
{
	PropertyRNA *prop;
	
	/* number values */
	prop= RNA_def_property(srna, "path_duration", PROP_INT, PROP_NONE);
	RNA_def_property_int_sdna(prop, NULL, "pathlen");
	RNA_def_property_range(prop, 1, MAXFRAME);
	RNA_def_property_ui_text(prop, "Path Length", "The number of frames that are needed to traverse the path, defining the maximum value for the 'Evaluation Time' setting");
	RNA_def_property_update(prop, 0, "rna_Curve_update_data");
	
	/* flags */
	prop= RNA_def_property(srna, "use_path", PROP_BOOLEAN, PROP_NONE);
	RNA_def_property_boolean_sdna(prop, NULL, "flag", CU_PATH);
	RNA_def_property_ui_text(prop, "Path", "Enable the curve to become a translation path");
	RNA_def_property_update(prop, 0, "rna_Curve_update_data");
	
	prop= RNA_def_property(srna, "use_path_follow", PROP_BOOLEAN, PROP_NONE);
	RNA_def_property_boolean_sdna(prop, NULL, "flag", CU_FOLLOW);
	RNA_def_property_ui_text(prop, "Follow", "Make curve path children to rotate along the path");
	RNA_def_property_update(prop, 0, "rna_Curve_update_data");
	
	prop= RNA_def_property(srna, "use_stretch", PROP_BOOLEAN, PROP_NONE);
	RNA_def_property_boolean_sdna(prop, NULL, "flag", CU_STRETCH);
	RNA_def_property_ui_text(prop, "Stretch", "Option for curve-deform: makes deformed child to stretch along entire path");
	RNA_def_property_update(prop, 0, "rna_Curve_update_data");

	prop= RNA_def_property(srna, "use_deform_bounds", PROP_BOOLEAN, PROP_NONE);
	RNA_def_property_boolean_negative_sdna(prop, NULL, "flag", CU_DEFORM_BOUNDS_OFF);
	RNA_def_property_ui_text(prop, "Bounds Clamp", "Use the mesh bounds to clamp the deformation");
	RNA_def_property_update(prop, 0, "rna_Curve_update_data");	

	prop= RNA_def_property(srna, "use_time_offset", PROP_BOOLEAN, PROP_NONE);
	RNA_def_property_boolean_sdna(prop, NULL, "flag", CU_OFFS_PATHDIST);
	RNA_def_property_ui_text(prop, "Offset Path Distance", "Children will use TimeOffs value as path distance offset");
	RNA_def_property_update(prop, 0, "rna_Curve_update_data");

	prop= RNA_def_property(srna, "use_radius", PROP_BOOLEAN, PROP_NONE);
	RNA_def_property_boolean_sdna(prop, NULL, "flag", CU_PATH_RADIUS);
	RNA_def_property_ui_text(prop, "Radius", "Option for paths: apply the curve radius with path following it and deforming");
	RNA_def_property_update(prop, 0, "rna_Curve_update_data");
}

static void rna_def_nurbs(BlenderRNA *brna, StructRNA *srna)
{
	PropertyRNA *prop;
	
	/* flags */
	prop= RNA_def_property(srna, "use_uv_as_generated", PROP_BOOLEAN, PROP_NONE);
	RNA_def_property_boolean_sdna(prop, NULL, "flag", CU_UV_ORCO);
	RNA_def_property_ui_text(prop, "Use UV for Mapping", "Uses the UV values as Generated textured coordinates");
	RNA_def_property_update(prop, 0, "rna_Curve_update_data");
}

static void rna_def_font(BlenderRNA *brna, StructRNA *srna)
{
	PropertyRNA *prop;
	
	static EnumPropertyItem prop_align_items[] = {
		{CU_LEFT, "LEFT", 0, "Left", "Align text to the left"},
		{CU_MIDDLE, "CENTER", 0, "Center", "Center text"},
		{CU_RIGHT, "RIGHT", 0, "Right", "Align text to the right"},
		{CU_JUSTIFY, "JUSTIFY", 0, "Justify", "Align to the left and the right"},
		{CU_FLUSH, "FLUSH", 0, "Flush", "Align to the left and the right, with equal character spacing"},
		{0, NULL, 0, NULL, NULL}};
		
	/* Enums */
	prop= RNA_def_property(srna, "align", PROP_ENUM, PROP_NONE);
	RNA_def_property_enum_sdna(prop, NULL, "spacemode");
	RNA_def_property_enum_items(prop, prop_align_items);
	RNA_def_property_ui_text(prop, "Text Align", "Text align from the object center");
	RNA_def_property_update(prop, 0, "rna_Curve_update_data");
	
	/* number values */
	prop= RNA_def_property(srna, "size", PROP_FLOAT, PROP_NONE);
	RNA_def_property_float_sdna(prop, NULL, "fsize");
	RNA_def_property_range(prop, 0.0001f, 10000.0f);
	RNA_def_property_ui_range(prop, 0.01, 10, 1, 3);
	RNA_def_property_ui_text(prop, "Font size", "");
	RNA_def_property_update(prop, 0, "rna_Curve_update_data");
	
	prop= RNA_def_property(srna, "small_caps_scale", PROP_FLOAT, PROP_NONE);
	RNA_def_property_float_sdna(prop, NULL, "smallcaps_scale");
	RNA_def_property_ui_range(prop, 0, 1.0, 1, 2);
	RNA_def_property_ui_text(prop, "Small Caps", "Scale of small capitals");
	RNA_def_property_update(prop, 0, "rna_Curve_update_data");

	prop= RNA_def_property(srna, "space_line", PROP_FLOAT, PROP_NONE);
	RNA_def_property_float_sdna(prop, NULL, "linedist");
	RNA_def_property_range(prop, 0.0f, 10.0f);
	RNA_def_property_ui_text(prop, "Distance between lines of text", "");
	RNA_def_property_update(prop, 0, "rna_Curve_update_data");
	
	prop= RNA_def_property(srna, "space_word", PROP_FLOAT, PROP_NONE);
	RNA_def_property_float_sdna(prop, NULL, "wordspace");
	RNA_def_property_range(prop, 0.0f, 10.0f);
	RNA_def_property_ui_text(prop, "Spacing between words", "");
	RNA_def_property_update(prop, 0, "rna_Curve_update_data");
	
	prop= RNA_def_property(srna, "space_character", PROP_FLOAT, PROP_NONE);
	RNA_def_property_float_sdna(prop, NULL, "spacing");
	RNA_def_property_range(prop, 0.0f, 10.0f);
	RNA_def_property_ui_text(prop, "Global spacing between characters", "");
	RNA_def_property_update(prop, 0, "rna_Curve_update_data");
	
	prop= RNA_def_property(srna, "shear", PROP_FLOAT, PROP_NONE);
	RNA_def_property_float_sdna(prop, NULL, "shear");
	RNA_def_property_range(prop, -1.0f, 1.0f);
	RNA_def_property_ui_text(prop, "Shear", "Italic angle of the characters");
	RNA_def_property_update(prop, 0, "rna_Curve_update_data");
	
	prop= RNA_def_property(srna, "offset_x", PROP_FLOAT, PROP_NONE);
	RNA_def_property_float_sdna(prop, NULL, "xof");
	RNA_def_property_range(prop, -50.0f, 50.0f);
	RNA_def_property_ui_text(prop, "X Offset", "Horizontal offset from the object origin");
	RNA_def_property_update(prop, 0, "rna_Curve_update_data");
	
	prop= RNA_def_property(srna, "offset_y", PROP_FLOAT, PROP_NONE);
	RNA_def_property_float_sdna(prop, NULL, "yof");
	RNA_def_property_range(prop, -50.0f, 50.0f);
	RNA_def_property_ui_text(prop, "Y Offset", "Vertical offset from the object origin");
	RNA_def_property_update(prop, 0, "rna_Curve_update_data");
	
	prop= RNA_def_property(srna, "underline_position", PROP_FLOAT, PROP_NONE);
	RNA_def_property_float_sdna(prop, NULL, "ulpos");
	RNA_def_property_range(prop, -0.2f, 0.8f);
	RNA_def_property_ui_text(prop, "Underline Position", "Vertical position of underline");
	RNA_def_property_update(prop, 0, "rna_Curve_update_data");
	
	prop= RNA_def_property(srna, "underline_height", PROP_FLOAT, PROP_NONE);
	RNA_def_property_float_sdna(prop, NULL, "ulheight");
	RNA_def_property_range(prop, -0.2f, 0.8f);
	RNA_def_property_ui_text(prop, "Underline Thickness", "");
	RNA_def_property_update(prop, 0, "rna_Curve_update_data");
	
	prop= RNA_def_property(srna, "text_boxes", PROP_COLLECTION, PROP_NONE);
	RNA_def_property_collection_sdna(prop, NULL, "tb", "totbox");
	RNA_def_property_struct_type(prop, "TextBox");
	RNA_def_property_ui_text(prop, "Textboxes", "");

	prop= RNA_def_property(srna, "active_textbox", PROP_INT, PROP_NONE);
	RNA_def_property_int_sdna(prop, NULL, "actbox");
	RNA_def_property_ui_text(prop, "The active text box", "");
	RNA_def_property_int_funcs(prop, NULL, NULL, "rna_Curve_active_textbox_index_range");
	
	/* strings */
	prop= RNA_def_property(srna, "family", PROP_STRING, PROP_NONE);
	RNA_def_property_string_maxlength(prop, MAX_ID_NAME-2);
	RNA_def_property_ui_text(prop, "Object Font", "Use Blender Objects as font characters. Give font objects a common name followed by the character it represents, eg. familya, familyb etc, and turn on Verts Duplication");
	RNA_def_property_update(prop, 0, "rna_Curve_update_data");
	
	prop= RNA_def_property(srna, "body", PROP_STRING, PROP_NONE);
	RNA_def_property_string_sdna(prop, NULL, "str");
	RNA_def_property_ui_text(prop, "Body Text", "contents of this text object");
	RNA_def_property_string_funcs(prop, "rna_Curve_body_get", "rna_Curve_body_length", "rna_Curve_body_set");
	RNA_def_property_string_maxlength(prop, 8192); /* note that originally str did not have a limit! */
	RNA_def_property_update(prop, 0, "rna_Curve_update_data");

	prop= RNA_def_property(srna, "body_format", PROP_COLLECTION, PROP_NONE);
	RNA_def_property_collection_sdna(prop, NULL, "strinfo", "len");
	RNA_def_property_struct_type(prop, "TextCharacterFormat");
	RNA_def_property_ui_text(prop, "Character Info", "Stores the style of each character");
	
	/* pointers */
	prop= RNA_def_property(srna, "follow_curve", PROP_POINTER, PROP_NONE);
	RNA_def_property_pointer_sdna(prop, NULL, "textoncurve");
	RNA_def_property_pointer_funcs(prop, NULL, NULL, NULL, "rna_Curve_otherObject_poll");
	RNA_def_property_flag(prop, PROP_EDITABLE);
	RNA_def_property_ui_text(prop, "Text on Curve", "Curve deforming text object");
	RNA_def_property_update(prop, 0, "rna_Curve_update_deps");
	
	prop= RNA_def_property(srna, "font", PROP_POINTER, PROP_NONE);
	RNA_def_property_pointer_sdna(prop, NULL, "vfont");
	RNA_def_property_ui_text(prop, "Font", "");
	RNA_def_property_flag(prop, PROP_EDITABLE);
	RNA_def_property_update(prop, 0, "rna_Curve_update_data");

	prop= RNA_def_property(srna, "font_bold", PROP_POINTER, PROP_NONE);
	RNA_def_property_pointer_sdna(prop, NULL, "vfontb");
	RNA_def_property_ui_text(prop, "Font Bold", "");
	RNA_def_property_flag(prop, PROP_EDITABLE);
	RNA_def_property_update(prop, 0, "rna_Curve_update_data");

	prop= RNA_def_property(srna, "font_italic", PROP_POINTER, PROP_NONE);
	RNA_def_property_pointer_sdna(prop, NULL, "vfonti");
	RNA_def_property_ui_text(prop, "Font Italic", "");
	RNA_def_property_flag(prop, PROP_EDITABLE);
	RNA_def_property_update(prop, 0, "rna_Curve_update_data");

	prop= RNA_def_property(srna, "font_bold_italic", PROP_POINTER, PROP_NONE);
	RNA_def_property_pointer_sdna(prop, NULL, "vfontbi");
	RNA_def_property_ui_text(prop, "Font Bold Italic", "");
	RNA_def_property_flag(prop, PROP_EDITABLE);
	RNA_def_property_update(prop, 0, "rna_Curve_update_data");

	prop= RNA_def_property(srna, "edit_format", PROP_POINTER, PROP_NONE);
	RNA_def_property_pointer_sdna(prop, NULL, "curinfo");
	RNA_def_property_ui_text(prop, "Edit Format", "Editing settings character formatting");
	RNA_def_property_update(prop, 0, "rna_Curve_update_data");

	/* flags */
	prop= RNA_def_property(srna, "use_fast_edit", PROP_BOOLEAN, PROP_NONE);
	RNA_def_property_boolean_sdna(prop, NULL, "flag", CU_FAST);
	RNA_def_property_ui_text(prop, "Fast Editing", "Don't fill polygons while editing");
	RNA_def_property_update(prop, 0, "rna_Curve_update_data");
}

static void rna_def_textbox(BlenderRNA *brna)
{
	StructRNA *srna;
	PropertyRNA *prop;
	
	srna= RNA_def_struct(brna, "TextBox", NULL);
	RNA_def_struct_ui_text(srna, "Text Box", "Text bounding box for layout");
	
	/* number values */
	prop= RNA_def_property(srna, "x", PROP_FLOAT, PROP_NONE);
	RNA_def_property_float_sdna(prop, NULL, "x");
	RNA_def_property_range(prop, -50.0f, 50.0f);
	RNA_def_property_ui_text(prop, "Textbox X Offset", "");
	RNA_def_property_update(prop, 0, "rna_Curve_update_data");
	
	prop= RNA_def_property(srna, "y", PROP_FLOAT, PROP_NONE);
	RNA_def_property_float_sdna(prop, NULL, "y");
	RNA_def_property_range(prop, -50.0f, 50.0f);
	RNA_def_property_ui_text(prop, "Textbox Y Offset", "");
	RNA_def_property_update(prop, 0, "rna_Curve_update_data");

	prop= RNA_def_property(srna, "width", PROP_FLOAT, PROP_NONE);
	RNA_def_property_float_sdna(prop, NULL, "w");
	RNA_def_property_range(prop, 0.0f, 50.0f);
	RNA_def_property_ui_text(prop, "Textbox Width", "");
	RNA_def_property_update(prop, 0, "rna_Curve_update_data");

	prop= RNA_def_property(srna, "height", PROP_FLOAT, PROP_NONE);
	RNA_def_property_float_sdna(prop, NULL, "h");
	RNA_def_property_range(prop, 0.0f, 50.0f);
	RNA_def_property_ui_text(prop, "Textbox Height", "");
	RNA_def_property_update(prop, 0, "rna_Curve_update_data");
	
	RNA_def_struct_path_func(srna, "rna_TextBox_path");
}

static void rna_def_charinfo(BlenderRNA *brna)
{
	StructRNA *srna;
	PropertyRNA *prop;
	
	srna= RNA_def_struct(brna, "TextCharacterFormat", NULL);
	RNA_def_struct_sdna(srna, "CharInfo");
	RNA_def_struct_ui_text(srna, "Text Character Format", "Text character formatting settings");
	
	/* flags */
	prop= RNA_def_property(srna, "use_bold", PROP_BOOLEAN, PROP_NONE);
	RNA_def_property_boolean_sdna(prop, NULL, "flag", CU_CHINFO_BOLD);
	RNA_def_property_ui_text(prop, "Bold", "");
	RNA_def_property_update(prop, 0, "rna_Curve_update_data");
	
	prop= RNA_def_property(srna, "use_italic", PROP_BOOLEAN, PROP_NONE);
	RNA_def_property_boolean_sdna(prop, NULL, "flag", CU_CHINFO_ITALIC);
	RNA_def_property_ui_text(prop, "Italic", "");
	RNA_def_property_update(prop, 0, "rna_Curve_update_data");
	
	prop= RNA_def_property(srna, "use_underline", PROP_BOOLEAN, PROP_NONE);
	RNA_def_property_boolean_sdna(prop, NULL, "flag", CU_CHINFO_UNDERLINE);
	RNA_def_property_ui_text(prop, "Underline", "");
	RNA_def_property_update(prop, 0, "rna_Curve_update_data");
	
	/* probably there is no reason to expose this */
	/* prop= RNA_def_property(srna, "wrap", PROP_BOOLEAN, PROP_NONE);
	RNA_def_property_boolean_sdna(prop, NULL, "flag", CU_CHINFO_WRAP);
	RNA_def_property_ui_text(prop, "Wrap", "");
	RNA_def_property_update(prop, 0, "rna_Curve_update_data"); */

	prop= RNA_def_property(srna, "use_small_caps", PROP_BOOLEAN, PROP_NONE);
	RNA_def_property_boolean_sdna(prop, NULL, "flag", CU_CHINFO_SMALLCAPS);
	RNA_def_property_ui_text(prop, "Small Caps", "");
	RNA_def_property_update(prop, 0, "rna_Curve_update_data");
}

static void rna_def_surface(BlenderRNA *brna)
{
	StructRNA *srna;
	
	srna= RNA_def_struct(brna, "SurfaceCurve", "Curve");
	RNA_def_struct_sdna(srna, "Curve");
	RNA_def_struct_ui_text(srna, "Surface Curve", "Curve datablock used for storing surfaces");
	RNA_def_struct_ui_icon(srna, ICON_SURFACE_DATA);

	rna_def_nurbs(brna, srna);
}

static void rna_def_text(BlenderRNA *brna)
{
	StructRNA *srna;
	
	srna= RNA_def_struct(brna, "TextCurve", "Curve");
	RNA_def_struct_sdna(srna, "Curve");
	RNA_def_struct_ui_text(srna, "Text Curve", "Curve datablock used for storing text");
	RNA_def_struct_ui_icon(srna, ICON_FONT_DATA);

	rna_def_font(brna, srna);
	rna_def_nurbs(brna, srna);
}


/* curve.splines[0].points */
static void rna_def_curve_spline_points(BlenderRNA *brna, PropertyRNA *cprop)
{
	StructRNA *srna;
	//PropertyRNA *prop;

	FunctionRNA *func;
	//PropertyRNA *parm;

	RNA_def_property_srna(cprop, "SplinePoints");
	srna= RNA_def_struct(brna, "SplinePoints", NULL);
	RNA_def_struct_sdna(srna, "Nurb");
	RNA_def_struct_ui_text(srna, "Spline Points", "Collection of spline points");

	func= RNA_def_function(srna, "add", "rna_Curve_spline_points_add");
	RNA_def_function_ui_description(func, "Add a number of points to this spline.");
	RNA_def_function_flag(func, FUNC_USE_SELF_ID|FUNC_USE_REPORTS);
	RNA_def_int(func, "count", 1, 1, INT_MAX, "Number", "Number of points to add to the spline", 1, INT_MAX);

	/*
	func= RNA_def_function(srna, "remove", "rna_Curve_spline_remove");
	RNA_def_function_ui_description(func, "Remove a spline from a curve.");
	RNA_def_function_flag(func, FUNC_USE_REPORTS);
	parm= RNA_def_pointer(func, "spline", "Spline", "", "The spline to remove.");
	RNA_def_property_flag(parm, PROP_REQUIRED|PROP_NEVER_NULL);
	*/
}

static void rna_def_curve_spline_bezpoints(BlenderRNA *brna, PropertyRNA *cprop)
{
	StructRNA *srna;
	//PropertyRNA *prop;

	FunctionRNA *func;
	//PropertyRNA *parm;

	RNA_def_property_srna(cprop, "SplineBezierPoints");
	srna= RNA_def_struct(brna, "SplineBezierPoints", NULL);
	RNA_def_struct_sdna(srna, "Nurb");
	RNA_def_struct_ui_text(srna, "Spline Bezier Points", "Collection of spline bezirt points");

	func= RNA_def_function(srna, "add", "rna_Curve_spline_bezpoints_add");
	RNA_def_function_ui_description(func, "Add a number of points to this spline.");
	RNA_def_function_flag(func, FUNC_USE_SELF_ID|FUNC_USE_REPORTS);
	RNA_def_int(func, "count", 1, INT_MIN, INT_MAX, "Number", "Number of points to add to the spline", 0, INT_MAX);

	/*
	func= RNA_def_function(srna, "remove", "rna_Curve_spline_remove");
	RNA_def_function_ui_description(func, "Remove a spline from a curve.");
	RNA_def_function_flag(func, FUNC_USE_REPORTS);
	parm= RNA_def_pointer(func, "spline", "Spline", "", "The spline to remove.");
	RNA_def_property_flag(parm, PROP_REQUIRED|PROP_NEVER_NULL);
	*/
}

/* curve.splines */
static void rna_def_curve_splines(BlenderRNA *brna, PropertyRNA *cprop)
{
	StructRNA *srna;
	PropertyRNA *prop;

	FunctionRNA *func;
	PropertyRNA *parm;

	RNA_def_property_srna(cprop, "CurveSplines");
	srna= RNA_def_struct(brna, "CurveSplines", NULL);
	RNA_def_struct_sdna(srna, "Curve");
	RNA_def_struct_ui_text(srna, "Curve Splines", "Collection of curve splines");

	func= RNA_def_function(srna, "new", "rna_Curve_spline_new");
	RNA_def_function_ui_description(func, "Add a new spline to the curve.");
	parm= RNA_def_enum(func, "type", curve_type_items, CU_POLY, "", "type for the new spline.");
	RNA_def_property_flag(parm, PROP_REQUIRED);
	parm= RNA_def_pointer(func, "spline", "Spline", "", "The newly created spline.");
	RNA_def_function_return(func, parm);

	func= RNA_def_function(srna, "remove", "rna_Curve_spline_remove");
	RNA_def_function_ui_description(func, "Remove a spline from a curve.");
	RNA_def_function_flag(func, FUNC_USE_REPORTS);
	parm= RNA_def_pointer(func, "spline", "Spline", "", "The spline to remove.");
	RNA_def_property_flag(parm, PROP_REQUIRED|PROP_NEVER_NULL);

	prop= RNA_def_property(srna, "active", PROP_POINTER, PROP_NONE);
	RNA_def_property_struct_type(prop, "Object");
	RNA_def_property_pointer_funcs(prop, "rna_Curve_active_spline_get", "rna_Curve_active_spline_set", NULL, NULL);
	RNA_def_property_flag(prop, PROP_EDITABLE);
	RNA_def_property_ui_text(prop, "Active Spline", "Active curve spline");
	/* Could call: ED_base_object_activate(C, scene->basact);
	 * but would be a bad level call and it seems the notifier is enough */
	RNA_def_property_update(prop, NC_SCENE|ND_OB_ACTIVE, NULL);
}


static void rna_def_curve(BlenderRNA *brna)
{
	StructRNA *srna;
	PropertyRNA *prop;
	
	static EnumPropertyItem curve_twist_mode_items[] = {
			{CU_TWIST_Z_UP, "Z_UP", 0, "Z-Up", "Use Z-Up axis to calculate the curve twist at each point"},
			{CU_TWIST_MINIMUM, "MINIMUM", 0, "Minimum", "Use the least twist over the entire curve"},
			{CU_TWIST_TANGENT, "TANGENT", 0, "Tangent", "Use the tangent to calculate twist"},
			{0, NULL, 0, NULL, NULL}};

	static const EnumPropertyItem curve_axis_items[]= {
		{0, "2D", 0, "2D", "Clamp the Z axis of of the curve"},
		{CU_3D, "3D", 0, "3D", "Allow editing on the Z axis of this curve, also allows tilt and curve radius to be used"},
		{0, NULL, 0, NULL, NULL}};
			
	srna= RNA_def_struct(brna, "Curve", "ID");
	RNA_def_struct_ui_text(srna, "Curve", "Curve datablock storing curves, splines and NURBS");
	RNA_def_struct_ui_icon(srna, ICON_CURVE_DATA);
	RNA_def_struct_refine_func(srna, "rna_Curve_refine");
	
	rna_def_animdata_common(srna);

	prop= RNA_def_property(srna, "shape_keys", PROP_POINTER, PROP_NONE);
	RNA_def_property_pointer_sdna(prop, NULL, "key");
	RNA_def_property_ui_text(prop, "Shape Keys", "");


	prop= RNA_def_property(srna, "splines", PROP_COLLECTION, PROP_NONE);
#if 0
	RNA_def_property_collection_sdna(prop, NULL, "nurb", NULL);
#else
	/* this way we get editmode nurbs too, keyframe in editmode */
	RNA_def_property_collection_funcs(prop, "rna_Curve_splines_begin", "rna_iterator_listbase_next", "rna_iterator_listbase_end", "rna_iterator_listbase_get", 0, 0, 0);
#endif
	RNA_def_property_struct_type(prop, "Spline");
	RNA_def_property_ui_text(prop, "Splines", "Collection of splines in this curve data object");
	rna_def_curve_splines(brna, prop);

	prop= RNA_def_property(srna, "show_handles", PROP_BOOLEAN, PROP_NONE);
	RNA_def_property_boolean_negative_sdna(prop, NULL, "drawflag", CU_HIDE_HANDLES);
	RNA_def_property_ui_text(prop, "Draw Handles", "Display Bezier handles in editmode");
	RNA_def_property_update(prop, NC_GEOM|ND_DATA, NULL);

	prop= RNA_def_property(srna, "show_normal_face", PROP_BOOLEAN, PROP_NONE);
	RNA_def_property_boolean_negative_sdna(prop, NULL, "drawflag", CU_HIDE_NORMALS);
	RNA_def_property_ui_text(prop, "Draw Normals", "Display 3D curve normals in editmode");
	RNA_def_property_update(prop, NC_GEOM|ND_DATA, NULL);

	rna_def_path(brna, srna);
	
	/* Number values */
	prop= RNA_def_property(srna, "bevel_resolution", PROP_INT, PROP_NONE);
	RNA_def_property_int_sdna(prop, NULL, "bevresol");
	RNA_def_property_range(prop, 0, 32);
	RNA_def_property_ui_range(prop, 0, 32, 1.0, 0);
	RNA_def_property_ui_text(prop, "Bevel Resolution", "Bevel resolution when depth is non-zero and no specific bevel object has been defined");
	RNA_def_property_update(prop, 0, "rna_Curve_update_data");
	
	prop= RNA_def_property(srna, "offset", PROP_FLOAT, PROP_NONE);
	RNA_def_property_float_sdna(prop, NULL, "width");
	RNA_def_property_ui_range(prop, -1.0, 1.0, 0.1, 3);
	RNA_def_property_float_funcs(prop, "rna_Curve_offset_get", "rna_Curve_offset_set", NULL);
	RNA_def_property_ui_text(prop, "Offset", "Offset the curve to adjust the width of a text");
	RNA_def_property_update(prop, 0, "rna_Curve_update_data");
	
	prop= RNA_def_property(srna, "extrude", PROP_FLOAT, PROP_NONE);
	RNA_def_property_float_sdna(prop, NULL, "ext1");
	RNA_def_property_ui_range(prop, 0, 100.0, 0.1, 3);
	RNA_def_property_range(prop, 0.0, FLT_MAX);
	RNA_def_property_ui_text(prop, "Extrude", "Amount of curve extrusion when not using a bevel object");
	RNA_def_property_update(prop, 0, "rna_Curve_update_data");
	
	prop= RNA_def_property(srna, "bevel_depth", PROP_FLOAT, PROP_NONE);
	RNA_def_property_float_sdna(prop, NULL, "ext2");
	RNA_def_property_ui_range(prop, 0, 100.0, 0.1, 3);
	RNA_def_property_ui_text(prop, "Bevel Depth", "Bevel depth when not using a bevel object");
	RNA_def_property_update(prop, 0, "rna_Curve_update_data");
	
	prop= RNA_def_property(srna, "resolution_u", PROP_INT, PROP_NONE);
	RNA_def_property_int_sdna(prop, NULL, "resolu");
	RNA_def_property_range(prop, 1, SHRT_MAX);
	RNA_def_property_ui_range(prop, 1, 64, 1, 0);
	RNA_def_property_ui_text(prop, "Resolution U", "Surface resolution in U direction");
	RNA_def_property_update(prop, 0, "rna_Curve_resolution_u_update_data");
	
	prop= RNA_def_property(srna, "resolution_v", PROP_INT, PROP_NONE);
	RNA_def_property_int_sdna(prop, NULL, "resolv");
	RNA_def_property_ui_range(prop, 1, 64, 1, 0);
	RNA_def_property_range(prop, 1, SHRT_MAX);
	RNA_def_property_ui_text(prop, "Resolution V", "Surface resolution in V direction");
	RNA_def_property_update(prop, 0, "rna_Curve_resolution_v_update_data");
	
	prop= RNA_def_property(srna, "render_resolution_u", PROP_INT, PROP_NONE);
	RNA_def_property_int_sdna(prop, NULL, "resolu_ren");
	RNA_def_property_range(prop, 0, SHRT_MAX);
	RNA_def_property_ui_range(prop, 0, 64, 1, 0);
	RNA_def_property_ui_text(prop, "Render Resolution U", "Surface resolution in U direction used while rendering. Zero skips this property");
	
	prop= RNA_def_property(srna, "render_resolution_v", PROP_INT, PROP_NONE);
	RNA_def_property_int_sdna(prop, NULL, "resolv_ren");
	RNA_def_property_ui_range(prop, 0, 64, 1, 0);
	RNA_def_property_range(prop, 0, SHRT_MAX);
	RNA_def_property_ui_text(prop, "Render Resolution V", "Surface resolution in V direction used while rendering. Zero skips this property");
	
	
	prop= RNA_def_property(srna, "eval_time", PROP_FLOAT, PROP_NONE);
	RNA_def_property_float_sdna(prop, NULL, "ctime");
	RNA_def_property_ui_text(prop, "Evaluation Time", "Parametric position along the length of the curve that Objects 'following' it should be at. Position is evaluated by dividing by the 'Path Length' value");
	RNA_def_property_update(prop, 0, "rna_Curve_update_data");
	
	/* pointers */
	prop= RNA_def_property(srna, "bevel_object", PROP_POINTER, PROP_NONE);
	RNA_def_property_struct_type(prop, "Object");
	RNA_def_property_pointer_sdna(prop, NULL, "bevobj");
	RNA_def_property_flag(prop, PROP_EDITABLE);
	RNA_def_property_ui_text(prop, "Bevel Object", "Curve object name that defines the bevel shape");
	RNA_def_property_update(prop, 0, "rna_Curve_update_deps");
	RNA_def_property_pointer_funcs(prop, "rna_Curve_bevelObject_get", "rna_Curve_bevelObject_set", NULL, "rna_Curve_otherObject_poll");

	prop= RNA_def_property(srna, "taper_object", PROP_POINTER, PROP_NONE);
	RNA_def_property_struct_type(prop, "Object");
	RNA_def_property_pointer_sdna(prop, NULL, "taperobj");
	RNA_def_property_flag(prop, PROP_EDITABLE);
	RNA_def_property_ui_text(prop, "Taper Object", "Curve object name that defines the taper (width)");
	RNA_def_property_update(prop, 0, "rna_Curve_update_deps");
	RNA_def_property_pointer_funcs(prop, "rna_Curve_taperObject_get", "rna_Curve_taperObject_set", NULL, "rna_Curve_otherObject_poll");

	/* Flags */

	prop= RNA_def_property(srna, "dimensions", PROP_ENUM, PROP_NONE); /* as an enum */
	RNA_def_property_enum_bitflag_sdna(prop, NULL, "flag");
	RNA_def_property_enum_items(prop, curve_axis_items);
	RNA_def_property_enum_funcs(prop, NULL, "rna_Curve_dimension_set", NULL);
	RNA_def_property_ui_text(prop, "Dimensions", "Select 2D or 3D curve type");
	RNA_def_property_update(prop, 0, "rna_Curve_update_data");
	
	prop= RNA_def_property(srna, "use_fill_front", PROP_BOOLEAN, PROP_NONE);
	RNA_def_property_boolean_sdna(prop, NULL, "flag", CU_FRONT);
	RNA_def_property_ui_text(prop, "Front", "Draw filled front for extruded/beveled curves");
	RNA_def_property_update(prop, 0, "rna_Curve_update_data");
	
	prop= RNA_def_property(srna, "use_fill_back", PROP_BOOLEAN, PROP_NONE);
	RNA_def_property_boolean_sdna(prop, NULL, "flag", CU_BACK);
	RNA_def_property_ui_text(prop, "Back", "Draw filled back for extruded/beveled curves");
	RNA_def_property_update(prop, 0, "rna_Curve_update_data");

	prop= RNA_def_property(srna, "twist_mode", PROP_ENUM, PROP_NONE);
	RNA_def_property_enum_sdna(prop, NULL, "twist_mode");
	RNA_def_property_enum_items(prop, curve_twist_mode_items);
	RNA_def_property_ui_text(prop, "Twist Method", "The type of tilt calculation for 3D Curves");
	RNA_def_property_update(prop, 0, "rna_Curve_update_data");

	// XXX - would be nice to have a better way to do this, only add for testing.
	prop= RNA_def_property(srna, "twist_smooth", PROP_FLOAT, PROP_NONE);
	RNA_def_property_float_sdna(prop, NULL, "twist_smooth");
	RNA_def_property_ui_range(prop, 0, 100.0, 1, 2);
	RNA_def_property_ui_text(prop, "Twist Smooth", "Smoothing iteration for tangents");
	RNA_def_property_update(prop, 0, "rna_Curve_update_data");

	prop= RNA_def_property(srna, "use_fill_deform", PROP_BOOLEAN, PROP_NONE);
	RNA_def_property_boolean_sdna(prop, NULL, "flag", CU_DEFORM_FILL);
	RNA_def_property_ui_text(prop, "Fill deformed", "Fill curve after applying shape keys and all modifiers");
	RNA_def_property_update(prop, 0, "rna_Curve_update_data");
	
	/* texture space */
	prop= RNA_def_property(srna, "use_auto_texspace", PROP_BOOLEAN, PROP_NONE);
	RNA_def_property_boolean_sdna(prop, NULL, "texflag", CU_AUTOSPACE);
	RNA_def_property_ui_text(prop, "Auto Texture Space", "Adjusts active object's texture space automatically when transforming object");
	RNA_def_property_update(prop, NC_OBJECT|ND_DRAW, "rna_Curve_texspace_set");

	prop= RNA_def_property(srna, "texspace_location", PROP_FLOAT, PROP_TRANSLATION);
	RNA_def_property_array(prop, 3);
	RNA_def_property_ui_text(prop, "Texture Space Location", "Texture space location");
	RNA_def_property_editable_func(prop, "rna_Curve_texspace_editable");
	RNA_def_property_float_funcs(prop, "rna_Curve_texspace_loc_get", "rna_Curve_texspace_loc_set", NULL);	
	RNA_def_property_update(prop, 0, "rna_Curve_update_data");
	
	prop= RNA_def_property(srna, "texspace_size", PROP_FLOAT, PROP_XYZ);
	RNA_def_property_array(prop, 3);
	RNA_def_property_ui_text(prop, "Texture Space Size", "Texture space size");
	RNA_def_property_editable_func(prop, "rna_Curve_texspace_editable");
	RNA_def_property_float_funcs(prop, "rna_Curve_texspace_size_get", "rna_Curve_texspace_size_set", NULL);
	RNA_def_property_update(prop, 0, "rna_Curve_update_data");
	
	/* not supported yet
	 prop= RNA_def_property(srna, "texspace_rot", PROP_FLOAT, PROP_EULER);
	 RNA_def_property_float(prop, NULL, "rot");
	 RNA_def_property_ui_text(prop, "Texture Space Rotation", "Texture space rotation");
	 RNA_def_property_editable_func(prop, texspace_editable);
	 RNA_def_property_update(prop, 0, "rna_Curve_update_data");*/
	
	prop= RNA_def_property(srna, "use_uv_as_generated", PROP_BOOLEAN, PROP_NONE);
	RNA_def_property_boolean_sdna(prop, NULL, "flag", CU_UV_ORCO);
	RNA_def_property_ui_text(prop, "Use UV for mapping", "Uses the UV values as Generated textured coordinates");
	RNA_def_property_update(prop, 0, "rna_Curve_update_data");
	
	/* materials */
	prop= RNA_def_property(srna, "materials", PROP_COLLECTION, PROP_NONE);
	RNA_def_property_collection_sdna(prop, NULL, "mat", "totcol");
	RNA_def_property_struct_type(prop, "Material");
	RNA_def_property_ui_text(prop, "Materials", "");
	RNA_def_property_srna(prop, "IDMaterials"); /* see rna_ID.c */	
}

static void rna_def_curve_nurb(BlenderRNA *brna)
{
	static EnumPropertyItem spline_interpolation_items[] = {
		{KEY_LINEAR, "LINEAR", 0, "Linear", ""},
		{KEY_CARDINAL, "CARDINAL", 0, "Cardinal", ""},
		{KEY_BSPLINE, "BSPLINE", 0, "BSpline", ""},
		{KEY_CU_EASE, "EASE", 0, "Ease", ""}, /* todo, define somewhere, not one of BEZT_IPO_* */
		{0, NULL, 0, NULL, NULL}};

	StructRNA *srna;
	PropertyRNA *prop;

	srna= RNA_def_struct(brna, "Spline", NULL);
	RNA_def_struct_sdna(srna, "Nurb");
	RNA_def_struct_ui_text(srna, "Spline", "Element of a curve, either Nurbs, Bezier or Polyline or a character with text objects");

	prop= RNA_def_property(srna, "points", PROP_COLLECTION, PROP_NONE);
	RNA_def_property_collection_sdna(prop, NULL, "bp", NULL);
	RNA_def_property_struct_type(prop, "SplinePoint");
	RNA_def_property_collection_funcs(prop, "rna_BPoint_array_begin", "rna_iterator_array_next", "rna_iterator_array_end", "rna_iterator_array_get", "rna_Nurb_length", 0, 0);
	RNA_def_property_ui_text(prop, "Points", "Collection of points that make up this poly or nurbs spline");
	rna_def_curve_spline_points(brna, prop);

	prop= RNA_def_property(srna, "bezier_points", PROP_COLLECTION, PROP_NONE);
	RNA_def_property_struct_type(prop, "BezierSplinePoint");
	RNA_def_property_collection_sdna(prop, NULL, "bezt", "pntsu");
	RNA_def_property_ui_text(prop, "Bezier Points", "Collection of points for Bezier curves only");
	rna_def_curve_spline_bezpoints(brna, prop);

	
	prop= RNA_def_property(srna, "tilt_interpolation", PROP_ENUM, PROP_NONE);
	RNA_def_property_enum_sdna(prop, NULL, "tilt_interp");
	RNA_def_property_enum_items(prop, spline_interpolation_items);
	RNA_def_property_ui_text(prop, "Tilt Interpolation", "The type of tilt interpolation for 3D, Bezier curves");
	RNA_def_property_update(prop, 0, "rna_Curve_update_data");

	prop= RNA_def_property(srna, "radius_interpolation", PROP_ENUM, PROP_NONE);
	RNA_def_property_enum_sdna(prop, NULL, "radius_interp");
	RNA_def_property_enum_items(prop, spline_interpolation_items);
	RNA_def_property_ui_text(prop, "Radius Interpolation", "The type of radius interpolation for Bezier curves");
	RNA_def_property_update(prop, 0, "rna_Curve_update_data");

	prop= RNA_def_property(srna, "type", PROP_ENUM, PROP_NONE);
	RNA_def_property_enum_items(prop, curve_type_items);
	RNA_def_property_enum_funcs(prop, NULL, "rna_Nurb_type_set", NULL);
	RNA_def_property_ui_text(prop, "Type", "The interpolation type for this curve element");
	RNA_def_property_update(prop, 0, "rna_Curve_update_data");

	prop= RNA_def_property(srna, "point_count_u", PROP_INT, PROP_UNSIGNED);
	RNA_def_property_clear_flag(prop, PROP_EDITABLE); /* editing this needs knot recalc*/
	RNA_def_property_int_sdna(prop, NULL, "pntsu");
	RNA_def_property_ui_text(prop, "Points U", "Total number points for the curve or surface in the U direction");
	RNA_def_property_update(prop, 0, "rna_Curve_update_data");

	prop= RNA_def_property(srna, "point_count_v", PROP_INT, PROP_UNSIGNED);
	RNA_def_property_clear_flag(prop, PROP_EDITABLE); /* editing this needs knot recalc*/
	RNA_def_property_int_sdna(prop, NULL, "pntsv");
	RNA_def_property_ui_text(prop, "Points V", "Total number points for the surface on the V direction");
	RNA_def_property_update(prop, 0, "rna_Curve_update_data");


	prop= RNA_def_property(srna, "order_u", PROP_INT, PROP_NONE);
	RNA_def_property_int_sdna(prop, NULL, "orderu");
	RNA_def_property_range(prop, 2, 6);
	RNA_def_property_ui_text(prop, "Order U", "Nurbs order in the U direction (For splines and surfaces), Higher values let points influence a greater area");
	RNA_def_property_update(prop, 0, "rna_Nurb_update_knot_u");

	prop= RNA_def_property(srna, "order_v", PROP_INT, PROP_NONE);
	RNA_def_property_int_sdna(prop, NULL, "orderv");
	RNA_def_property_range(prop, 2, 6);
	RNA_def_property_ui_text(prop, "Order V", "Nurbs order in the V direction (For surfaces only), Higher values let points influence a greater area");
	RNA_def_property_update(prop, 0, "rna_Nurb_update_knot_v");


	prop= RNA_def_property(srna, "resolution_u", PROP_INT, PROP_NONE);
	RNA_def_property_int_sdna(prop, NULL, "resolu");
	RNA_def_property_range(prop, 1, SHRT_MAX);
	RNA_def_property_ui_range(prop, 1, 64, 1, 0);
	RNA_def_property_ui_text(prop, "Resolution U", "Curve or Surface subdivisions per segment");
	RNA_def_property_update(prop, 0, "rna_Curve_update_data");

	prop= RNA_def_property(srna, "resolution_v", PROP_INT, PROP_NONE);
	RNA_def_property_int_sdna(prop, NULL, "resolv");
	RNA_def_property_range(prop, 1, SHRT_MAX);
	RNA_def_property_ui_range(prop, 1, 64, 1, 0);
	RNA_def_property_ui_text(prop, "Resolution V", "Surface subdivisions per segment");
	RNA_def_property_update(prop, 0, "rna_Curve_update_data");

	prop= RNA_def_property(srna, "use_cyclic_u", PROP_BOOLEAN, PROP_NONE);
	RNA_def_property_boolean_sdna(prop, NULL, "flagu", CU_NURB_CYCLIC);
	RNA_def_property_ui_text(prop, "Cyclic U", "Make this curve or surface a closed loop in the U direction");
	RNA_def_property_update(prop, 0, "rna_Nurb_update_cyclic_u");

	prop= RNA_def_property(srna, "use_cyclic_v", PROP_BOOLEAN, PROP_NONE);
	RNA_def_property_boolean_sdna(prop, NULL, "flagv", CU_NURB_CYCLIC);
	RNA_def_property_ui_text(prop, "Cyclic V", "Make this surface a closed loop in the V direction");
	RNA_def_property_update(prop, 0, "rna_Nurb_update_cyclic_v");


	/* Note, endpoint and bezier flags should never be on at the same time! */
	prop= RNA_def_property(srna, "use_endpoint_u", PROP_BOOLEAN, PROP_NONE);
	RNA_def_property_boolean_sdna(prop, NULL, "flagu", CU_NURB_ENDPOINT);
	RNA_def_property_ui_text(prop, "Endpoint U", "Make this nurbs curve or surface meet the endpoints in the U direction (Cyclic U must be disabled)");
	RNA_def_property_update(prop, 0, "rna_Nurb_update_knot_u");

	prop= RNA_def_property(srna, "use_endpoint_v", PROP_BOOLEAN, PROP_NONE);
	RNA_def_property_boolean_sdna(prop, NULL, "flagv", CU_NURB_ENDPOINT);
	RNA_def_property_ui_text(prop, "Endpoint V", "Make this nurbs surface meet the endpoints in the V direction (Cyclic V must be disabled)");
	RNA_def_property_update(prop, 0, "rna_Nurb_update_knot_v");

	prop= RNA_def_property(srna, "use_bezier_u", PROP_BOOLEAN, PROP_NONE);
	RNA_def_property_boolean_sdna(prop, NULL, "flagu", CU_NURB_BEZIER);
	RNA_def_property_ui_text(prop, "Bezier U", "Make this nurbs curve or surface act like a Bezier spline in the U direction (Order U must be 3 or 4, Cyclic U must be disabled)");
	RNA_def_property_update(prop, 0, "rna_Nurb_update_knot_u");

	prop= RNA_def_property(srna, "use_bezier_v", PROP_BOOLEAN, PROP_NONE);
	RNA_def_property_boolean_sdna(prop, NULL, "flagv", CU_NURB_BEZIER);
	RNA_def_property_ui_text(prop, "Bezier V", "Make this nurbs surface act like a Bezier spline in the V direction (Order V must be 3 or 4, Cyclic V must be disabled)");
	RNA_def_property_update(prop, 0, "rna_Nurb_update_knot_v");


	prop= RNA_def_property(srna, "use_smooth", PROP_BOOLEAN, PROP_NONE);
	RNA_def_property_boolean_sdna(prop, NULL, "flag", CU_SMOOTH);
	RNA_def_property_ui_text(prop, "Smooth", "Smooth the normals of the surface or beveled curve");
	RNA_def_property_update(prop, 0, "rna_Curve_update_data");

	prop= RNA_def_property(srna, "hide", PROP_BOOLEAN, PROP_NONE);
	RNA_def_property_boolean_sdna(prop, NULL, "hide", 1);
	RNA_def_property_ui_text(prop, "Hide", "Hide this curve in editmode");
	RNA_def_property_update(prop, 0, "rna_Curve_update_data");

	prop= RNA_def_property(srna, "material_index", PROP_INT, PROP_UNSIGNED);
	RNA_def_property_int_sdna(prop, NULL, "mat_nr");
	RNA_def_property_ui_text(prop, "Material Index", "");
	RNA_def_property_int_funcs(prop, NULL, NULL, "rna_Curve_material_index_range");
	RNA_def_property_update(prop, 0, "rna_Curve_update_data");
	
	prop= RNA_def_property(srna, "character_index", PROP_INT, PROP_UNSIGNED);
	RNA_def_property_int_sdna(prop, NULL, "charidx");
	RNA_def_property_clear_flag(prop, PROP_EDITABLE); /* editing this needs knot recalc*/
	RNA_def_property_ui_text(prop, "Character Index", "Location of this character in the text data (only for text curves)");
	RNA_def_property_update(prop, 0, "rna_Curve_update_data");

	RNA_def_struct_path_func(srna, "rna_Curve_spline_path");
}

void RNA_def_curve(BlenderRNA *brna)
{
	rna_def_curve(brna);
	rna_def_surface(brna);
	rna_def_text(brna);
	rna_def_textbox(brna);
	rna_def_charinfo(brna);
	rna_def_bpoint(brna);
	rna_def_beztriple(brna);
	rna_def_curve_nurb(brna);
}

#endif
<|MERGE_RESOLUTION|>--- conflicted
+++ resolved
@@ -48,25 +48,18 @@
 #include "ED_curve.h"
 
 EnumPropertyItem beztriple_handle_type_items[] = {
-<<<<<<< HEAD
 		{HD_FREE, "FREE", 0, N_("Free"), ""},
-		{HD_AUTO, "AUTO", 0, N_("Auto"), ""},
 		{HD_VECT, "VECTOR", 0, N_("Vector"), ""},
 		{HD_ALIGN, "ALIGNED", 0, N_("Aligned"), ""},
-=======
-		{HD_FREE, "FREE", 0, "Free", ""},
-		{HD_VECT, "VECTOR", 0, "Vector", ""},
-		{HD_ALIGN, "ALIGNED", 0, "Aligned", ""},
-		{HD_AUTO, "AUTO", 0, "Auto", ""},
+		{HD_AUTO, "AUTO", 0, N_("Auto"), ""},
 		{0, NULL, 0, NULL, NULL}};
 		
 EnumPropertyItem keyframe_handle_type_items[] = {
-		{HD_FREE, "FREE", 0, "Free", ""},
-		{HD_VECT, "VECTOR", 0, "Vector", ""},
-		{HD_ALIGN, "ALIGNED", 0, "Aligned", ""},
-		{HD_AUTO, "AUTO", 0, "Automatic", ""},
-		{HD_AUTO_ANIM, "AUTO_CLAMPED", 0, "Auto Clamped", "Auto handles clamped to not overshoot"},
->>>>>>> 2365c640
+		{HD_FREE, "FREE", 0, N_("Free"), ""},
+		{HD_VECT, "VECTOR", 0, N_("Vector"), ""},
+		{HD_ALIGN, "ALIGNED", 0, N_("Aligned"), ""},
+		{HD_AUTO, "AUTO", 0, N_("Automatic"), ""},
+		{HD_AUTO_ANIM, "AUTO_CLAMPED", 0, N_("Auto Clamped"), N_("Auto handles clamped to not overshoot")},
 		{0, NULL, 0, NULL, NULL}};
 
 EnumPropertyItem beztriple_interpolation_mode_items[] = {
