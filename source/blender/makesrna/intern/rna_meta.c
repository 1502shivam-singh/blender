--- conflicted
+++ resolved
@@ -94,23 +94,13 @@
 
 	/* cheating way for importers to avoid slow updates */
 	if(mb->id.us > 0) {
-<<<<<<< HEAD
 	for(ob=bmain->object.first; ob; ob= ob->id.next)
 		if(ob->data == mb)
 			copy_mball_properties(scene, ob);
 
-	DAG_id_flush_update(&mb->id, OB_RECALC_DATA);
+		DAG_id_tag_update(&mb->id, OB_RECALC_DATA);
 	WM_main_add_notifier(NC_GEOM|ND_DATA, mb);
 }
-=======
-		for(ob=bmain->object.first; ob; ob= ob->id.next)
-			if(ob->data == mb)
-				copy_mball_properties(scene, ob);
-	
-		DAG_id_tag_update(&mb->id, OB_RECALC_DATA);
-		WM_main_add_notifier(NC_GEOM|ND_DATA, mb);
-	}
->>>>>>> 6d201907
 }
 
 static void rna_MetaBall_update_rotation(Main *bmain, Scene *scene, PointerRNA *ptr)
@@ -156,17 +146,6 @@
 
 #else
 
-<<<<<<< HEAD
-static EnumPropertyItem metaelem_type_items[] = {
-		{MB_BALL, "BALL", ICON_META_BALL, "Ball", ""},
-	{MB_TUBE, "CAPSULE", ICON_META_CAPSULE, "Capsule", ""},
-		{MB_PLANE, "PLANE", ICON_META_PLANE, "Plane", ""},
-		{MB_ELIPSOID, "ELLIPSOID", ICON_META_ELLIPSOID, "Ellipsoid", ""}, // NOTE: typo at original definition!
-		{MB_CUBE, "CUBE", ICON_META_CUBE, "Cube", ""},
-		{0, NULL, 0, NULL, NULL}};
-	
-=======
->>>>>>> 6d201907
 static void rna_def_metaelement(BlenderRNA *brna)
 {
 	StructRNA *srna;
@@ -176,7 +155,7 @@
 	RNA_def_struct_sdna(srna, "MetaElem");
 	RNA_def_struct_ui_text(srna, "Meta Element", "Blobby element in a MetaBall datablock");
 	RNA_def_struct_ui_icon(srna, ICON_OUTLINER_DATA_META);
-
+	
 	/* enums */
 	prop= RNA_def_property(srna, "type", PROP_ENUM, PROP_NONE);
 	RNA_def_property_enum_items(prop, metaelem_type_items);
