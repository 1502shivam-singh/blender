/**
 * $Id$
 *
 * ***** BEGIN GPL LICENSE BLOCK *****
 *
 * This program is free software; you can redistribute it and/or
 * modify it under the terms of the GNU General Public License
 * as published by the Free Software Foundation; either version 2
 * of the License, or (at your option) any later version.
 *
 * This program is distributed in the hope that it will be useful,
 * but WITHOUT ANY WARRANTY; without even the implied warranty of
 * MERCHANTABILITY or FITNESS FOR A PARTICULAR PURPOSE.  See the
 * GNU General Public License for more details.
 *
 * You should have received a copy of the GNU General Public License
 * along with this program; if not, write to the Free Software Foundation,
 * Inc., 59 Temple Place - Suite 330, Boston, MA  02111-1307, USA.
 *
 * Contributor(s): Blender Foundation (2008).
 *
 * ***** END GPL LICENSE BLOCK *****
 */

#include <stdlib.h>

#include "RNA_define.h"
#include "RNA_types.h"

#include "rna_internal.h"

#include "DNA_scene_types.h"
#include "DNA_userdef_types.h"

/* Include for Bake Options */
#include "RE_pipeline.h"

#ifdef WITH_FFMPEG
#include "BKE_writeffmpeg.h"
#include <libavcodec/avcodec.h> 
#include <libavformat/avformat.h>
#endif

#include "WM_types.h"


EnumPropertyItem snap_mode_items[] = {
	{SCE_SNAP_TARGET_CLOSEST, "CLOSEST", 0, "Closest", "Snap closest point onto target."},
	{SCE_SNAP_TARGET_CENTER, "CENTER", 0, "Center", "Snap center onto target."},
	{SCE_SNAP_TARGET_MEDIAN, "MEDIAN", 0, "Median", "Snap median onto target."},
	{SCE_SNAP_TARGET_ACTIVE, "ACTIVE", 0, "Active", "Snap active onto target."},
	{0, NULL, 0, NULL, NULL}};
	
EnumPropertyItem proportional_falloff_items[] ={
	{PROP_SMOOTH, "SMOOTH", 0, "Smooth", ""},
	{PROP_SPHERE, "SPHERE", 0, "Sphere", ""},
	{PROP_ROOT, "ROOT", 0, "Root", ""},
	{PROP_SHARP, "SHARP", 0, "Sharp", ""},
	{PROP_LIN, "LINEAR", 0, "Linear", ""},
	{PROP_CONST, "CONSTANT", 0, "Constant", ""},
	{PROP_RANDOM, "RANDOM", 0, "Random", ""},
	{0, NULL, 0, NULL, NULL}};


EnumPropertyItem proportional_editing_items[] = {
	{PROP_EDIT_OFF, "DISABLED", 0, "Disable", ""},
	{PROP_EDIT_ON, "ENABLED", 0, "Enable", ""},
	{PROP_EDIT_CONNECTED, "CONNECTED", 0, "Connected", ""},
	{0, NULL, 0, NULL, NULL}};

#ifdef RNA_RUNTIME

#include "DNA_anim_types.h"
#include "DNA_node_types.h"
#include "DNA_object_types.h"

#include "BKE_context.h"
#include "BKE_global.h"
#include "BKE_main.h"
#include "BKE_node.h"
#include "BKE_pointcache.h"
#include "BKE_scene.h"

#include "BLI_threads.h"

#include "ED_info.h"
#include "ED_node.h"
#include "ED_view3d.h"

#include "RE_pipeline.h"

static PointerRNA rna_Scene_objects_get(CollectionPropertyIterator *iter)
{
	ListBaseIterator *internal= iter->internal;

	/* we are actually iterating a Base list, so override get */
	return rna_pointer_inherit_refine(&iter->parent, &RNA_Object, ((Base*)internal->link)->object);
}

static void rna_Scene_skgen_etch_template_set(PointerRNA *ptr, PointerRNA value)
{
	ToolSettings *ts = (ToolSettings*)ptr->data;
	if(value.data && ((Object*)value.data)->type == OB_ARMATURE)
		ts->skgen_template = value.data;
	else
		ts->skgen_template = NULL;
}

static PointerRNA rna_Scene_active_object_get(PointerRNA *ptr)
{
	Scene *scene= (Scene*)ptr->data;
	return rna_pointer_inherit_refine(ptr, &RNA_Object, scene->basact ? scene->basact->object : NULL);
}

static void rna_Scene_active_object_set(PointerRNA *ptr, PointerRNA value)
{
	Scene *scene= (Scene*)ptr->data;
	if(value.data)
		scene->basact= object_in_scene((Object*)value.data, scene);
	else
		scene->basact= NULL;
}

static void rna_Scene_set_set(PointerRNA *ptr, PointerRNA value)
{
	Scene *scene= (Scene*)ptr->data;
	Scene *set= (Scene*)value.data;
	Scene *nested_set;

	for(nested_set= set; nested_set; nested_set= nested_set->set) {
		if(nested_set==scene)
			return;
	}

	scene->set= set;
}

static int layer_set(int lay, const int *values)
{
	int i, tot= 0;

	/* ensure we always have some layer selected */
	for(i=0; i<20; i++)
		if(values[i])
			tot++;
	
	if(tot==0)
		return lay;

	for(i=0; i<20; i++) {
		if(values[i]) lay |= (1<<i);
		else lay &= ~(1<<i);
	}

	return lay;
}

static void rna_Scene_layer_set(PointerRNA *ptr, const int *values)
{
	Scene *scene= (Scene*)ptr->data;

	scene->lay= layer_set(scene->lay, values);
}

static void rna_Scene_layer_update(bContext *C, PointerRNA *ptr)
{
	Main *bmain= CTX_data_main(C);
	Scene *scene= (Scene*)ptr->data;

	ED_view3d_scene_layers_update(bmain, scene);
}

static void rna_Scene_start_frame_set(PointerRNA *ptr, int value)
{
	Scene *data= (Scene*)ptr->data;
	CLAMP(value, 1, data->r.efra);
	data->r.sfra= value;
}

static void rna_Scene_end_frame_set(PointerRNA *ptr, int value)
{
	Scene *data= (Scene*)ptr->data;
	CLAMP(value, data->r.sfra, MAXFRAME);
	data->r.efra= value;
}

static int rna_Scene_use_preview_range_get(PointerRNA *ptr)
{
	Scene *data= (Scene*)ptr->data;
	
	/* this is simply overloaded to assume that preview-range 
	 * start frame cannot be less than 1 when on,
	 * so psfra=0 means 'off'
	 */
	return (data->r.psfra != 0);
}

static void rna_Scene_use_preview_range_set(PointerRNA *ptr, int value)
{
	Scene *data= (Scene*)ptr->data;
	
	/* if enable, copy range from render-range, otherwise just clear */
	if (value) {
		data->r.psfra= data->r.sfra;
		data->r.pefra= data->r.efra;
	}
	else
		data->r.psfra= 0;
}


static void rna_Scene_preview_range_start_frame_set(PointerRNA *ptr, int value)
{
	Scene *data= (Scene*)ptr->data;
	
	/* check if enabled already */
	if (data->r.psfra == 0) {
		/* set end of preview range to end frame, then clamp as per normal */
		// TODO: or just refuse to set instead?
		data->r.pefra= data->r.efra;
	}
	
	/* now set normally */
	CLAMP(value, 1, data->r.pefra);
	data->r.psfra= value;
}

static void rna_Scene_preview_range_end_frame_set(PointerRNA *ptr, int value)
{
	Scene *data= (Scene*)ptr->data;
	
	/* check if enabled already */
	if (data->r.psfra == 0) {
		/* set start of preview range to start frame, then clamp as per normal */
		// TODO: or just refuse to set instead?
		data->r.psfra= data->r.sfra; 
	}
	
	/* now set normally */
	CLAMP(value, data->r.psfra, MAXFRAME);
	data->r.pefra= value;
}

static void rna_Scene_frame_update(bContext *C, PointerRNA *ptr)
{
	//Scene *scene= ptr->id.data;
	//ED_update_for_newframe(C);
}

static int rna_Scene_active_keying_set_editable(PointerRNA *ptr)
{
	Scene *scene= (Scene *)ptr->data;
	
	/* only editable if there are some Keying Sets to change to */
	return (scene->keyingsets.first != NULL);
}

static PointerRNA rna_Scene_active_keying_set_get(PointerRNA *ptr)
{
	Scene *scene= (Scene *)ptr->data;
	return rna_pointer_inherit_refine(ptr, &RNA_KeyingSet, BLI_findlink(&scene->keyingsets, scene->active_keyingset-1));
}

static void rna_Scene_active_keying_set_set(PointerRNA *ptr, PointerRNA value)
{
	Scene *scene= (Scene *)ptr->data;
	KeyingSet *ks= (KeyingSet*)value.data;
	scene->active_keyingset= BLI_findindex(&scene->keyingsets, ks) + 1;
}

static int rna_Scene_active_keying_set_index_get(PointerRNA *ptr)
{
	Scene *scene= (Scene *)ptr->data;
	return MAX2(scene->active_keyingset-1, 0);
}

static void rna_Scene_active_keying_set_index_set(PointerRNA *ptr, int value)
{
	Scene *scene= (Scene *)ptr->data;
	scene->active_keyingset= value+1;
}

static void rna_Scene_active_keying_set_index_range(PointerRNA *ptr, int *min, int *max)
{
	Scene *scene= (Scene *)ptr->data;

	*min= 0;
	*max= BLI_countlist(&scene->keyingsets)-1;
	*max= MAX2(0, *max);
}


static char *rna_SceneRenderData_path(PointerRNA *ptr)
{
	return BLI_sprintfN("render_data");
}

static int rna_SceneRenderData_threads_get(PointerRNA *ptr)
{
	RenderData *rd= (RenderData*)ptr->data;

	if(rd->mode & R_FIXED_THREADS)
		return rd->threads;
	else
		return BLI_system_thread_count();
}

static int rna_SceneRenderData_save_buffers_get(PointerRNA *ptr)
{
	RenderData *rd= (RenderData*)ptr->data;

	return (rd->scemode & (R_EXR_TILE_FILE|R_FULL_SAMPLE)) != 0;
}

static void rna_SceneRenderData_file_format_set(PointerRNA *ptr, int value)
{
	RenderData *rd= (RenderData*)ptr->data;

	rd->imtype= value;
#ifdef WITH_FFMPEG
	ffmpeg_verify_image_type(rd);
#endif
}

void rna_SceneRenderData_jpeg2k_preset_update(RenderData *rd)
{
	rd->subimtype &= ~(R_JPEG2K_12BIT|R_JPEG2K_16BIT | R_JPEG2K_CINE_PRESET|R_JPEG2K_CINE_48FPS);
	
	switch(rd->jp2_depth) {
	case 8:		break;
	case 12:	rd->subimtype |= R_JPEG2K_12BIT; break;
	case 16:	rd->subimtype |= R_JPEG2K_16BIT; break;
	}
	
	switch(rd->jp2_preset) {
	case 1: rd->subimtype |= R_JPEG2K_CINE_PRESET;						break;
	case 2: rd->subimtype |= R_JPEG2K_CINE_PRESET|R_JPEG2K_CINE_48FPS;	break;
	case 3: rd->subimtype |= R_JPEG2K_CINE_PRESET;						break;
	case 4: rd->subimtype |= R_JPEG2K_CINE_PRESET;						break;
	case 5: rd->subimtype |= R_JPEG2K_CINE_PRESET|R_JPEG2K_CINE_48FPS;	break;
	case 6: rd->subimtype |= R_JPEG2K_CINE_PRESET;						break;
	case 7: rd->subimtype |= R_JPEG2K_CINE_PRESET|R_JPEG2K_CINE_48FPS;	break;
	}
}

#ifdef WITH_OPENJPEG
static void rna_SceneRenderData_jpeg2k_preset_set(PointerRNA *ptr, int value)
{
	RenderData *rd= (RenderData*)ptr->data;
	rd->jp2_preset= value;
	rna_SceneRenderData_jpeg2k_preset_update(rd);
}

static void rna_SceneRenderData_jpeg2k_depth_set(PointerRNA *ptr, int value)
{
	RenderData *rd= (RenderData*)ptr->data;
	rd->jp2_depth= value;
	rna_SceneRenderData_jpeg2k_preset_update(rd);
}
#endif

static int rna_SceneRenderData_active_layer_index_get(PointerRNA *ptr)
{
	RenderData *rd= (RenderData*)ptr->data;
	return rd->actlay;
}

static void rna_SceneRenderData_active_layer_index_set(PointerRNA *ptr, int value)
{
	RenderData *rd= (RenderData*)ptr->data;
	rd->actlay= value;
}

static void rna_SceneRenderData_active_layer_index_range(PointerRNA *ptr, int *min, int *max)
{
	RenderData *rd= (RenderData*)ptr->data;

	*min= 0;
	*max= BLI_countlist(&rd->layers)-1;
	*max= MAX2(0, *max);
}

static void rna_SceneRenderData_engine_set(PointerRNA *ptr, int value)
{
	RenderData *rd= (RenderData*)ptr->data;
	RenderEngineType *type= BLI_findlink(&R_engines, value);

	if(type)
		BLI_strncpy(rd->engine, type->idname, sizeof(rd->engine));
}

static EnumPropertyItem *rna_SceneRenderData_engine_itemf(bContext *C, PointerRNA *ptr, int *free)
{
	RenderEngineType *type;
	EnumPropertyItem *item= NULL;
	EnumPropertyItem tmp = {0, "", 0, "", ""};
	int a=0, totitem= 0;

	for(type=R_engines.first; type; type=type->next, a++) {
		tmp.value= a;
		tmp.identifier= type->idname;
		tmp.name= type->name;
		RNA_enum_item_add(&item, &totitem, &tmp);
	}
	
	RNA_enum_item_end(&item, &totitem);
	*free= 1;

	return item;
}

static int rna_SceneRenderData_engine_get(PointerRNA *ptr)
{
	RenderData *rd= (RenderData*)ptr->data;
	RenderEngineType *type;
	int a= 0;

	for(type=R_engines.first; type; type=type->next, a++)
		if(strcmp(type->idname, rd->engine) == 0)
			return a;
	
	return 0;
}

static void rna_SceneRenderLayer_name_set(PointerRNA *ptr, const char *value)
{
	Scene *scene= (Scene*)ptr->id.data;
	SceneRenderLayer *rl= (SceneRenderLayer*)ptr->data;

    BLI_strncpy(rl->name, value, sizeof(rl->name));

	if(scene->nodetree) {
		bNode *node;
		int index= BLI_findindex(&scene->r.layers, rl);

		for(node= scene->nodetree->nodes.first; node; node= node->next) {
			if(node->type==CMP_NODE_R_LAYERS && node->id==NULL) {
				if(node->custom1==index)
					BLI_strncpy(node->name, rl->name, NODE_MAXSTR);
			}
		}
	}
}

static int rna_SceneRenderData_multiple_engines_get(PointerRNA *ptr)
{
	return (BLI_countlist(&R_engines) > 1);
}

static int rna_SceneRenderData_use_game_engine_get(PointerRNA *ptr)
{
	RenderData *rd= (RenderData*)ptr->data;
	RenderEngineType *type;

	for(type=R_engines.first; type; type=type->next)
		if(strcmp(type->idname, rd->engine) == 0)
			return (type->flag & RE_GAME);
	
	return 0;
}

static void rna_SceneRenderLayer_layer_set(PointerRNA *ptr, const int *values)
{
	SceneRenderLayer *rl= (SceneRenderLayer*)ptr->data;
	rl->lay= layer_set(rl->lay, values);
}

static void rna_SceneRenderLayer_pass_update(bContext *C, PointerRNA *ptr)
{
	Scene *scene= (Scene*)ptr->id.data;

	if(scene->nodetree)
		ntreeCompositForceHidden(scene->nodetree, scene);
}

static void rna_Scene_use_nodes_set(PointerRNA *ptr, int value)
{
	Scene *scene= (Scene*)ptr->data;

	scene->use_nodes= value;
	if(scene->use_nodes && scene->nodetree==NULL)
		ED_node_composit_default(scene);
}

static void rna_Physics_update(bContext *C, PointerRNA *ptr)
{
	Scene *scene= (Scene*)ptr->id.data;
	Base *base;

	for(base = scene->base.first; base; base=base->next)
		BKE_ptcache_object_reset(scene, base->object, PTCACHE_RESET_DEPSGRAPH);
}
#else

static void rna_def_transform_orientation(BlenderRNA *brna)
{
	StructRNA *srna;
	PropertyRNA *prop;

	int matrix_dimsize[]= {3, 3};
	
	srna= RNA_def_struct(brna, "TransformOrientation", NULL);
	
	prop= RNA_def_property(srna, "matrix", PROP_FLOAT, PROP_MATRIX);
	RNA_def_property_float_sdna(prop, NULL, "mat");
	RNA_def_property_multi_array(prop, 2, matrix_dimsize);
	RNA_def_property_update(prop, NC_SPACE|ND_SPACE_VIEW3D, NULL);
	
	prop= RNA_def_property(srna, "name", PROP_STRING, PROP_NONE);
	RNA_def_property_string_sdna(prop, NULL, "name");
	RNA_def_struct_name_property(srna, prop);
	RNA_def_property_update(prop, NC_SPACE|ND_SPACE_VIEW3D, NULL);
}

static void rna_def_tool_settings(BlenderRNA  *brna)
{
	StructRNA *srna;
	PropertyRNA *prop;

	static EnumPropertyItem uv_select_mode_items[] = {
		{UV_SELECT_VERTEX, "VERTEX", ICON_UV_VERTEXSEL, "Vertex", "Vertex selection mode."},
		{UV_SELECT_EDGE, "EDGE", ICON_UV_EDGESEL, "Edge", "Edge selection mode."},
		{UV_SELECT_FACE, "FACE", ICON_UV_FACESEL, "Face", "Face selection mode."},
		{UV_SELECT_ISLAND, "ISLAND", ICON_UV_ISLANDSEL, "Island", "Island selection mode."},
		{0, NULL, 0, NULL, NULL}};

	static EnumPropertyItem mesh_select_mode_items[] = {
		{SCE_SELECT_VERTEX, "VERTEX", ICON_VERTEXSEL, "Vertex", "Vertex selection mode."},
		{SCE_SELECT_EDGE, "EDGE", ICON_EDGESEL, "Edge", "Edge selection mode."},
		{SCE_SELECT_FACE, "FACE", ICON_FACESEL, "Face", "Face selection mode."},
		{0, NULL, 0, NULL, NULL}};

	static EnumPropertyItem snap_element_items[] = {
		{SCE_SNAP_MODE_VERTEX, "VERTEX", ICON_SNAP_VERTEX, "Vertex", "Snap to vertices."},
		{SCE_SNAP_MODE_EDGE, "EDGE", ICON_SNAP_EDGE, "Edge", "Snap to edges."},
		{SCE_SNAP_MODE_FACE, "FACE", ICON_SNAP_FACE, "Face", "Snap to faces."},
		{SCE_SNAP_MODE_VOLUME, "VOLUME", ICON_SNAP_VOLUME, "Volume", "Snap to volume."},
		{0, NULL, 0, NULL, NULL}};

	static EnumPropertyItem auto_key_items[] = {
		{AUTOKEY_MODE_NORMAL, "ADD_REPLACE_KEYS", 0, "Add & Replace", ""},
		{AUTOKEY_MODE_EDITKEYS, "REPLACE_KEYS", 0, "Replace", ""},
		{0, NULL, 0, NULL, NULL}};

	static EnumPropertyItem retarget_roll_items[] = {
		{SK_RETARGET_ROLL_NONE, "NONE", 0, "None", "Don't adjust roll."},
		{SK_RETARGET_ROLL_VIEW, "VIEW", 0, "View", "Roll bones to face the view."},
		{SK_RETARGET_ROLL_JOINT, "JOINT", 0, "Joint", "Roll bone to original joint plane offset."},
		{0, NULL, 0, NULL, NULL}};
	
	static EnumPropertyItem sketch_convert_items[] = {
		{SK_CONVERT_CUT_FIXED, "FIXED", 0, "Fixed", "Subdivide stroke in fixed number of bones."},
		{SK_CONVERT_CUT_LENGTH, "LENGTH", 0, "Length", "Subdivide stroke in bones of specific length."},
		{SK_CONVERT_CUT_ADAPTATIVE, "ADAPTIVE", 0, "Adaptive", "Subdivide stroke adaptively, with more subdivision in curvier parts."},
		{SK_CONVERT_RETARGET, "RETARGET", 0, "Retarget", "Retarget template bone chain to stroke."},
		{0, NULL, 0, NULL, NULL}};

	srna= RNA_def_struct(brna, "ToolSettings", NULL);
	RNA_def_struct_ui_text(srna, "Tool Settings", "");
	
	prop= RNA_def_property(srna, "sculpt", PROP_POINTER, PROP_NONE);
	RNA_def_property_struct_type(prop, "Sculpt");
	RNA_def_property_ui_text(prop, "Sculpt", "");
	
	prop = RNA_def_property(srna, "auto_normalize", PROP_BOOLEAN, PROP_NONE);
	RNA_def_property_boolean_sdna(prop, NULL, "auto_normalize", 1);
	RNA_def_property_ui_text(prop, "WPaint Auto-Normalize", 
		"Ensure all bone-deforming vertex groups add up to 1.0 while "
		 "weight painting");

	prop= RNA_def_property(srna, "vertex_paint", PROP_POINTER, PROP_NONE);
	RNA_def_property_pointer_sdna(prop, NULL, "vpaint");
	RNA_def_property_ui_text(prop, "Vertex Paint", "");

	prop= RNA_def_property(srna, "weight_paint", PROP_POINTER, PROP_NONE);
	RNA_def_property_pointer_sdna(prop, NULL, "wpaint");
	RNA_def_property_ui_text(prop, "Weight Paint", "");

	prop= RNA_def_property(srna, "image_paint", PROP_POINTER, PROP_NONE);
	RNA_def_property_pointer_sdna(prop, NULL, "imapaint");
	RNA_def_property_ui_text(prop, "Image Paint", "");

	prop= RNA_def_property(srna, "particle_edit", PROP_POINTER, PROP_NONE);
	RNA_def_property_pointer_sdna(prop, NULL, "particle");
	RNA_def_property_ui_text(prop, "Particle Edit", "");

	/* Transform */
	prop= RNA_def_property(srna, "proportional_editing", PROP_ENUM, PROP_NONE);
	RNA_def_property_enum_sdna(prop, NULL, "proportional");
	RNA_def_property_enum_items(prop, proportional_editing_items);
	RNA_def_property_ui_text(prop, "Proportional Editing", "Proportional editing mode.");
	RNA_def_property_update(prop, NC_SCENE|ND_MODE, NULL); /* header redraw */

	prop= RNA_def_property(srna, "proportional_editing_falloff", PROP_ENUM, PROP_NONE);
	RNA_def_property_enum_sdna(prop, NULL, "prop_mode");
	RNA_def_property_enum_items(prop, proportional_falloff_items);
	RNA_def_property_ui_text(prop, "Proportional Editing Falloff", "Falloff type for proportional editing mode.");
	RNA_def_property_update(prop, NC_SCENE|ND_MODE, NULL); /* header redraw */

	prop= RNA_def_property(srna, "normal_size", PROP_FLOAT, PROP_DISTANCE);
	RNA_def_property_float_sdna(prop, NULL, "normalsize");
	RNA_def_property_ui_text(prop, "Normal Size", "Display size for normals in the 3D view.");
	RNA_def_property_range(prop, 0.00001, 1000.0);
	RNA_def_property_ui_range(prop, 0.01, 10.0, 0.1, 2);
	RNA_def_property_update(prop, NC_GEOM|ND_DATA, NULL);

	prop= RNA_def_property(srna, "automerge_editing", PROP_BOOLEAN, PROP_NONE);
	RNA_def_property_boolean_sdna(prop, NULL, "automerge", 0);
	RNA_def_property_ui_text(prop, "AutoMerge Editing", "Automatically merge vertices moved to the same location.");

	prop= RNA_def_property(srna, "snap", PROP_BOOLEAN, PROP_NONE);
	RNA_def_property_boolean_sdna(prop, NULL, "snap_flag", SCE_SNAP);
	RNA_def_property_ui_text(prop, "Snap", "Snap while Ctrl is held during transform.");
	RNA_def_property_ui_icon(prop, ICON_SNAP_GEAR, 1);

	prop= RNA_def_property(srna, "snap_align_rotation", PROP_BOOLEAN, PROP_NONE);
	RNA_def_property_boolean_sdna(prop, NULL, "snap_flag", SCE_SNAP_ROTATE);
	RNA_def_property_ui_text(prop, "Snap Align Rotation", "Align rotation with the snapping target.");
	RNA_def_property_ui_icon(prop, ICON_SNAP_NORMAL, 0);

	prop= RNA_def_property(srna, "snap_element", PROP_ENUM, PROP_NONE);
	RNA_def_property_enum_sdna(prop, NULL, "snap_mode");
	RNA_def_property_enum_items(prop, snap_element_items);
	RNA_def_property_ui_text(prop, "Snap Element", "Type of element to snap to.");

	prop= RNA_def_property(srna, "snap_mode", PROP_ENUM, PROP_NONE);
	RNA_def_property_enum_sdna(prop, NULL, "snap_target");
	RNA_def_property_enum_items(prop, snap_mode_items);
	RNA_def_property_ui_text(prop, "Snap Mode", "Which part to snap onto the target.");

	prop= RNA_def_property(srna, "snap_peel_object", PROP_BOOLEAN, PROP_NONE);
	RNA_def_property_boolean_sdna(prop, NULL, "snap_flag", SCE_SNAP_PEEL_OBJECT);
	RNA_def_property_ui_text(prop, "Snap Peel Object", "Consider objects as whole when finding volume center.");
	RNA_def_property_ui_icon(prop, ICON_SNAP_PEEL_OBJECT, 0);
	
	prop= RNA_def_property(srna, "snap_project", PROP_BOOLEAN, PROP_NONE);
	RNA_def_property_boolean_sdna(prop, NULL, "snap_flag", SCE_SNAP_PROJECT);
	RNA_def_property_ui_text(prop, "Project Individual Elements", "DOC_BROKEN");
	RNA_def_property_ui_icon(prop, ICON_RETOPO, 0);

	/* Auto Keying */
	prop= RNA_def_property(srna, "enable_auto_key", PROP_BOOLEAN, PROP_NONE);
	RNA_def_property_boolean_sdna(prop, NULL, "autokey_mode", AUTOKEY_ON);
	RNA_def_property_ui_text(prop, "Auto Keying", "Automatic keyframe insertion for Objects and Bones");
	
	prop= RNA_def_property(srna, "autokey_mode", PROP_ENUM, PROP_NONE);
	RNA_def_property_enum_sdna(prop, NULL, "autokey_mode");
	RNA_def_property_enum_items(prop, auto_key_items);
	RNA_def_property_ui_text(prop, "Auto-Keying Mode", "Mode of automatic keyframe insertion for Objects and Bones");
	
	prop= RNA_def_property(srna, "record_with_nla", PROP_BOOLEAN, PROP_NONE);
	RNA_def_property_boolean_sdna(prop, NULL, "autokey_flag", ANIMRECORD_FLAG_WITHNLA);
	RNA_def_property_ui_text(prop, "Layered", "Add a new NLA Track + Strip for every loop/pass made over the animation to allow non-destructive tweaking.");

	/* UV */
	prop= RNA_def_property(srna, "uv_selection_mode", PROP_ENUM, PROP_NONE);
	RNA_def_property_enum_sdna(prop, NULL, "uv_selectmode");
	RNA_def_property_enum_items(prop, uv_select_mode_items);
	RNA_def_property_ui_text(prop, "UV Selection Mode", "UV selection and display mode.");

	prop= RNA_def_property(srna, "uv_sync_selection", PROP_BOOLEAN, PROP_NONE);
	RNA_def_property_boolean_sdna(prop, NULL, "uv_flag", UV_SYNC_SELECTION);
	RNA_def_property_ui_text(prop, "UV Sync Selection", "Keep UV and edit mode mesh selection in sync.");
	RNA_def_property_ui_icon(prop, ICON_EDIT, 0);

	prop= RNA_def_property(srna, "uv_local_view", PROP_BOOLEAN, PROP_NONE);
	RNA_def_property_boolean_sdna(prop, NULL, "uv_flag", UV_SHOW_SAME_IMAGE);
	RNA_def_property_ui_text(prop, "UV Local View", "Draw only faces with the currently displayed image assigned.");

	/* Mesh */
	prop= RNA_def_property(srna, "mesh_selection_mode", PROP_ENUM, PROP_NONE);
	RNA_def_property_enum_bitflag_sdna(prop, NULL, "selectmode");
	RNA_def_property_enum_items(prop, mesh_select_mode_items);
	RNA_def_property_ui_text(prop, "Mesh Selection Mode", "Mesh selection and display mode.");

	prop= RNA_def_property(srna, "vertex_group_weight", PROP_FLOAT, PROP_FACTOR);
	RNA_def_property_float_sdna(prop, NULL, "vgroup_weight");
	RNA_def_property_ui_text(prop, "Vertex Group Weight", "Weight to assign in vertex groups.");

	/* etch-a-ton */
	prop= RNA_def_property(srna, "bone_sketching", PROP_BOOLEAN, PROP_NONE);
	RNA_def_property_boolean_sdna(prop, NULL, "bone_sketching", BONE_SKETCHING);
	RNA_def_property_ui_text(prop, "Use Bone Sketching", "DOC BROKEN");
//	RNA_def_property_ui_icon(prop, ICON_EDIT, 0);

	prop= RNA_def_property(srna, "etch_quick", PROP_BOOLEAN, PROP_NONE);
	RNA_def_property_boolean_sdna(prop, NULL, "bone_sketching", BONE_SKETCHING_QUICK);
	RNA_def_property_ui_text(prop, "Quick Sketching", "DOC BROKEN");

	prop= RNA_def_property(srna, "etch_overdraw", PROP_BOOLEAN, PROP_NONE);
	RNA_def_property_boolean_sdna(prop, NULL, "bone_sketching", BONE_SKETCHING_ADJUST);
	RNA_def_property_ui_text(prop, "Overdraw Sketching", "DOC BROKEN");
	
	prop= RNA_def_property(srna, "etch_autoname", PROP_BOOLEAN, PROP_NONE);
	RNA_def_property_boolean_sdna(prop, NULL, "skgen_retarget_options", SK_RETARGET_AUTONAME);
	RNA_def_property_ui_text(prop, "Autoname", "DOC BROKEN");

	prop= RNA_def_property(srna, "etch_number", PROP_STRING, PROP_NONE);
	RNA_def_property_string_sdna(prop, NULL, "skgen_num_string");
	RNA_def_property_ui_text(prop, "Number", "DOC BROKEN");

	prop= RNA_def_property(srna, "etch_side", PROP_STRING, PROP_NONE);
	RNA_def_property_string_sdna(prop, NULL, "skgen_num_string");
	RNA_def_property_ui_text(prop, "Side", "DOC BROKEN");

	prop= RNA_def_property(srna, "etch_template", PROP_POINTER, PROP_NONE);
	RNA_def_property_pointer_sdna(prop, NULL, "skgen_template");
	RNA_def_property_flag(prop, PROP_EDITABLE);
	RNA_def_property_struct_type(prop, "Object");
	RNA_def_property_pointer_funcs(prop, NULL, "rna_Scene_skgen_etch_template_set", NULL);
	RNA_def_property_ui_text(prop, "Template", "Template armature that will be retargeted to the stroke.");

	prop= RNA_def_property(srna, "etch_subdivision_number", PROP_INT, PROP_NONE);
	RNA_def_property_int_sdna(prop, NULL, "skgen_subdivision_number");
	RNA_def_property_range(prop, 1, 10000);
	RNA_def_property_ui_text(prop, "Subdivisions", "Number of bones in the subdivided stroke.");
	RNA_def_property_update(prop, NC_SPACE|ND_SPACE_VIEW3D, NULL);

	prop= RNA_def_property(srna, "etch_adaptive_limit", PROP_FLOAT, PROP_FACTOR);
	RNA_def_property_float_sdna(prop, NULL, "skgen_correlation_limit");
	RNA_def_property_range(prop, 0.00001, 1.0);
	RNA_def_property_ui_range(prop, 0.01, 1.0, 0.01, 2);
	RNA_def_property_ui_text(prop, "Limit", "Number of bones in the subdivided stroke.");
	RNA_def_property_update(prop, NC_SPACE|ND_SPACE_VIEW3D, NULL);

	prop= RNA_def_property(srna, "etch_length_limit", PROP_FLOAT, PROP_DISTANCE);
	RNA_def_property_float_sdna(prop, NULL, "skgen_length_limit");
	RNA_def_property_range(prop, 0.00001, 100000.0);
	RNA_def_property_ui_range(prop, 0.001, 100.0, 0.1, 3);
	RNA_def_property_ui_text(prop, "Length", "Number of bones in the subdivided stroke.");
	RNA_def_property_update(prop, NC_SPACE|ND_SPACE_VIEW3D, NULL);

	prop= RNA_def_property(srna, "etch_roll_mode", PROP_ENUM, PROP_NONE);
	RNA_def_property_enum_bitflag_sdna(prop, NULL, "skgen_retarget_roll");
	RNA_def_property_enum_items(prop, retarget_roll_items);
	RNA_def_property_ui_text(prop, "Retarget roll mode", "Method used to adjust the roll of bones when retargeting.");
	
	prop= RNA_def_property(srna, "etch_convert_mode", PROP_ENUM, PROP_NONE);
	RNA_def_property_enum_bitflag_sdna(prop, NULL, "bone_sketching_convert");
	RNA_def_property_enum_items(prop, sketch_convert_items);
	RNA_def_property_ui_text(prop, "Stroke conversion method", "Method used to convert stroke to bones.");
	RNA_def_property_update(prop, NC_SPACE|ND_SPACE_VIEW3D, NULL);
}


static void rna_def_unit_settings(BlenderRNA  *brna)
{
	StructRNA *srna;
	PropertyRNA *prop;

	static EnumPropertyItem unit_systems[] = {
		{USER_UNIT_NONE, "NONE", 0, "None", ""},
		{USER_UNIT_METRIC, "METRIC", 0, "Metric", ""},
		{USER_UNIT_IMPERIAL, "IMPERIAL", 0, "Imperial", ""},
		{0, NULL, 0, NULL, NULL}};

	srna= RNA_def_struct(brna, "UnitSettings", NULL);
	RNA_def_struct_ui_text(srna, "Unit Settings", "");

	/* Units */
	prop= RNA_def_property(srna, "system", PROP_ENUM, PROP_NONE);
	RNA_def_property_enum_items(prop, unit_systems);
	RNA_def_property_ui_text(prop, "Unit System", "The unit system to use for button display.");
	RNA_def_property_update(prop, NC_WINDOW, NULL);

	prop= RNA_def_property(srna, "scale_length", PROP_FLOAT, PROP_UNSIGNED);
	RNA_def_property_ui_text(prop, "Unit Scale", "Scale to use when converting between blender units and dimensions.");
	RNA_def_property_range(prop, 0.00001, 100000.0);
	RNA_def_property_ui_range(prop, 0.001, 100.0, 0.1, 3);
	RNA_def_property_update(prop, NC_WINDOW, NULL);

	prop= RNA_def_property(srna, "use_separate", PROP_BOOLEAN, PROP_NONE);
	RNA_def_property_boolean_sdna(prop, NULL, "flag", USER_UNIT_OPT_SPLIT);
	RNA_def_property_ui_text(prop, "Separate Units", "Display units in pairs.");
	RNA_def_property_update(prop, NC_WINDOW, NULL);
}

void rna_def_render_layer_common(StructRNA *srna, int scene)
{
	PropertyRNA *prop;

	prop= RNA_def_property(srna, "name", PROP_STRING, PROP_NONE);
	if(scene) RNA_def_property_string_funcs(prop, NULL, NULL, "rna_SceneRenderLayer_name_set");
	else RNA_def_property_string_sdna(prop, NULL, "name");
	RNA_def_property_ui_text(prop, "Name", "Render layer name.");
	RNA_def_struct_name_property(srna, prop);
	if(scene) RNA_def_property_update(prop, NC_SCENE|ND_RENDER_OPTIONS, NULL);
	else RNA_def_property_clear_flag(prop, PROP_EDITABLE);

	prop= RNA_def_property(srna, "material_override", PROP_POINTER, PROP_NONE);
	RNA_def_property_pointer_sdna(prop, NULL, "mat_override");
	RNA_def_property_struct_type(prop, "Material");
	RNA_def_property_flag(prop, PROP_EDITABLE);
	RNA_def_property_ui_text(prop, "Material Override", "Material to override all other materials in this render layer.");
	if(scene) RNA_def_property_update(prop, NC_SCENE|ND_RENDER_OPTIONS, "rna_SceneRenderLayer_pass_update");
	else RNA_def_property_clear_flag(prop, PROP_EDITABLE);

	prop= RNA_def_property(srna, "light_override", PROP_POINTER, PROP_NONE);
	RNA_def_property_pointer_sdna(prop, NULL, "light_override");
	RNA_def_property_struct_type(prop, "Group");
	RNA_def_property_flag(prop, PROP_EDITABLE);
	RNA_def_property_ui_text(prop, "Light Override", "Group to override all other lights in this render layer.");
	if(scene) RNA_def_property_update(prop, NC_SCENE|ND_RENDER_OPTIONS, "rna_SceneRenderLayer_pass_update");
	else RNA_def_property_clear_flag(prop, PROP_EDITABLE);

	/* layers */
	prop= RNA_def_property(srna, "visible_layers", PROP_BOOLEAN, PROP_LAYER_MEMBER);
	RNA_def_property_boolean_sdna(prop, NULL, "lay", 1);
	RNA_def_property_array(prop, 20);
	RNA_def_property_ui_text(prop, "Visible Layers", "Scene layers included in this render layer.");
	if(scene) RNA_def_property_boolean_funcs(prop, NULL, "rna_SceneRenderLayer_layer_set");
	else RNA_def_property_boolean_funcs(prop, NULL, "rna_RenderLayer_layer_set");
	if(scene) RNA_def_property_update(prop, NC_SCENE|ND_RENDER_OPTIONS, NULL);
	else RNA_def_property_clear_flag(prop, PROP_EDITABLE);

	prop= RNA_def_property(srna, "zmask_layers", PROP_BOOLEAN, PROP_LAYER);
	RNA_def_property_boolean_sdna(prop, NULL, "lay_zmask", 1);
	RNA_def_property_array(prop, 20);
	RNA_def_property_ui_text(prop, "Zmask Layers", "Zmask scene layers.");
	if(scene) RNA_def_property_update(prop, NC_SCENE|ND_RENDER_OPTIONS, NULL);
	else RNA_def_property_clear_flag(prop, PROP_EDITABLE);

	/* layer options */
	prop= RNA_def_property(srna, "enabled", PROP_BOOLEAN, PROP_NONE);
	RNA_def_property_boolean_negative_sdna(prop, NULL, "layflag", SCE_LAY_DISABLE);
	RNA_def_property_ui_text(prop, "Enabled", "Disable or enable the render layer.");
	if(scene) RNA_def_property_update(prop, NC_SCENE|ND_RENDER_OPTIONS, NULL);
	else RNA_def_property_clear_flag(prop, PROP_EDITABLE);

	prop= RNA_def_property(srna, "zmask", PROP_BOOLEAN, PROP_NONE);
	RNA_def_property_boolean_sdna(prop, NULL, "layflag", SCE_LAY_ZMASK);
	RNA_def_property_ui_text(prop, "Zmask", "Only render what's in front of the solid z values.");
	if(scene) RNA_def_property_update(prop, NC_SCENE|ND_RENDER_OPTIONS, NULL);
	else RNA_def_property_clear_flag(prop, PROP_EDITABLE);

	prop= RNA_def_property(srna, "zmask_negate", PROP_BOOLEAN, PROP_NONE);
	RNA_def_property_boolean_sdna(prop, NULL, "layflag", SCE_LAY_NEG_ZMASK);
	RNA_def_property_ui_text(prop, "Zmask Negate", "For Zmask, only render what is behind solid z values instead of in front.");
	if(scene) RNA_def_property_update(prop, NC_SCENE|ND_RENDER_OPTIONS, NULL);
	else RNA_def_property_clear_flag(prop, PROP_EDITABLE);

	prop= RNA_def_property(srna, "all_z", PROP_BOOLEAN, PROP_NONE);
	RNA_def_property_boolean_sdna(prop, NULL, "layflag", SCE_LAY_ALL_Z);
	RNA_def_property_ui_text(prop, "All Z", "Fill in Z values for solid faces in invisible layers, for masking.");
	if(scene) RNA_def_property_update(prop, NC_SCENE|ND_RENDER_OPTIONS, NULL);
	else RNA_def_property_clear_flag(prop, PROP_EDITABLE);

	prop= RNA_def_property(srna, "solid", PROP_BOOLEAN, PROP_NONE);
	RNA_def_property_boolean_sdna(prop, NULL, "layflag", SCE_LAY_SOLID);
	RNA_def_property_ui_text(prop, "Solid", "Render Solid faces in this Layer.");
	if(scene) RNA_def_property_update(prop, NC_SCENE|ND_RENDER_OPTIONS, NULL);
	else RNA_def_property_clear_flag(prop, PROP_EDITABLE);

	prop= RNA_def_property(srna, "halo", PROP_BOOLEAN, PROP_NONE);
	RNA_def_property_boolean_sdna(prop, NULL, "layflag", SCE_LAY_HALO);
	RNA_def_property_ui_text(prop, "Halo", "Render Halos in this Layer (on top of Solid).");
	if(scene) RNA_def_property_update(prop, NC_SCENE|ND_RENDER_OPTIONS, NULL);
	else RNA_def_property_clear_flag(prop, PROP_EDITABLE);

	prop= RNA_def_property(srna, "ztransp", PROP_BOOLEAN, PROP_NONE);
	RNA_def_property_boolean_sdna(prop, NULL, "layflag", SCE_LAY_ZTRA);
	RNA_def_property_ui_text(prop, "ZTransp", "Render Z-Transparent faces in this Layer (On top of Solid and Halos).");
	if(scene) RNA_def_property_update(prop, NC_SCENE|ND_RENDER_OPTIONS, NULL);
	else RNA_def_property_clear_flag(prop, PROP_EDITABLE);

	prop= RNA_def_property(srna, "sky", PROP_BOOLEAN, PROP_NONE);
	RNA_def_property_boolean_sdna(prop, NULL, "layflag", SCE_LAY_SKY);
	RNA_def_property_ui_text(prop, "Sky", "Render Sky in this Layer.");
	if(scene) RNA_def_property_update(prop, NC_SCENE|ND_RENDER_OPTIONS, NULL);
	else RNA_def_property_clear_flag(prop, PROP_EDITABLE);

	prop= RNA_def_property(srna, "edge", PROP_BOOLEAN, PROP_NONE);
	RNA_def_property_boolean_sdna(prop, NULL, "layflag", SCE_LAY_EDGE);
	RNA_def_property_ui_text(prop, "Edge", "Render Edge-enhance in this Layer (only works for Solid faces).");
	if(scene) RNA_def_property_update(prop, NC_SCENE|ND_RENDER_OPTIONS, NULL);
	else RNA_def_property_clear_flag(prop, PROP_EDITABLE);

	prop= RNA_def_property(srna, "strand", PROP_BOOLEAN, PROP_NONE);
	RNA_def_property_boolean_sdna(prop, NULL, "layflag", SCE_LAY_STRAND);
	RNA_def_property_ui_text(prop, "Strand", "Render Strands in this Layer.");
	if(scene) RNA_def_property_update(prop, NC_SCENE|ND_RENDER_OPTIONS, NULL);
	else RNA_def_property_clear_flag(prop, PROP_EDITABLE);

	/* passes */
	prop= RNA_def_property(srna, "pass_combined", PROP_BOOLEAN, PROP_NONE);
	RNA_def_property_boolean_sdna(prop, NULL, "passflag", SCE_PASS_COMBINED);
	RNA_def_property_ui_text(prop, "Combined", "Deliver full combined RGBA buffer.");
	if(scene) RNA_def_property_update(prop, NC_SCENE|ND_RENDER_OPTIONS, "rna_SceneRenderLayer_pass_update");
	else RNA_def_property_clear_flag(prop, PROP_EDITABLE);

	prop= RNA_def_property(srna, "pass_z", PROP_BOOLEAN, PROP_NONE);
	RNA_def_property_boolean_sdna(prop, NULL, "passflag", SCE_PASS_Z);
	RNA_def_property_ui_text(prop, "Z", "Deliver Z values pass.");
	if(scene) RNA_def_property_update(prop, NC_SCENE|ND_RENDER_OPTIONS, "rna_SceneRenderLayer_pass_update");
	else RNA_def_property_clear_flag(prop, PROP_EDITABLE);
	
	prop= RNA_def_property(srna, "pass_vector", PROP_BOOLEAN, PROP_NONE);
	RNA_def_property_boolean_sdna(prop, NULL, "passflag", SCE_PASS_VECTOR);
	RNA_def_property_ui_text(prop, "Vector", "Deliver speed vector pass.");
	if(scene) RNA_def_property_update(prop, NC_SCENE|ND_RENDER_OPTIONS, "rna_SceneRenderLayer_pass_update");
	else RNA_def_property_clear_flag(prop, PROP_EDITABLE);

	prop= RNA_def_property(srna, "pass_normal", PROP_BOOLEAN, PROP_NONE);
	RNA_def_property_boolean_sdna(prop, NULL, "passflag", SCE_PASS_NORMAL);
	RNA_def_property_ui_text(prop, "Normal", "Deliver normal pass.");
	if(scene) RNA_def_property_update(prop, NC_SCENE|ND_RENDER_OPTIONS, "rna_SceneRenderLayer_pass_update");
	else RNA_def_property_clear_flag(prop, PROP_EDITABLE);

	prop= RNA_def_property(srna, "pass_uv", PROP_BOOLEAN, PROP_NONE);
	RNA_def_property_boolean_sdna(prop, NULL, "passflag", SCE_PASS_UV);
	RNA_def_property_ui_text(prop, "UV", "Deliver texture UV pass.");
	if(scene) RNA_def_property_update(prop, NC_SCENE|ND_RENDER_OPTIONS, "rna_SceneRenderLayer_pass_update");
	else RNA_def_property_clear_flag(prop, PROP_EDITABLE);

	prop= RNA_def_property(srna, "pass_mist", PROP_BOOLEAN, PROP_NONE);
	RNA_def_property_boolean_sdna(prop, NULL, "passflag", SCE_PASS_MIST);
	RNA_def_property_ui_text(prop, "Mist", "Deliver mist factor pass (0.0-1.0).");
	if(scene) RNA_def_property_update(prop, NC_SCENE|ND_RENDER_OPTIONS, "rna_SceneRenderLayer_pass_update");
	else RNA_def_property_clear_flag(prop, PROP_EDITABLE);

	prop= RNA_def_property(srna, "pass_object_index", PROP_BOOLEAN, PROP_NONE);
	RNA_def_property_boolean_sdna(prop, NULL, "passflag", SCE_PASS_INDEXOB);
	RNA_def_property_ui_text(prop, "Object Index", "Deliver object index pass.");
	if(scene) RNA_def_property_update(prop, NC_SCENE|ND_RENDER_OPTIONS, "rna_SceneRenderLayer_pass_update");
	else RNA_def_property_clear_flag(prop, PROP_EDITABLE);

	prop= RNA_def_property(srna, "pass_color", PROP_BOOLEAN, PROP_NONE);
	RNA_def_property_boolean_sdna(prop, NULL, "passflag", SCE_PASS_RGBA);
	RNA_def_property_ui_text(prop, "Color", "Deliver shade-less color pass.");
	if(scene) RNA_def_property_update(prop, NC_SCENE|ND_RENDER_OPTIONS, "rna_SceneRenderLayer_pass_update");
	else RNA_def_property_clear_flag(prop, PROP_EDITABLE);

	prop= RNA_def_property(srna, "pass_diffuse", PROP_BOOLEAN, PROP_NONE);
	RNA_def_property_boolean_sdna(prop, NULL, "passflag", SCE_PASS_DIFFUSE);
	RNA_def_property_ui_text(prop, "Diffuse", "Deliver diffuse pass.");
	if(scene) RNA_def_property_update(prop, NC_SCENE|ND_RENDER_OPTIONS, "rna_SceneRenderLayer_pass_update");
	else RNA_def_property_clear_flag(prop, PROP_EDITABLE);

	prop= RNA_def_property(srna, "pass_specular", PROP_BOOLEAN, PROP_NONE);
	RNA_def_property_boolean_sdna(prop, NULL, "passflag", SCE_PASS_SPEC);
	RNA_def_property_ui_text(prop, "Specular", "Deliver specular pass.");
	if(scene) RNA_def_property_update(prop, NC_SCENE|ND_RENDER_OPTIONS, "rna_SceneRenderLayer_pass_update");
	else RNA_def_property_clear_flag(prop, PROP_EDITABLE);

	prop= RNA_def_property(srna, "pass_shadow", PROP_BOOLEAN, PROP_NONE);
	RNA_def_property_boolean_sdna(prop, NULL, "passflag", SCE_PASS_SHADOW);
	RNA_def_property_ui_text(prop, "Shadow", "Deliver shadow pass.");
	if(scene) RNA_def_property_update(prop, NC_SCENE|ND_RENDER_OPTIONS, "rna_SceneRenderLayer_pass_update");
	else RNA_def_property_clear_flag(prop, PROP_EDITABLE);

	prop= RNA_def_property(srna, "pass_ao", PROP_BOOLEAN, PROP_NONE);
	RNA_def_property_boolean_sdna(prop, NULL, "passflag", SCE_PASS_AO);
	RNA_def_property_ui_text(prop, "AO", "Deliver AO pass.");
	if(scene) RNA_def_property_update(prop, NC_SCENE|ND_RENDER_OPTIONS, "rna_SceneRenderLayer_pass_update");
	else RNA_def_property_clear_flag(prop, PROP_EDITABLE);
	
	prop= RNA_def_property(srna, "pass_reflection", PROP_BOOLEAN, PROP_NONE);
	RNA_def_property_boolean_sdna(prop, NULL, "passflag", SCE_PASS_REFLECT);
	RNA_def_property_ui_text(prop, "Reflection", "Deliver raytraced reflection pass.");
	if(scene) RNA_def_property_update(prop, NC_SCENE|ND_RENDER_OPTIONS, "rna_SceneRenderLayer_pass_update");
	else RNA_def_property_clear_flag(prop, PROP_EDITABLE);

	prop= RNA_def_property(srna, "pass_refraction", PROP_BOOLEAN, PROP_NONE);
	RNA_def_property_boolean_sdna(prop, NULL, "passflag", SCE_PASS_REFRACT);
	RNA_def_property_ui_text(prop, "Refraction", "Deliver raytraced refraction pass.");
	if(scene) RNA_def_property_update(prop, NC_SCENE|ND_RENDER_OPTIONS, "rna_SceneRenderLayer_pass_update");
	else RNA_def_property_clear_flag(prop, PROP_EDITABLE);

	prop= RNA_def_property(srna, "pass_specular_exclude", PROP_BOOLEAN, PROP_NONE);
	RNA_def_property_boolean_sdna(prop, NULL, "pass_xor", SCE_PASS_SPEC);
	RNA_def_property_ui_text(prop, "Specular Exclude", "Exclude specular pass from combined.");
	if(scene) RNA_def_property_update(prop, NC_SCENE|ND_RENDER_OPTIONS, "rna_SceneRenderLayer_pass_update");
	else RNA_def_property_clear_flag(prop, PROP_EDITABLE);

	prop= RNA_def_property(srna, "pass_shadow_exclude", PROP_BOOLEAN, PROP_NONE);
	RNA_def_property_boolean_sdna(prop, NULL, "pass_xor", SCE_PASS_SHADOW);
	RNA_def_property_ui_text(prop, "Shadow Exclude", "Exclude shadow pass from combined.");
	if(scene) RNA_def_property_update(prop, NC_SCENE|ND_RENDER_OPTIONS, "rna_SceneRenderLayer_pass_update");
	else RNA_def_property_clear_flag(prop, PROP_EDITABLE);

	prop= RNA_def_property(srna, "pass_ao_exclude", PROP_BOOLEAN, PROP_NONE);
	RNA_def_property_boolean_sdna(prop, NULL, "pass_xor", SCE_PASS_AO);
	RNA_def_property_ui_text(prop, "AO Exclude", "Exclude AO pass from combined.");
	if(scene) RNA_def_property_update(prop, NC_SCENE|ND_RENDER_OPTIONS, "rna_SceneRenderLayer_pass_update");
	else RNA_def_property_clear_flag(prop, PROP_EDITABLE);
	
	prop= RNA_def_property(srna, "pass_reflection_exclude", PROP_BOOLEAN, PROP_NONE);
	RNA_def_property_boolean_sdna(prop, NULL, "pass_xor", SCE_PASS_REFLECT);
	RNA_def_property_ui_text(prop, "Reflection Exclude", "Exclude raytraced reflection pass from combined.");
	if(scene) RNA_def_property_update(prop, NC_SCENE|ND_RENDER_OPTIONS, "rna_SceneRenderLayer_pass_update");
	else RNA_def_property_clear_flag(prop, PROP_EDITABLE);

	prop= RNA_def_property(srna, "pass_refraction_exclude", PROP_BOOLEAN, PROP_NONE);
	RNA_def_property_boolean_sdna(prop, NULL, "pass_xor", SCE_PASS_REFRACT);
	RNA_def_property_ui_text(prop, "Refraction Exclude", "Exclude raytraced refraction pass from combined.");
	if(scene) RNA_def_property_update(prop, NC_SCENE|ND_RENDER_OPTIONS, "rna_SceneRenderLayer_pass_update");
	else RNA_def_property_clear_flag(prop, PROP_EDITABLE);
}

static void rna_def_scene_game_data(BlenderRNA *brna)
{
	StructRNA *srna;
	PropertyRNA *prop;

	static EnumPropertyItem framing_types_items[] ={
		{SCE_GAMEFRAMING_BARS, "LETTERBOX", 0, "Letterbox", "Show the entire viewport in the display window, using bar horizontally or vertically"},
		{SCE_GAMEFRAMING_EXTEND, "EXTEND", 0, "Extend", "Show the entire viewport in the display window, viewing more horizontally or vertically"},
		{SCE_GAMEFRAMING_SCALE, "SCALE", 0, "Scale", "Stretch or squeeze the viewport to fill the display window"},
		{0, NULL, 0, NULL, NULL}};

	static EnumPropertyItem dome_modes_items[] ={
		{DOME_FISHEYE, "FISHEYE", 0, "Fisheye", ""},
		{DOME_TRUNCATED_FRONT, "TRUNCATED_FRONT", 0, "Front-Truncated", ""},
		{DOME_TRUNCATED_REAR, "TRUNCATED_REAR", 0, "Rear-Truncated", ""},
		{DOME_ENVMAP, "ENVMAP", 0, "Cube Map", ""},
		{DOME_PANORAM_SPH, "PANORAM_SPH", 0, "Spherical Panoramic", ""},
		{0, NULL, 0, NULL, NULL}};
		
 	static EnumPropertyItem stereo_modes_items[] ={
//		{STEREO_NOSTEREO, "NO_STEREO", 0, "No Stereo", ""},
		{STEREO_QUADBUFFERED, "QUADBUFFERED", 0, "Quad-Buffer", ""},
		{STEREO_ABOVEBELOW, "ABOVEBELOW", 0, "Above-Below", ""},
		{STEREO_INTERLACED, "INTERLACED", 0, "Interlaced", ""},
		{STEREO_ANAGLYPH, "ANAGLYPH", 0, "Anaglyph", ""},
		{STEREO_SIDEBYSIDE, "SIDEBYSIDE", 0, "Side-by-side", ""},
		{STEREO_VINTERLACE, "VINTERLACE", 0, "Vinterlace", ""},
//		{STEREO_DOME, "DOME", 0, "Dome", ""},
		{0, NULL, 0, NULL, NULL}};
		
 	static EnumPropertyItem stereo_items[] ={
		{STEREO_NOSTEREO, "NONE", 0, "None", ""},
		{STEREO_ENABLED, "STEREO", 0, "Stereo", ""},
		{STEREO_DOME, "DOME", 0, "Dome", ""},
		{0, NULL, 0, NULL, NULL}};

	static EnumPropertyItem physics_engine_items[] = {
		{WOPHY_NONE, "NONE", 0, "None", ""},
		//{WOPHY_ENJI, "ENJI", 0, "Enji", ""},
		//{WOPHY_SUMO, "SUMO", 0, "Sumo (Deprecated)", ""},
		//{WOPHY_DYNAMO, "DYNAMO", 0, "Dynamo", ""},
		//{WOPHY_ODE, "ODE", 0, "ODE", ""},
		{WOPHY_BULLET, "BULLET", 0, "Bullet", ""},
		{0, NULL, 0, NULL, NULL}};

	static EnumPropertyItem material_items[] ={
		{GAME_MAT_TEXFACE, "TEXTURE_FACE", 0, "Texture Face", "Single texture face materials."},
		{GAME_MAT_MULTITEX, "MULTITEXTURE", 0, "Multitexture", "Multitexture materials."},
		{GAME_MAT_GLSL, "GLSL", 0, "GLSL", "OpenGL shading language shaders."},
		{0, NULL, 0, NULL, NULL}};

	srna= RNA_def_struct(brna, "SceneGameData", NULL);
	RNA_def_struct_sdna(srna, "GameData");
	RNA_def_struct_nested(brna, srna, "Scene");
	RNA_def_struct_ui_text(srna, "Game Data", "Game data for a Scene datablock.");
	
	prop= RNA_def_property(srna, "resolution_x", PROP_INT, PROP_NONE);
	RNA_def_property_int_sdna(prop, NULL, "xplay");
	RNA_def_property_range(prop, 4, 10000);
	RNA_def_property_ui_text(prop, "Resolution X", "Number of horizontal pixels in the screen.");
	RNA_def_property_update(prop, NC_SCENE, NULL);
	
	prop= RNA_def_property(srna, "resolution_y", PROP_INT, PROP_NONE);
	RNA_def_property_int_sdna(prop, NULL, "yplay");
	RNA_def_property_range(prop, 4, 10000);
	RNA_def_property_ui_text(prop, "Resolution Y", "Number of vertical pixels in the screen.");
	RNA_def_property_update(prop, NC_SCENE, NULL);
	
	prop= RNA_def_property(srna, "depth", PROP_INT, PROP_NONE);
	RNA_def_property_int_sdna(prop, NULL, "depth");
	RNA_def_property_range(prop, 8, 32);
	RNA_def_property_ui_text(prop, "Bits", "Displays bit depth of full screen display.");
	RNA_def_property_update(prop, NC_SCENE, NULL);
	
	// Do we need it here ? (since we already have it in World
	prop= RNA_def_property(srna, "frequency", PROP_INT, PROP_NONE);
	RNA_def_property_int_sdna(prop, NULL, "freqplay");
	RNA_def_property_range(prop, 4, 2000);
	RNA_def_property_ui_text(prop, "Freq", "Displays clock frequency of fullscreen display.");
	RNA_def_property_update(prop, NC_SCENE, NULL);
	
	prop= RNA_def_property(srna, "fullscreen", PROP_BOOLEAN, PROP_NONE);
	RNA_def_property_boolean_sdna(prop, NULL, "fullscreen", 1.0);
	RNA_def_property_ui_text(prop, "Fullscreen", "Starts player in a new fullscreen display");
	RNA_def_property_update(prop, NC_SCENE, NULL);

	/* Framing */
	prop= RNA_def_property(srna, "framing_type", PROP_ENUM, PROP_NONE);
	RNA_def_property_enum_sdna(prop, NULL, "framing.type");
	RNA_def_property_enum_items(prop, framing_types_items);
	RNA_def_property_ui_text(prop, "Framing Types", "Select the type of Framing you want.");
	RNA_def_property_update(prop, NC_SCENE, NULL);

	prop= RNA_def_property(srna, "framing_color", PROP_FLOAT, PROP_COLOR);
	RNA_def_property_float_sdna(prop, NULL, "framing.col");
	RNA_def_property_array(prop, 3);
	RNA_def_property_ui_text(prop, "", "");
	RNA_def_property_update(prop, NC_SCENE, NULL);
	
	/* Stereo */
	prop= RNA_def_property(srna, "stereo", PROP_ENUM, PROP_NONE);
	RNA_def_property_enum_sdna(prop, NULL, "stereoflag");
	RNA_def_property_enum_items(prop, stereo_items);
	RNA_def_property_ui_text(prop, "Stereo Options", "");
	RNA_def_property_update(prop, NC_SCENE, NULL);

	prop= RNA_def_property(srna, "stereo_mode", PROP_ENUM, PROP_NONE);
	RNA_def_property_enum_sdna(prop, NULL, "stereomode");
	RNA_def_property_enum_items(prop, stereo_modes_items);
	RNA_def_property_ui_text(prop, "Stereo Mode", "");
	RNA_def_property_update(prop, NC_SCENE, NULL);

	/* Dome */
	prop= RNA_def_property(srna, "dome_mode", PROP_ENUM, PROP_NONE);
	RNA_def_property_enum_sdna(prop, NULL, "dome.mode");
	RNA_def_property_enum_items(prop, dome_modes_items);
	RNA_def_property_ui_text(prop, "Dome Mode", "");
	RNA_def_property_update(prop, NC_SCENE, NULL);
	
	prop= RNA_def_property(srna, "dome_tesselation", PROP_INT, PROP_NONE);
	RNA_def_property_int_sdna(prop, NULL, "dome.res");
	RNA_def_property_ui_range(prop, 1, 8, 1, 1);
	RNA_def_property_ui_text(prop, "Tesselation", "Tesselation level - check the generated mesh in wireframe mode");
	RNA_def_property_update(prop, NC_SCENE, NULL);
	
	prop= RNA_def_property(srna, "dome_buffer_resolution", PROP_FLOAT, PROP_NONE);
	RNA_def_property_float_sdna(prop, NULL, "dome.resbuf");
	RNA_def_property_ui_range(prop, 0.1, 1.0, 0.1, 0.1);
	RNA_def_property_ui_text(prop, "Buffer Resolution", "Buffer Resolution - decrease it to increase speed");
	RNA_def_property_update(prop, NC_SCENE, NULL);
	
	prop= RNA_def_property(srna, "dome_angle", PROP_INT, PROP_NONE);
	RNA_def_property_int_sdna(prop, NULL, "dome.angle");
	RNA_def_property_ui_range(prop, 90, 250, 1, 1);
	RNA_def_property_ui_text(prop, "Angle", "Field of View of the Dome - it only works in mode Fisheye and Truncated");
	RNA_def_property_update(prop, NC_SCENE, NULL);
	
	prop= RNA_def_property(srna, "dome_tilt", PROP_INT, PROP_NONE);
	RNA_def_property_int_sdna(prop, NULL, "dome.tilt");
	RNA_def_property_ui_range(prop, -180, 180, 1, 1);
	RNA_def_property_ui_text(prop, "Tilt", "Camera rotation in horizontal axis");
	RNA_def_property_update(prop, NC_SCENE, NULL);
	
	prop= RNA_def_property(srna, "dome_text", PROP_POINTER, PROP_NONE);
	RNA_def_property_pointer_sdna(prop, NULL, "dome.warptext");
	RNA_def_property_struct_type(prop, "Text");
	RNA_def_property_flag(prop, PROP_EDITABLE);
	RNA_def_property_ui_text(prop, "Warp Data", "Custom Warp Mesh data file");
	RNA_def_property_update(prop, NC_SCENE, NULL);
	
	/* physics */
	prop= RNA_def_property(srna, "physics_engine", PROP_ENUM, PROP_NONE);
	RNA_def_property_enum_sdna(prop, NULL, "physicsEngine");
	RNA_def_property_enum_items(prop, physics_engine_items);
	RNA_def_property_ui_text(prop, "Physics Engine", "Physics engine used for physics simulation in the game engine.");
	RNA_def_property_update(prop, NC_SCENE, NULL);

	prop= RNA_def_property(srna, "physics_gravity", PROP_FLOAT, PROP_ACCELERATION);
	RNA_def_property_float_sdna(prop, NULL, "gravity");
	RNA_def_property_range(prop, 0.0, 25.0);
	RNA_def_property_ui_text(prop, "Physics Gravity", "Gravitational constant used for physics simulation in the game engine.");
	RNA_def_property_update(prop, NC_SCENE, NULL);

	prop= RNA_def_property(srna, "occlusion_culling_resolution", PROP_FLOAT, PROP_NONE);
	RNA_def_property_float_sdna(prop, NULL, "occlusionRes");
	RNA_def_property_range(prop, 128.0, 1024.0);
	RNA_def_property_ui_text(prop, "Occlusion Resolution", "The size of the occlusion buffer in pixel, use higher value for better precsion (slower)");
	RNA_def_property_update(prop, NC_SCENE, NULL);

	prop= RNA_def_property(srna, "fps", PROP_INT, PROP_NONE);
	RNA_def_property_int_sdna(prop, NULL, "ticrate");
	RNA_def_property_ui_range(prop, 1, 60, 1, 1);
	RNA_def_property_range(prop, 1, 250);
	RNA_def_property_ui_text(prop, "Frames Per Second", "The nominal number of game frames per second. Physics fixed timestep = 1/fps, independently of actual frame rate.");
	RNA_def_property_update(prop, NC_SCENE, NULL);

	prop= RNA_def_property(srna, "logic_step_max", PROP_INT, PROP_NONE);
	RNA_def_property_int_sdna(prop, NULL, "maxlogicstep");
	RNA_def_property_ui_range(prop, 1, 5, 1, 1);
	RNA_def_property_range(prop, 1, 5);
	RNA_def_property_ui_text(prop, "Max Logic Steps", "Sets the maximum number of logic frame per game frame if graphics slows down the game, higher value allows better synchronization with physics");
	RNA_def_property_update(prop, NC_SCENE, NULL);

	prop= RNA_def_property(srna, "physics_step_max", PROP_INT, PROP_NONE);
	RNA_def_property_int_sdna(prop, NULL, "maxphystep");
	RNA_def_property_ui_range(prop, 1, 5, 1, 1);
	RNA_def_property_range(prop, 1, 5);
	RNA_def_property_ui_text(prop, "Max Physics Steps", "Sets the maximum number of physics step per game frame if graphics slows down the game, higher value allows physics to keep up with realtime");
	RNA_def_property_update(prop, NC_SCENE, NULL);

	prop= RNA_def_property(srna, "physics_step_sub", PROP_INT, PROP_NONE);
	RNA_def_property_int_sdna(prop, NULL, "physubstep");
	RNA_def_property_ui_range(prop, 1, 5, 1, 1);
	RNA_def_property_range(prop, 1, 5);
	RNA_def_property_ui_text(prop, "Physics Sub Steps", "Sets the number of simulation substep per physic timestep, higher value give better physics precision");
	RNA_def_property_update(prop, NC_SCENE, NULL);

	/* mode */
	prop= RNA_def_property(srna, "use_occlusion_culling", PROP_BOOLEAN, PROP_NONE);
	RNA_def_property_boolean_sdna(prop, NULL, "mode", (1 << 5)); //XXX mode hardcoded // WO_DBVT_CULLING
	RNA_def_property_ui_text(prop, "DBVT culling", "Use optimized Bullet DBVT tree for view frustrum and occlusion culling");
	RNA_def_property_update(prop, NC_SCENE, NULL);
	
	// not used // deprecated !!!!!!!!!!!!!
	prop= RNA_def_property(srna, "activity_culling", PROP_BOOLEAN, PROP_NONE);
	RNA_def_property_boolean_sdna(prop, NULL, "mode", (1 << 3)); //XXX mode hardcoded
	RNA_def_property_ui_text(prop, "Activity Culling", "Activity culling is enabled");
	RNA_def_property_update(prop, NC_SCENE, NULL);

	// not used // deprecated !!!!!!!!!!!!!
	prop= RNA_def_property(srna, "activity_culling_box_radius", PROP_FLOAT, PROP_NONE);
	RNA_def_property_float_sdna(prop, NULL, "activityBoxRadius");
	RNA_def_property_range(prop, 0.0, 1000.0);
	RNA_def_property_ui_text(prop, "box radius", "Radius of the activity bubble, in Manhattan length. Objects outside the box are activity-culled");
	RNA_def_property_update(prop, NC_SCENE, NULL);

	/* booleans */
	prop= RNA_def_property(srna, "all_frames", PROP_BOOLEAN, PROP_NONE);
	RNA_def_property_boolean_sdna(prop, NULL, "flag", GAME_ENABLE_ALL_FRAMES);
	RNA_def_property_ui_text(prop, "All Frames", "Render as many frames as possible, rather than respecting framerate.");
	RNA_def_property_update(prop, NC_SCENE, NULL);

	prop= RNA_def_property(srna, "show_debug_properties", PROP_BOOLEAN, PROP_NONE);
	RNA_def_property_boolean_sdna(prop, NULL, "flag", GAME_SHOW_DEBUG_PROPS);
	RNA_def_property_ui_text(prop, "Show Debug Properties", "Show properties marked for debugging while the game runs.");
	RNA_def_property_update(prop, NC_SCENE, NULL);

	prop= RNA_def_property(srna, "show_framerate_profile", PROP_BOOLEAN, PROP_NONE);
	RNA_def_property_boolean_sdna(prop, NULL, "flag", GAME_SHOW_FRAMERATE);
	RNA_def_property_ui_text(prop, "Show Framerate and Profile", "Show framerate and profiling information while the game runs.");
	RNA_def_property_update(prop, NC_SCENE, NULL);

	prop= RNA_def_property(srna, "show_physics_visualization", PROP_BOOLEAN, PROP_NONE);
	RNA_def_property_boolean_sdna(prop, NULL, "flag", GAME_SHOW_PHYSICS);
	RNA_def_property_ui_text(prop, "Show Physics Visualization", "Show a visualization of physics bounds and interactions.");
	RNA_def_property_update(prop, NC_SCENE, NULL);

	prop= RNA_def_property(srna, "display_lists", PROP_BOOLEAN, PROP_NONE);
	RNA_def_property_boolean_sdna(prop, NULL, "flag", GAME_DISPLAY_LISTS);
	RNA_def_property_ui_text(prop, "Display Lists", "Use display lists to speed up rendering by keeping geometry on the GPU.");
	RNA_def_property_update(prop, NC_SCENE, NULL);

	prop= RNA_def_property(srna, "deprecation_warnings", PROP_BOOLEAN, PROP_NONE);
	RNA_def_property_boolean_negative_sdna(prop, NULL, "flag", GAME_IGNORE_DEPRECATION_WARNINGS);
	RNA_def_property_ui_text(prop, "Deprecation Warnings", "Print warnings when using deprecated features in the python API.");
	RNA_def_property_update(prop, NC_SCENE, NULL);

	/* materials */
	prop= RNA_def_property(srna, "material_mode", PROP_ENUM, PROP_NONE);
	RNA_def_property_enum_sdna(prop, NULL, "matmode");
	RNA_def_property_enum_items(prop, material_items);
	RNA_def_property_ui_text(prop, "Material Mode", "Material mode to use for rendering.");
	RNA_def_property_update(prop, NC_SCENE, NULL);

	prop= RNA_def_property(srna, "glsl_lights", PROP_BOOLEAN, PROP_NONE);
	RNA_def_property_boolean_negative_sdna(prop, NULL, "flag", GAME_GLSL_NO_LIGHTS);
	RNA_def_property_ui_text(prop, "GLSL Lights", "Use lights for GLSL rendering.");
	RNA_def_property_update(prop, NC_SCENE, NULL);

	prop= RNA_def_property(srna, "glsl_shaders", PROP_BOOLEAN, PROP_NONE);
	RNA_def_property_boolean_negative_sdna(prop, NULL, "flag", GAME_GLSL_NO_SHADERS);
	RNA_def_property_ui_text(prop, "GLSL Shaders", "Use shaders for GLSL rendering.");
	RNA_def_property_update(prop, NC_SCENE, NULL);

	prop= RNA_def_property(srna, "glsl_shadows", PROP_BOOLEAN, PROP_NONE);
	RNA_def_property_boolean_negative_sdna(prop, NULL, "flag", GAME_GLSL_NO_SHADOWS);
	RNA_def_property_ui_text(prop, "GLSL Shadows", "Use shadows for GLSL rendering.");
	RNA_def_property_update(prop, NC_SCENE, NULL);

	prop= RNA_def_property(srna, "glsl_ramps", PROP_BOOLEAN, PROP_NONE);
	RNA_def_property_boolean_negative_sdna(prop, NULL, "flag", GAME_GLSL_NO_RAMPS);
	RNA_def_property_ui_text(prop, "GLSL Ramps", "Use ramps for GLSL rendering.");
	RNA_def_property_update(prop, NC_SCENE, NULL);

	prop= RNA_def_property(srna, "glsl_nodes", PROP_BOOLEAN, PROP_NONE);
	RNA_def_property_boolean_negative_sdna(prop, NULL, "flag", GAME_GLSL_NO_NODES);
	RNA_def_property_ui_text(prop, "GLSL Nodes", "Use nodes for GLSL rendering.");
	RNA_def_property_update(prop, NC_SCENE, NULL);

	prop= RNA_def_property(srna, "glsl_extra_textures", PROP_BOOLEAN, PROP_NONE);
	RNA_def_property_boolean_negative_sdna(prop, NULL, "flag", GAME_GLSL_NO_EXTRA_TEX);
	RNA_def_property_ui_text(prop, "GLSL Extra Textures", "Use extra textures like normal or specular maps for GLSL rendering.");
	RNA_def_property_update(prop, NC_SCENE, NULL);
}

static void rna_def_scene_render_layer(BlenderRNA *brna)
{
	StructRNA *srna;

	srna= RNA_def_struct(brna, "SceneRenderLayer", NULL);
	RNA_def_struct_ui_text(srna, "Scene Render Layer", "Render layer.");

	rna_def_render_layer_common(srna, 1);
}

static void rna_def_scene_render_data(BlenderRNA *brna)
{
	StructRNA *srna;
	PropertyRNA *prop;
	
	static EnumPropertyItem pixel_filter_items[] ={
		{R_FILTER_BOX, "BOX", 0, "Box", ""},
		{R_FILTER_TENT, "TENT", 0, "Tent", ""},
		{R_FILTER_QUAD, "QUADRATIC", 0, "Quadratic", ""},
		{R_FILTER_CUBIC, "CUBIC", 0, "Cubic", ""},
		{R_FILTER_CATROM, "CATMULLROM", 0, "Catmull-Rom", ""},
		{R_FILTER_GAUSS, "GAUSSIAN", 0, "Gaussian", ""},
		{R_FILTER_MITCH, "MITCHELL", 0, "Mitchell-Netravali", ""},
		{0, NULL, 0, NULL, NULL}};
		
	static EnumPropertyItem alpha_mode_items[] ={
		{R_ADDSKY, "SKY", 0, "Sky", "Transparent pixels are filled with sky color"},
		{R_ALPHAPREMUL, "PREMUL", 0, "Premultiplied", "Transparent RGB pixels are multiplied by the alpha channel"},
		{R_ALPHAKEY, "STRAIGHT", 0, "Straight Alpha", "Transparent RGB and alpha pixels are unmodified"},
		{0, NULL, 0, NULL, NULL}};
		
	static EnumPropertyItem color_mode_items[] ={
		{R_PLANESBW, "BW", 0, "BW", "Images are saved with BW (grayscale) data"},
		{R_PLANES24, "RGB", 0, "RGB", "Images are saved with RGB (color) data"},
		{R_PLANES32, "RGBA", 0, "RGBA", "Images are saved with RGB and Alpha data (if supported)"},
		{0, NULL, 0, NULL, NULL}};
	
	static EnumPropertyItem display_mode_items[] ={
		{R_OUTPUT_SCREEN, "SCREEN", 0, "Full Screen", "Images are rendered in full Screen"},
		{R_OUTPUT_AREA, "AREA", 0, "Image Editor", "Images are rendered in Image Editor"},
		{R_OUTPUT_WINDOW, "WINDOW", 0, "New Window", "Images are rendered in new Window"},
		{0, NULL, 0, NULL, NULL}};
	
	/* Bake */
	static EnumPropertyItem bake_mode_items[] ={
		{RE_BAKE_ALL, "FULL", 0, "Full Render", ""},
		{RE_BAKE_AO, "AO", 0, "Ambient Occlusion", ""},
		{RE_BAKE_SHADOW, "SHADOW", 0, "Shadow", ""},
		{RE_BAKE_NORMALS, "NORMALS", 0, "Normals", ""},
		{RE_BAKE_TEXTURE, "TEXTURE", 0, "Textures", ""},
		{RE_BAKE_DISPLACEMENT, "DISPLACEMENT", 0, "Displacement", ""},
		{0, NULL, 0, NULL, NULL}};

	static EnumPropertyItem bake_normal_space_items[] ={
		{R_BAKE_SPACE_CAMERA, "CAMERA", 0, "Camera", ""},
		{R_BAKE_SPACE_WORLD, "WORLD", 0, "World", ""},
		{R_BAKE_SPACE_OBJECT, "OBJECT", 0, "Object", ""},
		{R_BAKE_SPACE_TANGENT, "TANGENT", 0, "Tangent", ""},
		{0, NULL, 0, NULL, NULL}};
		
	static EnumPropertyItem bake_aa_items[] ={
		{5, "AA_5", 0, "5", ""},
		{8, "AA_8", 0, "8", ""},
		{11, "AA_11", 0, "11", ""},
		{16, "AA_16", 0, "16", ""},
		{0, NULL, 0, NULL, NULL}};
	
	static EnumPropertyItem octree_resolution_items[] = {
		{64, "OCTREE_RES_64", 0, "64", ""},
		{128, "OCTREE_RES_128", 0, "128", ""},
		{256, "OCTREE_RES_256", 0, "256", ""},
		{512, "OCTREE_RES_512", 0, "512", ""},
		{0, NULL, 0, NULL, NULL}};

	static EnumPropertyItem raytrace_structure_items[] = {
		{R_RAYSTRUCTURE_AUTO, "AUTO", 0, "Auto", ""},
		{R_RAYSTRUCTURE_OCTREE, "OCTREE", 0, "Octree", "Use old Octree structure."},
		{R_RAYSTRUCTURE_BLIBVH, "BLIBVH", 0, "BLI BVH", "Use BLI K-Dop BVH.c"},
		{R_RAYSTRUCTURE_VBVH, "VBVH", 0, "vBVH", ""},
		{R_RAYSTRUCTURE_SIMD_SVBVH, "SIMD_SVBVH", 0, "SIMD SVBVH", ""},
		{R_RAYSTRUCTURE_SIMD_QBVH, "SIMD_QBVH", 0, "SIMD QBVH", ""},
		{0, NULL, 0, NULL, NULL}
		};

	static EnumPropertyItem fixed_oversample_items[] = {
		{5, "OVERSAMPLE_5", 0, "5", ""},
		{8, "OVERSAMPLE_8", 0, "8", ""},
		{11, "OVERSAMPLE_11", 0, "11", ""},
		{16, "OVERSAMPLE_16", 0, "16", ""},
		{0, NULL, 0, NULL, NULL}};
		
	static EnumPropertyItem field_order_items[] = {
		{0, "FIELDS_EVENFIRST", 0, "Even", "Even Fields First"},
		{R_ODDFIELD, "FIELDS_ODDFIRST", 0, "Odd", "Odd Fields First"},
		{0, NULL, 0, NULL, NULL}};
		
	static EnumPropertyItem threads_mode_items[] = {
		{0, "THREADS_AUTO", 0, "Auto-detect", "Automatically determine the number of threads, based on CPUs"},
		{R_FIXED_THREADS, "THREADS_FIXED", 0, "Fixed", "Manually determine the number of threads"},
		{0, NULL, 0, NULL, NULL}};

	static EnumPropertyItem image_type_items[] = {
		{0, "", 0, "Image", NULL},
		{R_PNG, "PNG", ICON_FILE_IMAGE, "PNG", ""},
		{R_JPEG90, "JPEG", ICON_FILE_IMAGE, "JPEG", ""},
#ifdef WITH_OPENJPEG
		{R_JP2, "JPEG2000", ICON_FILE_IMAGE, "JPEG 2000", ""},
#endif		
		{R_BMP, "BMP", ICON_FILE_IMAGE, "BMP", ""},
		{R_TARGA, "TARGA", ICON_FILE_IMAGE, "Targa", ""},
		{R_RAWTGA, "RAWTARGA", ICON_FILE_IMAGE, "Targa Raw", ""},
		//{R_DDS, "DDS", ICON_FILE_IMAGE, "DDS", ""}, // XXX not yet implemented
		{R_HAMX, "HAMX", ICON_FILE_IMAGE, "HamX", ""},
		{R_IRIS, "IRIS", ICON_FILE_IMAGE, "Iris", ""},
		{0, "", 0, " ", NULL},
#ifdef WITH_OPENEXR
		{R_OPENEXR, "OPENEXR", ICON_FILE_IMAGE, "OpenEXR", ""},
		{R_MULTILAYER, "MULTILAYER", ICON_FILE_IMAGE, "MultiLayer", ""},
#endif
		{R_TIFF, "TIFF", ICON_FILE_IMAGE, "TIFF", ""},	// XXX only with G.have_libtiff
		{R_RADHDR, "RADHDR", ICON_FILE_IMAGE, "Radiance HDR", ""},
		{R_CINEON, "CINEON", ICON_FILE_IMAGE, "Cineon", ""},
		{R_DPX, "DPX", ICON_FILE_IMAGE, "DPX", ""},
		{0, "", 0, "Movie", NULL},
		{R_AVIRAW, "AVIRAW", ICON_FILE_MOVIE, "AVI Raw", ""},
		{R_AVIJPEG, "AVIJPEG", ICON_FILE_MOVIE, "AVI JPEG", ""},
#ifdef _WIN32
		{R_AVICODEC, "AVICODEC", ICON_FILE_MOVIE, "AVI Codec", ""},
#endif
#ifdef WITH_QUICKTIME
		{R_QUICKTIME, "QUICKTIME", ICON_FILE_MOVIE, "QuickTime", ""},
#endif
#ifdef __sgi
		{R_MOVIE, "MOVIE", ICON_FILE_MOVIE, "Movie", ""},
#endif
#ifdef WITH_FFMPEG
		{R_H264, "H264", ICON_FILE_MOVIE, "H.264", ""},
		{R_XVID, "XVID", ICON_FILE_MOVIE, "Xvid", ""},
		// XXX broken
#if 0
#ifdef WITH_OGG
		{R_THEORA, "THEORA", ICON_FILE_MOVIE, "Ogg Theora", ""},
#endif
#endif
		{R_FFMPEG, "FFMPEG", ICON_FILE_MOVIE, "FFMpeg", ""},
#endif
		{R_FRAMESERVER, "FRAMESERVER", ICON_FILE_SCRIPT, "Frame Server", ""},
		{0, NULL, 0, NULL, NULL}};
		
#ifdef WITH_OPENEXR	
	static EnumPropertyItem exr_codec_items[] = {
		{0, "NONE", 0, "None", ""},
		{1, "PXR24", 0, "Pxr24 (lossy)", ""},
		{2, "ZIP", 0, "ZIP (lossless)", ""},
		{3, "PIZ", 0, "PIZ (lossless)", ""},
		{4, "RLE", 0, "RLE (lossless)", ""},
		{0, NULL, 0, NULL, NULL}};
#endif

#ifdef WITH_OPENJPEG
	static EnumPropertyItem jp2_preset_items[] = {
		{0, "NO_PRESET", 0, "No Preset", ""},
		{1, "CINE_24FPS", 0, "Cinema 24fps 2048x1080", ""},
		{2, "CINE_48FPS", 0, "Cinema 48fps 2048x1080", ""},
		{3, "CINE_24FPS_4K", 0, "Cinema 24fps 4096x2160", ""},
		{4, "CINE_SCOPE_48FPS", 0, "Cine-Scope 24fps 2048x858", ""},
		{5, "CINE_SCOPE_48FPS", 0, "Cine-Scope 48fps 2048x858", ""},
		{6, "CINE_FLAT_24FPS", 0, "Cine-Flat 24fps 1998x1080", ""},
		{7, "CINE_FLAT_48FPS", 0, "Cine-Flat 48fps 1998x1080", ""},
		{0, NULL, 0, NULL, NULL}};
		
	static EnumPropertyItem jp2_depth_items[] = {
		{8, "8", 0, "8", "8 bit color channels"},
		{12, "12", 0, "12", "12 bit color channels"},
		{16, "16", 0, "16", "16 bit color channels"},
		{0, NULL, 0, NULL, NULL}};
#endif

#ifdef WITH_FFMPEG
	static EnumPropertyItem ffmpeg_format_items[] = {
		{FFMPEG_MPEG1, "MPEG1", 0, "MPEG-1", ""},
		{FFMPEG_MPEG2, "MPEG2", 0, "MPEG-2", ""},
		{FFMPEG_MPEG4, "MPEG4", 0, "MPEG-4", ""},
		{FFMPEG_AVI, "AVI", 0, "AVI", ""},
		{FFMPEG_MOV, "QUICKTIME", 0, "Quicktime", ""},
		{FFMPEG_DV, "DV", 0, "DV", ""},
		{FFMPEG_H264, "H264", 0, "H.264", ""},
		{FFMPEG_XVID, "XVID", 0, "Xvid", ""},
		// XXX broken
#if 0
#ifdef WITH_OGG
		{FFMPEG_OGG, "OGG", 0, "Ogg", ""},
#endif
#endif
		{FFMPEG_FLV, "FLASH", 0, "Flash", ""},
		{0, NULL, 0, NULL, NULL}};
		
	static EnumPropertyItem ffmpeg_codec_items[] = {
		{CODEC_ID_MPEG1VIDEO, "MPEG1", 0, "MPEG-1", ""},
		{CODEC_ID_MPEG2VIDEO, "MPEG2", 0, "MPEG-2", ""},
		{CODEC_ID_MPEG4, "MPEG4", 0, "MPEG-4(divx)", ""},
		{CODEC_ID_HUFFYUV, "HUFFYUV", 0, "HuffYUV", ""},
		{CODEC_ID_DVVIDEO, "DV", 0, "DV", ""},
		{CODEC_ID_H264, "H264", 0, "H.264", ""},
		{CODEC_ID_XVID, "XVID", 0, "Xvid", ""},
#ifdef WITH_OGG
		{CODEC_ID_THEORA, "THEORA", 0, "Theora", ""},
#endif
		{CODEC_ID_FLV1, "FLASH", 0, "Flash Video", ""},
		{0, NULL, 0, NULL, NULL}};
		
	static EnumPropertyItem ffmpeg_audio_codec_items[] = {
		{CODEC_ID_MP2, "MP2", 0, "MP2", ""},
		{CODEC_ID_MP3, "MP3", 0, "MP3", ""},
		{CODEC_ID_AC3, "AC3", 0, "AC3", ""},
		{CODEC_ID_AAC, "AAC", 0, "AAC", ""},
		{CODEC_ID_VORBIS, "VORBIS", 0, "Vorbis", ""},
		{CODEC_ID_PCM_S16LE, "PCM", 0, "PCM", ""},
		{0, NULL, 0, NULL, NULL}};
#endif

	static EnumPropertyItem engine_items[] = {
		{0, "BLENDER_RENDER", 0, "Blender Render", ""},
		{0, NULL, 0, NULL, NULL}};

	srna= RNA_def_struct(brna, "SceneRenderData", NULL);
	RNA_def_struct_sdna(srna, "RenderData");
	RNA_def_struct_nested(brna, srna, "Scene");
	RNA_def_struct_path_func(srna, "rna_SceneRenderData_path");
	RNA_def_struct_ui_text(srna, "Render Data", "Rendering settings for a Scene datablock.");
	
	prop= RNA_def_property(srna, "color_mode", PROP_ENUM, PROP_NONE);
	RNA_def_property_enum_bitflag_sdna(prop, NULL, "planes");
	RNA_def_property_enum_items(prop, color_mode_items);
	RNA_def_property_ui_text(prop, "Color Mode", "Choose BW for saving greyscale images, RGB for saving red, green and blue channels, AND RGBA for saving red, green, blue + alpha channels");
	RNA_def_property_update(prop, NC_SCENE|ND_RENDER_OPTIONS, NULL);

	prop= RNA_def_property(srna, "resolution_x", PROP_INT, PROP_NONE);
	RNA_def_property_int_sdna(prop, NULL, "xsch");
	RNA_def_property_range(prop, 4, 10000);
	RNA_def_property_ui_text(prop, "Resolution X", "Number of horizontal pixels in the rendered image.");
	RNA_def_property_update(prop, NC_SCENE|ND_RENDER_OPTIONS|NC_OBJECT|ND_DRAW, NULL);
	
	prop= RNA_def_property(srna, "resolution_y", PROP_INT, PROP_NONE);
	RNA_def_property_int_sdna(prop, NULL, "ysch");
	RNA_def_property_range(prop, 4, 10000);
	RNA_def_property_ui_text(prop, "Resolution Y", "Number of vertical pixels in the rendered image.");
	RNA_def_property_update(prop, NC_SCENE|ND_RENDER_OPTIONS|NC_OBJECT|ND_DRAW, NULL);
	
	prop= RNA_def_property(srna, "resolution_percentage", PROP_INT, PROP_PERCENTAGE);
	RNA_def_property_int_sdna(prop, NULL, "size");
	RNA_def_property_ui_range(prop, 1, 100, 10, 1);
	RNA_def_property_ui_text(prop, "Resolution %", "Percentage scale for render resolution");
	RNA_def_property_update(prop, NC_SCENE|ND_RENDER_OPTIONS, NULL);
	
	prop= RNA_def_property(srna, "parts_x", PROP_INT, PROP_NONE);
	RNA_def_property_int_sdna(prop, NULL, "xparts");
	RNA_def_property_range(prop, 1, 512);
	RNA_def_property_ui_text(prop, "Parts X", "Number of horizontal tiles to use while rendering.");
	RNA_def_property_update(prop, NC_SCENE|ND_RENDER_OPTIONS, NULL);
	
	prop= RNA_def_property(srna, "parts_y", PROP_INT, PROP_NONE);
	RNA_def_property_int_sdna(prop, NULL, "yparts");
	RNA_def_property_range(prop, 1, 512);
	RNA_def_property_ui_text(prop, "Parts Y", "Number of vertical tiles to use while rendering.");
	RNA_def_property_update(prop, NC_SCENE|ND_RENDER_OPTIONS, NULL);
	
	prop= RNA_def_property(srna, "pixel_aspect_x", PROP_FLOAT, PROP_NONE);
	RNA_def_property_float_sdna(prop, NULL, "xasp");
	RNA_def_property_range(prop, 1.0f, 200.0f);
	RNA_def_property_ui_text(prop, "Pixel Aspect X", "Horizontal aspect ratio - for anamorphic or non-square pixel output");
	RNA_def_property_update(prop, NC_SCENE|ND_RENDER_OPTIONS|NC_OBJECT|ND_DRAW, NULL);
	
	prop= RNA_def_property(srna, "pixel_aspect_y", PROP_FLOAT, PROP_NONE);
	RNA_def_property_float_sdna(prop, NULL, "yasp");
	RNA_def_property_range(prop, 1.0f, 200.0f);
	RNA_def_property_ui_text(prop, "Pixel Aspect Y", "Vertical aspect ratio - for anamorphic or non-square pixel output");
	RNA_def_property_update(prop, NC_SCENE|ND_RENDER_OPTIONS|NC_OBJECT|ND_DRAW, NULL);
	
	/* JPEG and AVI JPEG */
	
	prop= RNA_def_property(srna, "quality", PROP_INT, PROP_NONE);
	RNA_def_property_int_sdna(prop, NULL, "quality");
	RNA_def_property_range(prop, 1, 100);
	RNA_def_property_ui_text(prop, "Quality", "Quality of JPEG images, AVI Jpeg and SGI movies.");
	RNA_def_property_update(prop, NC_SCENE|ND_RENDER_OPTIONS, NULL);
	
	/* Tiff */
	
	prop= RNA_def_property(srna, "tiff_bit", PROP_BOOLEAN, PROP_NONE);
	RNA_def_property_boolean_sdna(prop, NULL, "subimtype", R_TIFF_16BIT);
	RNA_def_property_ui_text(prop, "16 Bit", "Save TIFF with 16 bits per channel");
	RNA_def_property_update(prop, NC_SCENE|ND_RENDER_OPTIONS, NULL);
	
	/* Cineon and DPX */
	
	prop= RNA_def_property(srna, "cineon_log", PROP_BOOLEAN, PROP_NONE);
	RNA_def_property_boolean_sdna(prop, NULL, "subimtype", R_CINEON_LOG);
	RNA_def_property_ui_text(prop, "Log", "Convert to logarithmic color space");
	RNA_def_property_update(prop, NC_SCENE|ND_RENDER_OPTIONS, NULL);
	
	prop= RNA_def_property(srna, "cineon_black", PROP_INT, PROP_NONE);
	RNA_def_property_int_sdna(prop, NULL, "cineonblack");
	RNA_def_property_range(prop, 0, 1024);
	RNA_def_property_ui_text(prop, "B", "Log conversion reference blackpoint");
	RNA_def_property_update(prop, NC_SCENE|ND_RENDER_OPTIONS, NULL);
	
	prop= RNA_def_property(srna, "cineon_white", PROP_INT, PROP_NONE);
	RNA_def_property_int_sdna(prop, NULL, "cineonwhite");
	RNA_def_property_range(prop, 0, 1024);
	RNA_def_property_ui_text(prop, "W", "Log conversion reference whitepoint");
	RNA_def_property_update(prop, NC_SCENE|ND_RENDER_OPTIONS, NULL);
	
	prop= RNA_def_property(srna, "cineon_gamma", PROP_FLOAT, PROP_NONE);
	RNA_def_property_float_sdna(prop, NULL, "cineongamma");
	RNA_def_property_range(prop, 0.0f, 10.0f);
	RNA_def_property_ui_text(prop, "G", "Log conversion gamma");
	RNA_def_property_update(prop, NC_SCENE|ND_RENDER_OPTIONS, NULL);

#ifdef WITH_OPENEXR	
	/* OpenEXR */

	prop= RNA_def_property(srna, "exr_codec", PROP_ENUM, PROP_NONE);
	RNA_def_property_enum_bitflag_sdna(prop, NULL, "quality");
	RNA_def_property_enum_items(prop, exr_codec_items);
	RNA_def_property_ui_text(prop, "Codec", "Codec settings for OpenEXR");
	RNA_def_property_update(prop, NC_SCENE|ND_RENDER_OPTIONS, NULL);
	
	prop= RNA_def_property(srna, "exr_half", PROP_BOOLEAN, PROP_NONE);
	RNA_def_property_boolean_sdna(prop, NULL, "subimtype", R_OPENEXR_HALF);
	RNA_def_property_ui_text(prop, "Half", "Use 16 bit floats instead of 32 bit floats per channel");
	RNA_def_property_update(prop, NC_SCENE|ND_RENDER_OPTIONS, NULL);
	
	prop= RNA_def_property(srna, "exr_zbuf", PROP_BOOLEAN, PROP_NONE);
	RNA_def_property_boolean_sdna(prop, NULL, "subimtype", R_OPENEXR_ZBUF);
	RNA_def_property_ui_text(prop, "Zbuf", "Save the z-depth per pixel (32 bit unsigned int zbuffer)");
	RNA_def_property_update(prop, NC_SCENE|ND_RENDER_OPTIONS, NULL);
	
	prop= RNA_def_property(srna, "exr_preview", PROP_BOOLEAN, PROP_NONE);
	RNA_def_property_boolean_sdna(prop, NULL, "subimtype", R_PREVIEW_JPG);
	RNA_def_property_ui_text(prop, "Preview", "When rendering animations, save JPG preview images in same directory");
	RNA_def_property_update(prop, NC_SCENE|ND_RENDER_OPTIONS, NULL);
#endif

#ifdef WITH_OPENJPEG
	/* Jpeg 2000 */

	prop= RNA_def_property(srna, "jpeg2k_preset", PROP_ENUM, PROP_NONE);
	RNA_def_property_enum_sdna(prop, NULL, "jp2_preset");
	RNA_def_property_enum_items(prop, jp2_preset_items);
	RNA_def_property_enum_funcs(prop, NULL, "rna_SceneRenderData_jpeg2k_preset_set", NULL);
	RNA_def_property_ui_text(prop, "Preset", "Use a DCI Standard preset for saving jpeg2000");
	RNA_def_property_update(prop, NC_SCENE|ND_RENDER_OPTIONS, NULL);
	
	prop= RNA_def_property(srna, "jpeg2k_depth", PROP_ENUM, PROP_NONE);
	RNA_def_property_enum_bitflag_sdna(prop, NULL, "jp2_depth");
	RNA_def_property_enum_items(prop, jp2_depth_items);
	RNA_def_property_enum_funcs(prop, NULL, "rna_SceneRenderData_jpeg2k_depth_set", NULL);
	RNA_def_property_ui_text(prop, "Depth", "Bit depth per channel");
	RNA_def_property_update(prop, NC_SCENE|ND_RENDER_OPTIONS, NULL);
	
	prop= RNA_def_property(srna, "jpeg2k_ycc", PROP_BOOLEAN, PROP_NONE);
	RNA_def_property_boolean_sdna(prop, NULL, "subimtype", R_JPEG2K_YCC);
	RNA_def_property_ui_text(prop, "YCC", "Save luminance-chrominance-chrominance channels instead of RGB colors");
	RNA_def_property_update(prop, NC_SCENE|ND_RENDER_OPTIONS, NULL);
#endif

#ifdef WITH_FFMPEG
	/* FFMPEG Video*/
	
	prop= RNA_def_property(srna, "ffmpeg_format", PROP_ENUM, PROP_NONE);
	RNA_def_property_enum_bitflag_sdna(prop, NULL, "ffcodecdata.type");
	RNA_def_property_enum_items(prop, ffmpeg_format_items);
	RNA_def_property_ui_text(prop, "Format", "Output file format");
	RNA_def_property_update(prop, NC_SCENE|ND_RENDER_OPTIONS, NULL);
	
	prop= RNA_def_property(srna, "ffmpeg_codec", PROP_ENUM, PROP_NONE);
	RNA_def_property_enum_bitflag_sdna(prop, NULL, "ffcodecdata.codec");
	RNA_def_property_enum_items(prop, ffmpeg_codec_items);
	RNA_def_property_ui_text(prop, "Codec", "FFMpeg codec to use");
	RNA_def_property_update(prop, NC_SCENE|ND_RENDER_OPTIONS, NULL);
	
	prop= RNA_def_property(srna, "ffmpeg_video_bitrate", PROP_INT, PROP_NONE);
	RNA_def_property_int_sdna(prop, NULL, "ffcodecdata.video_bitrate");
	RNA_def_property_range(prop, 1, 14000);
	RNA_def_property_ui_text(prop, "Bitrate", "Video bitrate(kb/s)");
	RNA_def_property_update(prop, NC_SCENE|ND_RENDER_OPTIONS, NULL);
	
	prop= RNA_def_property(srna, "ffmpeg_minrate", PROP_INT, PROP_NONE);
	RNA_def_property_int_sdna(prop, NULL, "ffcodecdata.rc_min_rate");
	RNA_def_property_range(prop, 0, 9000);
	RNA_def_property_ui_text(prop, "Min Rate", "Rate control: min rate(kb/s)");
	RNA_def_property_update(prop, NC_SCENE|ND_RENDER_OPTIONS, NULL);
	
	prop= RNA_def_property(srna, "ffmpeg_maxrate", PROP_INT, PROP_NONE);
	RNA_def_property_int_sdna(prop, NULL, "ffcodecdata.rc_max_rate");
	RNA_def_property_range(prop, 1, 14000);
	RNA_def_property_ui_text(prop, "Max Rate", "Rate control: max rate(kb/s)");
	RNA_def_property_update(prop, NC_SCENE|ND_RENDER_OPTIONS, NULL);
	
	prop= RNA_def_property(srna, "ffmpeg_muxrate", PROP_INT, PROP_NONE);
	RNA_def_property_int_sdna(prop, NULL, "ffcodecdata.mux_rate");
	RNA_def_property_range(prop, 0, 100000000);
	RNA_def_property_ui_text(prop, "Mux Rate", "Mux rate (bits/s(!))");
	RNA_def_property_update(prop, NC_SCENE|ND_RENDER_OPTIONS, NULL);
	
	prop= RNA_def_property(srna, "ffmpeg_gopsize", PROP_INT, PROP_NONE);
	RNA_def_property_int_sdna(prop, NULL, "ffcodecdata.gop_size");
	RNA_def_property_range(prop, 0, 100);
	RNA_def_property_ui_text(prop, "GOP Size", "Distance between key frames");
	RNA_def_property_update(prop, NC_SCENE|ND_RENDER_OPTIONS, NULL);
	
	prop= RNA_def_property(srna, "ffmpeg_buffersize", PROP_INT, PROP_NONE);
	RNA_def_property_int_sdna(prop, NULL, "ffcodecdata.rc_buffer_size");
	RNA_def_property_range(prop, 0, 2000);
	RNA_def_property_ui_text(prop, "Buffersize", "Rate control: buffer size (kb)");
	RNA_def_property_update(prop, NC_SCENE|ND_RENDER_OPTIONS, NULL);
	
	prop= RNA_def_property(srna, "ffmpeg_packetsize", PROP_INT, PROP_NONE);
	RNA_def_property_int_sdna(prop, NULL, "ffcodecdata.mux_packet_size");
	RNA_def_property_range(prop, 0, 16384);
	RNA_def_property_ui_text(prop, "Mux Packet Size", "Mux packet size (byte)");
	RNA_def_property_update(prop, NC_SCENE|ND_RENDER_OPTIONS, NULL);
	
	prop= RNA_def_property(srna, "ffmpeg_autosplit", PROP_BOOLEAN, PROP_NONE);
	RNA_def_property_boolean_sdna(prop, NULL, "ffcodecdata.flags", FFMPEG_AUTOSPLIT_OUTPUT);
	RNA_def_property_ui_text(prop, "Autosplit Output", "Autosplit output at 2GB boundary.");
	RNA_def_property_update(prop, NC_SCENE|ND_RENDER_OPTIONS, NULL);
	
	/* FFMPEG Audio*/
	
	prop= RNA_def_property(srna, "ffmpeg_audio_codec", PROP_ENUM, PROP_NONE);
	RNA_def_property_enum_bitflag_sdna(prop, NULL, "ffcodecdata.audio_codec");
	RNA_def_property_enum_items(prop, ffmpeg_audio_codec_items);
	RNA_def_property_ui_text(prop, "Audio Codec", "FFMpeg audio codec to use");
	RNA_def_property_update(prop, NC_SCENE|ND_RENDER_OPTIONS, NULL);
	
	prop= RNA_def_property(srna, "ffmpeg_audio_bitrate", PROP_INT, PROP_NONE);
	RNA_def_property_int_sdna(prop, NULL, "ffcodecdata.audio_bitrate");
	RNA_def_property_range(prop, 32, 384);
	RNA_def_property_ui_text(prop, "Bitrate", "Audio bitrate(kb/s)");
	RNA_def_property_update(prop, NC_SCENE|ND_RENDER_OPTIONS, NULL);
	
	prop= RNA_def_property(srna, "ffmpeg_multiplex_audio", PROP_BOOLEAN, PROP_NONE);
	RNA_def_property_boolean_sdna(prop, NULL, "ffcodecdata.flags", FFMPEG_MULTIPLEX_AUDIO);
	RNA_def_property_ui_text(prop, "Multiplex Audio", "Interleave audio with the output video");
	RNA_def_property_update(prop, NC_SCENE|ND_RENDER_OPTIONS, NULL);

	prop= RNA_def_property(srna, "ffmpeg_audio_mixrate", PROP_INT, PROP_NONE);
	RNA_def_property_int_sdna(prop, NULL, "ffcodecdata.audio_mixrate");
	RNA_def_property_range(prop, 8000, 192000);
	RNA_def_property_ui_text(prop, "Samplerate", "Audio samplerate(samples/s)");
	RNA_def_property_update(prop, NC_SCENE|ND_RENDER_OPTIONS, NULL);

	prop= RNA_def_property(srna, "ffmpeg_audio_volume", PROP_FLOAT, PROP_NONE);
	RNA_def_property_float_sdna(prop, NULL, "ffcodecdata.audio_volume");
	RNA_def_property_range(prop, 0.0f, 1.0f);
	RNA_def_property_ui_text(prop, "Volume", "Audio volume");
	RNA_def_property_update(prop, NC_SCENE|ND_RENDER_OPTIONS, NULL);

#endif

	prop= RNA_def_property(srna, "fps", PROP_INT, PROP_NONE);
	RNA_def_property_int_sdna(prop, NULL, "frs_sec");
	RNA_def_property_range(prop, 1, 120);
	RNA_def_property_ui_text(prop, "FPS", "Framerate, expressed in frames per second.");
	RNA_def_property_update(prop, NC_SCENE|ND_RENDER_OPTIONS, NULL);
	
	prop= RNA_def_property(srna, "fps_base", PROP_FLOAT, PROP_NONE);
	RNA_def_property_float_sdna(prop, NULL, "frs_sec_base");
	RNA_def_property_range(prop, 0.1f, 120.0f);
	RNA_def_property_ui_text(prop, "FPS Base", "Framerate base");
	RNA_def_property_update(prop, NC_SCENE|ND_RENDER_OPTIONS, NULL);
	
	prop= RNA_def_property(srna, "dither_intensity", PROP_FLOAT, PROP_NONE);
	RNA_def_property_float_sdna(prop, NULL, "dither_intensity");
	RNA_def_property_range(prop, 0.0f, 2.0f);
	RNA_def_property_ui_text(prop, "Dither Intensity", "Amount of dithering noise added to the rendered image to break up banding.");
	RNA_def_property_update(prop, NC_SCENE|ND_RENDER_OPTIONS, NULL);
	
	prop= RNA_def_property(srna, "pixel_filter", PROP_ENUM, PROP_NONE);
	RNA_def_property_enum_sdna(prop, NULL, "filtertype");
	RNA_def_property_enum_items(prop, pixel_filter_items);
	RNA_def_property_ui_text(prop, "Pixel Filter", "Reconstruction filter used for combining anti-aliasing samples.");
	RNA_def_property_update(prop, NC_SCENE|ND_RENDER_OPTIONS, NULL);
	
	prop= RNA_def_property(srna, "filter_size", PROP_FLOAT, PROP_NONE);
	RNA_def_property_float_sdna(prop, NULL, "gauss");
	RNA_def_property_range(prop, 0.5f, 1.5f);
	RNA_def_property_ui_text(prop, "Filter Size", "Pixel width over which the reconstruction filter combines samples.");
	RNA_def_property_update(prop, NC_SCENE|ND_RENDER_OPTIONS, NULL);
	
	prop= RNA_def_property(srna, "alpha_mode", PROP_ENUM, PROP_NONE);
	RNA_def_property_enum_sdna(prop, NULL, "alphamode");
	RNA_def_property_enum_items(prop, alpha_mode_items);
	RNA_def_property_ui_text(prop, "Alpha Mode", "Representation of alpha information in the RGBA pixels.");
	RNA_def_property_update(prop, NC_SCENE|ND_RENDER_OPTIONS, NULL);
	
	prop= RNA_def_property(srna, "octree_resolution", PROP_ENUM, PROP_NONE);
	RNA_def_property_enum_sdna(prop, NULL, "ocres");
	RNA_def_property_enum_items(prop, octree_resolution_items);
	RNA_def_property_ui_text(prop, "Octree Resolution", "Resolution of raytrace accelerator. Use higher resolutions for larger scenes.");
	RNA_def_property_update(prop, NC_SCENE|ND_RENDER_OPTIONS, NULL);

	prop= RNA_def_property(srna, "raytrace_structure", PROP_ENUM, PROP_NONE);
	RNA_def_property_enum_sdna(prop, NULL, "raytrace_structure");
	RNA_def_property_enum_items(prop, raytrace_structure_items);
	RNA_def_property_ui_text(prop, "Raytrace Acceleration Structure", "Type of raytrace accelerator structure.");
	RNA_def_property_update(prop, NC_SCENE|ND_RENDER_OPTIONS, NULL);

	prop= RNA_def_property(srna, "use_instances", PROP_BOOLEAN, PROP_NONE);
	RNA_def_property_boolean_sdna(prop, NULL, "raytrace_options", R_RAYTRACE_USE_INSTANCES);
	RNA_def_property_ui_text(prop, "Use Instances", "Instance support leads to effective memory reduction when using duplicates.");
	RNA_def_property_update(prop, NC_SCENE|ND_RENDER_OPTIONS, NULL);

	prop= RNA_def_property(srna, "use_local_coords", PROP_BOOLEAN, PROP_NONE);
	RNA_def_property_boolean_sdna(prop, NULL, "raytrace_options", R_RAYTRACE_USE_LOCAL_COORDS);
	RNA_def_property_ui_text(prop, "Use Local Coords", "Vertex coordinates are stored localy on each primitive. Increases memory usage, but may have impact on speed.");
	RNA_def_property_update(prop, NC_SCENE|ND_RENDER_OPTIONS, NULL);

	prop= RNA_def_property(srna, "antialiasing", PROP_BOOLEAN, PROP_NONE);
	RNA_def_property_boolean_sdna(prop, NULL, "mode", R_OSA);
	RNA_def_property_ui_text(prop, "Anti-Aliasing", "Render and combine multiple samples per pixel to prevent jagged edges.");
	RNA_def_property_update(prop, NC_SCENE|ND_RENDER_OPTIONS, NULL);
	
	prop= RNA_def_property(srna, "antialiasing_samples", PROP_ENUM, PROP_NONE);
	RNA_def_property_enum_sdna(prop, NULL, "osa");
	RNA_def_property_enum_items(prop, fixed_oversample_items);
	RNA_def_property_ui_text(prop, "Anti-Aliasing Samples", "Amount of anti-aliasing samples per pixel.");
	RNA_def_property_update(prop, NC_SCENE|ND_RENDER_OPTIONS, NULL);
	
	prop= RNA_def_property(srna, "fields", PROP_BOOLEAN, PROP_NONE);
	RNA_def_property_boolean_sdna(prop, NULL, "mode", R_FIELDS);
	RNA_def_property_ui_text(prop, "Fields", "Render image to two fields per frame, for interlaced TV output.");
	RNA_def_property_update(prop, NC_SCENE|ND_RENDER_OPTIONS, NULL);
	
	prop= RNA_def_property(srna, "field_order", PROP_ENUM, PROP_NONE);
	RNA_def_property_enum_bitflag_sdna(prop, NULL, "mode");
	RNA_def_property_enum_items(prop, field_order_items);
	RNA_def_property_ui_text(prop, "Field Order", "Order of video fields. Select which lines get rendered first, to create smooth motion for TV output");
	RNA_def_property_update(prop, NC_SCENE|ND_RENDER_OPTIONS, NULL);
	
	prop= RNA_def_property(srna, "fields_still", PROP_BOOLEAN, PROP_NONE);
	RNA_def_property_boolean_sdna(prop, NULL, "mode", R_FIELDSTILL);
	RNA_def_property_ui_text(prop, "Fields Still", "Disable the time difference between fields.");
	RNA_def_property_update(prop, NC_SCENE|ND_RENDER_OPTIONS, NULL);
	
	prop= RNA_def_property(srna, "render_shadows", PROP_BOOLEAN, PROP_NONE);
	RNA_def_property_boolean_sdna(prop, NULL, "mode", R_SHADOW);
	RNA_def_property_ui_text(prop, "Render Shadows", "Calculate shadows while rendering.");
	RNA_def_property_update(prop, NC_SCENE|ND_RENDER_OPTIONS, NULL);
	
	prop= RNA_def_property(srna, "render_envmaps", PROP_BOOLEAN, PROP_NONE);
	RNA_def_property_boolean_sdna(prop, NULL, "mode", R_ENVMAP);
	RNA_def_property_ui_text(prop, "Render Environment Maps", "Calculate environment maps while rendering.");
	RNA_def_property_update(prop, NC_SCENE|ND_RENDER_OPTIONS, NULL);
	
	prop= RNA_def_property(srna, "render_radiosity", PROP_BOOLEAN, PROP_NONE);
	RNA_def_property_boolean_sdna(prop, NULL, "mode", R_RADIO);
	RNA_def_property_ui_text(prop, "Render Radiosity", "Calculate radiosity in a pre-process before rendering.");
	RNA_def_property_update(prop, NC_SCENE|ND_RENDER_OPTIONS, NULL);
	
	prop= RNA_def_property(srna, "render_sss", PROP_BOOLEAN, PROP_NONE);
	RNA_def_property_boolean_sdna(prop, NULL, "mode", R_SSS);
	RNA_def_property_ui_text(prop, "Render SSS", "Calculate sub-surface scattering in materials rendering.");
	RNA_def_property_update(prop, NC_SCENE|ND_RENDER_OPTIONS, NULL);
	
	prop= RNA_def_property(srna, "render_raytracing", PROP_BOOLEAN, PROP_NONE);
	RNA_def_property_boolean_sdna(prop, NULL, "mode", R_RAYTRACE);
	RNA_def_property_ui_text(prop, "Render Raytracing", "Pre-calculate the raytrace accelerator and render raytracing effects.");
	RNA_def_property_update(prop, NC_SCENE|ND_RENDER_OPTIONS, NULL);
	
	prop= RNA_def_property(srna, "render_textures", PROP_BOOLEAN, PROP_NONE);
	RNA_def_property_boolean_negative_sdna(prop, NULL, "scemode", R_NO_TEX);
	RNA_def_property_ui_text(prop, "Render Textures", "Use textures to affect material properties.");
	RNA_def_property_update(prop, NC_SCENE|ND_RENDER_OPTIONS, NULL);
	
	prop= RNA_def_property(srna, "edge", PROP_BOOLEAN, PROP_NONE);
	RNA_def_property_boolean_sdna(prop, NULL, "mode", R_EDGE);
	RNA_def_property_ui_text(prop, "Edge", "Create a toon outline around the edges of geometry");
	RNA_def_property_update(prop, NC_SCENE|ND_RENDER_OPTIONS, NULL);
	
	prop= RNA_def_property(srna, "edge_threshold", PROP_INT, PROP_NONE);
	RNA_def_property_int_sdna(prop, NULL, "edgeint");
	RNA_def_property_range(prop, 0, 255);
	RNA_def_property_ui_text(prop, "Edge Threshold", "Threshold for drawing outlines on geometry edges");
	RNA_def_property_update(prop, NC_SCENE|ND_RENDER_OPTIONS, NULL);
	
	prop= RNA_def_property(srna, "edge_color", PROP_FLOAT, PROP_COLOR);
	RNA_def_property_float_sdna(prop, NULL, "edgeR");
	RNA_def_property_array(prop, 3);
	RNA_def_property_ui_text(prop, "Edge Color", "");
	RNA_def_property_update(prop, NC_SCENE|ND_RENDER_OPTIONS, NULL);
	
	prop= RNA_def_property(srna, "threads", PROP_INT, PROP_NONE);
	RNA_def_property_int_sdna(prop, NULL, "threads");
	RNA_def_property_range(prop, 1, 8);
	RNA_def_property_int_funcs(prop, "rna_SceneRenderData_threads_get", NULL, NULL);
	RNA_def_property_ui_text(prop, "Threads", "Number of CPU threads to use simultaneously while rendering (for multi-core/CPU systems)");
	RNA_def_property_update(prop, NC_SCENE|ND_RENDER_OPTIONS, NULL);
	
	prop= RNA_def_property(srna, "threads_mode", PROP_ENUM, PROP_NONE);
	RNA_def_property_enum_bitflag_sdna(prop, NULL, "mode");
	RNA_def_property_enum_items(prop, threads_mode_items);
	RNA_def_property_ui_text(prop, "Threads Mode", "Determine the amount of render threads used");
	RNA_def_property_update(prop, NC_SCENE|ND_RENDER_OPTIONS, NULL);
	
	prop= RNA_def_property(srna, "motion_blur", PROP_BOOLEAN, PROP_NONE);
	RNA_def_property_boolean_sdna(prop, NULL, "mode", R_MBLUR);
	RNA_def_property_ui_text(prop, "Motion Blur", "Use multi-sampled 3D scene motion blur (uses number of anti-aliasing samples).");
	RNA_def_property_update(prop, NC_SCENE|ND_RENDER_OPTIONS, NULL);
	
	prop= RNA_def_property(srna, "use_border", PROP_BOOLEAN, PROP_NONE);
	RNA_def_property_boolean_sdna(prop, NULL, "mode", R_BORDER);
	RNA_def_property_ui_text(prop, "Border", "Render a user-defined border region, within the frame size.");
	RNA_def_property_update(prop, NC_SCENE|ND_RENDER_OPTIONS, NULL);

	prop= RNA_def_property(srna, "border_min_x", PROP_FLOAT, PROP_NONE);
	RNA_def_property_float_sdna(prop, NULL, "border.xmin");
	RNA_def_property_range(prop, 0.0f, 1.0f);
	RNA_def_property_ui_text(prop, "Border Minimum X", "Sets minimum X value to for the render border.");
	RNA_def_property_update(prop, NC_SCENE|ND_RENDER_OPTIONS, NULL);

	prop= RNA_def_property(srna, "border_min_y", PROP_FLOAT, PROP_NONE);
	RNA_def_property_float_sdna(prop, NULL, "border.ymin");
	RNA_def_property_range(prop, 0.0f, 1.0f);
	RNA_def_property_ui_text(prop, "Border Minimum Y", "Sets minimum Y value for the render border");
	RNA_def_property_update(prop, NC_SCENE|ND_RENDER_OPTIONS, NULL);

	prop= RNA_def_property(srna, "border_max_x", PROP_FLOAT, PROP_NONE);
	RNA_def_property_float_sdna(prop, NULL, "border.xmax");
	RNA_def_property_range(prop, 0.0f, 1.0f);
	RNA_def_property_ui_text(prop, "Border Maximum X", "Sets maximum X value for the render border");
	RNA_def_property_update(prop, NC_SCENE|ND_RENDER_OPTIONS, NULL);

	prop= RNA_def_property(srna, "border_max_y", PROP_FLOAT, PROP_NONE);
	RNA_def_property_float_sdna(prop, NULL, "border.ymax");
	RNA_def_property_range(prop, 0.0f, 1.0f);
	RNA_def_property_ui_text(prop, "Border Maximum Y", "Sets maximum Y value for the render border");
	RNA_def_property_update(prop, NC_SCENE|ND_RENDER_OPTIONS, NULL);
	
	prop= RNA_def_property(srna, "crop_to_border", PROP_BOOLEAN, PROP_NONE);
	RNA_def_property_boolean_sdna(prop, NULL, "mode", R_CROP);
	RNA_def_property_ui_text(prop, "Crop to Border", "Crop the rendered frame to the defined border size.");
	RNA_def_property_update(prop, NC_SCENE|ND_RENDER_OPTIONS, NULL);
	
	prop= RNA_def_property(srna, "use_placeholder", PROP_BOOLEAN, PROP_NONE);
	RNA_def_property_boolean_sdna(prop, NULL, "mode", R_TOUCH);
	RNA_def_property_ui_text(prop, "Placeholders", "Create empty placeholder files while rendering frames (similar to Unix 'touch').");
	RNA_def_property_update(prop, NC_SCENE|ND_RENDER_OPTIONS, NULL);
	
	prop= RNA_def_property(srna, "use_overwrite", PROP_BOOLEAN, PROP_NONE);
	RNA_def_property_boolean_negative_sdna(prop, NULL, "mode", R_NO_OVERWRITE);
	RNA_def_property_ui_text(prop, "Overwrite", "Overwrite existing files while rendering.");
	RNA_def_property_update(prop, NC_SCENE|ND_RENDER_OPTIONS, NULL);
	
	prop= RNA_def_property(srna, "use_compositing", PROP_BOOLEAN, PROP_NONE);
	RNA_def_property_boolean_sdna(prop, NULL, "scemode", R_DOCOMP);
	RNA_def_property_ui_text(prop, "Compositing", "Process the render result through the compositing pipeline, if compositing nodes are enabled.");
	RNA_def_property_update(prop, NC_SCENE|ND_RENDER_OPTIONS, NULL);
	
	prop= RNA_def_property(srna, "use_sequencer", PROP_BOOLEAN, PROP_NONE);
	RNA_def_property_boolean_sdna(prop, NULL, "scemode", R_DOSEQ);
	RNA_def_property_ui_text(prop, "Sequencer", "Process the render (and composited) result through the video sequence editor pipeline, if sequencer strips exist.");
	RNA_def_property_update(prop, NC_SCENE|ND_RENDER_OPTIONS, NULL);
	
	prop= RNA_def_property(srna, "color_management", PROP_BOOLEAN, PROP_NONE);
	RNA_def_property_boolean_sdna(prop, NULL, "color_mgt_flag", R_COLOR_MANAGEMENT);
	RNA_def_property_ui_text(prop, "Color Management", "Use color profiles and gamma corrected imaging pipeline");
	RNA_def_property_update(prop, NC_SCENE|ND_RENDER_OPTIONS|NC_MATERIAL|ND_SHADING, NULL);
	
	prop= RNA_def_property(srna, "file_extensions", PROP_BOOLEAN, PROP_NONE);
	RNA_def_property_boolean_sdna(prop, NULL, "scemode", R_EXTENSION);
	RNA_def_property_ui_text(prop, "File Extensions", "Add the file format extensions to the rendered file name (eg: filename + .jpg)");
	RNA_def_property_update(prop, NC_SCENE|ND_RENDER_OPTIONS, NULL);
	
	prop= RNA_def_property(srna, "file_format", PROP_ENUM, PROP_NONE);
	RNA_def_property_enum_sdna(prop, NULL, "imtype");
	RNA_def_property_enum_items(prop, image_type_items);
	RNA_def_property_enum_funcs(prop, NULL, "rna_SceneRenderData_file_format_set", NULL);
	RNA_def_property_ui_text(prop, "File Format", "File format to save the rendered images as.");
	RNA_def_property_update(prop, NC_SCENE|ND_RENDER_OPTIONS, NULL);
	
	prop= RNA_def_property(srna, "free_image_textures", PROP_BOOLEAN, PROP_NONE);
	RNA_def_property_boolean_sdna(prop, NULL, "scemode", R_FREE_IMAGE);
	RNA_def_property_ui_text(prop, "Free Image Textures", "Free all image texture from memory after render, to save memory before compositing.");
	RNA_def_property_update(prop, NC_SCENE|ND_RENDER_OPTIONS, NULL);

	prop= RNA_def_property(srna, "free_unused_nodes", PROP_BOOLEAN, PROP_NONE);
	RNA_def_property_boolean_sdna(prop, NULL, "scemode", R_FREE_IMAGE);
	RNA_def_property_ui_text(prop, "Free Unused Nodes", "Free Nodes that are not used while compositing, to save memory.");
	RNA_def_property_update(prop, NC_SCENE|ND_RENDER_OPTIONS, NULL);

	prop= RNA_def_property(srna, "save_buffers", PROP_BOOLEAN, PROP_NONE);
	RNA_def_property_boolean_sdna(prop, NULL, "scemode", R_EXR_TILE_FILE);
	RNA_def_property_boolean_funcs(prop, "rna_SceneRenderData_save_buffers_get", NULL);
	RNA_def_property_ui_text(prop, "Save Buffers","Save tiles for all RenderLayers and SceneNodes to files in the temp directory (saves memory, required for Full Sample).");
	RNA_def_property_update(prop, NC_SCENE|ND_RENDER_OPTIONS, NULL);
	
	prop= RNA_def_property(srna, "full_sample", PROP_BOOLEAN, PROP_NONE);
	RNA_def_property_boolean_sdna(prop, NULL, "scemode", R_FULL_SAMPLE);
	RNA_def_property_ui_text(prop, "Full Sample","Save for every anti-aliasing sample the entire RenderLayer results. This solves anti-aliasing issues with compositing.");
	RNA_def_property_update(prop, NC_SCENE|ND_RENDER_OPTIONS, NULL);
	
	prop= RNA_def_property(srna, "backbuf", PROP_BOOLEAN, PROP_NONE);
	RNA_def_property_boolean_sdna(prop, NULL, "bufflag", R_BACKBUF);
	RNA_def_property_ui_text(prop, "Back Buffer", "Render backbuffer image");
	RNA_def_property_update(prop, NC_SCENE|ND_RENDER_OPTIONS, NULL);

	prop= RNA_def_property(srna, "display_mode", PROP_ENUM, PROP_NONE);
	RNA_def_property_enum_bitflag_sdna(prop, NULL, "displaymode");
	RNA_def_property_enum_items(prop, display_mode_items);
	RNA_def_property_ui_text(prop, "Display", "Select where rendered images will be displayed");
	RNA_def_property_update(prop, NC_SCENE|ND_RENDER_OPTIONS, NULL);
	
	prop= RNA_def_property(srna, "output_path", PROP_STRING, PROP_DIRPATH);
	RNA_def_property_string_sdna(prop, NULL, "pic");
	RNA_def_property_ui_text(prop, "Output Path", "Directory/name to save animations, # characters defines the position and length of frame numbers.");
	RNA_def_property_update(prop, NC_SCENE|ND_RENDER_OPTIONS, NULL);

	/* Bake */
	
	prop= RNA_def_property(srna, "bake_type", PROP_ENUM, PROP_NONE);
	RNA_def_property_enum_bitflag_sdna(prop, NULL, "bake_mode");
	RNA_def_property_enum_items(prop, bake_mode_items);
	RNA_def_property_ui_text(prop, "Bake Mode", "");
	
	prop= RNA_def_property(srna, "bake_normal_space", PROP_ENUM, PROP_NONE);
	RNA_def_property_enum_bitflag_sdna(prop, NULL, "bake_normal_space");
	RNA_def_property_enum_items(prop, bake_normal_space_items);
	RNA_def_property_ui_text(prop, "Normal Space", "Choose normal space for baking");
	
	prop= RNA_def_property(srna, "bake_aa_mode", PROP_ENUM, PROP_NONE);
	RNA_def_property_enum_bitflag_sdna(prop, NULL, "bake_osa");
	RNA_def_property_enum_items(prop, bake_aa_items);
	RNA_def_property_ui_text(prop, "Anti-Aliasing Level", "");
	
	prop= RNA_def_property(srna, "bake_active", PROP_BOOLEAN, PROP_NONE);
	RNA_def_property_boolean_sdna(prop, NULL, "bake_flag", R_BAKE_TO_ACTIVE);
	RNA_def_property_ui_text(prop, "Selected to Active", "Bake shading on the surface of selected objects to the active object");
	
	prop= RNA_def_property(srna, "bake_normalized", PROP_BOOLEAN, PROP_NONE);
	RNA_def_property_boolean_sdna(prop, NULL, "bake_flag", R_BAKE_NORMALIZE);
	RNA_def_property_ui_text(prop, "Normalized", "");
	//"Bake ambient occlusion normalized, without taking into acount material settings"
	//"Normalized displacement value to fit the 'Dist' range"
	// XXX: Need 1 tooltip here...
	
	prop= RNA_def_property(srna, "bake_clear", PROP_BOOLEAN, PROP_NONE);
	RNA_def_property_boolean_sdna(prop, NULL, "bake_flag", R_BAKE_CLEAR);
	RNA_def_property_ui_text(prop, "Clear", "Clear Images before baking");
	
	prop= RNA_def_property(srna, "bake_enable_aa", PROP_BOOLEAN, PROP_NONE);
	RNA_def_property_boolean_sdna(prop, NULL, "bake_flag", R_BAKE_OSA);
	RNA_def_property_ui_text(prop, "Anti-Aliasing", "Enables Anti-aliasing");
	
	prop= RNA_def_property(srna, "bake_margin", PROP_INT, PROP_NONE);
	RNA_def_property_int_sdna(prop, NULL, "bake_filter");
	RNA_def_property_range(prop, 0, 32);
	RNA_def_property_ui_text(prop, "Margin", "Amount of pixels to extend the baked result with, as post process filter");

	prop= RNA_def_property(srna, "bake_distance", PROP_FLOAT, PROP_NONE);
	RNA_def_property_float_sdna(prop, NULL, "bake_maxdist");
	RNA_def_property_range(prop, 0.0, 1000.0);
	RNA_def_property_ui_text(prop, "Distance", "Maximum distance from active object to other object (in blender units");
	
	prop= RNA_def_property(srna, "bake_bias", PROP_FLOAT, PROP_NONE);
	RNA_def_property_float_sdna(prop, NULL, "bake_biasdist");
	RNA_def_property_range(prop, 0.0, 1000.0);
	RNA_def_property_ui_text(prop, "Bias", "Bias towards faces further away from the object (in blender units)");
	
	/* stamp */
	
	prop= RNA_def_property(srna, "stamp_time", PROP_BOOLEAN, PROP_NONE);
	RNA_def_property_boolean_sdna(prop, NULL, "stamp", R_STAMP_TIME);
	RNA_def_property_ui_text(prop, "Stamp Time", "Include the current time in image metadata");
	RNA_def_property_update(prop, NC_SCENE|ND_RENDER_OPTIONS, NULL);
	
	prop= RNA_def_property(srna, "stamp_date", PROP_BOOLEAN, PROP_NONE);
	RNA_def_property_boolean_sdna(prop, NULL, "stamp", R_STAMP_DATE);
	RNA_def_property_ui_text(prop, "Stamp Date", "Include the current date in image metadata");
	RNA_def_property_update(prop, NC_SCENE|ND_RENDER_OPTIONS, NULL);
	
	prop= RNA_def_property(srna, "stamp_frame", PROP_BOOLEAN, PROP_NONE);
	RNA_def_property_boolean_sdna(prop, NULL, "stamp", R_STAMP_FRAME);
	RNA_def_property_ui_text(prop, "Stamp Frame", "Include the frame number in image metadata");
	RNA_def_property_update(prop, NC_SCENE|ND_RENDER_OPTIONS, NULL);
	
	prop= RNA_def_property(srna, "stamp_camera", PROP_BOOLEAN, PROP_NONE);
	RNA_def_property_boolean_sdna(prop, NULL, "stamp", R_STAMP_CAMERA);
	RNA_def_property_ui_text(prop, "Stamp Camera", "Include the name of the active camera in image metadata");
	RNA_def_property_update(prop, NC_SCENE|ND_RENDER_OPTIONS, NULL);
	
	prop= RNA_def_property(srna, "stamp_scene", PROP_BOOLEAN, PROP_NONE);
	RNA_def_property_boolean_sdna(prop, NULL, "stamp", R_STAMP_SCENE);
	RNA_def_property_ui_text(prop, "Stamp Scene", "Include the name of the active scene in image metadata");
	RNA_def_property_update(prop, NC_SCENE|ND_RENDER_OPTIONS, NULL);
	
	prop= RNA_def_property(srna, "stamp_note", PROP_BOOLEAN, PROP_NONE);
	RNA_def_property_boolean_sdna(prop, NULL, "stamp", R_STAMP_NOTE);
	RNA_def_property_ui_text(prop, "Stamp Note", "Include a custom note in image metadata");
	RNA_def_property_update(prop, NC_SCENE|ND_RENDER_OPTIONS, NULL);
	
	prop= RNA_def_property(srna, "stamp_marker", PROP_BOOLEAN, PROP_NONE);
	RNA_def_property_boolean_sdna(prop, NULL, "stamp", R_STAMP_MARKER);
	RNA_def_property_ui_text(prop, "Stamp Marker", "Include the name of the last marker in image metadata");
	RNA_def_property_update(prop, NC_SCENE|ND_RENDER_OPTIONS, NULL);
	
	prop= RNA_def_property(srna, "stamp_filename", PROP_BOOLEAN, PROP_NONE);
	RNA_def_property_boolean_sdna(prop, NULL, "stamp", R_STAMP_FILENAME);
	RNA_def_property_ui_text(prop, "Stamp Filename", "Include the filename of the .blend file in image metadata");
	RNA_def_property_update(prop, NC_SCENE|ND_RENDER_OPTIONS, NULL);
	
	prop= RNA_def_property(srna, "stamp_sequence_strip", PROP_BOOLEAN, PROP_NONE);
	RNA_def_property_boolean_sdna(prop, NULL, "stamp", R_STAMP_SEQSTRIP);
	RNA_def_property_ui_text(prop, "Stamp Sequence Strip", "Include the name of the foreground sequence strip in image metadata");
	RNA_def_property_update(prop, NC_SCENE|ND_RENDER_OPTIONS, NULL);

	prop= RNA_def_property(srna, "stamp_render_time", PROP_BOOLEAN, PROP_NONE);
	RNA_def_property_boolean_sdna(prop, NULL, "stamp", R_STAMP_RENDERTIME);
	RNA_def_property_ui_text(prop, "Stamp Render Time", "Include the render time in the stamp image");
	RNA_def_property_update(prop, NC_SCENE|ND_RENDER_OPTIONS, NULL);
	
	prop= RNA_def_property(srna, "stamp_note_text", PROP_STRING, PROP_NONE);
	RNA_def_property_string_sdna(prop, NULL, "stamp_udata");
	RNA_def_property_ui_text(prop, "Stamp Note Text", "Custom text to appear in the stamp note");
	RNA_def_property_update(prop, NC_SCENE|ND_RENDER_OPTIONS, NULL);

	prop= RNA_def_property(srna, "render_stamp", PROP_BOOLEAN, PROP_NONE);
	RNA_def_property_boolean_sdna(prop, NULL, "stamp", R_STAMP_DRAW);
	RNA_def_property_ui_text(prop, "Render Stamp", "Render the stamp info text in the rendered image");
	RNA_def_property_update(prop, NC_SCENE|ND_RENDER_OPTIONS, NULL);
	
	prop= RNA_def_property(srna, "stamp_font_size", PROP_INT, PROP_NONE);
	RNA_def_property_int_sdna(prop, NULL, "stamp_font_id");
	RNA_def_property_range(prop, 8, 64);
	RNA_def_property_ui_text(prop, "Font Size", "Size of the font used when rendering stamp text");
	RNA_def_property_update(prop, NC_SCENE|ND_RENDER_OPTIONS, NULL);

	prop= RNA_def_property(srna, "stamp_foreground", PROP_FLOAT, PROP_COLOR);
	RNA_def_property_float_sdna(prop, NULL, "fg_stamp");
	RNA_def_property_array(prop, 4);
	RNA_def_property_range(prop,0.0,1.0);
	RNA_def_property_ui_text(prop, "Stamp Foreground", "Stamp text color");
	RNA_def_property_update(prop, NC_SCENE|ND_RENDER_OPTIONS, NULL);
	
	prop= RNA_def_property(srna, "stamp_background", PROP_FLOAT, PROP_COLOR);
	RNA_def_property_float_sdna(prop, NULL, "bg_stamp");
	RNA_def_property_array(prop, 4);
	RNA_def_property_range(prop,0.0,1.0);
	RNA_def_property_ui_text(prop, "Stamp Background", "Color to use behind stamp text");
	RNA_def_property_update(prop, NC_SCENE|ND_RENDER_OPTIONS, NULL);

	/* layers */
	
	prop= RNA_def_property(srna, "layers", PROP_COLLECTION, PROP_NONE);
	RNA_def_property_collection_sdna(prop, NULL, "layers", NULL);
	RNA_def_property_struct_type(prop, "SceneRenderLayer");
	RNA_def_property_ui_text(prop, "Render Layers", "");

	prop= RNA_def_property(srna, "single_layer", PROP_BOOLEAN, PROP_NONE);
	RNA_def_property_boolean_sdna(prop, NULL, "scemode", R_SINGLE_LAYER);
	RNA_def_property_ui_text(prop, "Single Layer", "Only render the active layer.");
	RNA_def_property_update(prop, NC_SCENE|ND_RENDER_OPTIONS, NULL);

	prop= RNA_def_property(srna, "active_layer_index", PROP_INT, PROP_NONE);
	RNA_def_property_int_sdna(prop, NULL, "actlay");
	RNA_def_property_int_funcs(prop, "rna_SceneRenderData_active_layer_index_get", "rna_SceneRenderData_active_layer_index_set", "rna_SceneRenderData_active_layer_index_range");
	RNA_def_property_ui_text(prop, "Active Layer Index", "Active index in render layer array.");
	RNA_def_property_update(prop, NC_SCENE|ND_RENDER_OPTIONS, NULL);

	/* engine */
	prop= RNA_def_property(srna, "engine", PROP_ENUM, PROP_NONE);
	RNA_def_property_enum_items(prop, engine_items);
	RNA_def_property_enum_funcs(prop, "rna_SceneRenderData_engine_get", "rna_SceneRenderData_engine_set", "rna_SceneRenderData_engine_itemf");
	RNA_def_property_ui_text(prop, "Engine", "Engine to use for rendering.");
	RNA_def_property_update(prop, NC_WINDOW, NULL);

	prop= RNA_def_property(srna, "multiple_engines", PROP_BOOLEAN, PROP_NONE);
	RNA_def_property_boolean_funcs(prop, "rna_SceneRenderData_multiple_engines_get", NULL);
	RNA_def_property_clear_flag(prop, PROP_EDITABLE);
	RNA_def_property_ui_text(prop, "Multiple Engines", "More than one rendering engine is available.");

	prop= RNA_def_property(srna, "use_game_engine", PROP_BOOLEAN, PROP_NONE);
	RNA_def_property_boolean_funcs(prop, "rna_SceneRenderData_use_game_engine_get", NULL);
	RNA_def_property_clear_flag(prop, PROP_EDITABLE);
	RNA_def_property_ui_text(prop, "Use Game Engine", "Current rendering engine is a game engine.");
}

void RNA_def_scene(BlenderRNA *brna)
{
	StructRNA *srna;
	PropertyRNA *prop;
	PropertyRNA *prop_act;
	FunctionRNA *func;
	
	static EnumPropertyItem audio_distance_model_items[] = {
		{0, "NONE", 0, "None", "No distance attenuation."},
		{1, "INVERSE", 0, "Inverse", "Inverse distance model."},
		{2, "INVERSE_CLAMPED", 0, "Inverse Clamped", "Inverse distance model with clamping."},
		{3, "LINEAR", 0, "Linear", "Linear distance model."},
		{4, "LINEAR_CLAMPED", 0, "Linear Clamped", "Linear distance model with clamping."},
		{5, "EXPONENT", 0, "Exponent", "Exponent distance model."},
		{6, "EXPONENT_CLAMPED", 0, "Exponent Clamped", "Exponent distance model with clamping."},
		{0, NULL, 0, NULL, NULL}};

	/* Struct definition */
	srna= RNA_def_struct(brna, "Scene", "ID");
	RNA_def_struct_ui_text(srna, "Scene", "Scene consisting objects and defining time and render related settings.");
	RNA_def_struct_ui_icon(srna, ICON_SCENE_DATA);
	RNA_def_struct_clear_flag(srna, STRUCT_ID_REFCOUNT);
	
	/* Global Settings */
	prop= RNA_def_property(srna, "camera", PROP_POINTER, PROP_NONE);
	RNA_def_property_flag(prop, PROP_EDITABLE);
	RNA_def_property_ui_text(prop, "Camera", "Active camera used for rendering the scene.");

	prop= RNA_def_property(srna, "set", PROP_POINTER, PROP_NONE);
	RNA_def_property_pointer_sdna(prop, NULL, "set");
	RNA_def_property_struct_type(prop, "Scene");
	//RNA_def_property_flag(prop, PROP_EDITABLE|PROP_ID_SELF_CHECK);
	RNA_def_property_flag(prop, PROP_EDITABLE|PROP_ID_SELF_CHECK);
	RNA_def_property_pointer_funcs(prop, NULL, "rna_Scene_set_set", NULL);
	RNA_def_property_ui_text(prop, "Set Scene", "Background set scene.");

	prop= RNA_def_property(srna, "world", PROP_POINTER, PROP_NONE);
	RNA_def_property_flag(prop, PROP_EDITABLE);
	RNA_def_property_ui_text(prop, "World", "World used for rendering the scene.");
	RNA_def_property_update(prop, NC_WORLD, NULL);

	prop= RNA_def_property(srna, "cursor_location", PROP_FLOAT, PROP_XYZ|PROP_UNIT_LENGTH);
	RNA_def_property_float_sdna(prop, NULL, "cursor");
	RNA_def_property_ui_text(prop, "Cursor Location", "3D cursor location.");
	RNA_def_property_ui_range(prop, -10000.0, 10000.0, 10, 4);
	RNA_def_property_update(prop, NC_WINDOW, NULL);
	
	/* Bases/Objects */
	prop= RNA_def_property(srna, "bases", PROP_COLLECTION, PROP_NONE);
	RNA_def_property_collection_sdna(prop, NULL, "base", NULL);
<<<<<<< HEAD
	RNA_def_property_struct_type(prop, "Base");
	RNA_def_property_ui_text(prop, "Bases", "");

	{ /* Collection active property */
		prop_act= RNA_def_property(srna, "base_active", PROP_POINTER, PROP_NONE);
		RNA_def_property_struct_type(prop_act, "Base");
		RNA_def_property_pointer_sdna(prop_act, NULL, "basact");
		RNA_def_property_flag(prop_act, PROP_EDITABLE);
		RNA_def_property_ui_text(prop_act, "Active Base", "Active object in the scene.");
=======
	RNA_def_property_struct_type(prop, "ObjectBase");
	RNA_def_property_ui_text(prop, "Bases", "");

	{ /* Collection active property */
		prop_act= RNA_def_property(srna, "bases__active", PROP_POINTER, PROP_NONE);
		RNA_def_property_struct_type(prop_act, "ObjectBase");
		RNA_def_property_pointer_sdna(prop_act, NULL, "basact");
		RNA_def_property_flag(prop_act, PROP_EDITABLE);
		RNA_def_property_ui_text(prop_act, "Active Base", "Active object base in the scene.");
>>>>>>> bee2335a
		RNA_def_property_update(prop_act, NC_SCENE|ND_OB_ACTIVE, NULL);
		RNA_def_property_collection_active(prop, prop_act);
	}

	prop= RNA_def_property(srna, "objects", PROP_COLLECTION, PROP_NONE);
	RNA_def_property_collection_sdna(prop, NULL, "base", NULL);
	RNA_def_property_struct_type(prop, "Object");
	RNA_def_property_ui_text(prop, "Objects", "");
	RNA_def_property_collection_funcs(prop, 0, 0, 0, "rna_Scene_objects_get", 0, 0, 0, 0, 0);

	{ /* Collection active property */
<<<<<<< HEAD
		prop_act= RNA_def_property(srna, "objects_active", PROP_POINTER, PROP_NONE);
		RNA_def_property_struct_type(prop_act, "Object");
		RNA_def_property_pointer_funcs(prop_act, "rna_Scene_active_object_get", "rna_Scene_active_object_set", NULL);
		RNA_def_property_flag(prop_act, PROP_EDITABLE);
		RNA_def_property_ui_text(prop_act, "Object", "Object to use as projector transform.");
=======
		prop_act= RNA_def_property(srna, "objects__active", PROP_POINTER, PROP_NONE);
		RNA_def_property_struct_type(prop_act, "Object");
		RNA_def_property_pointer_funcs(prop_act, "rna_Scene_active_object_get", "rna_Scene_active_object_set", NULL);
		RNA_def_property_flag(prop_act, PROP_EDITABLE);
		RNA_def_property_ui_text(prop_act, "Active Object", "Active object for this scene.");
>>>>>>> bee2335a
		/* Could call: ED_base_object_activate(C, scene->basact);
		 * but would be a bad level call and it seems the notifier is enough */
		RNA_def_property_update(prop_act, NC_SCENE|ND_OB_ACTIVE, NULL);

		RNA_def_property_collection_active(prop, prop_act);
	}

	/* Layers */
	prop= RNA_def_property(srna, "visible_layers", PROP_BOOLEAN, PROP_LAYER_MEMBER);
	RNA_def_property_boolean_sdna(prop, NULL, "lay", 1);
	RNA_def_property_array(prop, 20);
	RNA_def_property_boolean_funcs(prop, NULL, "rna_Scene_layer_set");
	RNA_def_property_ui_text(prop, "Visible Layers", "Layers visible when rendering the scene.");
	RNA_def_property_update(prop, NC_SCENE|ND_LAYER, "rna_Scene_layer_update");
	
	/* Frame Range Stuff */
	prop= RNA_def_property(srna, "current_frame", PROP_INT, PROP_TIME);
	RNA_def_property_clear_flag(prop, PROP_ANIMATEABLE);
	RNA_def_property_int_sdna(prop, NULL, "r.cfra");
	RNA_def_property_range(prop, MINAFRAME, MAXFRAME);
	RNA_def_property_ui_text(prop, "Current Frame", "");
	RNA_def_property_update(prop, NC_SCENE|ND_FRAME, "rna_Scene_frame_update");
	
	prop= RNA_def_property(srna, "start_frame", PROP_INT, PROP_TIME);
	RNA_def_property_clear_flag(prop, PROP_ANIMATEABLE);
	RNA_def_property_int_sdna(prop, NULL, "r.sfra");
	RNA_def_property_int_funcs(prop, NULL, "rna_Scene_start_frame_set", NULL);
	RNA_def_property_range(prop, MINFRAME, MAXFRAME);
	RNA_def_property_ui_text(prop, "Start Frame", "");
	RNA_def_property_update(prop, NC_SCENE|ND_RENDER_OPTIONS, NULL);
	
	prop= RNA_def_property(srna, "end_frame", PROP_INT, PROP_TIME);
	RNA_def_property_clear_flag(prop, PROP_ANIMATEABLE);
	RNA_def_property_int_sdna(prop, NULL, "r.efra");
	RNA_def_property_int_funcs(prop, NULL, "rna_Scene_end_frame_set", NULL);
	RNA_def_property_range(prop, MINFRAME, MAXFRAME);
	RNA_def_property_ui_text(prop, "End Frame", "");
	RNA_def_property_update(prop, NC_SCENE|ND_RENDER_OPTIONS, NULL);
	
	prop= RNA_def_property(srna, "frame_step", PROP_INT, PROP_TIME);
	RNA_def_property_clear_flag(prop, PROP_ANIMATEABLE);
	RNA_def_property_int_sdna(prop, NULL, "r.frame_step");
	RNA_def_property_range(prop, 0, MAXFRAME);
	RNA_def_property_ui_range(prop, 0, 100, 1, 0);
	RNA_def_property_ui_text(prop, "Frame Step", "Number of frames to skip forward while rendering/playing back each frame");
	RNA_def_property_update(prop, NC_SCENE|ND_RENDER_OPTIONS, NULL);
	
	/* Preview Range (frame-range for UI playback) */
	prop=RNA_def_property(srna, "use_preview_range", PROP_BOOLEAN, PROP_NONE); /* use_preview_range is not really a separate setting in SDNA */
	RNA_def_property_clear_flag(prop, PROP_ANIMATEABLE);
	RNA_def_property_boolean_funcs(prop, "rna_Scene_use_preview_range_get", "rna_Scene_use_preview_range_set");
	RNA_def_property_ui_text(prop, "Use Preview Range", "");
	RNA_def_property_update(prop, NC_SCENE|ND_RENDER_OPTIONS, NULL);
	
	prop= RNA_def_property(srna, "preview_range_start_frame", PROP_INT, PROP_TIME);
	RNA_def_property_clear_flag(prop, PROP_ANIMATEABLE);
	RNA_def_property_int_sdna(prop, NULL, "r.psfra");
	RNA_def_property_int_funcs(prop, NULL, "rna_Scene_preview_range_start_frame_set", NULL);
	RNA_def_property_ui_text(prop, "Preview Range Start Frame", "");
	RNA_def_property_update(prop, NC_SCENE|ND_RENDER_OPTIONS, NULL);
	
	prop= RNA_def_property(srna, "preview_range_end_frame", PROP_INT, PROP_TIME);
	RNA_def_property_clear_flag(prop, PROP_ANIMATEABLE);
	RNA_def_property_int_sdna(prop, NULL, "r.pefra");
	RNA_def_property_int_funcs(prop, NULL, "rna_Scene_preview_range_end_frame_set", NULL);
	RNA_def_property_ui_text(prop, "Preview Range End Frame", "");
	RNA_def_property_update(prop, NC_SCENE|ND_RENDER_OPTIONS, NULL);
	
	/* Stamp */
	prop= RNA_def_property(srna, "stamp_note", PROP_STRING, PROP_NONE);
	RNA_def_property_string_sdna(prop, NULL, "r.stamp_udata");
	RNA_def_property_ui_text(prop, "Stamp Note", "User define note for the render stamping.");
	RNA_def_property_update(prop, NC_SCENE|ND_RENDER_OPTIONS, NULL);
	
	/* Animation Data (for Scene) */
	rna_def_animdata_common(srna);
	
	/* Nodes (Compositing) */
	prop= RNA_def_property(srna, "nodetree", PROP_POINTER, PROP_NONE);
	RNA_def_property_ui_text(prop, "Node Tree", "Compositing node tree.");

	prop= RNA_def_property(srna, "use_nodes", PROP_BOOLEAN, PROP_NONE);
	RNA_def_property_boolean_sdna(prop, NULL, "use_nodes", 1);
	RNA_def_property_boolean_funcs(prop, NULL, "rna_Scene_use_nodes_set");
	RNA_def_property_ui_text(prop, "Use Nodes", "Enable the compositing node tree.");
	RNA_def_property_update(prop, NC_SCENE|ND_RENDER_OPTIONS, NULL);
	
	/* Sequencer */
	prop= RNA_def_property(srna, "sequence_editor", PROP_POINTER, PROP_NONE);
	RNA_def_property_pointer_sdna(prop, NULL, "ed");
	RNA_def_property_struct_type(prop, "SequenceEditor");
	RNA_def_property_ui_text(prop, "Sequence Editor", "");
	
	/* Keying Sets */
	prop= RNA_def_property(srna, "keying_sets", PROP_COLLECTION, PROP_NONE);
	RNA_def_property_collection_sdna(prop, NULL, "keyingsets", NULL);
	RNA_def_property_struct_type(prop, "KeyingSet");
	RNA_def_property_ui_text(prop, "Keying Sets", "Keying Sets for this Scene.");
	RNA_def_property_update(prop, NC_SCENE|ND_KEYINGSET, NULL);
	
	prop= RNA_def_property(srna, "active_keying_set", PROP_POINTER, PROP_NONE);
	RNA_def_property_struct_type(prop, "KeyingSet");
	RNA_def_property_flag(prop, PROP_EDITABLE);
	RNA_def_property_editable_func(prop, "rna_Scene_active_keying_set_editable");
	RNA_def_property_pointer_funcs(prop, "rna_Scene_active_keying_set_get", "rna_Scene_active_keying_set_set", NULL);
	RNA_def_property_ui_text(prop, "Active Keying Set", "Active Keying Set used to insert/delete keyframes.");
	RNA_def_property_update(prop, NC_SCENE|ND_KEYINGSET, NULL);
	
	prop= RNA_def_property(srna, "active_keying_set_index", PROP_INT, PROP_NONE);
	RNA_def_property_int_sdna(prop, NULL, "active_keyingset");
	RNA_def_property_int_funcs(prop, "rna_Scene_active_keying_set_index_get", "rna_Scene_active_keying_set_index_set", "rna_Scene_active_keying_set_index_range");
	RNA_def_property_ui_text(prop, "Active Keying Set Index", "Current Keying Set index.");
	RNA_def_property_update(prop, NC_SCENE|ND_KEYINGSET, NULL);
	
	/* Tool Settings */
	prop= RNA_def_property(srna, "tool_settings", PROP_POINTER, PROP_NONE);
	RNA_def_property_flag(prop, PROP_NEVER_NULL);
	RNA_def_property_pointer_sdna(prop, NULL, "toolsettings");
	RNA_def_property_struct_type(prop, "ToolSettings");
	RNA_def_property_ui_text(prop, "Tool Settings", "");

	/* Unit Settings */
	prop= RNA_def_property(srna, "unit_settings", PROP_POINTER, PROP_NONE);
	RNA_def_property_flag(prop, PROP_NEVER_NULL);
	RNA_def_property_pointer_sdna(prop, NULL, "unit");
	RNA_def_property_struct_type(prop, "UnitSettings");
	RNA_def_property_ui_text(prop, "Unit Settings", "Unit editing settings");

	/* Physics Settings */
	prop= RNA_def_property(srna, "gravity", PROP_FLOAT, PROP_ACCELERATION);
	RNA_def_property_float_sdna(prop, NULL, "physics_settings.gravity");
	RNA_def_property_array(prop, 3);
	RNA_def_property_range(prop, -200.0f, 200.0f);
	RNA_def_property_ui_text(prop, "Gravity", "Constant acceleration in a given direction");
	RNA_def_property_update(prop, 0, "rna_Physics_update");

	prop= RNA_def_property(srna, "use_gravity", PROP_BOOLEAN, PROP_NONE);
	RNA_def_property_boolean_sdna(prop, NULL, "physics_settings.flag", PHYS_GLOBAL_GRAVITY);
	RNA_def_property_ui_text(prop, "Global Gravity", "Use global gravity for all dynamics.");
	RNA_def_property_update(prop, 0, "rna_Physics_update");
	
	/* Render Data */
	prop= RNA_def_property(srna, "render_data", PROP_POINTER, PROP_NONE);
	RNA_def_property_flag(prop, PROP_NEVER_NULL);
	RNA_def_property_pointer_sdna(prop, NULL, "r");
	RNA_def_property_struct_type(prop, "SceneRenderData");
	RNA_def_property_ui_text(prop, "Render Data", "");
	
	/* Markers */
	prop= RNA_def_property(srna, "timeline_markers", PROP_COLLECTION, PROP_NONE);
	RNA_def_property_collection_sdna(prop, NULL, "markers", NULL);
	RNA_def_property_struct_type(prop, "TimelineMarker");
	RNA_def_property_ui_text(prop, "Timeline Markers", "Markers used in all timelines for the current scene.");

	/* Audio Settings */
	prop= RNA_def_property(srna, "mute_audio", PROP_BOOLEAN, PROP_NONE);
	RNA_def_property_boolean_sdna(prop, NULL, "audio.flag", AUDIO_MUTE);
	RNA_def_property_ui_text(prop, "Audio Muted", "Play back of audio from Sequence Editor will be muted.");
	RNA_def_property_update(prop, NC_SCENE, NULL);

	prop= RNA_def_property(srna, "sync_audio", PROP_BOOLEAN, PROP_NONE);
	RNA_def_property_boolean_sdna(prop, NULL, "audio.flag", AUDIO_SYNC);
	RNA_def_property_ui_text(prop, "Audio Sync", "Play back and sync with audio from Sequence Editor.");
	RNA_def_property_update(prop, NC_SCENE, NULL);

	prop= RNA_def_property(srna, "scrub_audio", PROP_BOOLEAN, PROP_NONE);
	RNA_def_property_boolean_sdna(prop, NULL, "audio.flag", AUDIO_SCRUB);
	RNA_def_property_ui_text(prop, "Audio Scrubbing", "Play audio from Sequence Editor while scrubbing.");
	RNA_def_property_update(prop, NC_SCENE, NULL);

	prop= RNA_def_property(srna, "speed_of_sound", PROP_FLOAT, PROP_NONE);
	RNA_def_property_float_sdna(prop, NULL, "audio.speed_of_sound");
	RNA_def_property_range(prop, 0.01f, FLT_MAX);
	RNA_def_property_ui_text(prop, "Speed of Sound", "Speed of sound for doppler effect calculation.");
	RNA_def_property_update(prop, NC_SCENE, NULL);

	prop= RNA_def_property(srna, "doppler_factor", PROP_FLOAT, PROP_NONE);
	RNA_def_property_float_sdna(prop, NULL, "audio.doppler_factor");
	RNA_def_property_range(prop, 0.0, FLT_MAX);
	RNA_def_property_ui_text(prop, "Doppler Factor", "Pitch factor for doppler effect calculation.");
	RNA_def_property_update(prop, NC_SCENE, NULL);

	prop= RNA_def_property(srna, "distance_model", PROP_ENUM, PROP_NONE);
	RNA_def_property_enum_bitflag_sdna(prop, NULL, "audio.distance_model");
	RNA_def_property_enum_items(prop, audio_distance_model_items);
	RNA_def_property_ui_text(prop, "Distance Model", "Distance model for distance attenuation calculation.");
	RNA_def_property_update(prop, NC_SCENE, NULL);

	/* Game Settings */
	prop= RNA_def_property(srna, "game_data", PROP_POINTER, PROP_NONE);
	RNA_def_property_flag(prop, PROP_NEVER_NULL);
	RNA_def_property_pointer_sdna(prop, NULL, "gm");
	RNA_def_property_struct_type(prop, "SceneGameData");
	RNA_def_property_ui_text(prop, "Game Data", "");

	/* Statistics */
	func= RNA_def_function(srna, "statistics", "ED_info_stats_string");
	prop= RNA_def_string(func, "statistics", "", 0, "Statistics", "");
	RNA_def_function_return(func, prop);
	
	/* Grease Pencil */
	prop= RNA_def_property(srna, "grease_pencil", PROP_POINTER, PROP_NONE);
	RNA_def_property_pointer_sdna(prop, NULL, "gpd");
	RNA_def_property_flag(prop, PROP_EDITABLE);
	RNA_def_property_struct_type(prop, "GreasePencil");
	RNA_def_property_ui_text(prop, "Grease Pencil Data", "Grease Pencil datablock");
	
	/* Transform Orientations */
	prop= RNA_def_property(srna, "orientations", PROP_COLLECTION, PROP_NONE);
	RNA_def_property_collection_sdna(prop, NULL, "transform_spaces", NULL);
	RNA_def_property_struct_type(prop, "TransformOrientation");
	RNA_def_property_ui_text(prop, "Transform Orientations", "");

	/* Nestled Data  */
	rna_def_tool_settings(brna);
	rna_def_unit_settings(brna);
	rna_def_scene_render_data(brna);
	rna_def_scene_game_data(brna);
	rna_def_scene_render_layer(brna);
	rna_def_transform_orientation(brna);
	
	/* Scene API */
	RNA_api_scene(srna);
}

#endif
<|MERGE_RESOLUTION|>--- conflicted
+++ resolved
@@ -2221,17 +2221,6 @@
 	/* Bases/Objects */
 	prop= RNA_def_property(srna, "bases", PROP_COLLECTION, PROP_NONE);
 	RNA_def_property_collection_sdna(prop, NULL, "base", NULL);
-<<<<<<< HEAD
-	RNA_def_property_struct_type(prop, "Base");
-	RNA_def_property_ui_text(prop, "Bases", "");
-
-	{ /* Collection active property */
-		prop_act= RNA_def_property(srna, "base_active", PROP_POINTER, PROP_NONE);
-		RNA_def_property_struct_type(prop_act, "Base");
-		RNA_def_property_pointer_sdna(prop_act, NULL, "basact");
-		RNA_def_property_flag(prop_act, PROP_EDITABLE);
-		RNA_def_property_ui_text(prop_act, "Active Base", "Active object in the scene.");
-=======
 	RNA_def_property_struct_type(prop, "ObjectBase");
 	RNA_def_property_ui_text(prop, "Bases", "");
 
@@ -2241,7 +2230,6 @@
 		RNA_def_property_pointer_sdna(prop_act, NULL, "basact");
 		RNA_def_property_flag(prop_act, PROP_EDITABLE);
 		RNA_def_property_ui_text(prop_act, "Active Base", "Active object base in the scene.");
->>>>>>> bee2335a
 		RNA_def_property_update(prop_act, NC_SCENE|ND_OB_ACTIVE, NULL);
 		RNA_def_property_collection_active(prop, prop_act);
 	}
@@ -2253,19 +2241,11 @@
 	RNA_def_property_collection_funcs(prop, 0, 0, 0, "rna_Scene_objects_get", 0, 0, 0, 0, 0);
 
 	{ /* Collection active property */
-<<<<<<< HEAD
-		prop_act= RNA_def_property(srna, "objects_active", PROP_POINTER, PROP_NONE);
-		RNA_def_property_struct_type(prop_act, "Object");
-		RNA_def_property_pointer_funcs(prop_act, "rna_Scene_active_object_get", "rna_Scene_active_object_set", NULL);
-		RNA_def_property_flag(prop_act, PROP_EDITABLE);
-		RNA_def_property_ui_text(prop_act, "Object", "Object to use as projector transform.");
-=======
 		prop_act= RNA_def_property(srna, "objects__active", PROP_POINTER, PROP_NONE);
 		RNA_def_property_struct_type(prop_act, "Object");
 		RNA_def_property_pointer_funcs(prop_act, "rna_Scene_active_object_get", "rna_Scene_active_object_set", NULL);
 		RNA_def_property_flag(prop_act, PROP_EDITABLE);
 		RNA_def_property_ui_text(prop_act, "Active Object", "Active object for this scene.");
->>>>>>> bee2335a
 		/* Could call: ED_base_object_activate(C, scene->basact);
 		 * but would be a bad level call and it seems the notifier is enough */
 		RNA_def_property_update(prop_act, NC_SCENE|ND_OB_ACTIVE, NULL);
