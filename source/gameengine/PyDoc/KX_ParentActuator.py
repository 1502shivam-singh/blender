# $Id$
# Documentation for KX_ParentActuator
from SCA_IActuator import *

class KX_ParentActuator(SCA_IActuator):
	"""
	The parent actuator can set or remove an objects parent object.	
	@ivar object: the object this actuator sets the parent too.
	@type object: KX_GameObject or None
	@ivar mode: The mode of this actuator
	@type mode: int from 0 to 1 L{GameLogic.Parent Actuator}
	"""
	def setObject(object):
		"""
<<<<<<< HEAD
        DEPRECATED: Use the object property.
=======
		DEPRECATED: Use the object property.
>>>>>>> 0c6ec76a
		Sets the object to set as parent.
		
		Object can be either a L{KX_GameObject} or the name of the object.
		
		@type object: L{KX_GameObject}, string or None
		"""
	def getObject(name_only = 1):
		"""
<<<<<<< HEAD
        DEPRECATED: Use the object property.
=======
		DEPRECATED: Use the object property.
>>>>>>> 0c6ec76a
		Returns the name of the object to change to.
		@type name_only: bool
		@param name_only: optional argument, when 0 return a KX_GameObject
		@rtype: string, KX_GameObject or None if no object is set
		"""<|MERGE_RESOLUTION|>--- conflicted
+++ resolved
@@ -12,11 +12,7 @@
 	"""
 	def setObject(object):
 		"""
-<<<<<<< HEAD
-        DEPRECATED: Use the object property.
-=======
 		DEPRECATED: Use the object property.
->>>>>>> 0c6ec76a
 		Sets the object to set as parent.
 		
 		Object can be either a L{KX_GameObject} or the name of the object.
@@ -25,11 +21,7 @@
 		"""
 	def getObject(name_only = 1):
 		"""
-<<<<<<< HEAD
-        DEPRECATED: Use the object property.
-=======
 		DEPRECATED: Use the object property.
->>>>>>> 0c6ec76a
 		Returns the name of the object to change to.
 		@type name_only: bool
 		@param name_only: optional argument, when 0 return a KX_GameObject
