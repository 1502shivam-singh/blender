#
# Copyright 2011-2013 Blender Foundation
#
# Licensed under the Apache License, Version 2.0 (the "License");
# you may not use this file except in compliance with the License.
# You may obtain a copy of the License at
#
# http://www.apache.org/licenses/LICENSE-2.0
#
# Unless required by applicable law or agreed to in writing, software
# distributed under the License is distributed on an "AS IS" BASIS,
# WITHOUT WARRANTIES OR CONDITIONS OF ANY KIND, either express or implied.
# See the License for the specific language governing permissions and
# limitations under the License.
#

# <pep8 compliant>

import bpy
from bpy_extras.node_utils import find_node_input
from bl_ui.utils import PresetPanel

from bpy.types import Panel


class CYCLES_PT_sampling_presets(PresetPanel, Panel):
    bl_label = "Sampling Presets"
    preset_subdir = "cycles/sampling"
    preset_operator = "script.execute_preset"
    preset_add_operator = "render.cycles_sampling_preset_add"
    COMPAT_ENGINES = {'CYCLES'}


class CYCLES_PT_integrator_presets(PresetPanel, Panel):
    bl_label = "Integrator Presets"
    preset_subdir = "cycles/integrator"
    preset_operator = "script.execute_preset"
    preset_add_operator = "render.cycles_integrator_preset_add"
    COMPAT_ENGINES = {'CYCLES'}


class CyclesButtonsPanel:
    bl_space_type = "PROPERTIES"
    bl_region_type = "WINDOW"
    bl_context = "render"
    COMPAT_ENGINES = {'CYCLES'}

    @classmethod
    def poll(cls, context):
        return context.engine in cls.COMPAT_ENGINES


# Adapt properties editor panel to display in node editor. We have to
# copy the class rather than inherit due to the way bpy registration works.
def node_panel(cls):
    node_cls = type('NODE_' + cls.__name__, cls.__bases__, dict(cls.__dict__))

    node_cls.bl_space_type = 'NODE_EDITOR'
    node_cls.bl_region_type = 'UI'
    node_cls.bl_category = "Node"
    if hasattr(node_cls, 'bl_parent_id'):
        node_cls.bl_parent_id = 'NODE_' + node_cls.bl_parent_id

    return node_cls


def get_device_type(context):
    return context.preferences.addons[__package__].preferences.compute_device_type


def use_cpu(context):
    cscene = context.scene.cycles

    return (get_device_type(context) == 'NONE' or cscene.device == 'CPU')


def use_opencl(context):
    cscene = context.scene.cycles

    return (get_device_type(context) == 'OPENCL' and cscene.device == 'GPU')


def use_cuda(context):
    cscene = context.scene.cycles

    return (get_device_type(context) == 'CUDA' and cscene.device == 'GPU')


def use_branched_path(context):
    cscene = context.scene.cycles

    return (cscene.progressive == 'BRANCHED_PATH')


def use_sample_all_lights(context):
    cscene = context.scene.cycles

    return cscene.sample_all_lights_direct or cscene.sample_all_lights_indirect


def show_device_active(context):
    cscene = context.scene.cycles
    if cscene.device != 'GPU':
        return True
    return context.preferences.addons[__package__].preferences.has_active_device()


def draw_samples_info(layout, context):
    cscene = context.scene.cycles
    integrator = cscene.progressive

    # Calculate sample values
    if integrator == 'PATH':
        aa = cscene.samples
        if cscene.use_square_samples:
            aa = aa * aa
    else:
        aa = cscene.aa_samples
        d = cscene.diffuse_samples
        g = cscene.glossy_samples
        t = cscene.transmission_samples
        ao = cscene.ao_samples
        ml = cscene.mesh_light_samples
        sss = cscene.subsurface_samples
        vol = cscene.volume_samples

        if cscene.use_square_samples:
            aa = aa * aa
            d = d * d
            g = g * g
            t = t * t
            ao = ao * ao
            ml = ml * ml
            sss = sss * sss
            vol = vol * vol

    # Draw interface
    # Do not draw for progressive, when Square Samples are disabled
    if use_branched_path(context) or (cscene.use_square_samples and integrator == 'PATH'):
        col = layout.column(align=True)
        col.scale_y = 0.6
        col.label(text="Total Samples:")
        col.separator()
        if integrator == 'PATH':
            col.label(text="%s AA" % aa)
        else:
            col.label(text="%s AA, %s Diffuse, %s Glossy, %s Transmission" %
                      (aa, d * aa, g * aa, t * aa))
            col.separator()
            col.label(text="%s AO, %s Mesh Light, %s Subsurface, %s Volume" %
                      (ao * aa, ml * aa, sss * aa, vol * aa))


class CYCLES_RENDER_PT_sampling(CyclesButtonsPanel, Panel):
    bl_label = "Sampling"

    def draw_header_preset(self, context):
        CYCLES_PT_sampling_presets.draw_panel_header(self.layout)

    def draw(self, context):
        layout = self.layout

        scene = context.scene
        cscene = scene.cycles

        layout.use_property_split = True
        layout.use_property_decorate = False

        layout.prop(cscene, "progressive")

        if cscene.progressive == 'PATH' or use_branched_path(context) is False:
            col = layout.column(align=True)
            col.prop(cscene, "samples", text="Render")
            col.prop(cscene, "preview_samples", text="Viewport")

            draw_samples_info(layout, context)
        else:
            col = layout.column(align=True)
            col.prop(cscene, "aa_samples", text="Render")
            col.prop(cscene, "preview_aa_samples", text="Viewport")


class CYCLES_RENDER_PT_sampling_sub_samples(CyclesButtonsPanel, Panel):
    bl_label = "Sub Samples"
    bl_parent_id = "CYCLES_RENDER_PT_sampling"

    @classmethod
    def poll(self, context):
        scene = context.scene
        cscene = scene.cycles
        return cscene.progressive != 'PATH' and use_branched_path(context)

    def draw(self, context):
        layout = self.layout
        layout.use_property_split = True
        layout.use_property_decorate = False

        scene = context.scene
        cscene = scene.cycles

        col = layout.column(align=True)
        col.prop(cscene, "diffuse_samples", text="Diffuse")
        col.prop(cscene, "glossy_samples", text="Glossy")
        col.prop(cscene, "transmission_samples", text="Transmission")
        col.prop(cscene, "ao_samples", text="AO")

        sub = col.row(align=True)
        sub.active = use_sample_all_lights(context)
        sub.prop(cscene, "mesh_light_samples", text="Mesh Light")
        col.prop(cscene, "subsurface_samples", text="Subsurface")
        col.prop(cscene, "volume_samples", text="Volume")

        draw_samples_info(layout, context)


class CYCLES_RENDER_PT_sampling_advanced(CyclesButtonsPanel, Panel):
    bl_label = "Advanced"
    bl_parent_id = "CYCLES_RENDER_PT_sampling"
    bl_options = {'DEFAULT_CLOSED'}

    def draw(self, context):
        layout = self.layout
        layout.use_property_split = True
        layout.use_property_decorate = False

        scene = context.scene
        cscene = scene.cycles

        row = layout.row(align=True)
        row.prop(cscene, "seed")
        row.prop(cscene, "use_animated_seed", text="", icon='TIME')

        layout.prop(cscene, "sampling_pattern", text="Pattern")

        layout.prop(cscene, "use_square_samples")

        layout.separator()

        col = layout.column(align=True)
        col.prop(cscene, "light_sampling_threshold", text="Light Threshold")

        if cscene.progressive != 'PATH' and use_branched_path(context):
            col = layout.column(align=True)
            col.prop(cscene, "sample_all_lights_direct")
            col.prop(cscene, "sample_all_lights_indirect")

        for view_layer in scene.view_layers:
            if view_layer.samples > 0:
                layout.separator()
                layout.row().prop(cscene, "use_layer_samples")
                break

<<<<<<< HEAD
        row = layout.row(align=True)
        row.label(text="Experimental:")
        row.prop(cscene, "use_light_tree", text="Light Tree")
        if cscene.use_light_tree and use_branched_path(context):
            row = layout.row(align=True)
            row.label(text="") # create empty column
            row.prop(cscene, "splitting_threshold", text="Splitting")

        draw_samples_info(layout, context)
=======
>>>>>>> b3dabc20

class CYCLES_RENDER_PT_sampling_total(CyclesButtonsPanel, Panel):
    bl_label = "Total Samples"
    bl_parent_id = "CYCLES_RENDER_PT_sampling"

    @classmethod
    def poll(self, context):
        scene = context.scene
        cscene = scene.cycles

        if cscene.use_square_samples:
            return True

        return cscene.progressive != 'PATH' and use_branched_path(context)

    def draw(self, context):
        layout = self.layout
        cscene = context.scene.cycles
        integrator = cscene.progressive

        # Calculate sample values
        if integrator == 'PATH':
            aa = cscene.samples
            if cscene.use_square_samples:
                aa = aa * aa
        else:
            aa = cscene.aa_samples
            d = cscene.diffuse_samples
            g = cscene.glossy_samples
            t = cscene.transmission_samples
            ao = cscene.ao_samples
            ml = cscene.mesh_light_samples
            sss = cscene.subsurface_samples
            vol = cscene.volume_samples

            if cscene.use_square_samples:
                aa = aa * aa
                d = d * d
                g = g * g
                t = t * t
                ao = ao * ao
                ml = ml * ml
                sss = sss * sss
                vol = vol * vol

        col = layout.column(align=True)
        col.scale_y = 0.6
        if integrator == 'PATH':
            col.label(text="%s AA" % aa)
        else:
            col.label(text="%s AA, %s Diffuse, %s Glossy, %s Transmission" %
                      (aa, d * aa, g * aa, t * aa))
            col.separator()
            col.label(text="%s AO, %s Mesh Light, %s Subsurface, %s Volume" %
                      (ao * aa, ml * aa, sss * aa, vol * aa))


class CYCLES_RENDER_PT_subdivision(CyclesButtonsPanel, Panel):
    bl_label = "Subdivision"
    bl_options = {'DEFAULT_CLOSED'}

    @classmethod
    def poll(self, context):
        return (context.scene.render.engine == 'CYCLES') and (context.scene.cycles.feature_set == 'EXPERIMENTAL')

    def draw(self, context):
        layout = self.layout
        layout.use_property_split = True
        layout.use_property_decorate = False

        scene = context.scene
        cscene = scene.cycles

        col = layout.column()
        sub = col.column(align=True)
        sub.prop(cscene, "dicing_rate", text="Dicing Rate Render")
        sub.prop(cscene, "preview_dicing_rate", text="Preview")

        col.separator()

        col.prop(cscene, "offscreen_dicing_scale", text="Offscreen Scale")
        col.prop(cscene, "max_subdivisions")

        col.prop(cscene, "dicing_camera")


class CYCLES_RENDER_PT_hair(CyclesButtonsPanel, Panel):
    bl_label = "Hair"
    bl_options = {'DEFAULT_CLOSED'}

    def draw_header(self, context):
        layout = self.layout
        scene = context.scene
        ccscene = scene.cycles_curves

        layout.prop(ccscene, "use_curves", text="")

    def draw(self, context):
        layout = self.layout
        layout.use_property_split = True
        layout.use_property_decorate = False

        scene = context.scene
        ccscene = scene.cycles_curves

        layout.active = ccscene.use_curves

        col = layout.column()
        col.prop(ccscene, "minimum_width", text="Min Pixels")
        col.prop(ccscene, "maximum_width", text="Max Extension")
        col.prop(ccscene, "shape", text="Shape")
        if not (ccscene.primitive in {'CURVE_SEGMENTS', 'LINE_SEGMENTS'} and ccscene.shape == 'RIBBONS'):
            col.prop(ccscene, "cull_backfacing", text="Cull back-faces")
        col.prop(ccscene, "primitive", text="Primitive")

        if ccscene.primitive == 'TRIANGLES' and ccscene.shape == 'THICK':
            col.prop(ccscene, "resolution", text="Resolution")
        elif ccscene.primitive == 'CURVE_SEGMENTS':
            col.prop(ccscene, "subdivisions", text="Curve subdivisions")


class CYCLES_RENDER_PT_volumes(CyclesButtonsPanel, Panel):
    bl_label = "Volumes"
    bl_options = {'DEFAULT_CLOSED'}

    def draw(self, context):
        layout = self.layout
        layout.use_property_split = True
        layout.use_property_decorate = False

        scene = context.scene
        cscene = scene.cycles

        col = layout.column()
        col.prop(cscene, "volume_step_size", text="Step Size")
        col.prop(cscene, "volume_max_steps", text="Max Steps")


class CYCLES_RENDER_PT_light_paths(CyclesButtonsPanel, Panel):
    bl_label = "Light Paths"
    bl_options = {'DEFAULT_CLOSED'}

    def draw_header_preset(self, context):
        CYCLES_PT_integrator_presets.draw_panel_header(self.layout)

    def draw(self, context):
        pass


class CYCLES_RENDER_PT_light_paths_max_bounces(CyclesButtonsPanel, Panel):
    bl_label = "Max Bounces"
    bl_parent_id = "CYCLES_RENDER_PT_light_paths"

    def draw(self, context):
        layout = self.layout
        layout.use_property_split = True
        layout.use_property_decorate = False

        scene = context.scene
        cscene = scene.cycles

        col = layout.column(align=True)
        col.prop(cscene, "max_bounces", text="Total")

        col = layout.column(align=True)
        col.prop(cscene, "diffuse_bounces", text="Diffuse")
        col.prop(cscene, "glossy_bounces", text="Glossy")
        col.prop(cscene, "transparent_max_bounces", text="Transparency")
        col.prop(cscene, "transmission_bounces", text="Transmission")
        col.prop(cscene, "volume_bounces", text="Volume")


class CYCLES_RENDER_PT_light_paths_clamping(CyclesButtonsPanel, Panel):
    bl_label = "Clamping"
    bl_parent_id = "CYCLES_RENDER_PT_light_paths"

    def draw(self, context):
        layout = self.layout
        layout.use_property_split = True
        layout.use_property_decorate = False

        scene = context.scene
        cscene = scene.cycles

        col = layout.column(align=True)
        col.prop(cscene, "sample_clamp_direct", text="Direct Light")
        col.prop(cscene, "sample_clamp_indirect", text="Indirect Light")


class CYCLES_RENDER_PT_light_paths_caustics(CyclesButtonsPanel, Panel):
    bl_label = "Caustics"
    bl_parent_id = "CYCLES_RENDER_PT_light_paths"

    def draw(self, context):
        layout = self.layout
        layout.use_property_split = True
        layout.use_property_decorate = False

        scene = context.scene
        cscene = scene.cycles

        col = layout.column()
        col.prop(cscene, "blur_glossy")
        col.prop(cscene, "caustics_reflective")
        col.prop(cscene, "caustics_refractive")


class CYCLES_RENDER_PT_motion_blur(CyclesButtonsPanel, Panel):
    bl_label = "Motion Blur"
    bl_options = {'DEFAULT_CLOSED'}

    def draw_header(self, context):
        rd = context.scene.render

        self.layout.prop(rd, "use_motion_blur", text="")

    def draw(self, context):
        layout = self.layout
        layout.use_property_split = True
        layout.use_property_decorate = False

        scene = context.scene
        cscene = scene.cycles
        rd = scene.render
        layout.active = rd.use_motion_blur

        col = layout.column()
        col.prop(cscene, "motion_blur_position", text="Position")
        col.prop(rd, "motion_blur_shutter")
        col.separator()
        col.prop(cscene, "rolling_shutter_type", text="Rolling Shutter")
        sub = col.column()
        sub.active = cscene.rolling_shutter_type != 'NONE'
        sub.prop(cscene, "rolling_shutter_duration")


class CYCLES_RENDER_PT_motion_blur_curve(CyclesButtonsPanel, Panel):
    bl_label = "Shutter Curve"
    bl_parent_id = "CYCLES_RENDER_PT_motion_blur"
    bl_options = {'DEFAULT_CLOSED'}

    def draw(self, context):
        layout = self.layout
        layout.use_property_split = True
        layout.use_property_decorate = False

        scene = context.scene
        rd = scene.render
        layout.active = rd.use_motion_blur

        col = layout.column()

        col.template_curve_mapping(rd, "motion_blur_shutter_curve")

        col = layout.column(align=True)
        row = col.row(align=True)
        row.operator("render.shutter_curve_preset", icon='SMOOTHCURVE', text="").shape = 'SMOOTH'
        row.operator("render.shutter_curve_preset", icon='SPHERECURVE', text="").shape = 'ROUND'
        row.operator("render.shutter_curve_preset", icon='ROOTCURVE', text="").shape = 'ROOT'
        row.operator("render.shutter_curve_preset", icon='SHARPCURVE', text="").shape = 'SHARP'
        row.operator("render.shutter_curve_preset", icon='LINCURVE', text="").shape = 'LINE'
        row.operator("render.shutter_curve_preset", icon='NOCURVE', text="").shape = 'MAX'


class CYCLES_RENDER_PT_film(CyclesButtonsPanel, Panel):
    bl_label = "Film"
    bl_options = {'DEFAULT_CLOSED'}

    def draw(self, context):
        layout = self.layout
        layout.use_property_split = True
        layout.use_property_decorate = False
        scene = context.scene
        cscene = scene.cycles

        col = layout.column()
        col.prop(cscene, "film_exposure")


class CYCLES_RENDER_PT_film_transparency(CyclesButtonsPanel, Panel):
    bl_label = "Transparency"
    bl_parent_id = "CYCLES_RENDER_PT_film"

    def draw_header(self, context):
        layout = self.layout

        scene = context.scene
        cscene = scene.cycles

        layout.prop(cscene, "film_transparent", text="")

    def draw(self, context):
        layout = self.layout
        layout.use_property_split = True
        layout.use_property_decorate = False
        scene = context.scene
        cscene = scene.cycles

        layout.active = cscene.film_transparent

        col = layout.column()
        col.prop(cscene, "film_transparent_glass", text="Transparent Glass")

        sub = col.column()
        sub.active = cscene.film_transparent and cscene.film_transparent_glass
        sub.prop(cscene, "film_transparent_roughness", text="Roughness Threshold")


class CYCLES_RENDER_PT_film_pixel_filter(CyclesButtonsPanel, Panel):
    bl_label = "Pixel Filter"
    bl_parent_id = "CYCLES_RENDER_PT_film"

    def draw(self, context):
        layout = self.layout
        layout.use_property_split = True
        layout.use_property_decorate = False
        scene = context.scene
        cscene = scene.cycles

        col = layout.column()
        col.prop(cscene, "pixel_filter_type", text="Type")
        if cscene.pixel_filter_type != 'BOX':
            col.prop(cscene, "filter_width", text="Width")


class CYCLES_RENDER_PT_performance(CyclesButtonsPanel, Panel):
    bl_label = "Performance"
    bl_options = {'DEFAULT_CLOSED'}

    def draw(self, context):
        pass


class CYCLES_RENDER_PT_performance_threads(CyclesButtonsPanel, Panel):
    bl_label = "Threads"
    bl_parent_id = "CYCLES_RENDER_PT_performance"

    def draw(self, context):
        layout = self.layout
        layout.use_property_split = True
        layout.use_property_decorate = False

        scene = context.scene
        rd = scene.render

        col = layout.column()

        col.prop(rd, "threads_mode")
        sub = col.column(align=True)
        sub.enabled = rd.threads_mode == 'FIXED'
        sub.prop(rd, "threads")


class CYCLES_RENDER_PT_performance_tiles(CyclesButtonsPanel, Panel):
    bl_label = "Tiles"
    bl_parent_id = "CYCLES_RENDER_PT_performance"

    def draw(self, context):
        layout = self.layout
        layout.use_property_split = True
        layout.use_property_decorate = False

        scene = context.scene
        rd = scene.render
        cscene = scene.cycles

        col = layout.column()

        sub = col.column(align=True)
        sub.prop(rd, "tile_x", text="Tiles X")
        sub.prop(rd, "tile_y", text="Y")
        col.prop(cscene, "tile_order", text="Order")

        sub = col.column()
        sub.active = not rd.use_save_buffers
        for view_layer in scene.view_layers:
            if view_layer.cycles.use_denoising:
                sub.active = False
        sub.prop(cscene, "use_progressive_refine")


class CYCLES_RENDER_PT_performance_acceleration_structure(CyclesButtonsPanel, Panel):
    bl_label = "Acceleration Structure"
    bl_parent_id = "CYCLES_RENDER_PT_performance"

    def draw(self, context):
        import _cycles

        layout = self.layout
        layout.use_property_split = True
        layout.use_property_decorate = False

        scene = context.scene
        cscene = scene.cycles

        col = layout.column()

        if _cycles.with_embree:
            row = col.row()
            row.active = use_cpu(context)
            row.prop(cscene, "use_bvh_embree")
        col.prop(cscene, "debug_use_spatial_splits")
        sub = col.column()
        sub.active = not cscene.use_bvh_embree or not _cycles.with_embree
        sub.prop(cscene, "debug_use_hair_bvh")
        sub = col.column()
        sub.active = not cscene.debug_use_spatial_splits and not cscene.use_bvh_embree
        sub.prop(cscene, "debug_bvh_time_steps")


class CYCLES_RENDER_PT_performance_final_render(CyclesButtonsPanel, Panel):
    bl_label = "Final Render"
    bl_parent_id = "CYCLES_RENDER_PT_performance"

    def draw(self, context):
        layout = self.layout
        layout.use_property_split = True
        layout.use_property_decorate = False

        scene = context.scene
        rd = scene.render

        col = layout.column()

        col.prop(rd, "use_save_buffers")
        col.prop(rd, "use_persistent_data", text="Persistent Images")


class CYCLES_RENDER_PT_performance_viewport(CyclesButtonsPanel, Panel):
    bl_label = "Viewport"
    bl_parent_id = "CYCLES_RENDER_PT_performance"

    def draw(self, context):
        layout = self.layout
        layout.use_property_split = True
        layout.use_property_decorate = False

        scene = context.scene
        rd = scene.render
        cscene = scene.cycles

        col = layout.column()
        col.prop(rd, "preview_pixel_size", text="Pixel Size")
        col.prop(cscene, "preview_start_resolution", text="Start Pixels")


class CYCLES_RENDER_PT_filter(CyclesButtonsPanel, Panel):
    bl_label = "Filter"
    bl_options = {'DEFAULT_CLOSED'}
    bl_context = "view_layer"

    def draw(self, context):
        layout = self.layout
        layout.use_property_split = True
        layout.use_property_decorate = False

        with_freestyle = bpy.app.build_options.freestyle

        scene = context.scene
        rd = scene.render
        view_layer = context.view_layer

        flow = layout.grid_flow(row_major=True, columns=0, even_columns=True, even_rows=False, align=False)

        col = flow.column()
        col.prop(view_layer, "use_sky", text="Environment")
        col = flow.column()
        col.prop(view_layer, "use_ao", text="Ambient Occlusion")
        col = flow.column()
        col.prop(view_layer, "use_solid", text="Surfaces")
        col = flow.column()
        col.prop(view_layer, "use_strand", text="Hair")
        if with_freestyle:
            col = flow.column()
            col.prop(view_layer, "use_freestyle", text="Freestyle")
            col.active = rd.use_freestyle


class CYCLES_RENDER_PT_override(CyclesButtonsPanel, Panel):
    bl_label = "Override"
    bl_options = {'DEFAULT_CLOSED'}
    bl_context = "view_layer"

    def draw(self, context):
        layout = self.layout
        layout.use_property_split = True
        layout.use_property_decorate = False

        view_layer = context.view_layer

        layout.prop(view_layer, "material_override")
        layout.prop(view_layer, "samples")


class CYCLES_RENDER_PT_passes(CyclesButtonsPanel, Panel):
    bl_label = "Passes"
    bl_context = "view_layer"
    bl_options = {'DEFAULT_CLOSED'}

    def draw(self, context):
        pass


class CYCLES_RENDER_PT_passes_data(CyclesButtonsPanel, Panel):
    bl_label = "Data"
    bl_context = "view_layer"
    bl_parent_id = "CYCLES_RENDER_PT_passes"

    def draw(self, context):
        layout = self.layout
        layout.use_property_split = True
        layout.use_property_decorate = False

        scene = context.scene
        rd = scene.render
        view_layer = context.view_layer
        cycles_view_layer = view_layer.cycles

        flow = layout.grid_flow(row_major=True, columns=0, even_columns=True, even_rows=False, align=False)
        col = flow.column()
        col.prop(view_layer, "use_pass_combined")
        col = flow.column()
        col.prop(view_layer, "use_pass_z")
        col = flow.column()
        col.prop(view_layer, "use_pass_mist")
        col = flow.column()
        col.prop(view_layer, "use_pass_normal")
        col = flow.column()
        col.prop(view_layer, "use_pass_vector")
        col.active = not rd.use_motion_blur
        col = flow.column()
        col.prop(view_layer, "use_pass_uv")
        col = flow.column()
        col.prop(view_layer, "use_pass_object_index")
        col = flow.column()
        col.prop(view_layer, "use_pass_material_index")

        layout.separator()

        flow = layout.grid_flow(row_major=True, columns=0, even_columns=True, even_rows=False, align=False)
        col = flow.column()
        col.prop(cycles_view_layer, "denoising_store_passes", text="Denoising Data")
        col = flow.column()
        col.prop(cycles_view_layer, "pass_debug_render_time", text="Render Time")

        layout.separator()

        layout.prop(view_layer, "pass_alpha_threshold")


class CYCLES_RENDER_PT_passes_light(CyclesButtonsPanel, Panel):
    bl_label = "Light"
    bl_context = "view_layer"
    bl_parent_id = "CYCLES_RENDER_PT_passes"

    def draw(self, context):
        layout = self.layout
        layout.use_property_split = True
        layout.use_property_decorate = False

        view_layer = context.view_layer
        cycles_view_layer = view_layer.cycles

        split = layout.split(factor=0.35)
        split.use_property_split = False
        split.label(text="Diffuse")
        row = split.row(align=True)
        row.prop(view_layer, "use_pass_diffuse_direct", text="Direct", toggle=True)
        row.prop(view_layer, "use_pass_diffuse_indirect", text="Indirect", toggle=True)
        row.prop(view_layer, "use_pass_diffuse_color", text="Color", toggle=True)

        split = layout.split(factor=0.35)
        split.use_property_split = False
        split.label(text="Glossy")
        row = split.row(align=True)
        row.prop(view_layer, "use_pass_glossy_direct", text="Direct", toggle=True)
        row.prop(view_layer, "use_pass_glossy_indirect", text="Indirect", toggle=True)
        row.prop(view_layer, "use_pass_glossy_color", text="Color", toggle=True)

        split = layout.split(factor=0.35)
        split.use_property_split = False
        split.label(text="Transmission")
        row = split.row(align=True)
        row.prop(view_layer, "use_pass_transmission_direct", text="Direct", toggle=True)
        row.prop(view_layer, "use_pass_transmission_indirect", text="Indirect", toggle=True)
        row.prop(view_layer, "use_pass_transmission_color", text="Color", toggle=True)

        split = layout.split(factor=0.35)
        split.use_property_split = False
        split.label(text="Subsurface")
        row = split.row(align=True)
        row.prop(view_layer, "use_pass_subsurface_direct", text="Direct", toggle=True)
        row.prop(view_layer, "use_pass_subsurface_indirect", text="Indirect", toggle=True)
        row.prop(view_layer, "use_pass_subsurface_color", text="Color", toggle=True)

        split = layout.split(factor=0.35)
        split.use_property_split = False
        split.label(text="Volume")
        row = split.row(align=True)
        row.prop(cycles_view_layer, "use_pass_volume_direct", text="Direct", toggle=True)
        row.prop(cycles_view_layer, "use_pass_volume_indirect", text="Indirect", toggle=True)

        col = layout.column(align=True)
        col.prop(view_layer, "use_pass_emit", text="Emission")
        col.prop(view_layer, "use_pass_environment")
        col.prop(view_layer, "use_pass_shadow")
        col.prop(view_layer, "use_pass_ambient_occlusion", text="Ambient Occlusion")


class CYCLES_RENDER_PT_passes_crypto(CyclesButtonsPanel, Panel):
    bl_label = "Cryptomatte"
    bl_context = "view_layer"
    bl_parent_id = "CYCLES_RENDER_PT_passes"

    def draw(self, context):
        import _cycles

        layout = self.layout
        layout.use_property_split = True
        layout.use_property_decorate = False

        cycles_view_layer = context.view_layer.cycles

        row = layout.row(align=True)
        row.use_property_split = False
        row.prop(cycles_view_layer, "use_pass_crypto_object", text="Object", toggle=True)
        row.prop(cycles_view_layer, "use_pass_crypto_material", text="Material", toggle=True)
        row.prop(cycles_view_layer, "use_pass_crypto_asset", text="Asset", toggle=True)

        layout.prop(cycles_view_layer, "pass_crypto_depth", text="Levels")

        row = layout.row(align=True)
        row.active = use_cpu(context)
        row.prop(cycles_view_layer, "pass_crypto_accurate", text="Accurate Mode")


class CYCLES_RENDER_PT_passes_debug(CyclesButtonsPanel, Panel):
    bl_label = "Debug"
    bl_context = "view_layer"
    bl_parent_id = "CYCLES_RENDER_PT_passes"

    @classmethod
    def poll(cls, context):
        import _cycles
        return _cycles.with_cycles_debug

    def draw(self, context):
        layout = self.layout
        layout.use_property_split = True
        layout.use_property_decorate = False

        cycles_view_layer = context.view_layer.cycles

        layout.prop(cycles_view_layer, "pass_debug_bvh_traversed_nodes")
        layout.prop(cycles_view_layer, "pass_debug_bvh_traversed_instances")
        layout.prop(cycles_view_layer, "pass_debug_bvh_intersections")
        layout.prop(cycles_view_layer, "pass_debug_ray_bounces")


class CYCLES_RENDER_PT_denoising(CyclesButtonsPanel, Panel):
    bl_label = "Denoising"
    bl_context = "view_layer"
    bl_options = {'DEFAULT_CLOSED'}

    def draw_header(self, context):
        scene = context.scene
        view_layer = context.view_layer
        cycles_view_layer = view_layer.cycles
        layout = self.layout

        layout.prop(cycles_view_layer, "use_denoising", text="")

    def draw(self, context):
        layout = self.layout
        layout.use_property_split = True
        layout.use_property_decorate = False

        scene = context.scene
        view_layer = context.view_layer
        cycles_view_layer = view_layer.cycles

        split = layout.split()
        split.active = cycles_view_layer.use_denoising

        layout = layout.column(align=True)
        layout.prop(cycles_view_layer, "denoising_radius", text="Radius")
        layout.prop(cycles_view_layer, "denoising_strength", slider=True, text="Strength")
        layout.prop(cycles_view_layer, "denoising_feature_strength", slider=True, text="Feature Strength")
        layout.prop(cycles_view_layer, "denoising_relative_pca")

        layout.separator()

        split = layout.split(factor=0.5)
        split.active = cycles_view_layer.use_denoising or cycles_view_layer.denoising_store_passes

        col = split.column()
        col.alignment = 'RIGHT'
        col.label(text="Diffuse")

        row = split.row(align=True)
        row.use_property_split = False
        row.prop(cycles_view_layer, "denoising_diffuse_direct", text="Direct", toggle=True)
        row.prop(cycles_view_layer, "denoising_diffuse_indirect", text="Indirect", toggle=True)

        split = layout.split(factor=0.5)
        split.active = cycles_view_layer.use_denoising or cycles_view_layer.denoising_store_passes

        col = split.column()
        col.alignment = 'RIGHT'
        col.label(text="Glossy")

        row = split.row(align=True)
        row.use_property_split = False
        row.prop(cycles_view_layer, "denoising_glossy_direct", text="Direct", toggle=True)
        row.prop(cycles_view_layer, "denoising_glossy_indirect", text="Indirect", toggle=True)

        split = layout.split(factor=0.5)
        split.active = cycles_view_layer.use_denoising or cycles_view_layer.denoising_store_passes

        col = split.column()
        col.alignment = 'RIGHT'
        col.label(text="Transmission")

        row = split.row(align=True)
        row.use_property_split = False
        row.prop(cycles_view_layer, "denoising_transmission_direct", text="Direct", toggle=True)
        row.prop(cycles_view_layer, "denoising_transmission_indirect", text="Indirect", toggle=True)

        split = layout.split(factor=0.5)
        split.active = cycles_view_layer.use_denoising or cycles_view_layer.denoising_store_passes

        col = split.column()
        col.alignment = 'RIGHT'
        col.label(text="Subsurface")

        row = split.row(align=True)
        row.use_property_split = False
        row.prop(cycles_view_layer, "denoising_subsurface_direct", text="Direct", toggle=True)
        row.prop(cycles_view_layer, "denoising_subsurface_indirect", text="Indirect", toggle=True)


class CYCLES_PT_post_processing(CyclesButtonsPanel, Panel):
    bl_label = "Post Processing"
    bl_options = {'DEFAULT_CLOSED'}
    bl_context = "output"

    def draw(self, context):
        layout = self.layout
        layout.use_property_split = True
        layout.use_property_decorate = False

        rd = context.scene.render

        col = layout.column(align=True)
        col.prop(rd, "use_compositing")
        col.prop(rd, "use_sequencer")

        layout.prop(rd, "dither_intensity", text="Dither", slider=True)


class CYCLES_CAMERA_PT_dof(CyclesButtonsPanel, Panel):
    bl_label = "Depth of Field"
    bl_context = "data"

    @classmethod
    def poll(cls, context):
        return context.camera and CyclesButtonsPanel.poll(context)

    def draw(self, context):
        layout = self.layout
        layout.use_property_split = True

        cam = context.camera

        split = layout.split()

        col = split.column()
        col.prop(cam, "dof_object", text="Focus Object")

        sub = col.row()
        sub.active = cam.dof_object is None
        sub.prop(cam, "dof_distance", text="Distance")


class CYCLES_CAMERA_PT_dof_aperture(CyclesButtonsPanel, Panel):
    bl_label = "Aperture"
    bl_parent_id = "CYCLES_CAMERA_PT_dof"

    @classmethod
    def poll(cls, context):
        return context.camera and CyclesButtonsPanel.poll(context)

    def draw(self, context):
        layout = self.layout
        layout.use_property_split = True
        flow = layout.grid_flow(row_major=True, columns=0, even_columns=True, even_rows=False, align=False)

        cam = context.camera
        ccam = cam.cycles

        col = flow.column()
        col.prop(ccam, "aperture_type")
        if ccam.aperture_type == 'RADIUS':
            col.prop(ccam, "aperture_size", text="Size")
        elif ccam.aperture_type == 'FSTOP':
            col.prop(ccam, "aperture_fstop", text="Number")
        col.separator()

        col = flow.column()
        col.prop(ccam, "aperture_blades", text="Blades")
        col.prop(ccam, "aperture_rotation", text="Rotation")
        col.prop(ccam, "aperture_ratio", text="Ratio")


class CYCLES_CAMERA_PT_dof_viewport(CyclesButtonsPanel, Panel):
    bl_label = "Viewport"
    bl_parent_id = "CYCLES_CAMERA_PT_dof"

    @classmethod
    def poll(cls, context):
        return context.camera and CyclesButtonsPanel.poll(context)

    def draw(self, context):
        layout = self.layout
        layout.use_property_split = True
        flow = layout.grid_flow(row_major=True, columns=0, even_columns=True, even_rows=False, align=False)

        cam = context.camera
        dof_options = cam.gpu_dof

        sub = flow.column(align=True)
        sub.prop(dof_options, "fstop")
        sub.prop(dof_options, "blades")


class CYCLES_PT_context_material(CyclesButtonsPanel, Panel):
    bl_label = ""
    bl_context = "material"
    bl_options = {'HIDE_HEADER'}

    @classmethod
    def poll(cls, context):
        if context.active_object and context.active_object.type == 'GPENCIL':
            return False
        else:
            return (context.material or context.object) and CyclesButtonsPanel.poll(context)

    def draw(self, context):
        layout = self.layout

        mat = context.material
        ob = context.object
        slot = context.material_slot
        space = context.space_data

        if ob:
            is_sortable = len(ob.material_slots) > 1
            rows = 1
            if (is_sortable):
                rows = 4

            row = layout.row()

            row.template_list("MATERIAL_UL_matslots", "", ob, "material_slots", ob, "active_material_index", rows=rows)

            col = row.column(align=True)
            col.operator("object.material_slot_add", icon='ADD', text="")
            col.operator("object.material_slot_remove", icon='REMOVE', text="")

            col.menu("MATERIAL_MT_context_menu", icon='DOWNARROW_HLT', text="")

            if is_sortable:
                col.separator()

                col.operator("object.material_slot_move", icon='TRIA_UP', text="").direction = 'UP'
                col.operator("object.material_slot_move", icon='TRIA_DOWN', text="").direction = 'DOWN'

            if ob.mode == 'EDIT':
                row = layout.row(align=True)
                row.operator("object.material_slot_assign", text="Assign")
                row.operator("object.material_slot_select", text="Select")
                row.operator("object.material_slot_deselect", text="Deselect")

        split = layout.split(factor=0.65)

        if ob:
            split.template_ID(ob, "active_material", new="material.new")
            row = split.row()

            if slot:
                row.prop(slot, "link", text="")
            else:
                row.label()
        elif mat:
            split.template_ID(space, "pin_id")
            split.separator()


class CYCLES_OBJECT_PT_motion_blur(CyclesButtonsPanel, Panel):
    bl_label = "Motion Blur"
    bl_context = "object"
    bl_options = {'DEFAULT_CLOSED'}

    @classmethod
    def poll(cls, context):
        ob = context.object
        if CyclesButtonsPanel.poll(context) and ob:
            if ob.type in {'MESH', 'CURVE', 'CURVE', 'SURFACE', 'FONT', 'META', 'CAMERA'}:
                return True
            if ob.instance_type == 'COLLECTION' and ob.instance_collection:
                return True
            # TODO(sergey): More duplicator types here?
        return False

    def draw_header(self, context):
        layout = self.layout

        rd = context.scene.render
        # scene = context.scene

        layout.active = rd.use_motion_blur

        ob = context.object
        cob = ob.cycles

        layout.prop(cob, "use_motion_blur", text="")

    def draw(self, context):
        layout = self.layout

        rd = context.scene.render
        # scene = context.scene

        ob = context.object
        cob = ob.cycles

        layout.active = (rd.use_motion_blur and cob.use_motion_blur)

        row = layout.row()
        if ob.type != 'CAMERA':
            row.prop(cob, "use_deform_motion", text="Deformation")
        row.prop(cob, "motion_steps", text="Steps")


class CYCLES_OBJECT_PT_cycles_settings(CyclesButtonsPanel, Panel):
    bl_label = "Cycles Settings"
    bl_context = "object"
    bl_options = {'DEFAULT_CLOSED'}

    @classmethod
    def poll(cls, context):
        ob = context.object
        return (CyclesButtonsPanel.poll(context) and
                ob and ((ob.type in {'MESH', 'CURVE', 'SURFACE', 'FONT', 'META', 'LIGHT'}) or
                        (ob.instance_type == 'COLLECTION' and ob.instance_collection)))

    def draw(self, context):
        pass


class CYCLES_OBJECT_PT_cycles_settings_ray_visibility(CyclesButtonsPanel, Panel):
    bl_label = "Ray Visibility"
    bl_parent_id = "CYCLES_OBJECT_PT_cycles_settings"
    bl_context = "object"

    def draw(self, context):
        layout = self.layout
        layout.use_property_split = True
        layout.use_property_decorate = False

        scene = context.scene
        ob = context.object
        cob = ob.cycles
        visibility = ob.cycles_visibility

        flow = layout.grid_flow(row_major=True, columns=0, even_columns=True, even_rows=False, align=False)

        col = flow.column()
        col.prop(visibility, "camera")
        col = flow.column()
        col.prop(visibility, "diffuse")
        col = flow.column()
        col.prop(visibility, "glossy")
        col = flow.column()
        col.prop(visibility, "transmission")
        col = flow.column()
        col.prop(visibility, "scatter")

        if ob.type != 'LIGHT':
            col = flow.column()
            col.prop(visibility, "shadow")

        layout.separator()

        flow = layout.grid_flow(row_major=True, columns=0, even_columns=True, even_rows=False, align=False)

        col = flow.column()
        col.prop(cob, "is_shadow_catcher")
        col = flow.column()
        col.prop(cob, "is_holdout")


class CYCLES_OBJECT_PT_cycles_settings_performance(CyclesButtonsPanel, Panel):
    bl_label = "Performance"
    bl_parent_id = "CYCLES_OBJECT_PT_cycles_settings"
    bl_context = "object"


    def draw(self, context):
        layout = self.layout
        layout.use_property_split = True
        layout.use_property_decorate = False

        scene = context.scene
        cscene = scene.cycles
        ob = context.object
        cob = ob.cycles

        flow = layout.grid_flow(row_major=True, columns=0, even_columns=True, even_rows=False, align=False)

        col = flow.column()
        col.active = scene.render.use_simplify and cscene.use_camera_cull
        col.prop(cob, "use_camera_cull")

        col = flow.column()
        col.active = scene.render.use_simplify and cscene.use_distance_cull
        col.prop(cob, "use_distance_cull")


def panel_node_draw(layout, id_data, output_type, input_name):
    if not id_data.use_nodes:
        layout.operator("cycles.use_shading_nodes", icon='NODETREE')
        return False

    ntree = id_data.node_tree

    node = ntree.get_output_node('CYCLES')
    if node:
        input = find_node_input(node, input_name)
        if input:
            layout.template_node_view(ntree, node, input)
        else:
            layout.label(text="Incompatible output node")
    else:
        layout.label(text="No output node")

    return True


class CYCLES_LIGHT_PT_preview(CyclesButtonsPanel, Panel):
    bl_label = "Preview"
    bl_context = "data"
    bl_options = {'DEFAULT_CLOSED'}

    @classmethod
    def poll(cls, context):
        return (
            context.light and
            not (
                context.light.type == 'AREA' and
                context.light.cycles.is_portal
            ) and
            CyclesButtonsPanel.poll(context)
        )

    def draw(self, context):
        self.layout.template_preview(context.light)


class CYCLES_LIGHT_PT_light(CyclesButtonsPanel, Panel):
    bl_label = "Light"
    bl_context = "data"

    @classmethod
    def poll(cls, context):
        return context.light and CyclesButtonsPanel.poll(context)

    def draw(self, context):
        layout = self.layout

        light = context.light
        clamp = light.cycles

        layout.use_property_decorate = False

        if self.bl_space_type == 'PROPERTIES':
            layout.row().prop(light, "type", expand=True)
            layout.use_property_split = True
        else:
            layout.use_property_split = True
            layout.row().prop(light, "type")

        col = layout.column()

        if light.type in {'POINT', 'SUN', 'SPOT'}:
            col.prop(light, "shadow_soft_size", text="Size")
        elif light.type == 'AREA':
            col.prop(light, "shape", text="Shape")
            sub = col.column(align=True)

            if light.shape in {'SQUARE', 'DISK'}:
                sub.prop(light, "size")
            elif light.shape in {'RECTANGLE', 'ELLIPSE'}:
                sub.prop(light, "size", text="Size X")
                sub.prop(light, "size_y", text="Y")

        if not (light.type == 'AREA' and clamp.is_portal):
            sub = col.column()
            if use_branched_path(context):
                subsub = sub.row(align=True)
                subsub.active = use_sample_all_lights(context)
                subsub.prop(clamp, "samples")
            sub.prop(clamp, "max_bounces")

        sub = col.column(align=True)
        sub.active = not (light.type == 'AREA' and clamp.is_portal)
        sub.prop(clamp, "cast_shadow")
        sub.prop(clamp, "use_multiple_importance_sampling", text="Multiple Importance")

        if light.type == 'AREA':
            col.prop(clamp, "is_portal", text="Portal")


class CYCLES_LIGHT_PT_nodes(CyclesButtonsPanel, Panel):
    bl_label = "Nodes"
    bl_context = "data"

    @classmethod
    def poll(cls, context):
        return context.light and not (context.light.type == 'AREA' and
                                      context.light.cycles.is_portal) and \
            CyclesButtonsPanel.poll(context)

    def draw(self, context):
        layout = self.layout

        light = context.light
        if not panel_node_draw(layout, light, 'OUTPUT_LIGHT', 'Surface'):
            layout.prop(light, "color")


class CYCLES_LIGHT_PT_spot(CyclesButtonsPanel, Panel):
    bl_label = "Spot Shape"
    bl_context = "data"

    @classmethod
    def poll(cls, context):
        light = context.light
        return (light and light.type == 'SPOT') and CyclesButtonsPanel.poll(context)

    def draw(self, context):
        layout = self.layout
        light = context.light
        layout.use_property_split = True
        layout.use_property_decorate = False

        col = layout.column()
        col.prop(light, "spot_size", text="Size")
        col.prop(light, "spot_blend", text="Blend", slider=True)
        col.prop(light, "show_cone")


class CYCLES_WORLD_PT_preview(CyclesButtonsPanel, Panel):
    bl_label = "Preview"
    bl_context = "world"
    bl_options = {'DEFAULT_CLOSED'}

    @classmethod
    def poll(cls, context):
        return context.world and CyclesButtonsPanel.poll(context)

    def draw(self, context):
        self.layout.template_preview(context.world)


class CYCLES_WORLD_PT_surface(CyclesButtonsPanel, Panel):
    bl_label = "Surface"
    bl_context = "world"

    @classmethod
    def poll(cls, context):
        return context.world and CyclesButtonsPanel.poll(context)

    def draw(self, context):
        layout = self.layout

        world = context.world

        if not panel_node_draw(layout, world, 'OUTPUT_WORLD', 'Surface'):
            layout.prop(world, "color")


class CYCLES_WORLD_PT_volume(CyclesButtonsPanel, Panel):
    bl_label = "Volume"
    bl_context = "world"
    bl_options = {'DEFAULT_CLOSED'}

    @classmethod
    def poll(cls, context):
        world = context.world
        return world and world.node_tree and CyclesButtonsPanel.poll(context)

    def draw(self, context):
        layout = self.layout

        world = context.world
        panel_node_draw(layout, world, 'OUTPUT_WORLD', 'Volume')


class CYCLES_WORLD_PT_ambient_occlusion(CyclesButtonsPanel, Panel):
    bl_label = "Ambient Occlusion"
    bl_context = "world"
    bl_options = {'DEFAULT_CLOSED'}

    @classmethod
    def poll(cls, context):
        return context.world and CyclesButtonsPanel.poll(context)

    def draw_header(self, context):
        light = context.world.light_settings
        self.layout.prop(light, "use_ambient_occlusion", text="")

    def draw(self, context):
        layout = self.layout
        layout.use_property_split = True
        layout.use_property_decorate = False

        light = context.world.light_settings
        scene = context.scene

        col = layout.column()
        sub = col.column()
        sub.active = light.use_ambient_occlusion or scene.render.use_simplify
        sub.prop(light, "ao_factor", text="Factor")
        col.prop(light, "distance", text="Distance")


class CYCLES_WORLD_PT_mist(CyclesButtonsPanel, Panel):
    bl_label = "Mist Pass"
    bl_context = "world"
    bl_options = {'DEFAULT_CLOSED'}

    @classmethod
    def poll(cls, context):
        if CyclesButtonsPanel.poll(context):
            if context.world:
                for view_layer in context.scene.view_layers:
                    if view_layer.use_pass_mist:
                        return True

        return False

    def draw(self, context):
        layout = self.layout

        world = context.world

        split = layout.split(align=True)
        split.prop(world.mist_settings, "start")
        split.prop(world.mist_settings, "depth")

        layout.prop(world.mist_settings, "falloff")


class CYCLES_WORLD_PT_ray_visibility(CyclesButtonsPanel, Panel):
    bl_label = "Ray Visibility"
    bl_context = "world"
    bl_options = {'DEFAULT_CLOSED'}

    @classmethod
    def poll(cls, context):
        return CyclesButtonsPanel.poll(context) and context.world

    def draw(self, context):
        layout = self.layout

        world = context.world
        visibility = world.cycles_visibility

        flow = layout.column_flow()

        flow.prop(visibility, "camera")
        flow.prop(visibility, "diffuse")
        flow.prop(visibility, "glossy")
        flow.prop(visibility, "transmission")
        flow.prop(visibility, "scatter")


class CYCLES_WORLD_PT_settings(CyclesButtonsPanel, Panel):
    bl_label = "Settings"
    bl_context = "world"
    bl_options = {'DEFAULT_CLOSED'}

    @classmethod
    def poll(cls, context):
        return context.world and CyclesButtonsPanel.poll(context)

    def draw(self, context):
        layout = self.layout
        layout.use_property_split = True
        layout.use_property_decorate = False

        layout.column()


class CYCLES_WORLD_PT_settings_surface(CyclesButtonsPanel, Panel):
    bl_label = "Surface"
    bl_parent_id = "CYCLES_WORLD_PT_settings"
    bl_context = "world"

    @classmethod
    def poll(cls, context):
        return context.world and CyclesButtonsPanel.poll(context)

    def draw(self, context):
        layout = self.layout
        layout.use_property_split = True
        layout.use_property_decorate = False

        world = context.world
        cworld = world.cycles

        col = layout.column()
        col.prop(cworld, "sampling_method", text="Sampling")

        sub = col.column()
        sub.active = cworld.sampling_method != 'NONE'
        subsub = sub.row(align=True)
        subsub.active = cworld.sampling_method == 'MANUAL'
        subsub.prop(cworld, "sample_map_resolution")
        if use_branched_path(context):
            subsub = sub.column(align=True)
            subsub.active = use_sample_all_lights(context)
            subsub.prop(cworld, "samples")
        sub.prop(cworld, "max_bounces")


class CYCLES_WORLD_PT_settings_volume(CyclesButtonsPanel, Panel):
    bl_label = "Volume"
    bl_parent_id = "CYCLES_WORLD_PT_settings"
    bl_context = "world"

    @classmethod
    def poll(cls, context):
        return context.world and CyclesButtonsPanel.poll(context)

    def draw(self, context):
        layout = self.layout
        layout.use_property_split = True
        layout.use_property_decorate = False

        world = context.world
        cworld = world.cycles

        col = layout.column()

        sub = col.column()
        sub.active = use_cpu(context)
        sub.prop(cworld, "volume_sampling", text="Sampling")
        col.prop(cworld, "volume_interpolation", text="Interpolation")
        col.prop(cworld, "homogeneous_volume", text="Homogeneous")


class CYCLES_MATERIAL_PT_preview(CyclesButtonsPanel, Panel):
    bl_label = "Preview"
    bl_context = "material"
    bl_options = {'DEFAULT_CLOSED'}

    @classmethod
    def poll(cls, context):
        mat = context.material
        return mat and (not mat.grease_pencil) and CyclesButtonsPanel.poll(context)

    def draw(self, context):
        self.layout.template_preview(context.material)


class CYCLES_MATERIAL_PT_surface(CyclesButtonsPanel, Panel):
    bl_label = "Surface"
    bl_context = "material"

    @classmethod
    def poll(cls, context):
        mat = context.material
        return mat and (not mat.grease_pencil) and CyclesButtonsPanel.poll(context)

    def draw(self, context):
        layout = self.layout

        mat = context.material
        if not panel_node_draw(layout, mat, 'OUTPUT_MATERIAL', 'Surface'):
            layout.prop(mat, "diffuse_color")


class CYCLES_MATERIAL_PT_volume(CyclesButtonsPanel, Panel):
    bl_label = "Volume"
    bl_context = "material"
    bl_options = {'DEFAULT_CLOSED'}

    @classmethod
    def poll(cls, context):
        mat = context.material
        return mat and (not mat.grease_pencil) and mat.node_tree and CyclesButtonsPanel.poll(context)

    def draw(self, context):
        layout = self.layout

        mat = context.material
        # cmat = mat.cycles

        panel_node_draw(layout, mat, 'OUTPUT_MATERIAL', 'Volume')


class CYCLES_MATERIAL_PT_displacement(CyclesButtonsPanel, Panel):
    bl_label = "Displacement"
    bl_context = "material"

    @classmethod
    def poll(cls, context):
        mat = context.material
        return mat and (not mat.grease_pencil) and mat.node_tree and CyclesButtonsPanel.poll(context)

    def draw(self, context):
        layout = self.layout

        mat = context.material
        panel_node_draw(layout, mat, 'OUTPUT_MATERIAL', 'Displacement')


class CYCLES_MATERIAL_PT_settings(CyclesButtonsPanel, Panel):
    bl_label = "Settings"
    bl_context = "material"
    bl_options = {'DEFAULT_CLOSED'}

    @classmethod
    def poll(cls, context):
        mat = context.material
        return mat and (not mat.grease_pencil) and CyclesButtonsPanel.poll(context)

    @staticmethod
    def draw_shared(self, mat):
        layout = self.layout
        layout.use_property_split = True
        layout.use_property_decorate = False

        layout.prop(mat, "pass_index")

    def draw(self, context):
        self.draw_shared(self, context.material)


class CYCLES_MATERIAL_PT_settings_surface(CyclesButtonsPanel, Panel):
    bl_label = "Surface"
    bl_parent_id = "CYCLES_MATERIAL_PT_settings"
    bl_context = "material"

    @staticmethod
    def draw_shared(self, mat):
        layout = self.layout
        layout.use_property_split = True
        layout.use_property_decorate = False

        cmat = mat.cycles

        col = layout.column()
        col.prop(cmat, "sample_as_light", text="Multiple Importance")
        col.prop(cmat, "use_transparent_shadow")
        col.prop(cmat, "displacement_method", text="Displacement Method")

    def draw(self, context):
        self.draw_shared(self, context.material)


class CYCLES_MATERIAL_PT_settings_volume(CyclesButtonsPanel, Panel):
    bl_label = "Volume"
    bl_parent_id = "CYCLES_MATERIAL_PT_settings"
    bl_context = "material"

    @staticmethod
    def draw_shared(self, context, mat):
        layout = self.layout
        layout.use_property_split = True
        layout.use_property_decorate = False

        cmat = mat.cycles

        col = layout.column()
        sub = col.column()
        sub.active = use_cpu(context)
        sub.prop(cmat, "volume_sampling", text="Sampling")
        col.prop(cmat, "volume_interpolation", text="Interpolation")
        col.prop(cmat, "homogeneous_volume", text="Homogeneous")

    def draw(self, context):
        self.draw_shared(self, context, context.material)


class CYCLES_RENDER_PT_bake(CyclesButtonsPanel, Panel):
    bl_label = "Bake"
    bl_context = "render"
    bl_options = {'DEFAULT_CLOSED'}
    COMPAT_ENGINES = {'CYCLES'}

    def draw(self, context):
        layout = self.layout
        layout.use_property_split = True
        layout.use_property_decorate = False  # No animation.

        scene = context.scene
        cscene = scene.cycles
        cbk = scene.render.bake
        rd = scene.render

        if rd.use_bake_multires:
            layout.operator("object.bake_image", icon='RENDER_STILL')
            layout.prop(rd, "use_bake_multires")
            layout.prop(rd, "bake_type")

        else:
            layout.operator("object.bake", icon='RENDER_STILL').type = cscene.bake_type
            layout.prop(rd, "use_bake_multires")
            layout.prop(cscene, "bake_type")


class CYCLES_RENDER_PT_bake_influence(CyclesButtonsPanel, Panel):
    bl_label = "Influence"
    bl_context = "render"
    bl_parent_id = "CYCLES_RENDER_PT_bake"
    COMPAT_ENGINES = {'CYCLES'}
    @classmethod
    def poll(cls, context):
        scene = context.scene
        cscene = scene.cycles
        rd = scene.render
        if rd.use_bake_multires == False and cscene.bake_type in {
                'NORMAL', 'COMBINED', 'DIFFUSE', 'GLOSSY', 'TRANSMISSION', 'SUBSURFACE'}:
            return True

    def draw(self, context):
        layout = self.layout
        layout.use_property_split = True
        layout.use_property_decorate = False  # No animation.

        scene = context.scene
        cscene = scene.cycles
        cbk = scene.render.bake
        rd = scene.render

        col = layout.column()

        if cscene.bake_type == 'NORMAL':
            col.prop(cbk, "normal_space", text="Space")

            sub = col.column(align=True)
            sub.prop(cbk, "normal_r", text="Swizzle R")
            sub.prop(cbk, "normal_g", text="G")
            sub.prop(cbk, "normal_b", text="B")

        elif cscene.bake_type == 'COMBINED':
            row = col.row(align=True)
            row.use_property_split = False
            row.prop(cbk, "use_pass_direct", toggle=True)
            row.prop(cbk, "use_pass_indirect", toggle=True)

            flow = col.grid_flow(row_major=False, columns=0, even_columns=False, even_rows=False, align=True)

            flow.active = cbk.use_pass_direct or cbk.use_pass_indirect
            flow.prop(cbk, "use_pass_diffuse")
            flow.prop(cbk, "use_pass_glossy")
            flow.prop(cbk, "use_pass_transmission")
            flow.prop(cbk, "use_pass_subsurface")
            flow.prop(cbk, "use_pass_ambient_occlusion")
            flow.prop(cbk, "use_pass_emit")

        elif cscene.bake_type in {'DIFFUSE', 'GLOSSY', 'TRANSMISSION', 'SUBSURFACE'}:
            row = col.row(align=True)
            row.use_property_split = False
            row.prop(cbk, "use_pass_direct", toggle=True)
            row.prop(cbk, "use_pass_indirect", toggle=True)
            row.prop(cbk, "use_pass_color", toggle=True)


class CYCLES_RENDER_PT_bake_selected_to_active(CyclesButtonsPanel, Panel):
    bl_label = "Selected to Active"
    bl_context = "render"
    bl_parent_id = "CYCLES_RENDER_PT_bake"
    bl_options = {'DEFAULT_CLOSED'}
    COMPAT_ENGINES = {'CYCLES'}

    @classmethod
    def poll(cls, context):
        scene = context.scene
        rd = scene.render
        return rd.use_bake_multires == False

    def draw_header(self, context):
        scene = context.scene
        cbk = scene.render.bake
        self.layout.prop(cbk, "use_selected_to_active", text="")

    def draw(self, context):
        layout = self.layout
        layout.use_property_split = True
        layout.use_property_decorate = False  # No animation.

        scene = context.scene
        cscene = scene.cycles
        cbk = scene.render.bake
        rd = scene.render

        layout.active = cbk.use_selected_to_active
        col = layout.column()

        col.prop(cbk, "use_cage", text="Cage")
        if cbk.use_cage:
            col.prop(cbk, "cage_extrusion", text="Extrusion")
            col.prop(cbk, "cage_object", text="Cage Object")
        else:
            col.prop(cbk, "cage_extrusion", text="Ray Distance")


class CYCLES_RENDER_PT_bake_output(CyclesButtonsPanel, Panel):
    bl_label = "Output"
    bl_context = "render"
    bl_parent_id = "CYCLES_RENDER_PT_bake"
    COMPAT_ENGINES = {'CYCLES'}

    def draw(self, context):
        layout = self.layout
        layout.use_property_split = True
        layout.use_property_decorate = False  # No animation.

        scene = context.scene
        cscene = scene.cycles
        cbk = scene.render.bake
        rd = scene.render

        if rd.use_bake_multires:
            layout.prop(rd, "bake_margin")
            layout.prop(rd, "use_bake_clear", text="Clear Image")

            if rd.bake_type == 'DISPLACEMENT':
                col.prop(rd, "use_bake_lores_mesh")
        else:

            layout.prop(cbk, "margin")
            layout.prop(cbk, "use_clear", text="Clear Image")


class CYCLES_RENDER_PT_debug(CyclesButtonsPanel, Panel):
    bl_label = "Debug"
    bl_context = "render"
    bl_options = {'DEFAULT_CLOSED'}
    COMPAT_ENGINES = {'CYCLES'}

    @classmethod
    def poll(cls, context):
        return CyclesButtonsPanel.poll(context) and bpy.app.debug_value == 256

    def draw(self, context):
        layout = self.layout

        scene = context.scene
        cscene = scene.cycles

        col = layout.column()

        col.label(text="CPU Flags:")
        row = col.row(align=True)
        row.prop(cscene, "debug_use_cpu_sse2", toggle=True)
        row.prop(cscene, "debug_use_cpu_sse3", toggle=True)
        row.prop(cscene, "debug_use_cpu_sse41", toggle=True)
        row.prop(cscene, "debug_use_cpu_avx", toggle=True)
        row.prop(cscene, "debug_use_cpu_avx2", toggle=True)
        col.prop(cscene, "debug_bvh_layout")
        col.prop(cscene, "debug_use_cpu_split_kernel")

        col.separator()

        col = layout.column()
        col.label(text="CUDA Flags:")
        col.prop(cscene, "debug_use_cuda_adaptive_compile")
        col.prop(cscene, "debug_use_cuda_split_kernel")

        col.separator()

        col = layout.column()
        col.label(text='OpenCL Flags:')
        col.prop(cscene, "debug_opencl_device_type", text="Device")
        col.prop(cscene, "debug_use_opencl_debug", text="Debug")
        col.prop(cscene, "debug_opencl_mem_limit")

        col.separator()

        col = layout.column()
        col.prop(cscene, "debug_bvh_type")


class CYCLES_RENDER_PT_simplify(CyclesButtonsPanel, Panel):
    bl_label = "Simplify"
    bl_context = "render"
    bl_options = {'DEFAULT_CLOSED'}
    COMPAT_ENGINES = {'CYCLES'}

    def draw_header(self, context):
        rd = context.scene.render
        self.layout.prop(rd, "use_simplify", text="")

    def draw(self, context):
        pass


class CYCLES_RENDER_PT_simplify_viewport(CyclesButtonsPanel, Panel):
    bl_label = "Viewport"
    bl_context = "render"
    bl_parent_id = "CYCLES_RENDER_PT_simplify"
    COMPAT_ENGINES = {'CYCLES'}

    def draw(self, context):
        layout = self.layout
        layout.use_property_split = True
        layout.use_property_decorate = False

        scene = context.scene
        rd = scene.render
        cscene = scene.cycles

        layout.active = rd.use_simplify

        col = layout.column()
        col.prop(rd, "simplify_subdivision", text="Max Subdivision")
        col.prop(rd, "simplify_child_particles", text="Child Particles")
        col.prop(cscene, "texture_limit", text="Texture Limit")
        col.prop(cscene, "ao_bounces", text="AO Bounces")
        col.prop(rd, "use_simplify_smoke_highres")

class CYCLES_RENDER_PT_simplify_render(CyclesButtonsPanel, Panel):
    bl_label = "Render"
    bl_context = "render"
    bl_parent_id = "CYCLES_RENDER_PT_simplify"
    COMPAT_ENGINES = {'CYCLES'}

    def draw(self, context):
        layout = self.layout
        layout.use_property_split = True
        layout.use_property_decorate = False

        scene = context.scene
        rd = scene.render
        cscene = scene.cycles

        layout.active = rd.use_simplify

        col = layout.column()

        col.prop(rd, "simplify_subdivision_render", text="Max Subdivision")
        col.prop(rd, "simplify_child_particles_render", text="Child Particles")
        col.prop(cscene, "texture_limit_render", text="Texture Limit")
        col.prop(cscene, "ao_bounces_render", text="AO Bounces")


class CYCLES_RENDER_PT_simplify_culling(CyclesButtonsPanel, Panel):
    bl_label = "Culling"
    bl_context = "render"
    bl_parent_id = "CYCLES_RENDER_PT_simplify"
    bl_options = {'DEFAULT_CLOSED'}
    COMPAT_ENGINES = {'CYCLES'}

    def draw(self, context):
        layout = self.layout
        layout.use_property_split = True
        layout.use_property_decorate = False

        scene = context.scene
        rd = scene.render
        cscene = scene.cycles

        layout.active = rd.use_simplify

        col = layout.column()
        col.prop(cscene, "use_camera_cull")
        sub = col.column()
        sub.active = cscene.use_camera_cull
        sub.prop(cscene, "camera_cull_margin")

        col = layout.column()
        col.prop(cscene, "use_distance_cull")
        sub = col.column()
        sub.active = cscene.use_distance_cull
        sub.prop(cscene, "distance_cull_margin", text="Distance")


def draw_device(self, context):
    scene = context.scene
    layout = self.layout
    layout.use_property_split = True
    layout.use_property_decorate = False

    if context.engine == 'CYCLES':
        from . import engine
        cscene = scene.cycles

        col = layout.column()
        col.prop(cscene, "feature_set")

        scene = context.scene

        col = layout.column()
        col.active = show_device_active(context)
        col.prop(cscene, "device")

        from . import engine
        if engine.with_osl() and use_cpu(context):
            col.prop(cscene, "shading_system")


def draw_pause(self, context):
    layout = self.layout
    scene = context.scene

    if context.engine == "CYCLES":
        view = context.space_data

        if view.shading.type == 'RENDERED':
            cscene = scene.cycles
            layout.prop(cscene, "preview_pause", icon='PAUSE', text="")


def get_panels():
    exclude_panels = {
        'DATA_PT_area',
        'DATA_PT_camera_dof',
        'DATA_PT_falloff_curve',
        'DATA_PT_light',
        'DATA_PT_preview',
        'DATA_PT_spot',
        'MATERIAL_PT_context_material',
        'MATERIAL_PT_preview',
        'NODE_DATA_PT_light',
        'NODE_DATA_PT_spot',
        'VIEWLAYER_PT_filter',
        'VIEWLAYER_PT_layer_passes',
        'RENDER_PT_post_processing',
        'RENDER_PT_simplify',
    }

    panels = []
    for panel in bpy.types.Panel.__subclasses__():
        if hasattr(panel, 'COMPAT_ENGINES') and 'BLENDER_RENDER' in panel.COMPAT_ENGINES:
            if panel.__name__ not in exclude_panels:
                panels.append(panel)

    return panels


classes = (
    CYCLES_PT_sampling_presets,
    CYCLES_PT_integrator_presets,
    CYCLES_RENDER_PT_sampling,
    CYCLES_RENDER_PT_sampling_sub_samples,
    CYCLES_RENDER_PT_sampling_advanced,
    CYCLES_RENDER_PT_light_paths,
    CYCLES_RENDER_PT_light_paths_max_bounces,
    CYCLES_RENDER_PT_light_paths_clamping,
    CYCLES_RENDER_PT_light_paths_caustics,
    CYCLES_RENDER_PT_volumes,
    CYCLES_RENDER_PT_subdivision,
    CYCLES_RENDER_PT_hair,
    CYCLES_RENDER_PT_simplify,
    CYCLES_RENDER_PT_simplify_viewport,
    CYCLES_RENDER_PT_simplify_render,
    CYCLES_RENDER_PT_simplify_culling,
    CYCLES_RENDER_PT_motion_blur,
    CYCLES_RENDER_PT_motion_blur_curve,
    CYCLES_RENDER_PT_film,
    CYCLES_RENDER_PT_film_pixel_filter,
    CYCLES_RENDER_PT_film_transparency,
    CYCLES_RENDER_PT_performance,
    CYCLES_RENDER_PT_performance_threads,
    CYCLES_RENDER_PT_performance_tiles,
    CYCLES_RENDER_PT_performance_acceleration_structure,
    CYCLES_RENDER_PT_performance_final_render,
    CYCLES_RENDER_PT_performance_viewport,
    CYCLES_RENDER_PT_filter,
    CYCLES_RENDER_PT_override,
    CYCLES_RENDER_PT_passes,
    CYCLES_RENDER_PT_passes_data,
    CYCLES_RENDER_PT_passes_light,
    CYCLES_RENDER_PT_passes_crypto,
    CYCLES_RENDER_PT_passes_debug,
    CYCLES_RENDER_PT_denoising,
    CYCLES_PT_post_processing,
    CYCLES_CAMERA_PT_dof,
    CYCLES_CAMERA_PT_dof_aperture,
    CYCLES_CAMERA_PT_dof_viewport,
    CYCLES_PT_context_material,
    CYCLES_OBJECT_PT_motion_blur,
    CYCLES_OBJECT_PT_cycles_settings,
    CYCLES_OBJECT_PT_cycles_settings_ray_visibility,
    CYCLES_OBJECT_PT_cycles_settings_performance,
    CYCLES_LIGHT_PT_preview,
    CYCLES_LIGHT_PT_light,
    CYCLES_LIGHT_PT_nodes,
    CYCLES_LIGHT_PT_spot,
    CYCLES_WORLD_PT_preview,
    CYCLES_WORLD_PT_surface,
    CYCLES_WORLD_PT_volume,
    CYCLES_WORLD_PT_ambient_occlusion,
    CYCLES_WORLD_PT_mist,
    CYCLES_WORLD_PT_ray_visibility,
    CYCLES_WORLD_PT_settings,
    CYCLES_WORLD_PT_settings_surface,
    CYCLES_WORLD_PT_settings_volume,
    CYCLES_MATERIAL_PT_preview,
    CYCLES_MATERIAL_PT_surface,
    CYCLES_MATERIAL_PT_volume,
    CYCLES_MATERIAL_PT_displacement,
    CYCLES_MATERIAL_PT_settings,
    CYCLES_MATERIAL_PT_settings_surface,
    CYCLES_MATERIAL_PT_settings_volume,
    CYCLES_RENDER_PT_bake,
    CYCLES_RENDER_PT_bake_influence,
    CYCLES_RENDER_PT_bake_selected_to_active,
    CYCLES_RENDER_PT_bake_output,
    CYCLES_RENDER_PT_debug,
    node_panel(CYCLES_MATERIAL_PT_settings),
    node_panel(CYCLES_MATERIAL_PT_settings_surface),
    node_panel(CYCLES_MATERIAL_PT_settings_volume),
    node_panel(CYCLES_WORLD_PT_ray_visibility),
    node_panel(CYCLES_WORLD_PT_settings),
    node_panel(CYCLES_WORLD_PT_settings_surface),
    node_panel(CYCLES_WORLD_PT_settings_volume),
    node_panel(CYCLES_LIGHT_PT_light),
    node_panel(CYCLES_LIGHT_PT_spot),
)


def register():
    from bpy.utils import register_class

    bpy.types.RENDER_PT_context.append(draw_device)
    bpy.types.VIEW3D_HT_header.append(draw_pause)

    for panel in get_panels():
        panel.COMPAT_ENGINES.add('CYCLES')

    for cls in classes:
        register_class(cls)


def unregister():
    from bpy.utils import unregister_class

    bpy.types.RENDER_PT_context.remove(draw_device)
    bpy.types.VIEW3D_HT_header.remove(draw_pause)

    for panel in get_panels():
        if 'CYCLES' in panel.COMPAT_ENGINES:
            panel.COMPAT_ENGINES.remove('CYCLES')

    for cls in classes:
        unregister_class(cls)<|MERGE_RESOLUTION|>--- conflicted
+++ resolved
@@ -250,7 +250,6 @@
                 layout.row().prop(cscene, "use_layer_samples")
                 break
 
-<<<<<<< HEAD
         row = layout.row(align=True)
         row.label(text="Experimental:")
         row.prop(cscene, "use_light_tree", text="Light Tree")
@@ -259,9 +258,6 @@
             row.label(text="") # create empty column
             row.prop(cscene, "splitting_threshold", text="Splitting")
 
-        draw_samples_info(layout, context)
-=======
->>>>>>> b3dabc20
 
 class CYCLES_RENDER_PT_sampling_total(CyclesButtonsPanel, Panel):
     bl_label = "Total Samples"
