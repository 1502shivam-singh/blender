/*
 * Copyright 2011-2013 Blender Foundation
 *
 * Licensed under the Apache License, Version 2.0 (the "License");
 * you may not use this file except in compliance with the License.
 * You may obtain a copy of the License at
 *
 * http://www.apache.org/licenses/LICENSE-2.0
 *
 * Unless required by applicable law or agreed to in writing, software
 * distributed under the License is distributed on an "AS IS" BASIS,
 * WITHOUT WARRANTIES OR CONDITIONS OF ANY KIND, either express or implied.
 * See the License for the specific language governing permissions and
 * limitations under the License.
 */

#include "render/attribute.h"
#include "render/camera.h"
#include "render/curves.h"
#include "render/mesh.h"
#include "render/object.h"
#include "render/scene.h"

#include "blender/blender_sync.h"
#include "blender/blender_util.h"

#include "util/util_foreach.h"
#include "util/util_hash.h"
#include "util/util_logging.h"

CCL_NAMESPACE_BEGIN

ParticleCurveData::ParticleCurveData()
{
}

ParticleCurveData::~ParticleCurveData()
{
}

static void interp_weights(float t, float data[4])
{
	/* Cardinal curve interpolation */
	float t2 = t * t;
	float t3 = t2 * t;
	float fc = 0.71f;

	data[0] = -fc          * t3  + 2.0f * fc          * t2 - fc * t;
	data[1] =  (2.0f - fc) * t3  + (fc - 3.0f)        * t2 + 1.0f;
	data[2] =  (fc - 2.0f) * t3  + (3.0f - 2.0f * fc) * t2 + fc * t;
	data[3] =  fc          * t3  - fc * t2;
}

static void curveinterp_v3_v3v3v3v3(float3 *p,
                                    float3 *v1, float3 *v2, float3 *v3, float3 *v4,
                                    const float w[4])
{
	p->x = v1->x * w[0] + v2->x * w[1] + v3->x * w[2] + v4->x * w[3];
	p->y = v1->y * w[0] + v2->y * w[1] + v3->y * w[2] + v4->y * w[3];
	p->z = v1->z * w[0] + v2->z * w[1] + v3->z * w[2] + v4->z * w[3];
}

static float shaperadius(float shape, float root, float tip, float time)
{
	assert(time >= 0.0f);
	assert(time <= 1.0f);
	float radius = 1.0f - time;

	if(shape != 0.0f) {
		if(shape < 0.0f)
			radius = powf(radius, 1.0f + shape);
		else
			radius = powf(radius, 1.0f / (1.0f - shape));
	}
	return (radius * (root - tip)) + tip;
}

/* curve functions */

static void InterpolateKeySegments(int seg,
                                   int segno,
                                   int key,
                                   int curve,
                                   float3 *keyloc,
                                   float *time,
                                   ParticleCurveData *CData)
{
	float3 ckey_loc1 = CData->curvekey_co[key];
	float3 ckey_loc2 = ckey_loc1;
	float3 ckey_loc3 = CData->curvekey_co[key+1];
	float3 ckey_loc4 = ckey_loc3;

	if(key > CData->curve_firstkey[curve])
		ckey_loc1 = CData->curvekey_co[key - 1];

	if(key < CData->curve_firstkey[curve] + CData->curve_keynum[curve] - 2)
		ckey_loc4 = CData->curvekey_co[key + 2];

	float time1 = CData->curvekey_time[key]/CData->curve_length[curve];
	float time2 = CData->curvekey_time[key + 1]/CData->curve_length[curve];

	float dfra = (time2 - time1) / (float)segno;

	if(time)
		*time = (dfra * seg) + time1;

	float t[4];

	interp_weights((float)seg / (float)segno, t);

	if(keyloc)
		curveinterp_v3_v3v3v3v3(keyloc, &ckey_loc1, &ckey_loc2, &ckey_loc3, &ckey_loc4, t);
}

static bool ObtainCacheParticleData(Mesh *mesh,
                                    BL::Mesh *b_mesh,
                                    BL::Object *b_ob,
                                    ParticleCurveData *CData,
                                    bool background)
{
	int curvenum = 0;
	int keyno = 0;

	if(!(mesh && b_mesh && b_ob && CData))
		return false;

	Transform tfm = get_transform(b_ob->matrix_world());
	Transform itfm = transform_quick_inverse(tfm);

	BL::Object::modifiers_iterator b_mod;
	for(b_ob->modifiers.begin(b_mod); b_mod != b_ob->modifiers.end(); ++b_mod) {
		if((b_mod->type() == b_mod->type_PARTICLE_SYSTEM) && (background ? b_mod->show_render() : b_mod->show_viewport())) {
			BL::ParticleSystemModifier psmd((const PointerRNA)b_mod->ptr);
			BL::ParticleSystem b_psys((const PointerRNA)psmd.particle_system().ptr);
			BL::ParticleSettings b_part((const PointerRNA)b_psys.settings().ptr);

			if((b_part.render_type() == BL::ParticleSettings::render_type_PATH) && (b_part.type() == BL::ParticleSettings::type_HAIR)) {
				int shader = clamp(b_part.material()-1, 0, mesh->used_shaders.size()-1);
				int display_step = background ? b_part.render_step() : b_part.display_step();
				int totparts = b_psys.particles.length();
				int totchild = background ? b_psys.child_particles.length() : (int)((float)b_psys.child_particles.length() * (float)b_part.display_percentage() / 100.0f);
				int totcurves = totchild;

				if(b_part.child_type() == 0 || totchild == 0)
					totcurves += totparts;

				if(totcurves == 0)
					continue;

				int ren_step = (1 << display_step) + 1;
				if(b_part.kink() == BL::ParticleSettings::kink_SPIRAL)
					ren_step += b_part.kink_extra_steps();

				CData->psys_firstcurve.push_back_slow(curvenum);
				CData->psys_curvenum.push_back_slow(totcurves);
				CData->psys_shader.push_back_slow(shader);

				float radius = b_part.radius_scale() * 0.5f;

				CData->psys_rootradius.push_back_slow(radius * b_part.root_radius());
				CData->psys_tipradius.push_back_slow(radius * b_part.tip_radius());
				CData->psys_shape.push_back_slow(b_part.shape());
				CData->psys_closetip.push_back_slow(b_part.use_close_tip());

				int pa_no = 0;
				if(!(b_part.child_type() == 0) && totchild != 0)
					pa_no = totparts;

				int num_add = (totparts+totchild - pa_no);
				CData->curve_firstkey.reserve(CData->curve_firstkey.size() + num_add);
				CData->curve_keynum.reserve(CData->curve_keynum.size() + num_add);
				CData->curve_length.reserve(CData->curve_length.size() + num_add);
				CData->curvekey_co.reserve(CData->curvekey_co.size() + num_add*ren_step);
				CData->curvekey_time.reserve(CData->curvekey_time.size() + num_add*ren_step);

				for(; pa_no < totparts+totchild; pa_no++) {
					int keynum = 0;
					CData->curve_firstkey.push_back_slow(keyno);

					float curve_length = 0.0f;
					float3 pcKey;
					for(int step_no = 0; step_no < ren_step; step_no++) {
						float nco[3];
						b_psys.co_hair(*b_ob, pa_no, step_no, nco);
						float3 cKey = make_float3(nco[0], nco[1], nco[2]);
						cKey = transform_point(&itfm, cKey);
						if(step_no > 0) {
							const float step_length = len(cKey - pcKey);
							curve_length += step_length;
						}
						CData->curvekey_co.push_back_slow(cKey);
						CData->curvekey_time.push_back_slow(curve_length);
						pcKey = cKey;
						keynum++;
					}
					keyno += keynum;

					CData->curve_keynum.push_back_slow(keynum);
					CData->curve_length.push_back_slow(curve_length);
					curvenum++;
				}
			}
		}
	}

	return true;
}

static bool ObtainCacheParticleUV(Mesh *mesh,
                                  BL::Mesh *b_mesh,
                                  BL::Object *b_ob,
                                  ParticleCurveData *CData,
                                  bool background,
                                  int uv_num)
{
	if(!(mesh && b_mesh && b_ob && CData))
		return false;

	CData->curve_uv.clear();

	BL::Object::modifiers_iterator b_mod;
	for(b_ob->modifiers.begin(b_mod); b_mod != b_ob->modifiers.end(); ++b_mod) {
		if((b_mod->type() == b_mod->type_PARTICLE_SYSTEM) && (background ? b_mod->show_render() : b_mod->show_viewport())) {
			BL::ParticleSystemModifier psmd((const PointerRNA)b_mod->ptr);
			BL::ParticleSystem b_psys((const PointerRNA)psmd.particle_system().ptr);
			BL::ParticleSettings b_part((const PointerRNA)b_psys.settings().ptr);

			if((b_part.render_type() == BL::ParticleSettings::render_type_PATH) && (b_part.type() == BL::ParticleSettings::type_HAIR)) {
				int totparts = b_psys.particles.length();
				int totchild = background ? b_psys.child_particles.length() : (int)((float)b_psys.child_particles.length() * (float)b_part.display_percentage() / 100.0f);
				int totcurves = totchild;

				if(b_part.child_type() == 0 || totchild == 0)
					totcurves += totparts;

				if(totcurves == 0)
					continue;

				int pa_no = 0;
				if(!(b_part.child_type() == 0) && totchild != 0)
					pa_no = totparts;

				int num_add = (totparts+totchild - pa_no);
				CData->curve_uv.reserve(CData->curve_uv.size() + num_add);

				BL::ParticleSystem::particles_iterator b_pa;
				b_psys.particles.begin(b_pa);
				for(; pa_no < totparts+totchild; pa_no++) {
					/* Add UVs */
					BL::Mesh::uv_layers_iterator l;
					b_mesh->uv_layers.begin(l);

<<<<<<< HEAD
					float3 uv = make_float3(0.0f, 0.0f, 0.0f);
					if(b_mesh->uv_layers.length())
=======
					float2 uv = make_float2(0.0f, 0.0f);
					if(b_mesh->tessface_uv_textures.length())
>>>>>>> 01df4818
						b_psys.uv_on_emitter(psmd, *b_pa, pa_no, uv_num, &uv.x);
					CData->curve_uv.push_back_slow(uv);

					if(pa_no < totparts && b_pa != b_psys.particles.end())
						++b_pa;
				}
			}
		}
	}

	return true;
}

static bool ObtainCacheParticleVcol(Mesh *mesh,
                                    BL::Mesh *b_mesh,
                                    BL::Object *b_ob,
                                    ParticleCurveData *CData,
                                    bool background,
                                    int vcol_num)
{
	if(!(mesh && b_mesh && b_ob && CData))
		return false;

	CData->curve_vcol.clear();

	BL::Object::modifiers_iterator b_mod;
	for(b_ob->modifiers.begin(b_mod); b_mod != b_ob->modifiers.end(); ++b_mod) {
		if((b_mod->type() == b_mod->type_PARTICLE_SYSTEM) && (background ? b_mod->show_render() : b_mod->show_viewport())) {
			BL::ParticleSystemModifier psmd((const PointerRNA)b_mod->ptr);
			BL::ParticleSystem b_psys((const PointerRNA)psmd.particle_system().ptr);
			BL::ParticleSettings b_part((const PointerRNA)b_psys.settings().ptr);

			if((b_part.render_type() == BL::ParticleSettings::render_type_PATH) && (b_part.type() == BL::ParticleSettings::type_HAIR)) {
				int totparts = b_psys.particles.length();
				int totchild = background ? b_psys.child_particles.length() : (int)((float)b_psys.child_particles.length() * (float)b_part.display_percentage() / 100.0f);
				int totcurves = totchild;

				if(b_part.child_type() == 0 || totchild == 0)
					totcurves += totparts;

				if(totcurves == 0)
					continue;

				int pa_no = 0;
				if(!(b_part.child_type() == 0) && totchild != 0)
					pa_no = totparts;

				int num_add = (totparts+totchild - pa_no);
				CData->curve_vcol.reserve(CData->curve_vcol.size() + num_add);

				BL::ParticleSystem::particles_iterator b_pa;
				b_psys.particles.begin(b_pa);
				for(; pa_no < totparts+totchild; pa_no++) {
					/* Add vertex colors */
					BL::Mesh::vertex_colors_iterator l;
					b_mesh->vertex_colors.begin(l);

					float3 vcol = make_float3(0.0f, 0.0f, 0.0f);
					if(b_mesh->vertex_colors.length())
						b_psys.mcol_on_emitter(psmd, *b_pa, pa_no, vcol_num, &vcol.x);
					CData->curve_vcol.push_back_slow(vcol);

					if(pa_no < totparts && b_pa != b_psys.particles.end())
						++b_pa;
				}
			}
		}
	}

	return true;
}

static void ExportCurveTrianglePlanes(Mesh *mesh, ParticleCurveData *CData,
                                      float3 RotCam, bool is_ortho)
{
	int vertexno = mesh->verts.size();
	int vertexindex = vertexno;
	int numverts = 0, numtris = 0;

	/* compute and reserve size of arrays */
	for(int sys = 0; sys < CData->psys_firstcurve.size(); sys++) {
		for(int curve = CData->psys_firstcurve[sys]; curve < CData->psys_firstcurve[sys] + CData->psys_curvenum[sys]; curve++) {
			numverts += 2 + (CData->curve_keynum[curve] - 1)*2;
			numtris += (CData->curve_keynum[curve] - 1)*2;
		}
	}

	mesh->reserve_mesh(mesh->verts.size() + numverts, mesh->num_triangles() + numtris);

	/* actually export */
	for(int sys = 0; sys < CData->psys_firstcurve.size(); sys++) {
		for(int curve = CData->psys_firstcurve[sys]; curve < CData->psys_firstcurve[sys] + CData->psys_curvenum[sys]; curve++) {
			float3 xbasis;
			float3 v1;
			float time = 0.0f;
			float3 ickey_loc = CData->curvekey_co[CData->curve_firstkey[curve]];
			float radius = shaperadius(CData->psys_shape[sys], CData->psys_rootradius[sys], CData->psys_tipradius[sys], 0.0f);
			v1 = CData->curvekey_co[CData->curve_firstkey[curve] + 1] - CData->curvekey_co[CData->curve_firstkey[curve]];
			if(is_ortho)
				xbasis = normalize(cross(RotCam, v1));
			else
				xbasis = normalize(cross(RotCam - ickey_loc, v1));
			float3 ickey_loc_shfl = ickey_loc - radius * xbasis;
			float3 ickey_loc_shfr = ickey_loc + radius * xbasis;
			mesh->add_vertex(ickey_loc_shfl);
			mesh->add_vertex(ickey_loc_shfr);
			vertexindex += 2;

			for(int curvekey = CData->curve_firstkey[curve] + 1; curvekey < CData->curve_firstkey[curve] + CData->curve_keynum[curve]; curvekey++) {
				ickey_loc = CData->curvekey_co[curvekey];

				if(curvekey == CData->curve_firstkey[curve] + CData->curve_keynum[curve] - 1)
					v1 = CData->curvekey_co[curvekey] - CData->curvekey_co[max(curvekey - 1, CData->curve_firstkey[curve])];
				else
					v1 = CData->curvekey_co[curvekey + 1] - CData->curvekey_co[curvekey - 1];

				time = CData->curvekey_time[curvekey]/CData->curve_length[curve];
				radius = shaperadius(CData->psys_shape[sys], CData->psys_rootradius[sys], CData->psys_tipradius[sys], time);

				if(curvekey == CData->curve_firstkey[curve] + CData->curve_keynum[curve] - 1)
					radius = shaperadius(CData->psys_shape[sys], CData->psys_rootradius[sys], CData->psys_tipradius[sys], 0.95f);

				if(CData->psys_closetip[sys] && (curvekey == CData->curve_firstkey[curve] + CData->curve_keynum[curve] - 1))
					radius = shaperadius(CData->psys_shape[sys], CData->psys_rootradius[sys], 0.0f, 0.95f);

				if(is_ortho)
					xbasis = normalize(cross(RotCam, v1));
				else
					xbasis = normalize(cross(RotCam - ickey_loc, v1));
				float3 ickey_loc_shfl = ickey_loc - radius * xbasis;
				float3 ickey_loc_shfr = ickey_loc + radius * xbasis;
				mesh->add_vertex(ickey_loc_shfl);
				mesh->add_vertex(ickey_loc_shfr);
				mesh->add_triangle(vertexindex-2, vertexindex, vertexindex-1, CData->psys_shader[sys], true);
				mesh->add_triangle(vertexindex+1, vertexindex-1, vertexindex, CData->psys_shader[sys], true);
				vertexindex += 2;
			}
		}
	}

	mesh->resize_mesh(mesh->verts.size(), mesh->num_triangles());
	mesh->attributes.remove(ATTR_STD_VERTEX_NORMAL);
	mesh->attributes.remove(ATTR_STD_FACE_NORMAL);
	mesh->add_face_normals();
	mesh->add_vertex_normals();
	mesh->attributes.remove(ATTR_STD_FACE_NORMAL);

	/* texture coords still needed */
}

static void ExportCurveTriangleGeometry(Mesh *mesh,
                                        ParticleCurveData *CData,
                                        int resolution)
{
	int vertexno = mesh->verts.size();
	int vertexindex = vertexno;
	int numverts = 0, numtris = 0;

	/* compute and reserve size of arrays */
	for(int sys = 0; sys < CData->psys_firstcurve.size(); sys++) {
		for(int curve = CData->psys_firstcurve[sys]; curve < CData->psys_firstcurve[sys] + CData->psys_curvenum[sys]; curve++) {
			numverts += (CData->curve_keynum[curve] - 1)*resolution + resolution;
			numtris += (CData->curve_keynum[curve] - 1)*2*resolution;
		}
	}

	mesh->reserve_mesh(mesh->verts.size() + numverts, mesh->num_triangles() + numtris);

	/* actually export */
	for(int sys = 0; sys < CData->psys_firstcurve.size(); sys++) {
		for(int curve = CData->psys_firstcurve[sys]; curve < CData->psys_firstcurve[sys] + CData->psys_curvenum[sys]; curve++) {
			float3 firstxbasis = cross(make_float3(1.0f,0.0f,0.0f),CData->curvekey_co[CData->curve_firstkey[curve]+1] - CData->curvekey_co[CData->curve_firstkey[curve]]);
			if(!is_zero(firstxbasis))
				firstxbasis = normalize(firstxbasis);
			else
				firstxbasis = normalize(cross(make_float3(0.0f,1.0f,0.0f),CData->curvekey_co[CData->curve_firstkey[curve]+1] - CData->curvekey_co[CData->curve_firstkey[curve]]));

			for(int curvekey = CData->curve_firstkey[curve]; curvekey < CData->curve_firstkey[curve] + CData->curve_keynum[curve] - 1; curvekey++) {
				float3 xbasis = firstxbasis;
				float3 v1;
				float3 v2;

				if(curvekey == CData->curve_firstkey[curve]) {
					v1 = CData->curvekey_co[min(curvekey+2,CData->curve_firstkey[curve] + CData->curve_keynum[curve] - 1)] - CData->curvekey_co[curvekey+1];
					v2 = CData->curvekey_co[curvekey+1] - CData->curvekey_co[curvekey];
				}
				else if(curvekey == CData->curve_firstkey[curve] + CData->curve_keynum[curve] - 1) {
					v1 = CData->curvekey_co[curvekey] - CData->curvekey_co[curvekey-1];
					v2 = CData->curvekey_co[curvekey-1] - CData->curvekey_co[max(curvekey-2,CData->curve_firstkey[curve])];
				}
				else {
					v1 = CData->curvekey_co[curvekey+1] - CData->curvekey_co[curvekey];
					v2 = CData->curvekey_co[curvekey] - CData->curvekey_co[curvekey-1];
				}

				xbasis = cross(v1, v2);

				if(len_squared(xbasis) >= 0.05f * len_squared(v1) * len_squared(v2)) {
					firstxbasis = normalize(xbasis);
					break;
				}
			}

			for(int curvekey = CData->curve_firstkey[curve]; curvekey < CData->curve_firstkey[curve] + CData->curve_keynum[curve] - 1; curvekey++) {
				int subv = 1;
				float3 xbasis;
				float3 ybasis;
				float3 v1;
				float3 v2;

				if(curvekey == CData->curve_firstkey[curve]) {
					subv = 0;
					v1 = CData->curvekey_co[min(curvekey+2,CData->curve_firstkey[curve] + CData->curve_keynum[curve] - 1)] - CData->curvekey_co[curvekey+1];
					v2 = CData->curvekey_co[curvekey+1] - CData->curvekey_co[curvekey];
				}
				else if(curvekey == CData->curve_firstkey[curve] + CData->curve_keynum[curve] - 1) {
					v1 = CData->curvekey_co[curvekey] - CData->curvekey_co[curvekey-1];
					v2 = CData->curvekey_co[curvekey-1] - CData->curvekey_co[max(curvekey-2,CData->curve_firstkey[curve])];
				}
				else {
					v1 = CData->curvekey_co[curvekey+1] - CData->curvekey_co[curvekey];
					v2 = CData->curvekey_co[curvekey] - CData->curvekey_co[curvekey-1];
				}

				xbasis = cross(v1, v2);

				if(len_squared(xbasis) >= 0.05f * len_squared(v1) * len_squared(v2)) {
					xbasis = normalize(xbasis);
					firstxbasis = xbasis;
				}
				else
					xbasis = firstxbasis;

				ybasis = normalize(cross(xbasis, v2));

				for(; subv <= 1; subv++) {
					float3 ickey_loc = make_float3(0.0f,0.0f,0.0f);
					float time = 0.0f;

					InterpolateKeySegments(subv, 1, curvekey, curve, &ickey_loc, &time, CData);

					float radius = shaperadius(CData->psys_shape[sys], CData->psys_rootradius[sys], CData->psys_tipradius[sys], time);

					if((curvekey == CData->curve_firstkey[curve] + CData->curve_keynum[curve] - 2) && (subv == 1))
						radius = shaperadius(CData->psys_shape[sys], CData->psys_rootradius[sys], CData->psys_tipradius[sys], 0.95f);

					if(CData->psys_closetip[sys] && (subv == 1) && (curvekey == CData->curve_firstkey[curve] + CData->curve_keynum[curve] - 2))
						radius = shaperadius(CData->psys_shape[sys], CData->psys_rootradius[sys], 0.0f, 0.95f);

					float angle = M_2PI_F / (float)resolution;
					for(int section = 0; section < resolution; section++) {
						float3 ickey_loc_shf = ickey_loc + radius * (cosf(angle * section) * xbasis + sinf(angle * section) * ybasis);
						mesh->add_vertex(ickey_loc_shf);
					}

					if(subv != 0) {
						for(int section = 0; section < resolution - 1; section++) {
							mesh->add_triangle(vertexindex - resolution + section, vertexindex + section, vertexindex - resolution + section + 1, CData->psys_shader[sys], true);
							mesh->add_triangle(vertexindex + section + 1, vertexindex - resolution + section + 1, vertexindex + section, CData->psys_shader[sys], true);
						}
						mesh->add_triangle(vertexindex-1, vertexindex + resolution - 1, vertexindex - resolution, CData->psys_shader[sys], true);
						mesh->add_triangle(vertexindex, vertexindex - resolution , vertexindex + resolution - 1, CData->psys_shader[sys], true);
					}
					vertexindex += resolution;
				}
			}
		}
	}

	mesh->resize_mesh(mesh->verts.size(), mesh->num_triangles());
	mesh->attributes.remove(ATTR_STD_VERTEX_NORMAL);
	mesh->attributes.remove(ATTR_STD_FACE_NORMAL);
	mesh->add_face_normals();
	mesh->add_vertex_normals();
	mesh->attributes.remove(ATTR_STD_FACE_NORMAL);

	/* texture coords still needed */
}

static void ExportCurveSegments(Scene *scene, Mesh *mesh, ParticleCurveData *CData)
{
	int num_keys = 0;
	int num_curves = 0;

	if(mesh->num_curves())
		return;

	Attribute *attr_intercept = NULL;
	Attribute *attr_random = NULL;

	if(mesh->need_attribute(scene, ATTR_STD_CURVE_INTERCEPT))
		attr_intercept = mesh->curve_attributes.add(ATTR_STD_CURVE_INTERCEPT);
	if(mesh->need_attribute(scene, ATTR_STD_CURVE_RANDOM))
		attr_random = mesh->curve_attributes.add(ATTR_STD_CURVE_RANDOM);

	/* compute and reserve size of arrays */
	for(int sys = 0; sys < CData->psys_firstcurve.size(); sys++) {
		for(int curve = CData->psys_firstcurve[sys]; curve < CData->psys_firstcurve[sys] + CData->psys_curvenum[sys]; curve++) {
			num_keys += CData->curve_keynum[curve];
			num_curves++;
		}
	}

	if(num_curves > 0) {
		VLOG(1) << "Exporting curve segments for mesh " << mesh->name;
	}

	mesh->reserve_curves(mesh->num_curves() + num_curves, mesh->curve_keys.size() + num_keys);

	num_keys = 0;
	num_curves = 0;

	/* actually export */
	for(int sys = 0; sys < CData->psys_firstcurve.size(); sys++) {
		for(int curve = CData->psys_firstcurve[sys]; curve < CData->psys_firstcurve[sys] + CData->psys_curvenum[sys]; curve++) {
			size_t num_curve_keys = 0;

			for(int curvekey = CData->curve_firstkey[curve];
			    curvekey < CData->curve_firstkey[curve] + CData->curve_keynum[curve];
			    curvekey++)
			{
				const float3 ickey_loc = CData->curvekey_co[curvekey];
				const float curve_time = CData->curvekey_time[curvekey];
				const float curve_length = CData->curve_length[curve];
				const float time = (curve_length > 0.0f)
				                           ? curve_time / curve_length
				                           : 0.0f;
				float radius = shaperadius(CData->psys_shape[sys],
				                           CData->psys_rootradius[sys],
				                           CData->psys_tipradius[sys],
				                           time);
				if(CData->psys_closetip[sys] &&
				   (curvekey == CData->curve_firstkey[curve] + CData->curve_keynum[curve] - 1))
				{
					radius = 0.0f;
				}
				mesh->add_curve_key(ickey_loc, radius);
				if(attr_intercept)
					attr_intercept->add(time);

				num_curve_keys++;
			}

			if(attr_random != NULL) {
				attr_random->add(hash_int_01(num_curves));
			}

			mesh->add_curve(num_keys, CData->psys_shader[sys]);
			num_keys += num_curve_keys;
			num_curves++;
		}
	}

	/* check allocation */
	if((mesh->curve_keys.size() != num_keys) || (mesh->num_curves() != num_curves)) {
		VLOG(1) << "Allocation failed, clearing data";
		mesh->clear();
	}
}

static float4 CurveSegmentMotionCV(ParticleCurveData *CData, int sys, int curve, int curvekey)
{
	const float3 ickey_loc = CData->curvekey_co[curvekey];
	const float curve_time = CData->curvekey_time[curvekey];
	const float curve_length = CData->curve_length[curve];
	float time = (curve_length > 0.0f) ? curve_time / curve_length : 0.0f;
	float radius = shaperadius(CData->psys_shape[sys], CData->psys_rootradius[sys], CData->psys_tipradius[sys], time);

	if(CData->psys_closetip[sys] && (curvekey == CData->curve_firstkey[curve] + CData->curve_keynum[curve] - 1))
		radius = 0.0f;

	/* curve motion keys store both position and radius in float4 */
	float4 mP = float3_to_float4(ickey_loc);
	mP.w = radius;
	return mP;
}

static float4 LerpCurveSegmentMotionCV(ParticleCurveData *CData, int sys, int curve, float step)
{
	assert(step >= 0.0f);
	assert(step <= 1.0f);
	const int first_curve_key = CData->curve_firstkey[curve];
	const float curve_key_f = step * (CData->curve_keynum[curve] - 1);
	int curvekey = (int)floorf(curve_key_f);
	const float remainder = curve_key_f - curvekey;
	if(remainder == 0.0f) {
		return CurveSegmentMotionCV(CData, sys, curve, first_curve_key + curvekey);
	}
	int curvekey2 = curvekey + 1;
	if(curvekey2 >= (CData->curve_keynum[curve] - 1)) {
		curvekey2 = (CData->curve_keynum[curve] - 1);
		curvekey = curvekey2 - 1;
	}
	const float4 mP = CurveSegmentMotionCV(
	        CData, sys, curve, first_curve_key + curvekey);
	const float4 mP2 = CurveSegmentMotionCV(
	        CData, sys, curve, first_curve_key + curvekey2);
	return lerp(mP, mP2, remainder);
}

static void ExportCurveSegmentsMotion(Mesh *mesh, ParticleCurveData *CData, int motion_step)
{
	VLOG(1) << "Exporting curve motion segments for mesh " << mesh->name
	        << ", motion step " << motion_step;

	/* find attribute */
	Attribute *attr_mP = mesh->curve_attributes.find(ATTR_STD_MOTION_VERTEX_POSITION);
	bool new_attribute = false;

	/* add new attribute if it doesn't exist already */
	if(!attr_mP) {
		VLOG(1) << "Creating new motion vertex position attribute";
		attr_mP = mesh->curve_attributes.add(ATTR_STD_MOTION_VERTEX_POSITION);
		new_attribute = true;
	}

	/* export motion vectors for curve keys */
	size_t numkeys = mesh->curve_keys.size();
	float4 *mP = attr_mP->data_float4() + motion_step*numkeys;
	bool have_motion = false;
	int i = 0;
	int num_curves = 0;

	for(int sys = 0; sys < CData->psys_firstcurve.size(); sys++) {
		for(int curve = CData->psys_firstcurve[sys]; curve < CData->psys_firstcurve[sys] + CData->psys_curvenum[sys]; curve++) {
			/* Curve lengths may not match! Curves can be clipped. */
			int curve_key_end = (num_curves+1 < (int)mesh->curve_first_key.size() ? mesh->curve_first_key[num_curves+1] : (int)mesh->curve_keys.size());
			const int num_center_curve_keys = curve_key_end - mesh->curve_first_key[num_curves];
			const int is_num_keys_different = CData->curve_keynum[curve] - num_center_curve_keys;

			if(!is_num_keys_different) {
				for(int curvekey = CData->curve_firstkey[curve]; curvekey < CData->curve_firstkey[curve] + CData->curve_keynum[curve]; curvekey++) {
					if(i < mesh->curve_keys.size()) {
						mP[i] = CurveSegmentMotionCV(CData, sys, curve, curvekey);
						if(!have_motion) {
							/* unlike mesh coordinates, these tend to be slightly different
							 * between frames due to particle transforms into/out of object
							 * space, so we use an epsilon to detect actual changes */
							float4 curve_key = float3_to_float4(mesh->curve_keys[i]);
							curve_key.w = mesh->curve_radius[i];
							if(len_squared(mP[i] - curve_key) > 1e-5f*1e-5f)
								have_motion = true;
						}
					}
					i++;
				}
			}
			else {
				/* Number of keys has changed. Genereate an interpolated version
				 * to preserve motion blur. */
				const float step_size =
				        num_center_curve_keys > 1
				                ? 1.0f / (num_center_curve_keys - 1)
				                : 0.0f;
				for(int step_index = 0;
				    step_index < num_center_curve_keys;
				    ++step_index)
				{
					const float step = step_index * step_size;
					mP[i] = LerpCurveSegmentMotionCV(CData, sys, curve, step);
					i++;
				}
				have_motion = true;
			}
			num_curves++;
		}
	}

	/* in case of new attribute, we verify if there really was any motion */
	if(new_attribute) {
		if(i != numkeys || !have_motion) {
			/* No motion or hair "topology" changed, remove attributes again. */
			if(i != numkeys) {
				VLOG(1) << "Hair topology changed, removing attribute.";
			}
			else {
				VLOG(1) << "No motion, removing attribute.";
			}
			mesh->curve_attributes.remove(ATTR_STD_MOTION_VERTEX_POSITION);
		}
		else if(motion_step > 0) {
			VLOG(1) << "Filling in new motion vertex position for motion_step "
			        << motion_step;
			/* motion, fill up previous steps that we might have skipped because
			 * they had no motion, but we need them anyway now */
			for(int step = 0; step < motion_step; step++) {
				float4 *mP = attr_mP->data_float4() + step*numkeys;

				for(int key = 0; key < numkeys; key++) {
					mP[key] = float3_to_float4(mesh->curve_keys[key]);
					mP[key].w = mesh->curve_radius[key];
				}
			}
		}
	}
}

static void ExportCurveTriangleUV(ParticleCurveData *CData,
                                  int vert_offset,
                                  int resol,
                                  float2 *uvdata)
{
	if(uvdata == NULL)
		return;
	int vertexindex = vert_offset;

	for(int sys = 0; sys < CData->psys_firstcurve.size(); sys++) {
		for(int curve = CData->psys_firstcurve[sys]; curve < CData->psys_firstcurve[sys] + CData->psys_curvenum[sys]; curve++) {
			for(int curvekey = CData->curve_firstkey[curve]; curvekey < CData->curve_firstkey[curve] + CData->curve_keynum[curve] - 1; curvekey++) {
<<<<<<< HEAD
				const float curve_time = CData->curvekey_time[curvekey];
				const float curve_length = CData->curve_length[curve];
				time = (curve_length > 0.0f) ? curve_time / curve_length : 0.0f;

=======
>>>>>>> 01df4818
				for(int section = 0; section < resol; section++) {
					uvdata[vertexindex] = CData->curve_uv[curve];
					vertexindex++;
					uvdata[vertexindex] = CData->curve_uv[curve];
					vertexindex++;
					uvdata[vertexindex] = CData->curve_uv[curve];
					vertexindex++;
					uvdata[vertexindex] = CData->curve_uv[curve];
					vertexindex++;
					uvdata[vertexindex] = CData->curve_uv[curve];
					vertexindex++;
					uvdata[vertexindex] = CData->curve_uv[curve];
					vertexindex++;
				}
			}
		}
	}
}

static void ExportCurveTriangleVcol(ParticleCurveData *CData,
                                    int vert_offset,
                                    int resol,
                                    uchar4 *cdata)
{
	if(cdata == NULL)
		return;

	int vertexindex = vert_offset;

	for(int sys = 0; sys < CData->psys_firstcurve.size(); sys++) {
		for(int curve = CData->psys_firstcurve[sys]; curve < CData->psys_firstcurve[sys] + CData->psys_curvenum[sys]; curve++) {
			for(int curvekey = CData->curve_firstkey[curve]; curvekey < CData->curve_firstkey[curve] + CData->curve_keynum[curve] - 1; curvekey++) {
				for(int section = 0; section < resol; section++) {
					/* Encode vertex color using the sRGB curve. */
					cdata[vertexindex] = color_float_to_byte(color_srgb_to_linear_v3(CData->curve_vcol[curve]));
					vertexindex++;
					cdata[vertexindex] = color_float_to_byte(color_srgb_to_linear_v3(CData->curve_vcol[curve]));
					vertexindex++;
					cdata[vertexindex] = color_float_to_byte(color_srgb_to_linear_v3(CData->curve_vcol[curve]));
					vertexindex++;
					cdata[vertexindex] = color_float_to_byte(color_srgb_to_linear_v3(CData->curve_vcol[curve]));
					vertexindex++;
					cdata[vertexindex] = color_float_to_byte(color_srgb_to_linear_v3(CData->curve_vcol[curve]));
					vertexindex++;
					cdata[vertexindex] = color_float_to_byte(color_srgb_to_linear_v3(CData->curve_vcol[curve]));
					vertexindex++;
				}
			}
		}
	}
}

/* Hair Curve Sync */

void BlenderSync::sync_curve_settings()
{
	PointerRNA csscene = RNA_pointer_get(&b_scene.ptr, "cycles_curves");

	CurveSystemManager *curve_system_manager = scene->curve_system_manager;
	CurveSystemManager prev_curve_system_manager = *curve_system_manager;

	curve_system_manager->use_curves = get_boolean(csscene, "use_curves");
	curve_system_manager->minimum_width = get_float(csscene, "minimum_width");
	curve_system_manager->maximum_width = get_float(csscene, "maximum_width");

	curve_system_manager->primitive =
	        (CurvePrimitiveType)get_enum(csscene,
	                                     "primitive",
	                                     CURVE_NUM_PRIMITIVE_TYPES,
	                                     CURVE_LINE_SEGMENTS);
	curve_system_manager->curve_shape =
	        (CurveShapeType)get_enum(csscene,
	                                 "shape",
	                                 CURVE_NUM_SHAPE_TYPES,
	                                 CURVE_THICK);
	curve_system_manager->resolution = get_int(csscene, "resolution");
	curve_system_manager->subdivisions = get_int(csscene, "subdivisions");
	curve_system_manager->use_backfacing = !get_boolean(csscene, "cull_backfacing");

	/* Triangles */
	if(curve_system_manager->primitive == CURVE_TRIANGLES) {
		/* camera facing planes */
		if(curve_system_manager->curve_shape == CURVE_RIBBON) {
			curve_system_manager->triangle_method = CURVE_CAMERA_TRIANGLES;
			curve_system_manager->resolution = 1;
		}
		else if(curve_system_manager->curve_shape == CURVE_THICK) {
			curve_system_manager->triangle_method = CURVE_TESSELATED_TRIANGLES;
		}
	}
	/* Line Segments */
	else if(curve_system_manager->primitive == CURVE_LINE_SEGMENTS) {
		if(curve_system_manager->curve_shape == CURVE_RIBBON) {
			/* tangent shading */
			curve_system_manager->line_method = CURVE_UNCORRECTED;
			curve_system_manager->use_encasing = true;
			curve_system_manager->use_backfacing = false;
			curve_system_manager->use_tangent_normal_geometry = true;
		}
		else if(curve_system_manager->curve_shape == CURVE_THICK) {
			curve_system_manager->line_method = CURVE_ACCURATE;
			curve_system_manager->use_encasing = false;
			curve_system_manager->use_tangent_normal_geometry = false;
		}
	}
	/* Curve Segments */
	else if(curve_system_manager->primitive == CURVE_SEGMENTS) {
		if(curve_system_manager->curve_shape == CURVE_RIBBON) {
			curve_system_manager->primitive = CURVE_RIBBONS;
			curve_system_manager->use_backfacing = false;
		}
	}

	if(curve_system_manager->modified_mesh(prev_curve_system_manager)) {
		BL::BlendData::objects_iterator b_ob;

		for(b_data.objects.begin(b_ob); b_ob != b_data.objects.end(); ++b_ob) {
			if(object_is_mesh(*b_ob)) {
				BL::Object::particle_systems_iterator b_psys;
				for(b_ob->particle_systems.begin(b_psys); b_psys != b_ob->particle_systems.end(); ++b_psys) {
					if((b_psys->settings().render_type()==BL::ParticleSettings::render_type_PATH)&&(b_psys->settings().type()==BL::ParticleSettings::type_HAIR)) {
						BL::ID key = BKE_object_is_modified(*b_ob)? *b_ob: b_ob->data();
						mesh_map.set_recalc(key);
						object_map.set_recalc(*b_ob);
					}
				}
			}
		}
	}

	if(curve_system_manager->modified(prev_curve_system_manager))
		curve_system_manager->tag_update(scene);
}

void BlenderSync::sync_curves(Mesh *mesh,
                              BL::Mesh& b_mesh,
                              BL::Object& b_ob,
                              bool motion,
                              int motion_step)
{
	if(!motion) {
		/* Clear stored curve data */
		mesh->curve_keys.clear();
		mesh->curve_radius.clear();
		mesh->curve_first_key.clear();
		mesh->curve_shader.clear();
		mesh->curve_attributes.clear();
	}

	/* obtain general settings */
	const bool use_curves = scene->curve_system_manager->use_curves;

	if(!(use_curves && b_ob.mode() != b_ob.mode_PARTICLE_EDIT)) {
		if(!motion)
			mesh->compute_bounds();
		return;
	}

	const int primitive = scene->curve_system_manager->primitive;
	const int triangle_method = scene->curve_system_manager->triangle_method;
	const int resolution = scene->curve_system_manager->resolution;
	const size_t vert_num = mesh->verts.size();
	const size_t tri_num = mesh->num_triangles();
	int used_res = 1;

	/* extract particle hair data - should be combined with connecting to mesh later*/

	ParticleCurveData CData;

	ObtainCacheParticleData(mesh, &b_mesh, &b_ob, &CData, !preview);

	/* add hair geometry to mesh */
	if(primitive == CURVE_TRIANGLES) {
		if(triangle_method == CURVE_CAMERA_TRIANGLES) {
			/* obtain camera parameters */
			float3 RotCam;
			Camera *camera = scene->camera;
			Transform &ctfm = camera->matrix;
			if(camera->type == CAMERA_ORTHOGRAPHIC) {
				RotCam = -make_float3(ctfm.x.z, ctfm.y.z, ctfm.z.z);
			}
			else {
				Transform tfm = get_transform(b_ob.matrix_world());
				Transform itfm = transform_quick_inverse(tfm);
				RotCam = transform_point(&itfm, make_float3(ctfm.x.w,
				                                            ctfm.y.w,
				                                            ctfm.z.w));
			}
			bool is_ortho = camera->type == CAMERA_ORTHOGRAPHIC;
			ExportCurveTrianglePlanes(mesh, &CData, RotCam, is_ortho);
		}
		else {
			ExportCurveTriangleGeometry(mesh, &CData, resolution);
			used_res = resolution;
		}
	}
	else {
		if(motion)
			ExportCurveSegmentsMotion(mesh, &CData, motion_step);
		else
			ExportCurveSegments(scene, mesh, &CData);
	}

	/* generated coordinates from first key. we should ideally get this from
	 * blender to handle deforming objects */
	if(!motion) {
		if(mesh->need_attribute(scene, ATTR_STD_GENERATED)) {
			float3 loc, size;
			mesh_texture_space(b_mesh, loc, size);

			if(primitive == CURVE_TRIANGLES) {
				Attribute *attr_generated = mesh->attributes.add(ATTR_STD_GENERATED);
				float3 *generated = attr_generated->data_float3();

				for(size_t i = vert_num; i < mesh->verts.size(); i++)
					generated[i] = mesh->verts[i]*size - loc;
			}
			else {
				Attribute *attr_generated = mesh->curve_attributes.add(ATTR_STD_GENERATED);
				float3 *generated = attr_generated->data_float3();

				for(size_t i = 0; i < mesh->num_curves(); i++) {
					float3 co = mesh->curve_keys[mesh->get_curve(i).first_key];
					generated[i] = co*size - loc;
				}
			}
		}
	}

	/* create vertex color attributes */
	if(!motion) {
		BL::Mesh::vertex_colors_iterator l;
		int vcol_num = 0;

		for(b_mesh.vertex_colors.begin(l); l != b_mesh.vertex_colors.end(); ++l, vcol_num++) {
			if(!mesh->need_attribute(scene, ustring(l->name().c_str())))
				continue;

			ObtainCacheParticleVcol(mesh, &b_mesh, &b_ob, &CData, !preview, vcol_num);

			if(primitive == CURVE_TRIANGLES) {
				Attribute *attr_vcol = mesh->attributes.add(
					ustring(l->name().c_str()), TypeDesc::TypeColor, ATTR_ELEMENT_CORNER_BYTE);

				uchar4 *cdata = attr_vcol->data_uchar4();

				ExportCurveTriangleVcol(&CData, tri_num * 3, used_res, cdata);
			}
			else {
				Attribute *attr_vcol = mesh->curve_attributes.add(
					ustring(l->name().c_str()), TypeDesc::TypeColor, ATTR_ELEMENT_CURVE);

				float3 *fdata = attr_vcol->data_float3();

				if(fdata) {
					size_t i = 0;

					/* Encode vertex color using the sRGB curve. */
					for(size_t curve = 0; curve < CData.curve_vcol.size(); curve++) {
						fdata[i++] = color_srgb_to_linear_v3(CData.curve_vcol[curve]);
					}
				}
			}
		}
	}

	/* create UV attributes */
	if(!motion) {
		BL::Mesh::uv_layers_iterator l;
		int uv_num = 0;

		for(b_mesh.uv_layers.begin(l); l != b_mesh.uv_layers.end(); ++l, uv_num++) {
			bool active_render = l->active_render();
			AttributeStandard std = (active_render)? ATTR_STD_UV: ATTR_STD_NONE;
			ustring name = ustring(l->name().c_str());

			/* UV map */
			if(mesh->need_attribute(scene, name) || mesh->need_attribute(scene, std)) {
				Attribute *attr_uv;

				ObtainCacheParticleUV(mesh, &b_mesh, &b_ob, &CData, !preview, uv_num);

				if(primitive == CURVE_TRIANGLES) {
					if(active_render)
						attr_uv = mesh->attributes.add(std, name);
					else
						attr_uv = mesh->attributes.add(name, TypeFloat2, ATTR_ELEMENT_CORNER);

					float2 *uv = attr_uv->data_float2();

					ExportCurveTriangleUV(&CData, tri_num * 3, used_res, uv);
				}
				else {
					if(active_render)
						attr_uv = mesh->curve_attributes.add(std, name);
					else
						attr_uv = mesh->curve_attributes.add(name, TypeFloat2,  ATTR_ELEMENT_CURVE);

					float2 *uv = attr_uv->data_float2();

					if(uv) {
						size_t i = 0;

						for(size_t curve = 0; curve < CData.curve_uv.size(); curve++) {
							uv[i++] = CData.curve_uv[curve];
						}
					}
				}
			}
		}
	}

	mesh->compute_bounds();
}

CCL_NAMESPACE_END<|MERGE_RESOLUTION|>--- conflicted
+++ resolved
@@ -250,13 +250,8 @@
 					BL::Mesh::uv_layers_iterator l;
 					b_mesh->uv_layers.begin(l);
 
-<<<<<<< HEAD
-					float3 uv = make_float3(0.0f, 0.0f, 0.0f);
+					float2 uv = make_float2(0.0f, 0.0f);
 					if(b_mesh->uv_layers.length())
-=======
-					float2 uv = make_float2(0.0f, 0.0f);
-					if(b_mesh->tessface_uv_textures.length())
->>>>>>> 01df4818
 						b_psys.uv_on_emitter(psmd, *b_pa, pa_no, uv_num, &uv.x);
 					CData->curve_uv.push_back_slow(uv);
 
@@ -766,13 +761,6 @@
 	for(int sys = 0; sys < CData->psys_firstcurve.size(); sys++) {
 		for(int curve = CData->psys_firstcurve[sys]; curve < CData->psys_firstcurve[sys] + CData->psys_curvenum[sys]; curve++) {
 			for(int curvekey = CData->curve_firstkey[curve]; curvekey < CData->curve_firstkey[curve] + CData->curve_keynum[curve] - 1; curvekey++) {
-<<<<<<< HEAD
-				const float curve_time = CData->curvekey_time[curvekey];
-				const float curve_length = CData->curve_length[curve];
-				time = (curve_length > 0.0f) ? curve_time / curve_length : 0.0f;
-
-=======
->>>>>>> 01df4818
 				for(int section = 0; section < resol; section++) {
 					uvdata[vertexindex] = CData->curve_uv[curve];
 					vertexindex++;
