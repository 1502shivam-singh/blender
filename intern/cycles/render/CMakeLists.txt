
set(INC
  ..
  ../../glew-mx
)

set(INC_SYS
  ${GLEW_INCLUDE_DIR}
)

set(SRC
<<<<<<< HEAD
	attribute.cpp
	background.cpp
	bake.cpp
	buffers.cpp
	camera.cpp
	constant_fold.cpp
	coverage.cpp
	denoising.cpp
	film.cpp
	graph.cpp
	image.cpp
	integrator.cpp
	light.cpp
	light_tree.cpp
	merge.cpp
	mesh.cpp
	mesh_displace.cpp
	mesh_subdivision.cpp
	mesh_volume.cpp
	nodes.cpp
	object.cpp
	osl.cpp
	particles.cpp
	curves.cpp
	scene.cpp
	session.cpp
	shader.cpp
	sobol.cpp
	stats.cpp
	svm.cpp
	tables.cpp
	tile.cpp
=======
  attribute.cpp
  background.cpp
  bake.cpp
  buffers.cpp
  camera.cpp
  constant_fold.cpp
  coverage.cpp
  denoising.cpp
  film.cpp
  graph.cpp
  image.cpp
  integrator.cpp
  light.cpp
  merge.cpp
  mesh.cpp
  mesh_displace.cpp
  mesh_subdivision.cpp
  mesh_volume.cpp
  nodes.cpp
  object.cpp
  osl.cpp
  particles.cpp
  curves.cpp
  scene.cpp
  session.cpp
  shader.cpp
  sobol.cpp
  stats.cpp
  svm.cpp
  tables.cpp
  tile.cpp
>>>>>>> e12c08e8
)

set(SRC_HEADERS
  attribute.h
  bake.h
  background.h
  buffers.h
  camera.h
  constant_fold.h
  coverage.h
  denoising.h
  film.h
  graph.h
  image.h
  integrator.h
  light.h
  merge.h
  mesh.h
  nodes.h
  object.h
  osl.h
  particles.h
  curves.h
  scene.h
  session.h
  shader.h
  sobol.h
  stats.h
  svm.h
  tables.h
  tile.h
)

set(LIB
  cycles_bvh
)

if(WITH_CYCLES_OSL)
  list(APPEND LIB
    cycles_kernel_osl
  )
endif()

set(CMAKE_CXX_FLAGS "${CMAKE_CXX_FLAGS} ${RTTI_DISABLE_FLAGS}")

include_directories(${INC})
include_directories(SYSTEM ${INC_SYS})

add_definitions(${GL_DEFINITIONS})

cycles_add_library(cycles_render "${LIB}" ${SRC} ${SRC_HEADERS})<|MERGE_RESOLUTION|>--- conflicted
+++ resolved
@@ -9,40 +9,6 @@
 )
 
 set(SRC
-<<<<<<< HEAD
-	attribute.cpp
-	background.cpp
-	bake.cpp
-	buffers.cpp
-	camera.cpp
-	constant_fold.cpp
-	coverage.cpp
-	denoising.cpp
-	film.cpp
-	graph.cpp
-	image.cpp
-	integrator.cpp
-	light.cpp
-	light_tree.cpp
-	merge.cpp
-	mesh.cpp
-	mesh_displace.cpp
-	mesh_subdivision.cpp
-	mesh_volume.cpp
-	nodes.cpp
-	object.cpp
-	osl.cpp
-	particles.cpp
-	curves.cpp
-	scene.cpp
-	session.cpp
-	shader.cpp
-	sobol.cpp
-	stats.cpp
-	svm.cpp
-	tables.cpp
-	tile.cpp
-=======
   attribute.cpp
   background.cpp
   bake.cpp
@@ -56,6 +22,7 @@
   image.cpp
   integrator.cpp
   light.cpp
+  light_tree.cpp
   merge.cpp
   mesh.cpp
   mesh_displace.cpp
@@ -74,7 +41,6 @@
   svm.cpp
   tables.cpp
   tile.cpp
->>>>>>> e12c08e8
 )
 
 set(SRC_HEADERS
