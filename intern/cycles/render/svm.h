/*
 * Copyright 2011-2013 Blender Foundation
 *
 * Licensed under the Apache License, Version 2.0 (the "License");
 * you may not use this file except in compliance with the License.
 * You may obtain a copy of the License at
 *
 * http://www.apache.org/licenses/LICENSE-2.0
 *
 * Unless required by applicable law or agreed to in writing, software
 * distributed under the License is distributed on an "AS IS" BASIS,
 * WITHOUT WARRANTIES OR CONDITIONS OF ANY KIND, either express or implied.
 * See the License for the specific language governing permissions and
 * limitations under the License.
 */

#ifndef __SVM_H__
#define __SVM_H__

#include "attribute.h"
#include "graph.h"
#include "shader.h"

#include "util_set.h"
#include "util_string.h"

CCL_NAMESPACE_BEGIN

class Device;
class DeviceScene;
class ImageManager;
class Scene;
class ShaderGraph;
class ShaderInput;
class ShaderNode;
class ShaderOutput;
class VolumeManager;

/* Shader Manager */

class SVMShaderManager : public ShaderManager {
public:
	SVMShaderManager();
	~SVMShaderManager();

	void reset(Scene *scene);

	void device_update(Device *device, DeviceScene *dscene, Scene *scene, Progress& progress);
	void device_free(Device *device, DeviceScene *dscene, Scene *scene);
};

/* Graph Compiler */

class SVMCompiler {
public:
<<<<<<< HEAD
	SVMCompiler(ShaderManager *shader_manager, ImageManager *image_manager, VolumeManager *volume_manager_);
=======
	struct Summary {
		Summary();

		/* Number of SVM nodes shader was compiled into. */
		int num_svm_nodes;

		/* Peak stack usage during shader evaluation. */
		int peak_stack_usage;

		/* Time spent on surface graph finalization. */
		double time_finalize;

		/* Time spent on bump graph finalization. */
		double time_finalize_bump;

		/* Time spent on generating SVM nodes for surface shader. */
		double time_generate_surface;

		/* Time spent on generating SVM nodes for bump shader. */
		double time_generate_bump;

		/* Time spent on generating SVM nodes for volume shader. */
		double time_generate_volume;

		/* Time spent on generating SVM nodes for displacement shader. */
		double time_generate_displacement;

		/* Total time spent on all routines. */
		double time_total;

		/* A full multiline description of the state of the compiler after
		 * compilation.
		 */
		string full_report() const;
	};

	SVMCompiler(ShaderManager *shader_manager, ImageManager *image_manager);
>>>>>>> cf2005d9
	void compile(Scene *scene,
	             Shader *shader,
	             vector<int4>& svm_nodes,
	             int index,
	             Summary *summary = NULL);

	void stack_assign(ShaderOutput *output);
	void stack_assign(ShaderInput *input);
	int stack_find_offset(ShaderSocketType type);
	void stack_clear_offset(ShaderSocketType type, int offset);
	void stack_link(ShaderInput *input, ShaderOutput *output);

	void add_node(NodeType type, int a = 0, int b = 0, int c = 0);
	void add_node(int a = 0, int b = 0, int c = 0, int d = 0);
	void add_node(NodeType type, const float3& f);
	void add_node(const float4& f);
	void add_array(float4 *f, int num);
	uint attribute(ustring name);
	uint attribute(AttributeStandard std);
	uint encode_uchar4(uint x, uint y = 0, uint z = 0, uint w = 0);
	uint closure_mix_weight_offset() { return mix_weight_offset; }

	ShaderType output_type() { return current_type; }

	ImageManager *image_manager;
	VolumeManager *volume_manager;
	ShaderManager *shader_manager;
	bool background;

protected:
	/* stack */
	struct Stack {
		Stack() { memset(users, 0, sizeof(users)); }
		Stack(const Stack& other) { memcpy(users, other.users, sizeof(users)); }
		Stack& operator=(const Stack& other) { memcpy(users, other.users, sizeof(users)); return *this; }

		bool empty()
		{
			for(int i = 0; i < SVM_STACK_SIZE; i++)
				if(users[i])
					return false;

			return true;
		}

		void print()
		{
			printf("stack <");

			for(int i = 0; i < SVM_STACK_SIZE; i++)
				printf((users[i])? "*": " ");

			printf(">\n");
		}

		int users[SVM_STACK_SIZE];
	};

	struct StackBackup {
		Stack stack;
		vector<int> offsets;
		ShaderNodeSet done;
	};

	/* Global state of the compiler accessible from the compilation routines. */
	struct CompilerState {
		/* Set of nodes which were already compiled. */
		ShaderNodeSet nodes_done;

		/* Set of closures which were already compiled. */
		ShaderNodeSet closure_done;
	};

	void stack_backup(StackBackup& backup, ShaderNodeSet& done);
	void stack_restore(StackBackup& backup, ShaderNodeSet& done);

	void stack_clear_temporary(ShaderNode *node);
	int stack_size(ShaderSocketType type);
	void stack_clear_users(ShaderNode *node, ShaderNodeSet& done);

	bool node_skip_input(ShaderNode *node, ShaderInput *input);

	/* single closure */
	void find_dependencies(ShaderNodeSet& dependencies,
	                       const ShaderNodeSet& done,
	                       ShaderInput *input,
	                       ShaderNode *skip_node = NULL);
	void generate_node(ShaderNode *node, ShaderNodeSet& done);
	void generate_closure_node(ShaderNode *node, CompilerState *state);
	void generated_shared_closure_nodes(ShaderNode *root_node,
	                                    ShaderNode *node,
	                                    CompilerState *state,
	                                    const ShaderNodeSet& shared);
	void generate_svm_nodes(const ShaderNodeSet& nodes,
	                        CompilerState *state);

	/* multi closure */
	void generate_multi_closure(ShaderNode *root_node,
	                            ShaderNode *node,
	                            CompilerState *state);

	/* compile */
	void compile_type(Shader *shader, ShaderGraph *graph, ShaderType type);

	vector<int4> svm_nodes;
	ShaderType current_type;
	Shader *current_shader;
	ShaderGraph *current_graph;
	Stack active_stack;
	int max_stack_use;
	uint mix_weight_offset;
	bool compile_failed;
};

CCL_NAMESPACE_END

#endif /* __SVM_H__ */
<|MERGE_RESOLUTION|>--- conflicted
+++ resolved
@@ -53,9 +53,6 @@
 
 class SVMCompiler {
 public:
-<<<<<<< HEAD
-	SVMCompiler(ShaderManager *shader_manager, ImageManager *image_manager, VolumeManager *volume_manager_);
-=======
 	struct Summary {
 		Summary();
 
@@ -92,8 +89,8 @@
 		string full_report() const;
 	};
 
-	SVMCompiler(ShaderManager *shader_manager, ImageManager *image_manager);
->>>>>>> cf2005d9
+	SVMCompiler(ShaderManager *shader_manager, ImageManager *image_manager, VolumeManager *volume_manager_);
+
 	void compile(Scene *scene,
 	             Shader *shader,
 	             vector<int4>& svm_nodes,
