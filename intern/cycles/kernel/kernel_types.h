--- conflicted
+++ resolved
@@ -534,11 +534,8 @@
 	ATTR_STD_VOLUME_FLAME,
 	ATTR_STD_VOLUME_HEAT,
 	ATTR_STD_VOLUME_VELOCITY,
-<<<<<<< HEAD
+	ATTR_STD_POINTINESS,
 	ATTR_STD_PTEX_LAYER,
-=======
-	ATTR_STD_POINTINESS,
->>>>>>> a9c5d0ba
 	ATTR_STD_NUM,
 
 	ATTR_STD_NOT_FOUND = ~0
