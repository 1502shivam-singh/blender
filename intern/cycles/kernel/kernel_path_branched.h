/*
 * Copyright 2011-2013 Blender Foundation
 *
 * Licensed under the Apache License, Version 2.0 (the "License");
 * you may not use this file except in compliance with the License.
 * You may obtain a copy of the License at
 *
 * http://www.apache.org/licenses/LICENSE-2.0
 *
 * Unless required by applicable law or agreed to in writing, software
 * distributed under the License is distributed on an "AS IS" BASIS,
 * WITHOUT WARRANTIES OR CONDITIONS OF ANY KIND, either express or implied.
 * See the License for the specific language governing permissions and
 * limitations under the License.
 */

CCL_NAMESPACE_BEGIN

#ifdef __BRANCHED_PATH__

ccl_device void kernel_branched_path_ao(KernelGlobals *kg,
                                        ShaderData *sd,
                                        ShaderData *emission_sd,
                                        PathRadiance *L,
                                        PathState *state,
                                        RNG *rng,
                                        float3 throughput)
{
	int num_samples = kernel_data.integrator.ao_samples;
	float num_samples_inv = 1.0f/num_samples;
	float ao_factor = kernel_data.background.ao_factor;
	float3 ao_N;
	float3 ao_bsdf = shader_bsdf_ao(kg, sd, ao_factor, &ao_N);
	float3 ao_alpha = shader_bsdf_alpha(kg, sd);

	for(int j = 0; j < num_samples; j++) {
		float bsdf_u, bsdf_v;
		path_branched_rng_2D(kg, rng, state, j, num_samples, PRNG_BSDF_U, &bsdf_u, &bsdf_v);

		float3 ao_D;
		float ao_pdf;

		sample_cos_hemisphere(ao_N, bsdf_u, bsdf_v, &ao_D, &ao_pdf);

		if(dot(ccl_fetch(sd, Ng), ao_D) > 0.0f && ao_pdf != 0.0f) {
			Ray light_ray;
			float3 ao_shadow;

			light_ray.P = ray_offset(ccl_fetch(sd, P), ccl_fetch(sd, Ng));
			light_ray.D = ao_D;
			light_ray.t = kernel_data.background.ao_distance;
#ifdef __OBJECT_MOTION__
			light_ray.time = ccl_fetch(sd, time);
#endif
			light_ray.dP = ccl_fetch(sd, dP);
			light_ray.dD = differential3_zero();

			if(!shadow_blocked(kg, emission_sd, state, &light_ray, &ao_shadow))
				path_radiance_accum_ao(L, throughput*num_samples_inv, ao_alpha, ao_bsdf, ao_shadow, state->bounce);
		}
	}
}


/* bounce off surface and integrate indirect light */
ccl_device_noinline void kernel_branched_path_surface_indirect_light(KernelGlobals *kg,
	RNG *rng, ShaderData *sd, ShaderData *indirect_sd, ShaderData *emission_sd,
	float3 throughput, float num_samples_adjust, PathState *state, PathRadiance *L)
{
	for(int i = 0; i < ccl_fetch(sd, num_closure); i++) {
		const ShaderClosure *sc = &ccl_fetch(sd, closure)[i];

		if(!CLOSURE_IS_BSDF(sc->type))
			continue;
		/* transparency is not handled here, but in outer loop */
		if(sc->type == CLOSURE_BSDF_TRANSPARENT_ID)
			continue;

		int num_samples;

		if(CLOSURE_IS_BSDF_DIFFUSE(sc->type))
			num_samples = kernel_data.integrator.diffuse_samples;
		else if(CLOSURE_IS_BSDF_BSSRDF(sc->type))
			num_samples = 1;
		else if(CLOSURE_IS_BSDF_GLOSSY(sc->type))
			num_samples = kernel_data.integrator.glossy_samples;
		else
			num_samples = kernel_data.integrator.transmission_samples;

		num_samples = ceil_to_int(num_samples_adjust*num_samples);

		float num_samples_inv = num_samples_adjust/num_samples;
		RNG bsdf_rng = cmj_hash(*rng, i);

		for(int j = 0; j < num_samples; j++) {
			PathState ps = *state;
			float3 tp = throughput;
			Ray bsdf_ray;

			if(!kernel_branched_path_surface_bounce(kg,
			                                        &bsdf_rng,
			                                        sd,
			                                        sc,
			                                        j,
			                                        num_samples,
			                                        &tp,
			                                        &ps,
			                                        L,
			                                        &bsdf_ray))
			{
				continue;
			}

			kernel_path_indirect(kg,
						         indirect_sd,
			                     emission_sd,
			                     rng,
			                     &bsdf_ray,
			                     tp*num_samples_inv,
			                     num_samples,
			                     &ps,
			                     L);

			/* for render passes, sum and reset indirect light pass variables
			 * for the next samples */
			path_radiance_sum_indirect(L);
			path_radiance_reset_indirect(L);
		}
	}
}

#ifdef __SUBSURFACE__
ccl_device void kernel_branched_path_subsurface_scatter(KernelGlobals *kg,
                                                        ShaderData *sd,
                                                        ShaderData *indirect_sd,
                                                        ShaderData *emission_sd,
                                                        PathRadiance *L,
                                                        PathState *state,
                                                        RNG *rng,
                                                        Ray *ray,
                                                        float3 throughput)
{
	for(int i = 0; i < ccl_fetch(sd, num_closure); i++) {
		ShaderClosure *sc = &ccl_fetch(sd, closure)[i];

		if(!CLOSURE_IS_BSSRDF(sc->type))
			continue;

		/* set up random number generator */
		uint lcg_state = lcg_state_init(rng, state, 0x68bc21eb);
		int num_samples = kernel_data.integrator.subsurface_samples;
		float num_samples_inv = 1.0f/num_samples;
		RNG bssrdf_rng = cmj_hash(*rng, i);

		/* do subsurface scatter step with copy of shader data, this will
		 * replace the BSSRDF with a diffuse BSDF closure */
		for(int j = 0; j < num_samples; j++) {
			SubsurfaceIntersection ss_isect;
			float bssrdf_u, bssrdf_v;
			path_branched_rng_2D(kg, &bssrdf_rng, state, j, num_samples, PRNG_BSDF_U, &bssrdf_u, &bssrdf_v);
			int num_hits = subsurface_scatter_multi_intersect(kg,
			                                                  &ss_isect,
			                                                  sd,
			                                                  sc,
			                                                  &lcg_state,
			                                                  bssrdf_u, bssrdf_v,
			                                                  true);
#ifdef __VOLUME__
			Ray volume_ray = *ray;
			bool need_update_volume_stack = kernel_data.integrator.use_volumes &&
			                                ccl_fetch(sd, flag) & SD_OBJECT_INTERSECTS_VOLUME;
#endif

			/* compute lighting with the BSDF closure */
			for(int hit = 0; hit < num_hits; hit++) {
				ShaderData bssrdf_sd = *sd;
				subsurface_scatter_multi_setup(kg,
				                               &ss_isect,
				                               hit,
				                               &bssrdf_sd,
				                               state,
				                               state->flag,
				                               sc,
				                               true);

				PathState hit_state = *state;

				path_state_branch(&hit_state, j, num_samples);

#ifdef __VOLUME__
				if(need_update_volume_stack) {
					/* Setup ray from previous surface point to the new one. */
					float3 P = ray_offset(bssrdf_sd.P, -bssrdf_sd.Ng);
					volume_ray.D = normalize_len(P - volume_ray.P,
					                             &volume_ray.t);

					kernel_volume_stack_update_for_subsurface(
					    kg,
					    emission_sd,
					    &volume_ray,
					    hit_state.volume_stack);
				}
#endif

#ifdef __EMISSION__
				/* direct light */
				if(kernel_data.integrator.use_direct_light) {
					int all = kernel_data.integrator.sample_all_lights_direct;
					kernel_branched_path_surface_connect_light(
					        kg,
					        rng,
					        &bssrdf_sd,
					        emission_sd,
					        &hit_state,
					        throughput,
					        num_samples_inv,
					        L,
					        all);
				}
#endif

				/* indirect light */
				kernel_branched_path_surface_indirect_light(
				        kg,
				        rng,
				        &bssrdf_sd,
						indirect_sd,
				        emission_sd,
				        throughput,
				        num_samples_inv,
				        &hit_state,
				        L);
			}
		}
	}
}
#endif

ccl_device float kernel_branched_path_integrate(KernelGlobals *kg, RNG *rng, int sample, Ray ray, ccl_global float *buffer, PathRadiance *L)
{
	/* initialize */
	float3 throughput = make_float3(1.0f, 1.0f, 1.0f);
	float L_transparent = 0.0f;

	path_radiance_init(L, kernel_data.film.use_light_pass);

	/* shader data memory used for both volumes and surfaces, saves stack space */
	ShaderData sd;
	/* shader data used by emission, shadows, volume stacks, indirect path */
	ShaderData emission_sd, indirect_sd;

	PathState state;
	path_state_init(kg, &emission_sd, &state, rng, sample, &ray);

#ifdef __KERNEL_DEBUG__
	DebugData debug_data;
	debug_data_init(&debug_data);
#endif

	/* Main Loop
	 * Here we only handle transparency intersections from the camera ray.
	 * Indirect bounces are handled in kernel_branched_path_surface_indirect_light().
	 */
	for(;;) {
		/* intersect scene */
		Intersection isect;
		uint visibility = path_state_ray_visibility(kg, &state);

#ifdef __HAIR__
		float difl = 0.0f, extmax = 0.0f;
		uint lcg_state = 0;

		if(kernel_data.bvh.have_curves) {
			if(kernel_data.cam.resolution == 1) {
				float3 pixdiff = ray.dD.dx + ray.dD.dy;
				/*pixdiff = pixdiff - dot(pixdiff, ray.D)*ray.D;*/
				difl = kernel_data.curve.minimum_width * len(pixdiff) * 0.5f;
			}

			extmax = kernel_data.curve.maximum_width;
			lcg_state = lcg_state_init(rng, &state, 0x51633e2d);
		}

		bool hit = scene_intersect(kg, &ray, visibility, &isect, &lcg_state, difl, extmax);
#else
		bool hit = scene_intersect(kg, &ray, visibility, &isect, NULL, 0.0f, 0.0f);
#endif

#ifdef __KERNEL_DEBUG__
		debug_data.num_bvh_traversal_steps += isect.num_traversal_steps;
		debug_data.num_bvh_traversed_instances += isect.num_traversed_instances;
		debug_data.num_ray_bounces++;
#endif

#ifdef __VOLUME__
		/* volume attenuation, emission, scatter */
		if(state.volume_stack[0].shader != SHADER_NONE) {
			Ray volume_ray = ray;
			volume_ray.t = (hit)? isect.t: FLT_MAX;
			
			bool heterogeneous = volume_stack_is_heterogeneous(kg, state.volume_stack);

#ifdef __VOLUME_DECOUPLED__
			/* decoupled ray marching only supported on CPU */

			/* cache steps along volume for repeated sampling */
			VolumeSegment volume_segment;

			shader_setup_from_volume(kg, &sd, &volume_ray);
			kernel_volume_decoupled_record(kg, &state,
				&volume_ray, &sd, &volume_segment, heterogeneous);

			/* direct light sampling */
			if(volume_segment.closure_flag & SD_SCATTER) {
				volume_segment.sampling_method = volume_stack_sampling_method(kg, state.volume_stack);

				int all = kernel_data.integrator.sample_all_lights_direct;

<<<<<<< HEAD
				kernel_branched_path_volume_connect_light(kg, rng, &volume_sd,
					throughput, &state, L, all, &volume_ray, &volume_segment);
=======
				kernel_branched_path_volume_connect_light(kg, rng, &sd,
					&emission_sd, throughput, &state, &L, all,
					&volume_ray, &volume_segment);
>>>>>>> b27322e7

				/* indirect light sampling */
				int num_samples = kernel_data.integrator.volume_samples;
				float num_samples_inv = 1.0f/num_samples;

				for(int j = 0; j < num_samples; j++) {
					/* workaround to fix correlation bug in T38710, can find better solution
					 * in random number generator later, for now this is done here to not impact
					 * performance of rendering without volumes */
					RNG tmp_rng = cmj_hash(*rng, state.rng_offset);

					PathState ps = state;
					Ray pray = ray;
					float3 tp = throughput;

					/* branch RNG state */
					path_state_branch(&ps, j, num_samples);

					/* scatter sample. if we use distance sampling and take just one
					 * sample for direct and indirect light, we could share this
					 * computation, but makes code a bit complex */
					float rphase = path_state_rng_1D_for_decision(kg, &tmp_rng, &ps, PRNG_PHASE);
					float rscatter = path_state_rng_1D_for_decision(kg, &tmp_rng, &ps, PRNG_SCATTER_DISTANCE);

					VolumeIntegrateResult result = kernel_volume_decoupled_scatter(kg,
						&ps, &pray, &sd, &tp, rphase, rscatter, &volume_segment, NULL, false);

					(void)result;
					kernel_assert(result == VOLUME_PATH_SCATTERED);

					if(kernel_path_volume_bounce(kg,
					                             rng,
					                             &sd,
					                             &tp,
					                             &ps,
					                             L,
					                             &pray))
					{
						kernel_path_indirect(kg,
						                     &indirect_sd,
						                     &emission_sd,
						                     rng,
						                     &pray,
						                     tp*num_samples_inv,
						                     num_samples,
						                     &ps,
						                     L);

						/* for render passes, sum and reset indirect light pass variables
						 * for the next samples */
						path_radiance_sum_indirect(L);
						path_radiance_reset_indirect(L);
					}
				}
			}

			/* emission and transmittance */
			if(volume_segment.closure_flag & SD_EMISSION)
				path_radiance_accum_emission(L, throughput, volume_segment.accum_emission, state.bounce);
			throughput *= volume_segment.accum_transmittance;

			/* free cached steps */
			kernel_volume_decoupled_free(kg, &volume_segment);
#else
			/* GPU: no decoupled ray marching, scatter probalistically */
			int num_samples = kernel_data.integrator.volume_samples;
			float num_samples_inv = 1.0f/num_samples;

			/* todo: we should cache the shader evaluations from stepping
			 * through the volume, for now we redo them multiple times */

			for(int j = 0; j < num_samples; j++) {
				PathState ps = state;
				Ray pray = ray;
				float3 tp = throughput * num_samples_inv;

				/* branch RNG state */
				path_state_branch(&ps, j, num_samples);

				VolumeIntegrateResult result = kernel_volume_integrate(
<<<<<<< HEAD
					kg, &ps, &volume_sd, &volume_ray, L, &tp, rng, heterogeneous);
=======
					kg, &ps, &sd, &volume_ray, &L, &tp, rng, heterogeneous);
>>>>>>> b27322e7

#ifdef __VOLUME_SCATTER__
				if(result == VOLUME_PATH_SCATTERED) {
					/* todo: support equiangular, MIS and all light sampling.
					 * alternatively get decoupled ray marching working on the GPU */
<<<<<<< HEAD
					kernel_path_volume_connect_light(kg, rng, &volume_sd, tp, &state, L);
=======
					kernel_path_volume_connect_light(kg, rng, &sd, &emission_sd, tp, &state, &L);
>>>>>>> b27322e7

					if(kernel_path_volume_bounce(kg,
					                             rng,
					                             &sd,
					                             &tp,
					                             &ps,
					                             L,
					                             &pray))
					{
						kernel_path_indirect(kg,
						                     &indirect_sd,
						                     &emission_sd,
						                     rng,
						                     &pray,
						                     tp,
						                     num_samples,
						                     &ps,
						                     L);

						/* for render passes, sum and reset indirect light pass variables
						 * for the next samples */
						path_radiance_sum_indirect(L);
						path_radiance_reset_indirect(L);
					}
				}
#endif
			}

			/* todo: avoid this calculation using decoupled ray marching */
			kernel_volume_shadow(kg, &emission_sd, &state, &volume_ray, &throughput);
#endif
		}
#endif

		if(!hit) {
			/* eval background shader if nothing hit */
			if(kernel_data.background.transparent) {
				L_transparent += average(throughput);

#ifdef __PASSES__
				if(!(kernel_data.film.pass_flag & PASS_BACKGROUND))
#endif
					break;
			}

#ifdef __BACKGROUND__
			/* sample background shader */
<<<<<<< HEAD
			float3 L_background = indirect_background(kg, &state, &ray);
			path_radiance_accum_background(L, throughput, L_background, state.bounce);
			kernel_write_denoising_passes(kg, buffer, &state, NULL, sample, L_background);
#else
			kernel_write_denoising_passes(kg, buffer, &state, NULL, sample, make_float3(0.0f, 0.0f, 0.0f));
=======
			float3 L_background = indirect_background(kg, &emission_sd, &state, &ray);
			path_radiance_accum_background(&L, throughput, L_background, state.bounce);
>>>>>>> b27322e7
#endif

			break;
		}

		/* setup shading */
		shader_setup_from_ray(kg, &sd, &isect, &ray);
		shader_eval_surface(kg, &sd, rng, &state, 0.0f, state.flag, SHADER_CONTEXT_MAIN);
		shader_merge_closures(&sd);

		kernel_write_denoising_passes(kg, buffer, &state, &sd, sample, make_float3(0.0f, 0.0f, 0.0f));

		/* holdout */
#ifdef __HOLDOUT__
		if(sd.flag & (SD_HOLDOUT|SD_HOLDOUT_MASK)) {
			if(kernel_data.background.transparent) {
				float3 holdout_weight;
				
				if(sd.flag & SD_HOLDOUT_MASK)
					holdout_weight = make_float3(1.0f, 1.0f, 1.0f);
				else
					holdout_weight = shader_holdout_eval(kg, &sd);

				/* any throughput is ok, should all be identical here */
				L_transparent += average(holdout_weight*throughput);
			}

			if(sd.flag & SD_HOLDOUT_MASK)
				break;
		}
#endif

		/* holdout mask objects do not write data passes */
		kernel_write_data_passes(kg, buffer, L, &sd, sample, &state, throughput);

#ifdef __EMISSION__
		/* emission */
		if(sd.flag & SD_EMISSION) {
			float3 emission = indirect_primitive_emission(kg, &sd, isect.t, state.flag, state.ray_pdf);
			path_radiance_accum_emission(L, throughput, emission, state.bounce);
		}
#endif

		/* transparency termination */
		if(state.flag & PATH_RAY_TRANSPARENT) {
			/* path termination. this is a strange place to put the termination, it's
			 * mainly due to the mixed in MIS that we use. gives too many unneeded
			 * shader evaluations, only need emission if we are going to terminate */
			float probability = path_state_terminate_probability(kg, &state, throughput);

			if(probability == 0.0f) {
				break;
			}
			else if(probability != 1.0f) {
				float terminate = path_state_rng_1D_for_decision(kg, rng, &state, PRNG_TERMINATE);

				if(terminate >= probability)
					break;

				throughput /= probability;
			}
		}

#ifdef __AO__
		/* ambient occlusion */
		if(kernel_data.integrator.use_ambient_occlusion || (sd.flag & SD_AO)) {
<<<<<<< HEAD
			kernel_branched_path_ao(kg, &sd, L, &state, rng, throughput);
=======
			kernel_branched_path_ao(kg, &sd, &emission_sd, &L, &state, rng, throughput);
>>>>>>> b27322e7
		}
#endif

#ifdef __SUBSURFACE__
		/* bssrdf scatter to a different location on the same object */
		if(sd.flag & SD_BSSRDF) {
<<<<<<< HEAD
			kernel_branched_path_subsurface_scatter(kg, &sd, L, &state,
			                                        rng, &ray, throughput);
=======
			kernel_branched_path_subsurface_scatter(kg, &sd, &indirect_sd, &emission_sd,
			                                        &L, &state, rng, &ray, throughput);
>>>>>>> b27322e7
		}
#endif

		if(!(sd.flag & SD_HAS_ONLY_VOLUME)) {
			PathState hit_state = state;

#ifdef __EMISSION__
			/* direct light */
			if(kernel_data.integrator.use_direct_light) {
				int all = kernel_data.integrator.sample_all_lights_direct;
				kernel_branched_path_surface_connect_light(kg, rng,
<<<<<<< HEAD
					&sd, &hit_state, throughput, 1.0f, L, all);
=======
					&sd, &emission_sd, &hit_state, throughput, 1.0f, &L, all);
>>>>>>> b27322e7
			}
#endif

			/* indirect light */
			kernel_branched_path_surface_indirect_light(kg, rng,
<<<<<<< HEAD
				&sd, throughput, 1.0f, &hit_state, L);
=======
				&sd, &indirect_sd, &emission_sd, throughput, 1.0f, &hit_state, &L);
>>>>>>> b27322e7

			/* continue in case of transparency */
			throughput *= shader_bsdf_transparency(kg, &sd);

			if(is_zero(throughput))
				break;
		}

		/* Update Path State */
		state.flag |= PATH_RAY_TRANSPARENT;
		state.transparent_bounce++;

		ray.P = ray_offset(sd.P, -sd.Ng);
		ray.t -= sd.ray_length; /* clipping works through transparent */


#ifdef __RAY_DIFFERENTIALS__
		ray.dP = sd.dP;
		ray.dD.dx = -sd.dI.dx;
		ray.dD.dy = -sd.dI.dy;
#endif

#ifdef __VOLUME__
		/* enter/exit volume */
		kernel_volume_stack_enter_exit(kg, &sd, state.volume_stack);
#endif
	}

#ifdef __KERNEL_DEBUG__
	kernel_write_debug_passes(kg, buffer, &state, &debug_data, sample);
#endif

	return 1.0f - L_transparent;
}

ccl_device void kernel_branched_path_trace(KernelGlobals *kg,
	ccl_global float *buffer, ccl_global uint *rng_state,
	int sample, int x, int y, int offset, int stride)
{
	/* buffer offset */
	int index = offset + x + y*stride;
	int pass_stride = kernel_data.film.pass_stride;

	rng_state += index;
	buffer += index*pass_stride;

	/* initialize random numbers and ray */
	RNG rng;
	Ray ray;

	kernel_path_trace_setup(kg, rng_state, sample, x, y, &rng, &ray);

	/* integrate */
	PathRadiance L;

	if(ray.t != 0.0f) {
		float alpha = kernel_branched_path_integrate(kg, &rng, sample, ray, buffer, &L);
		kernel_write_result(kg, buffer, sample, &L, alpha);
	}
	else {
		kernel_write_result(kg, buffer, sample, NULL, 0.0f);
	}

	path_rng_end(kg, rng_state, rng);
}

#endif  /* __BRANCHED_PATH__ */

CCL_NAMESPACE_END
<|MERGE_RESOLUTION|>--- conflicted
+++ resolved
@@ -316,14 +316,9 @@
 
 				int all = kernel_data.integrator.sample_all_lights_direct;
 
-<<<<<<< HEAD
-				kernel_branched_path_volume_connect_light(kg, rng, &volume_sd,
-					throughput, &state, L, all, &volume_ray, &volume_segment);
-=======
 				kernel_branched_path_volume_connect_light(kg, rng, &sd,
-					&emission_sd, throughput, &state, &L, all,
+					&emission_sd, throughput, &state, L, all,
 					&volume_ray, &volume_segment);
->>>>>>> b27322e7
 
 				/* indirect light sampling */
 				int num_samples = kernel_data.integrator.volume_samples;
@@ -404,21 +399,13 @@
 				path_state_branch(&ps, j, num_samples);
 
 				VolumeIntegrateResult result = kernel_volume_integrate(
-<<<<<<< HEAD
-					kg, &ps, &volume_sd, &volume_ray, L, &tp, rng, heterogeneous);
-=======
-					kg, &ps, &sd, &volume_ray, &L, &tp, rng, heterogeneous);
->>>>>>> b27322e7
+					kg, &ps, &sd, &volume_ray, L, &tp, rng, heterogeneous);
 
 #ifdef __VOLUME_SCATTER__
 				if(result == VOLUME_PATH_SCATTERED) {
 					/* todo: support equiangular, MIS and all light sampling.
 					 * alternatively get decoupled ray marching working on the GPU */
-<<<<<<< HEAD
-					kernel_path_volume_connect_light(kg, rng, &volume_sd, tp, &state, L);
-=======
-					kernel_path_volume_connect_light(kg, rng, &sd, &emission_sd, tp, &state, &L);
->>>>>>> b27322e7
+					kernel_path_volume_connect_light(kg, rng, &sd, &emission_sd, tp, &state, L);
 
 					if(kernel_path_volume_bounce(kg,
 					                             rng,
@@ -466,16 +453,11 @@
 
 #ifdef __BACKGROUND__
 			/* sample background shader */
-<<<<<<< HEAD
-			float3 L_background = indirect_background(kg, &state, &ray);
+			float3 L_background = indirect_background(kg, &emission_sd, &state, &ray);
 			path_radiance_accum_background(L, throughput, L_background, state.bounce);
 			kernel_write_denoising_passes(kg, buffer, &state, NULL, sample, L_background);
 #else
 			kernel_write_denoising_passes(kg, buffer, &state, NULL, sample, make_float3(0.0f, 0.0f, 0.0f));
-=======
-			float3 L_background = indirect_background(kg, &emission_sd, &state, &ray);
-			path_radiance_accum_background(&L, throughput, L_background, state.bounce);
->>>>>>> b27322e7
 #endif
 
 			break;
@@ -542,24 +524,15 @@
 #ifdef __AO__
 		/* ambient occlusion */
 		if(kernel_data.integrator.use_ambient_occlusion || (sd.flag & SD_AO)) {
-<<<<<<< HEAD
-			kernel_branched_path_ao(kg, &sd, L, &state, rng, throughput);
-=======
-			kernel_branched_path_ao(kg, &sd, &emission_sd, &L, &state, rng, throughput);
->>>>>>> b27322e7
+			kernel_branched_path_ao(kg, &sd, &emission_sd, L, &state, rng, throughput);
 		}
 #endif
 
 #ifdef __SUBSURFACE__
 		/* bssrdf scatter to a different location on the same object */
 		if(sd.flag & SD_BSSRDF) {
-<<<<<<< HEAD
-			kernel_branched_path_subsurface_scatter(kg, &sd, L, &state,
-			                                        rng, &ray, throughput);
-=======
 			kernel_branched_path_subsurface_scatter(kg, &sd, &indirect_sd, &emission_sd,
-			                                        &L, &state, rng, &ray, throughput);
->>>>>>> b27322e7
+			                                        L, &state, rng, &ray, throughput);
 		}
 #endif
 
@@ -571,21 +544,13 @@
 			if(kernel_data.integrator.use_direct_light) {
 				int all = kernel_data.integrator.sample_all_lights_direct;
 				kernel_branched_path_surface_connect_light(kg, rng,
-<<<<<<< HEAD
-					&sd, &hit_state, throughput, 1.0f, L, all);
-=======
-					&sd, &emission_sd, &hit_state, throughput, 1.0f, &L, all);
->>>>>>> b27322e7
+					&sd, &emission_sd, &hit_state, throughput, 1.0f, L, all);
 			}
 #endif
 
 			/* indirect light */
 			kernel_branched_path_surface_indirect_light(kg, rng,
-<<<<<<< HEAD
-				&sd, throughput, 1.0f, &hit_state, L);
-=======
-				&sd, &indirect_sd, &emission_sd, throughput, 1.0f, &hit_state, &L);
->>>>>>> b27322e7
+				&sd, &indirect_sd, &emission_sd, throughput, 1.0f, &hit_state, L);
 
 			/* continue in case of transparency */
 			throughput *= shader_bsdf_transparency(kg, &sd);
