--- conflicted
+++ resolved
@@ -920,195 +920,6 @@
                                                                  const float3 *light_P,
                                                                  bool probalistic_scatter)
 {
-<<<<<<< HEAD
-	kernel_assert(segment->closure_flag & SD_SCATTER);
-
-	/* Sample color channel, use MIS with balance heuristic. */
-	float3 channel_pdf;
-	int channel = kernel_volume_sample_channel(segment->accum_albedo,
-	                                           *throughput,
-	                                           rphase,
-	                                           &channel_pdf);
-
-	float xi = rscatter;
-
-	/* probabilistic scattering decision based on transmittance */
-	if(probalistic_scatter) {
-		float sample_transmittance = kernel_volume_channel_get(segment->accum_transmittance, channel);
-
-		if(1.0f - xi >= sample_transmittance) {
-			/* rescale random number so we can reuse it */
-			xi = 1.0f - (1.0f - xi - sample_transmittance)/(1.0f - sample_transmittance);
-		}
-		else {
-			*throughput /= sample_transmittance;
-			return VOLUME_PATH_MISSED;
-		}
-	}
-
-	VolumeStep *step;
-	float3 transmittance;
-	float pdf, sample_t;
-	float mis_weight = 1.0f;
-	bool distance_sample = true;
-	bool use_mis = false;
-
-	if(segment->sampling_method && light_P) {
-		if(segment->sampling_method == SD_VOLUME_MIS) {
-			/* multiple importance sample: randomly pick between
-			 * equiangular and distance sampling strategy */
-			if(xi < 0.5f) {
-				xi *= 2.0f;
-			}
-			else {
-				xi = (xi - 0.5f)*2.0f;
-				distance_sample = false;
-			}
-
-			use_mis = true;
-		}
-		else {
-			/* only equiangular sampling */
-			distance_sample = false;
-		}
-	}
-
-	/* distance sampling */
-	if(distance_sample) {
-		/* find step in cdf */
-		step = segment->steps;
-
-		float prev_t = 0.0f;
-		float3 step_pdf_distance = make_float3(1.0f, 1.0f, 1.0f);
-
-		if(segment->numsteps > 1) {
-			float prev_cdf = 0.0f;
-			float step_cdf = 1.0f;
-			float3 prev_cdf_distance = make_float3(0.0f, 0.0f, 0.0f);
-
-			for(int i = 0; ; i++, step++) {
-				/* todo: optimize using binary search */
-				step_cdf = kernel_volume_channel_get(step->cdf_distance, channel);
-
-				if(xi < step_cdf || i == segment->numsteps-1)
-					break;
-
-				prev_cdf = step_cdf;
-				prev_t = step->t;
-				prev_cdf_distance = step->cdf_distance;
-			}
-
-			/* remap xi so we can reuse it */
-			xi = (xi - prev_cdf)/(step_cdf - prev_cdf);
-
-			/* pdf for picking step */
-			step_pdf_distance = step->cdf_distance - prev_cdf_distance;
-		}
-
-		/* determine range in which we will sample */
-		float step_t = step->t - prev_t;
-
-		/* sample distance and compute transmittance */
-		float3 distance_pdf;
-		sample_t = prev_t + kernel_volume_distance_sample(step_t, step->sigma_t, channel, xi, &transmittance, &distance_pdf);
-
-		/* modify pdf for hit/miss decision */
-		if(probalistic_scatter)
-			distance_pdf *= make_float3(1.0f, 1.0f, 1.0f) - segment->accum_transmittance;
-
-		pdf = dot(channel_pdf, distance_pdf * step_pdf_distance);
-
-		/* multiple importance sampling */
-		if(use_mis) {
-			float equi_pdf = kernel_volume_equiangular_pdf(ray, *light_P, sample_t);
-			mis_weight = 2.0f*power_heuristic(pdf, equi_pdf);
-		}
-	}
-	/* equi-angular sampling */
-	else {
-		/* sample distance */
-		sample_t = kernel_volume_equiangular_sample(ray, *light_P, xi, &pdf);
-
-		/* find step in which sampled distance is located */
-		step = segment->steps;
-
-		float prev_t = 0.0f;
-		float3 step_pdf_distance = make_float3(1.0f, 1.0f, 1.0f);
-
-		if(segment->numsteps > 1) {
-			float3 prev_cdf_distance = make_float3(0.0f, 0.0f, 0.0f);
-
-			int numsteps = segment->numsteps;
-			int high = numsteps - 1;
-			int low = 0;
-			int mid;
-
-			while(low < high) {
-				mid = (low + high) >> 1;
-
-				if(sample_t < step[mid].t)
-					high = mid;
-				else if(sample_t >= step[mid + 1].t)
-					low = mid + 1;
-				else {
-					/* found our interval in step[mid] .. step[mid+1] */
-					prev_t = step[mid].t;
-					prev_cdf_distance = step[mid].cdf_distance;
-					step += mid+1;
-					break;
-				}
-			}
-
-			if(low >= numsteps - 1) {
-				prev_t = step[numsteps - 1].t;
-				prev_cdf_distance = step[numsteps-1].cdf_distance;
-				step += numsteps - 1;
-			}
-
-			/* pdf for picking step with distance sampling */
-			step_pdf_distance = step->cdf_distance - prev_cdf_distance;
-		}
-
-		/* determine range in which we will sample */
-		float step_t = step->t - prev_t;
-		float step_sample_t = sample_t - prev_t;
-
-		/* compute transmittance */
-		transmittance = volume_color_transmittance(step->sigma_t, step_sample_t);
-
-		/* multiple importance sampling */
-		if(use_mis) {
-			float3 distance_pdf3 = kernel_volume_distance_pdf(step_t, step->sigma_t, step_sample_t);
-			float distance_pdf = dot(channel_pdf, distance_pdf3 * step_pdf_distance);
-			mis_weight = 2.0f*power_heuristic(pdf, distance_pdf);
-		}
-	}
-	if(sample_t < 0.0f || pdf == 0.0f) {
-		return VOLUME_PATH_MISSED;
-	}
-
-	/* compute transmittance up to this step */
-	if(step != segment->steps)
-		transmittance *= (step-1)->accum_transmittance;
-
-	/* modify throughput */
-	*throughput *= step->sigma_s * transmittance * (mis_weight / pdf);
-
-	/* evaluate shader to create closures at shading point */
-	if(segment->numsteps > 1) {
-		sd->P = ray->P + step->shade_t*ray->D;
-
-		VolumeShaderCoefficients coeff;
-		volume_shader_sample(kg, sd, state, sd->P, &coeff);
-	}
-
-	/* move to new position */
-	sd->P = ray->P + sample_t*ray->D;
-
-	kernel_update_light_picking(sd, state);
-
-	return VOLUME_PATH_SCATTERED;
-=======
   kernel_assert(segment->closure_flag & SD_SCATTER);
 
   /* Sample color channel, use MIS with balance heuristic. */
@@ -1292,8 +1103,9 @@
   /* move to new position */
   sd->P = ray->P + sample_t * ray->D;
 
+  kernel_update_light_picking(sd, state);
+
   return VOLUME_PATH_SCATTERED;
->>>>>>> e12c08e8
 }
 #  endif /* __SPLIT_KERNEL */
 
