/*
 * Copyright 2011, Blender Foundation.
 *
 * This program is free software; you can redistribute it and/or
 * modify it under the terms of the GNU General Public License
 * as published by the Free Software Foundation; either version 2
 * of the License, or (at your option) any later version.
 *
 * This program is distributed in the hope that it will be useful,
 * but WITHOUT ANY WARRANTY; without even the implied warranty of
 * MERCHANTABILITY or FITNESS FOR A PARTICULAR PURPOSE.  See the
 * GNU General Public License for more details.
 *
 * You should have received a copy of the GNU General Public License
 * along with this program; if not, write to the Free Software Foundation,
 * Inc., 51 Franklin Street, Fifth Floor, Boston, MA 02110-1301, USA.
 */

#include <stdio.h>
#include <stdlib.h>
#include <string.h>

#include "device.h"
#include "device_intern.h"

#include "buffers.h"

#include "util_cuda.h"
#include "util_debug.h"
#include "util_map.h"
#include "util_opengl.h"
#include "util_path.h"
#include "util_system.h"
#include "util_types.h"
#include "util_time.h"

CCL_NAMESPACE_BEGIN

class CUDADevice : public Device
{
public:
	TaskPool task_pool;
	CUdevice cuDevice;
	CUcontext cuContext;
	CUmodule cuModule;
	map<device_ptr, bool> tex_interp_map;
	int cuDevId;
	bool first_error;

	struct PixelMem {
		GLuint cuPBO;
		CUgraphicsResource cuPBOresource;
		GLuint cuTexId;
		int w, h;
	};

	map<device_ptr, PixelMem> pixel_mem_map;

	CUdeviceptr cuda_device_ptr(device_ptr mem)
	{
		return (CUdeviceptr)mem;
	}

	static const char *cuda_error_string(CUresult result)
	{
		switch(result) {
			case CUDA_SUCCESS: return "No errors";
			case CUDA_ERROR_INVALID_VALUE: return "Invalid value";
			case CUDA_ERROR_OUT_OF_MEMORY: return "Out of memory";
			case CUDA_ERROR_NOT_INITIALIZED: return "Driver not initialized";
			case CUDA_ERROR_DEINITIALIZED: return "Driver deinitialized";

			case CUDA_ERROR_NO_DEVICE: return "No CUDA-capable device available";
			case CUDA_ERROR_INVALID_DEVICE: return "Invalid device";

			case CUDA_ERROR_INVALID_IMAGE: return "Invalid kernel image";
			case CUDA_ERROR_INVALID_CONTEXT: return "Invalid context";
			case CUDA_ERROR_CONTEXT_ALREADY_CURRENT: return "Context already current";
			case CUDA_ERROR_MAP_FAILED: return "Map failed";
			case CUDA_ERROR_UNMAP_FAILED: return "Unmap failed";
			case CUDA_ERROR_ARRAY_IS_MAPPED: return "Array is mapped";
			case CUDA_ERROR_ALREADY_MAPPED: return "Already mapped";
			case CUDA_ERROR_NO_BINARY_FOR_GPU: return "No binary for GPU";
			case CUDA_ERROR_ALREADY_ACQUIRED: return "Already acquired";
			case CUDA_ERROR_NOT_MAPPED: return "Not mapped";
			case CUDA_ERROR_NOT_MAPPED_AS_ARRAY: return "Mapped resource not available for access as an array";
			case CUDA_ERROR_NOT_MAPPED_AS_POINTER: return "Mapped resource not available for access as a pointer";
			case CUDA_ERROR_ECC_UNCORRECTABLE: return "Uncorrectable ECC error detected";
			case CUDA_ERROR_UNSUPPORTED_LIMIT: return "CUlimit not supported by device";

			case CUDA_ERROR_INVALID_SOURCE: return "Invalid source";
			case CUDA_ERROR_FILE_NOT_FOUND: return "File not found";
			case CUDA_ERROR_SHARED_OBJECT_SYMBOL_NOT_FOUND: return "Link to a shared object failed to resolve";
			case CUDA_ERROR_SHARED_OBJECT_INIT_FAILED: return "Shared object initialization failed";

			case CUDA_ERROR_INVALID_HANDLE: return "Invalid handle";

			case CUDA_ERROR_NOT_FOUND: return "Not found";

			case CUDA_ERROR_NOT_READY: return "CUDA not ready";

			case CUDA_ERROR_LAUNCH_FAILED: return "Launch failed";
			case CUDA_ERROR_LAUNCH_OUT_OF_RESOURCES: return "Launch exceeded resources";
			case CUDA_ERROR_LAUNCH_TIMEOUT: return "Launch exceeded timeout";
			case CUDA_ERROR_LAUNCH_INCOMPATIBLE_TEXTURING: return "Launch with incompatible texturing";

			case CUDA_ERROR_UNKNOWN: return "Unknown error";

			default: return "Unknown CUDA error value";
		}
	}

/*#ifdef NDEBUG
#define cuda_abort()
#else
#define cuda_abort() abort()
#endif*/
	void cuda_error_documentation()
	{
		if(first_error) {
			fprintf(stderr, "\nRefer to the Cycles GPU rendering documentation for possible solutions:\n");
			fprintf(stderr, "http://wiki.blender.org/index.php/Doc:2.6/Manual/Render/Cycles/GPU_Rendering\n\n");
			first_error = false;
		}
	}

#define cuda_assert(stmt) \
	{ \
		CUresult result = stmt; \
		\
		if(result != CUDA_SUCCESS) { \
			string message = string_printf("CUDA error: %s in %s", cuda_error_string(result), #stmt); \
			if(error_msg == "") \
				error_msg = message; \
			fprintf(stderr, "%s\n", message.c_str()); \
			/*cuda_abort();*/ \
			cuda_error_documentation(); \
		} \
	}

	bool cuda_error_(CUresult result, const string& stmt)
	{
		if(result == CUDA_SUCCESS)
			return false;

		string message = string_printf("CUDA error at %s: %s", stmt.c_str(), cuda_error_string(result));
		if(error_msg == "")
			error_msg = message;
		fprintf(stderr, "%s\n", message.c_str());
		cuda_error_documentation();
		return true;
	}

#define cuda_error(stmt) cuda_error_(stmt, #stmt)

	void cuda_error_message(const string& message)
	{
		if(error_msg == "")
			error_msg = message;
		fprintf(stderr, "%s\n", message.c_str());
		cuda_error_documentation();
	}

	void cuda_push_context()
	{
		cuda_assert(cuCtxSetCurrent(cuContext))
	}

	void cuda_pop_context()
	{
		cuda_assert(cuCtxSetCurrent(NULL));
	}

	CUDADevice(DeviceInfo& info, Stats &stats, bool background_) : Device(stats)
	{
		first_error = true;
		background = background_;

		cuDevId = info.num;
		cuDevice = 0;
		cuContext = 0;

		/* intialize */
		if(cuda_error(cuInit(0)))
			return;

		/* setup device and context */
		if(cuda_error(cuDeviceGet(&cuDevice, cuDevId)))
			return;

		CUresult result;

		if(background) {
			result = cuCtxCreate(&cuContext, 0, cuDevice);
		}
		else {
			result = cuGLCtxCreate(&cuContext, 0, cuDevice);

			if(result != CUDA_SUCCESS) {
				result = cuCtxCreate(&cuContext, 0, cuDevice);
				background = true;
			}
		}

		if(cuda_error_(result, "cuCtxCreate"))
			return;

		cuda_pop_context();
	}

	~CUDADevice()
	{
		task_pool.stop();

		cuda_push_context();
		cuda_assert(cuCtxDetach(cuContext))
	}

	bool support_device(bool experimental)
	{
		if(!experimental) {
			int major, minor;
			cuDeviceComputeCapability(&major, &minor, cuDevId);

			if(major < 2) {
				cuda_error_message(string_printf("CUDA device supported only with compute capability 2.0 or up, found %d.%d.", major, minor));
				return false;
			}
		}

		return true;
	}

	string compile_kernel()
	{
		/* compute cubin name */
		int major, minor;
		cuDeviceComputeCapability(&major, &minor, cuDevId);

		/* attempt to use kernel provided with blender */
		string cubin = path_get(string_printf("lib/kernel_sm_%d%d.cubin", major, minor));
		if(path_exists(cubin))
			return cubin;

		/* not found, try to use locally compiled kernel */
		string kernel_path = path_get("kernel");
		string md5 = path_files_md5_hash(kernel_path);

		cubin = string_printf("cycles_kernel_sm%d%d_%s.cubin", major, minor, md5.c_str());
		cubin = path_user_get(path_join("cache", cubin));

		/* if exists already, use it */
		if(path_exists(cubin))
			return cubin;

#ifdef _WIN32
		if(cuHavePrecompiledKernels()) {
			if(major < 2)
				cuda_error_message(string_printf("CUDA device requires compute capability 2.0 or up, found %d.%d. Your GPU is not supported.", major, minor));
			else
				cuda_error_message(string_printf("CUDA binary kernel for this graphics card compute capability (%d.%d) not found.", major, minor));
			return "";
		}
#endif

		/* if not, find CUDA compiler */
		string nvcc = cuCompilerPath();

		if(nvcc == "") {
			cuda_error_message("CUDA nvcc compiler not found. Install CUDA toolkit in default location.");
			return "";
		}

		int cuda_version = cuCompilerVersion();

		if(cuda_version == 0) {
			cuda_error_message("CUDA nvcc compiler version could not be parsed.");
			return "";
		}

		if(cuda_version != 50)
			printf("CUDA version %d.%d detected, build may succeed but only CUDA 5.0 is officially supported.\n", cuda_version/10, cuda_version%10);

		/* compile */
		string kernel = path_join(kernel_path, "kernel.cu");
		string include = kernel_path;
		const int machine = system_cpu_bits();
		string arch_flags;

		/* build flags depending on CUDA version and arch */
		if(cuda_version < 50) {
			/* CUDA 4.x */
			if(major == 1) {
				/* sm_1x */
				arch_flags = "--maxrregcount=24 --opencc-options -OPT:Olimit=0";
			}
			else if(major == 2) {
				/* sm_2x */
				arch_flags = "--maxrregcount=24";
			}
			else {
				/* sm_3x */
				arch_flags = "--maxrregcount=32";
			}
		}
		else {
			/* CUDA 5.x */
			if(major == 1) {
				/* sm_1x */
				arch_flags = "--maxrregcount=24 --opencc-options -OPT:Olimit=0 --use_fast_math";
			}
			else if(major == 2) {
				/* sm_2x */
				arch_flags = "--maxrregcount=32 --use_fast_math";
			}
			else {
				/* sm_3x */
				arch_flags = "--maxrregcount=32 --use_fast_math";
			}
		}

		double starttime = time_dt();
		printf("Compiling CUDA kernel ...\n");

		path_create_directories(cubin);

		string command = string_printf("\"%s\" -arch=sm_%d%d -m%d --cubin \"%s\" "
			"-o \"%s\" --ptxas-options=\"-v\" %s -I\"%s\" -DNVCC -D__KERNEL_CUDA_VERSION__=%d",
			nvcc.c_str(), major, minor, machine, kernel.c_str(), cubin.c_str(), arch_flags.c_str(), include.c_str(), cuda_version);

		printf("%s\n", command.c_str());

		if(system(command.c_str()) == -1) {
			cuda_error_message("Failed to execute compilation command, see console for details.");
			return "";
		}

		/* verify if compilation succeeded */
		if(!path_exists(cubin)) {
			cuda_error_message("CUDA kernel compilation failed, see console for details.");
			return "";
		}

		printf("Kernel compilation finished in %.2lfs.\n", time_dt() - starttime);

		return cubin;
	}

	bool load_kernels(bool experimental)
	{
		/* check if cuda init succeeded */
		if(cuContext == 0)
			return false;
		
		/* check if GPU is supported with current feature set */
		if(!support_device(experimental))
			return false;

		/* get kernel */
		string cubin = compile_kernel();

		if(cubin == "")
			return false;

		/* open module */
		cuda_push_context();

		CUresult result = cuModuleLoad(&cuModule, cubin.c_str());
		if(cuda_error_(result, "cuModuleLoad"))
			cuda_error_message(string_printf("Failed loading CUDA kernel %s.", cubin.c_str()));

		cuda_pop_context();

		return (result == CUDA_SUCCESS);
	}

	void mem_alloc(device_memory& mem, MemoryType type)
	{
		cuda_push_context();
		CUdeviceptr device_pointer;
		size_t size = mem.memory_size();
		cuda_assert(cuMemAlloc(&device_pointer, size))
		mem.device_pointer = (device_ptr)device_pointer;
		stats.mem_alloc(size);
		cuda_pop_context();
	}

	void mem_copy_to(device_memory& mem)
	{
		cuda_push_context();
		if(mem.device_pointer)
			cuda_assert(cuMemcpyHtoD(cuda_device_ptr(mem.device_pointer), (void*)mem.data_pointer, mem.memory_size()))
		cuda_pop_context();
	}

	void mem_copy_from(device_memory& mem, int y, int w, int h, int elem)
	{
		size_t offset = elem*y*w;
		size_t size = elem*w*h;

		cuda_push_context();
		if(mem.device_pointer) {
			cuda_assert(cuMemcpyDtoH((uchar*)mem.data_pointer + offset,
				(CUdeviceptr)((uchar*)mem.device_pointer + offset), size))
		}
		else {
			memset((char*)mem.data_pointer + offset, 0, size);
		}
		cuda_pop_context();
	}

	void mem_zero(device_memory& mem)
	{
		memset((void*)mem.data_pointer, 0, mem.memory_size());

		cuda_push_context();
		if(mem.device_pointer)
			cuda_assert(cuMemsetD8(cuda_device_ptr(mem.device_pointer), 0, mem.memory_size()))
		cuda_pop_context();
	}

	void mem_free(device_memory& mem)
	{
		if(mem.device_pointer) {
			cuda_push_context();
			cuda_assert(cuMemFree(cuda_device_ptr(mem.device_pointer)))
			cuda_pop_context();

			mem.device_pointer = 0;

			stats.mem_free(mem.memory_size());
		}
	}

	void const_copy_to(const char *name, void *host, size_t size)
	{
		CUdeviceptr mem;
		size_t bytes;

		cuda_push_context();
		cuda_assert(cuModuleGetGlobal(&mem, &bytes, cuModule, name))
		//assert(bytes == size);
		cuda_assert(cuMemcpyHtoD(mem, host, size))
		cuda_pop_context();
	}

	void tex_alloc(const char *name, device_memory& mem, bool interpolation, bool periodic)
	{
		/* determine format */
		CUarray_format_enum format;
		size_t dsize = datatype_size(mem.data_type);
		size_t size = mem.memory_size();

		switch(mem.data_type) {
			case TYPE_UCHAR: format = CU_AD_FORMAT_UNSIGNED_INT8; break;
			case TYPE_UINT: format = CU_AD_FORMAT_UNSIGNED_INT32; break;
			case TYPE_INT: format = CU_AD_FORMAT_SIGNED_INT32; break;
			case TYPE_FLOAT: format = CU_AD_FORMAT_FLOAT; break;
			default: assert(0); return;
		}

		CUtexref texref = NULL;

		cuda_push_context();
		cuda_assert(cuModuleGetTexRef(&texref, cuModule, name))

		if(!texref) {
			cuda_pop_context();
			return;
		}

		if(interpolation) {
			CUarray handle = NULL;
			CUDA_ARRAY_DESCRIPTOR desc;

			desc.Width = mem.data_width;
			desc.Height = mem.data_height;
			desc.Format = format;
			desc.NumChannels = mem.data_elements;

			cuda_assert(cuArrayCreate(&handle, &desc))

			if(!handle) {
				cuda_pop_context();
				return;
			}

			if(mem.data_height > 1) {
				CUDA_MEMCPY2D param;
				memset(&param, 0, sizeof(param));
				param.dstMemoryType = CU_MEMORYTYPE_ARRAY;
				param.dstArray = handle;
				param.srcMemoryType = CU_MEMORYTYPE_HOST;
				param.srcHost = (void*)mem.data_pointer;
				param.srcPitch = mem.data_width*dsize*mem.data_elements;
				param.WidthInBytes = param.srcPitch;
				param.Height = mem.data_height;

				cuda_assert(cuMemcpy2D(&param))
			}
			else
				cuda_assert(cuMemcpyHtoA(handle, 0, (void*)mem.data_pointer, size))

			cuda_assert(cuTexRefSetArray(texref, handle, CU_TRSA_OVERRIDE_FORMAT))

			cuda_assert(cuTexRefSetFilterMode(texref, CU_TR_FILTER_MODE_LINEAR))
			cuda_assert(cuTexRefSetFlags(texref, CU_TRSF_NORMALIZED_COORDINATES))

			mem.device_pointer = (device_ptr)handle;

			stats.mem_alloc(size);
		}
		else {
			cuda_pop_context();

			mem_alloc(mem, MEM_READ_ONLY);
			mem_copy_to(mem);

			cuda_push_context();

			cuda_assert(cuTexRefSetAddress(NULL, texref, cuda_device_ptr(mem.device_pointer), size))
			cuda_assert(cuTexRefSetFilterMode(texref, CU_TR_FILTER_MODE_POINT))
			cuda_assert(cuTexRefSetFlags(texref, CU_TRSF_READ_AS_INTEGER))
		}

		if(periodic) {
			cuda_assert(cuTexRefSetAddressMode(texref, 0, CU_TR_ADDRESS_MODE_WRAP))
			cuda_assert(cuTexRefSetAddressMode(texref, 1, CU_TR_ADDRESS_MODE_WRAP))
		}
		else {
			cuda_assert(cuTexRefSetAddressMode(texref, 0, CU_TR_ADDRESS_MODE_CLAMP))
			cuda_assert(cuTexRefSetAddressMode(texref, 1, CU_TR_ADDRESS_MODE_CLAMP))
		}
		cuda_assert(cuTexRefSetFormat(texref, format, mem.data_elements))

		cuda_pop_context();

		tex_interp_map[mem.device_pointer] = interpolation;
	}

	void tex_free(device_memory& mem)
	{
		if(mem.device_pointer) {
			if(tex_interp_map[mem.device_pointer]) {
				cuda_push_context();
				cuArrayDestroy((CUarray)mem.device_pointer);
				cuda_pop_context();

				tex_interp_map.erase(tex_interp_map.find(mem.device_pointer));
				mem.device_pointer = 0;

				stats.mem_free(mem.memory_size());
			}
			else {
				tex_interp_map.erase(tex_interp_map.find(mem.device_pointer));
				mem_free(mem);
			}
		}
	}

	void path_trace(RenderTile& rtile, int sample, bool progressive)
	{
		if(have_error())
			return;

		cuda_push_context();

		CUfunction cuPathTrace;
		CUdeviceptr d_buffer = cuda_device_ptr(rtile.buffer);
		CUdeviceptr d_rng_state = cuda_device_ptr(rtile.rng_state);

		/* get kernel function */
		if(progressive)
			cuda_assert(cuModuleGetFunction(&cuPathTrace, cuModule, "kernel_cuda_path_trace_progressive"))
<<<<<<< HEAD
		else
			cuda_assert(cuModuleGetFunction(&cuPathTrace, cuModule, "kernel_cuda_path_trace_non_progressive"))
=======
		else {
			cuda_assert(cuModuleGetFunction(&cuPathTrace, cuModule, "kernel_cuda_path_trace_non_progressive"))
			if(have_error())
				return;
		}
>>>>>>> 8cda3264
		
		/* pass in parameters */
		int offset = 0;
		
		cuda_assert(cuParamSetv(cuPathTrace, offset, &d_buffer, sizeof(d_buffer)))
		offset += sizeof(d_buffer);

		cuda_assert(cuParamSetv(cuPathTrace, offset, &d_rng_state, sizeof(d_rng_state)))
		offset += sizeof(d_rng_state);

		offset = align_up(offset, __alignof(sample));

		cuda_assert(cuParamSeti(cuPathTrace, offset, sample))
		offset += sizeof(sample);

		cuda_assert(cuParamSeti(cuPathTrace, offset, rtile.x))
		offset += sizeof(rtile.x);

		cuda_assert(cuParamSeti(cuPathTrace, offset, rtile.y))
		offset += sizeof(rtile.y);

		cuda_assert(cuParamSeti(cuPathTrace, offset, rtile.w))
		offset += sizeof(rtile.w);

		cuda_assert(cuParamSeti(cuPathTrace, offset, rtile.h))
		offset += sizeof(rtile.h);

		cuda_assert(cuParamSeti(cuPathTrace, offset, rtile.offset))
		offset += sizeof(rtile.offset);

		cuda_assert(cuParamSeti(cuPathTrace, offset, rtile.stride))
		offset += sizeof(rtile.stride);

		cuda_assert(cuParamSetSize(cuPathTrace, offset))

		/* launch kernel: todo find optimal size, cache config for fermi */
		int xthreads = 16;
		int ythreads = 16;
		int xblocks = (rtile.w + xthreads - 1)/xthreads;
		int yblocks = (rtile.h + ythreads - 1)/ythreads;

		cuda_assert(cuFuncSetCacheConfig(cuPathTrace, CU_FUNC_CACHE_PREFER_L1))
		cuda_assert(cuFuncSetBlockShape(cuPathTrace, xthreads, ythreads, 1))
		cuda_assert(cuLaunchGrid(cuPathTrace, xblocks, yblocks))

		cuda_assert(cuCtxSynchronize())

		cuda_pop_context();
	}

	void tonemap(DeviceTask& task, device_ptr buffer, device_ptr rgba)
	{
		if(have_error())
			return;

		cuda_push_context();

		CUfunction cuFilmConvert;
		CUdeviceptr d_rgba = map_pixels(rgba);
		CUdeviceptr d_buffer = cuda_device_ptr(buffer);

		/* get kernel function */
		cuda_assert(cuModuleGetFunction(&cuFilmConvert, cuModule, "kernel_cuda_tonemap"))

		/* pass in parameters */
		int offset = 0;

		cuda_assert(cuParamSetv(cuFilmConvert, offset, &d_rgba, sizeof(d_rgba)))
		offset += sizeof(d_rgba);
		
		cuda_assert(cuParamSetv(cuFilmConvert, offset, &d_buffer, sizeof(d_buffer)))
		offset += sizeof(d_buffer);

		int sample = task.sample;
		offset = align_up(offset, __alignof(sample));

		cuda_assert(cuParamSeti(cuFilmConvert, offset, task.sample))
		offset += sizeof(task.sample);

		cuda_assert(cuParamSeti(cuFilmConvert, offset, task.x))
		offset += sizeof(task.x);

		cuda_assert(cuParamSeti(cuFilmConvert, offset, task.y))
		offset += sizeof(task.y);

		cuda_assert(cuParamSeti(cuFilmConvert, offset, task.w))
		offset += sizeof(task.w);

		cuda_assert(cuParamSeti(cuFilmConvert, offset, task.h))
		offset += sizeof(task.h);

		cuda_assert(cuParamSeti(cuFilmConvert, offset, task.offset))
		offset += sizeof(task.offset);

		cuda_assert(cuParamSeti(cuFilmConvert, offset, task.stride))
		offset += sizeof(task.stride);

		cuda_assert(cuParamSetSize(cuFilmConvert, offset))

		/* launch kernel: todo find optimal size, cache config for fermi */
		int xthreads = 16;
		int ythreads = 16;
		int xblocks = (task.w + xthreads - 1)/xthreads;
		int yblocks = (task.h + ythreads - 1)/ythreads;

		cuda_assert(cuFuncSetCacheConfig(cuFilmConvert, CU_FUNC_CACHE_PREFER_L1))
		cuda_assert(cuFuncSetBlockShape(cuFilmConvert, xthreads, ythreads, 1))
		cuda_assert(cuLaunchGrid(cuFilmConvert, xblocks, yblocks))

		unmap_pixels(task.rgba);

		cuda_pop_context();
	}

	void shader(DeviceTask& task)
	{
		if(have_error())
			return;

		cuda_push_context();

		CUfunction cuDisplace;
		CUdeviceptr d_input = cuda_device_ptr(task.shader_input);
		CUdeviceptr d_output = cuda_device_ptr(task.shader_output);

		/* get kernel function */
		cuda_assert(cuModuleGetFunction(&cuDisplace, cuModule, "kernel_cuda_shader"))
		
		/* pass in parameters */
		int offset = 0;
		
		cuda_assert(cuParamSetv(cuDisplace, offset, &d_input, sizeof(d_input)))
		offset += sizeof(d_input);

		cuda_assert(cuParamSetv(cuDisplace, offset, &d_output, sizeof(d_output)))
		offset += sizeof(d_output);

		int shader_eval_type = task.shader_eval_type;
		offset = align_up(offset, __alignof(shader_eval_type));

		cuda_assert(cuParamSeti(cuDisplace, offset, task.shader_eval_type))
		offset += sizeof(task.shader_eval_type);

		cuda_assert(cuParamSeti(cuDisplace, offset, task.shader_x))
		offset += sizeof(task.shader_x);

		cuda_assert(cuParamSetSize(cuDisplace, offset))

		/* launch kernel: todo find optimal size, cache config for fermi */
		int xthreads = 16;
		int xblocks = (task.shader_w + xthreads - 1)/xthreads;

		cuda_assert(cuFuncSetCacheConfig(cuDisplace, CU_FUNC_CACHE_PREFER_L1))
		cuda_assert(cuFuncSetBlockShape(cuDisplace, xthreads, 1, 1))
		cuda_assert(cuLaunchGrid(cuDisplace, xblocks, 1))

		cuda_pop_context();
	}

	CUdeviceptr map_pixels(device_ptr mem)
	{
		if(!background) {
			PixelMem pmem = pixel_mem_map[mem];
			CUdeviceptr buffer;
			
			size_t bytes;
			cuda_assert(cuGraphicsMapResources(1, &pmem.cuPBOresource, 0))
			cuda_assert(cuGraphicsResourceGetMappedPointer(&buffer, &bytes, pmem.cuPBOresource))
			
			return buffer;
		}

		return cuda_device_ptr(mem);
	}

	void unmap_pixels(device_ptr mem)
	{
		if(!background) {
			PixelMem pmem = pixel_mem_map[mem];

			cuda_assert(cuGraphicsUnmapResources(1, &pmem.cuPBOresource, 0))
		}
	}

	void pixels_alloc(device_memory& mem)
	{
		if(!background) {
			PixelMem pmem;

			pmem.w = mem.data_width;
			pmem.h = mem.data_height;

			cuda_push_context();

			glGenBuffers(1, &pmem.cuPBO);
			glBindBuffer(GL_PIXEL_UNPACK_BUFFER, pmem.cuPBO);
			glBufferData(GL_PIXEL_UNPACK_BUFFER, pmem.w*pmem.h*sizeof(GLfloat)*3, NULL, GL_DYNAMIC_DRAW);
			
			glBindBuffer(GL_PIXEL_UNPACK_BUFFER, 0);
			
			glGenTextures(1, &pmem.cuTexId);
			glBindTexture(GL_TEXTURE_2D, pmem.cuTexId);
			glTexImage2D(GL_TEXTURE_2D, 0, GL_RGBA, pmem.w, pmem.h, 0, GL_RGBA, GL_UNSIGNED_BYTE, NULL);
			glTexParameteri(GL_TEXTURE_2D, GL_TEXTURE_MIN_FILTER, GL_NEAREST);
			glTexParameteri(GL_TEXTURE_2D, GL_TEXTURE_MAG_FILTER, GL_NEAREST);
			glBindTexture(GL_TEXTURE_2D, 0);
			
			CUresult result = cuGraphicsGLRegisterBuffer(&pmem.cuPBOresource, pmem.cuPBO, CU_GRAPHICS_MAP_RESOURCE_FLAGS_NONE);

			if(result == CUDA_SUCCESS) {
				cuda_pop_context();

				mem.device_pointer = pmem.cuTexId;
				pixel_mem_map[mem.device_pointer] = pmem;

				stats.mem_alloc(mem.memory_size());

				return;
			}
			else {
				/* failed to register buffer, fallback to no interop */
				glDeleteBuffers(1, &pmem.cuPBO);
				glDeleteTextures(1, &pmem.cuTexId);

				cuda_pop_context();

				background = true;
			}
		}

		Device::pixels_alloc(mem);
	}

	void pixels_copy_from(device_memory& mem, int y, int w, int h)
	{
		if(!background) {
			PixelMem pmem = pixel_mem_map[mem.device_pointer];

			cuda_push_context();

			glBindBuffer(GL_PIXEL_UNPACK_BUFFER, pmem.cuPBO);
			uchar *pixels = (uchar*)glMapBuffer(GL_PIXEL_UNPACK_BUFFER, GL_READ_ONLY);
			size_t offset = sizeof(uchar)*4*y*w;
			memcpy((uchar*)mem.data_pointer + offset, pixels + offset, sizeof(uchar)*4*w*h);
			glUnmapBuffer(GL_PIXEL_UNPACK_BUFFER);
			glBindBuffer(GL_PIXEL_UNPACK_BUFFER, 0);

			cuda_pop_context();

			return;
		}

		Device::pixels_copy_from(mem, y, w, h);
	}

	void pixels_free(device_memory& mem)
	{
		if(mem.device_pointer) {
			if(!background) {
				PixelMem pmem = pixel_mem_map[mem.device_pointer];

				cuda_push_context();

				cuda_assert(cuGraphicsUnregisterResource(pmem.cuPBOresource))
				glDeleteBuffers(1, &pmem.cuPBO);
				glDeleteTextures(1, &pmem.cuTexId);

				cuda_pop_context();

				pixel_mem_map.erase(pixel_mem_map.find(mem.device_pointer));
				mem.device_pointer = 0;

				stats.mem_free(mem.memory_size());

				return;
			}

			Device::pixels_free(mem);
		}
	}

	void draw_pixels(device_memory& mem, int y, int w, int h, int dy, int width, int height, bool transparent)
	{
		if(!background) {
			PixelMem pmem = pixel_mem_map[mem.device_pointer];

			cuda_push_context();

			/* for multi devices, this assumes the ineffecient method that we allocate
			 * all pixels on the device even though we only render to a subset */
			size_t offset = sizeof(uint8_t)*4*y*w;

			glBindBufferARB(GL_PIXEL_UNPACK_BUFFER_ARB, pmem.cuPBO);
			glBindTexture(GL_TEXTURE_2D, pmem.cuTexId);
			glTexSubImage2D(GL_TEXTURE_2D, 0, 0, 0, w, h, GL_RGBA, GL_UNSIGNED_BYTE, (void*)offset);
			glBindBufferARB(GL_PIXEL_UNPACK_BUFFER_ARB, 0);
			
			glEnable(GL_TEXTURE_2D);
			
			if(transparent) {
				glEnable(GL_BLEND);
				glBlendFunc(GL_ONE, GL_ONE_MINUS_SRC_ALPHA);
			}

			glColor3f(1.0f, 1.0f, 1.0f);

			glPushMatrix();
			glTranslatef(0.0f, (float)dy, 0.0f);
				
			glBegin(GL_QUADS);
			
			glTexCoord2f(0.0f, 0.0f);
			glVertex2f(0.0f, 0.0f);
			glTexCoord2f((float)w/(float)pmem.w, 0.0f);
			glVertex2f((float)width, 0.0f);
			glTexCoord2f((float)w/(float)pmem.w, (float)h/(float)pmem.h);
			glVertex2f((float)width, (float)height);
			glTexCoord2f(0.0f, (float)h/(float)pmem.h);
			glVertex2f(0.0f, (float)height);

			glEnd();

			glPopMatrix();

			if(transparent)
				glDisable(GL_BLEND);
			
			glBindTexture(GL_TEXTURE_2D, 0);
			glDisable(GL_TEXTURE_2D);

			cuda_pop_context();

			return;
		}

		Device::draw_pixels(mem, y, w, h, dy, width, height, transparent);
	}

	void thread_run(DeviceTask *task)
	{
		if(task->type == DeviceTask::PATH_TRACE) {
			RenderTile tile;
			
			bool progressive = task->integrator_progressive;
			
			/* keep rendering tiles until done */
			while(task->acquire_tile(this, tile)) {
				int start_sample = tile.start_sample;
				int end_sample = tile.start_sample + tile.num_samples;

				for(int sample = start_sample; sample < end_sample; sample++) {
					if (task->get_cancel()) {
						if(task->need_finish_queue == false)
							break;
					}

					path_trace(tile, sample, progressive);

					tile.sample = sample + 1;

					task->update_progress(tile);
				}

				task->release_tile(tile);
			}
		}
		else if(task->type == DeviceTask::SHADER) {
			shader(*task);

			cuda_push_context();
			cuda_assert(cuCtxSynchronize())
			cuda_pop_context();
		}
	}

	class CUDADeviceTask : public DeviceTask {
	public:
		CUDADeviceTask(CUDADevice *device, DeviceTask& task)
		: DeviceTask(task)
		{
			run = function_bind(&CUDADevice::thread_run, device, this);
		}
	};

	void task_add(DeviceTask& task)
	{
		if(task.type == DeviceTask::TONEMAP) {
			/* must be done in main thread due to opengl access */
			tonemap(task, task.buffer, task.rgba);

			cuda_push_context();
			cuda_assert(cuCtxSynchronize())
			cuda_pop_context();
		}
		else {
			task_pool.push(new CUDADeviceTask(this, task));
		}
	}

	void task_wait()
	{
		task_pool.wait_work();
	}

	void task_cancel()
	{
		task_pool.cancel();
	}
};

Device *device_cuda_create(DeviceInfo& info, Stats &stats, bool background)
{
	return new CUDADevice(info, stats, background);
}

void device_cuda_info(vector<DeviceInfo>& devices)
{
	CUresult result;
	int count = 0;

	result = cuInit(0);
	if(result != CUDA_SUCCESS) {
		if(result != CUDA_ERROR_NO_DEVICE)
			fprintf(stderr, "CUDA cuInit: %s\n", CUDADevice::cuda_error_string(result));
		return;
	}

	result = cuDeviceGetCount(&count);
	if(result != CUDA_SUCCESS) {
		fprintf(stderr, "CUDA cuDeviceGetCount: %s\n", CUDADevice::cuda_error_string(result));
		return;
	}
	
	vector<DeviceInfo> display_devices;
	
	for(int num = 0; num < count; num++) {
		char name[256];
		int attr;
		
		if(cuDeviceGetName(name, 256, num) != CUDA_SUCCESS)
			continue;

		DeviceInfo info;

		info.type = DEVICE_CUDA;
		info.description = string(name);
		info.id = string_printf("CUDA_%d", num);
		info.num = num;

		int major, minor;
		cuDeviceComputeCapability(&major, &minor, num);
		info.advanced_shading = (major >= 2);
		info.extended_images = (major >= 3);
		info.pack_images = false;

		/* if device has a kernel timeout, assume it is used for display */
		if(cuDeviceGetAttribute(&attr, CU_DEVICE_ATTRIBUTE_KERNEL_EXEC_TIMEOUT, num) == CUDA_SUCCESS && attr == 1) {
			info.display_device = true;
			display_devices.push_back(info);
		}
		else
			devices.push_back(info);
	}

	if(!display_devices.empty())
		devices.insert(devices.end(), display_devices.begin(), display_devices.end());
}

CCL_NAMESPACE_END
<|MERGE_RESOLUTION|>--- conflicted
+++ resolved
@@ -572,16 +572,11 @@
 		/* get kernel function */
 		if(progressive)
 			cuda_assert(cuModuleGetFunction(&cuPathTrace, cuModule, "kernel_cuda_path_trace_progressive"))
-<<<<<<< HEAD
-		else
-			cuda_assert(cuModuleGetFunction(&cuPathTrace, cuModule, "kernel_cuda_path_trace_non_progressive"))
-=======
 		else {
 			cuda_assert(cuModuleGetFunction(&cuPathTrace, cuModule, "kernel_cuda_path_trace_non_progressive"))
 			if(have_error())
 				return;
 		}
->>>>>>> 8cda3264
 		
 		/* pass in parameters */
 		int offset = 0;
