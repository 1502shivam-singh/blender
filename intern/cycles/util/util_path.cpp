--- conflicted
+++ resolved
@@ -786,17 +786,10 @@
 	return string_printf("#line %d \"%s\"", line, escaped_path.c_str());
 }
 
-<<<<<<< HEAD
-
-string path_source_replace_includes(const string& source,
-                                    const string& path,
-                                    const string& source_filename)
-=======
 static string path_source_replace_includes_recursive(
         const string& base,
         const string& source,
         const string& source_filepath)
->>>>>>> 5e9132b3
 {
 	/* Our own little c preprocessor that replaces #includes with the file
 	 * contents, to work around issue of OpenCL drivers not supporting
@@ -824,27 +817,12 @@
 					}
 					string text;
 					if(path_read_text(filepath, text)) {
-<<<<<<< HEAD
-						/* Replace include directories with both current path
-						 * and path extracted from the include file.
-						 * Not totally robust, but works fine for Cycles kernel
-						 * and avoids having list of include directories.x
-						 */
-						text = path_source_replace_includes(
-						        text, path_dirname(filepath), filename);
-						text = path_source_replace_includes(text, path, filename);
-=======
 						text = path_source_replace_includes_recursive(
 						        base, text, filepath);
->>>>>>> 5e9132b3
 						/* Use line directives for better error messages. */
 						line = line_directive(base, filepath, 1)
 						     + token.replace(0, n_end + 1, "\n" + text + "\n")
-<<<<<<< HEAD
-						     + line_directive(path_join(path, source_filename), i);
-=======
 						     + line_directive(base, source_filepath, i + 1);
->>>>>>> 5e9132b3
 					}
 				}
 			}
